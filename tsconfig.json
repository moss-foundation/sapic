{
  "files": [],
  "references": [
    {
      "path": "crates/moss-collection"
    },
    {
      "path": "view/desktop"
    },
    {
<<<<<<< HEAD
      "path": "tools/icongen"
=======
      "path": "packages/moss-tabs"
>>>>>>> 4352f9db
    }
  ]
}<|MERGE_RESOLUTION|>--- conflicted
+++ resolved
@@ -8,11 +8,10 @@
       "path": "view/desktop"
     },
     {
-<<<<<<< HEAD
       "path": "tools/icongen"
-=======
+    },
+    {
       "path": "packages/moss-tabs"
->>>>>>> 4352f9db
     }
   ]
 }