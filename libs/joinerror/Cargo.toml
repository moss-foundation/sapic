[package]
name = "joinerror"
version = "0.1.0"
edition = "2024"

[dependencies]
joinerror-macros = { path = "macros" }

anyhow = { version = "1.0.99", optional = true, default-features = false }
tokio = { version = "1.47.1", optional = true, default-features = false }
serde_json = { version = "1.0.143", optional = true, default-features = false }
validator = { version = "0.20.0", optional = true, default-features = false }
reqwest = { version = "0.12.23", optional = true, default-features = false }
url = { version = "2.5.7", optional = true, default-features = false }
git2 = { version = "0.20.2", optional = true, default-features = false }

[features]
<<<<<<< HEAD
anyhow = ["dep:anyhow"]
serde_json = ["dep:serde_json"]
tokio = ["dep:tokio"]
reqwest = ["dep:reqwest"]
url = ["dep:url"]
git2 = ["dep:git2"]
validator = ["dep:validator"]

[dev-dependencies]
joinerror = { path = ".", features = ["anyhow"] }
=======
tests = ["anyhow"]
>>>>>>> 46f89f2e
<|MERGE_RESOLUTION|>--- conflicted
+++ resolved
@@ -15,17 +15,4 @@
 git2 = { version = "0.20.2", optional = true, default-features = false }
 
 [features]
-<<<<<<< HEAD
-anyhow = ["dep:anyhow"]
-serde_json = ["dep:serde_json"]
-tokio = ["dep:tokio"]
-reqwest = ["dep:reqwest"]
-url = ["dep:url"]
-git2 = ["dep:git2"]
-validator = ["dep:validator"]
-
-[dev-dependencies]
-joinerror = { path = ".", features = ["anyhow"] }
-=======
-tests = ["anyhow"]
->>>>>>> 46f89f2e
+tests = ["anyhow"]