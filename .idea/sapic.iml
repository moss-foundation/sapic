<?xml version="1.0" encoding="UTF-8"?>
<module type="EMPTY_MODULE" version="4">
  <component name="FacetManager">
    <facet type="Python" name="Python facet">
      <configuration sdkName="Python 3.13 (sapic)" />
    </facet>
  </component>
  <component name="NewModuleRootManager">
    <content url="file://$MODULE_DIR$">
      <sourceFolder url="file://$MODULE_DIR$/crates/moss-activity-indicator/src" isTestSource="false" />
      <sourceFolder url="file://$MODULE_DIR$/crates/moss-api/src" isTestSource="false" />
      <sourceFolder url="file://$MODULE_DIR$/crates/moss-app/src" isTestSource="false" />
      <sourceFolder url="file://$MODULE_DIR$/crates/moss-app/tests" isTestSource="true" />
      <sourceFolder url="file://$MODULE_DIR$/crates/moss-applib/src" isTestSource="false" />
      <sourceFolder url="file://$MODULE_DIR$/crates/moss-bindingutils/src" isTestSource="false" />
      <sourceFolder url="file://$MODULE_DIR$/crates/moss-collection/src" isTestSource="false" />
      <sourceFolder url="file://$MODULE_DIR$/crates/moss-collection/tests" isTestSource="true" />
      <sourceFolder url="file://$MODULE_DIR$/crates/moss-common/src" isTestSource="false" />
      <sourceFolder url="file://$MODULE_DIR$/crates/moss-db/src" isTestSource="false" />
      <sourceFolder url="file://$MODULE_DIR$/crates/moss-db/tests" isTestSource="true" />
      <sourceFolder url="file://$MODULE_DIR$/crates/moss-environment/src" isTestSource="false" />
      <sourceFolder url="file://$MODULE_DIR$/crates/moss-environment/tests" isTestSource="true" />
      <sourceFolder url="file://$MODULE_DIR$/crates/moss-file/src" isTestSource="false" />
      <sourceFolder url="file://$MODULE_DIR$/crates/moss-file/tests" isTestSource="true" />
      <sourceFolder url="file://$MODULE_DIR$/crates/moss-fs/src" isTestSource="false" />
      <sourceFolder url="file://$MODULE_DIR$/crates/moss-git-hosting-provider/src" isTestSource="false" />
      <sourceFolder url="file://$MODULE_DIR$/crates/moss-git/src" isTestSource="false" />
      <sourceFolder url="file://$MODULE_DIR$/crates/moss-hcl/src" isTestSource="false" />
      <sourceFolder url="file://$MODULE_DIR$/crates/moss-keyring/src" isTestSource="false" />
      <sourceFolder url="file://$MODULE_DIR$/crates/moss-storage/src" isTestSource="false" />
      <sourceFolder url="file://$MODULE_DIR$/crates/moss-storage/tests" isTestSource="true" />
      <sourceFolder url="file://$MODULE_DIR$/crates/moss-testutils/src" isTestSource="false" />
      <sourceFolder url="file://$MODULE_DIR$/crates/moss-text/src" isTestSource="false" />
      <sourceFolder url="file://$MODULE_DIR$/crates/moss-vault/src" isTestSource="false" />
      <sourceFolder url="file://$MODULE_DIR$/crates/moss-wasm/src" isTestSource="false" />
      <sourceFolder url="file://$MODULE_DIR$/crates/moss-workspace/src" isTestSource="false" />
      <sourceFolder url="file://$MODULE_DIR$/crates/moss-workspace/tests" isTestSource="true" />
      <sourceFolder url="file://$MODULE_DIR$/tools/xtask/src" isTestSource="false" />
      <sourceFolder url="file://$MODULE_DIR$/view/desktop/bin/lib/macos/src" isTestSource="false" />
      <sourceFolder url="file://$MODULE_DIR$/view/desktop/bin/src" isTestSource="false" />
      <sourceFolder url="file://$MODULE_DIR$/crates/moss-tauri/src" isTestSource="false" />
      <sourceFolder url="file://$MODULE_DIR$/libs/joinerror/src" isTestSource="false" />
      <sourceFolder url="file://$MODULE_DIR$/crates/moss-jsdoc-macro/src" isTestSource="false" />
      <sourceFolder url="file://$MODULE_DIR$/crates/moss-jsdoc/src" isTestSource="false" />
      <sourceFolder url="file://$MODULE_DIR$/misc/wasm_plugins/rust_demo/src" isTestSource="false" />
      <sourceFolder url="file://$MODULE_DIR$/libs/atomic-fs/src" isTestSource="false" />
      <sourceFolder url="file://$MODULE_DIR$/libs/atomic-fs/tests" isTestSource="true" />
      <sourceFolder url="file://$MODULE_DIR$/crates/moss-git-hosting-provider/tests" isTestSource="true" />
      <sourceFolder url="file://$MODULE_DIR$/crates/moss-git-hosting-provider/tests" isTestSource="true" />
      <sourceFolder url="file://$MODULE_DIR$/crates/moss-contentmodel/src" isTestSource="false" />
      <sourceFolder url="file://$MODULE_DIR$/crates/moss-contentmodel/src" isTestSource="false" />
      <sourceFolder url="file://$MODULE_DIR$/crates/moss-logging/src" isTestSource="false" />
      <sourceFolder url="file://$MODULE_DIR$/crates/moss-git/tests" isTestSource="true" />
      <sourceFolder url="file://$MODULE_DIR$/crates/moss-id-macro/src" isTestSource="false" />
      <sourceFolder url="file://$MODULE_DIR$/crates/moss-activity-broadcaster/src" isTestSource="false" />
      <sourceFolder url="file://$MODULE_DIR$/libs/joinerror/macros/src" isTestSource="false" />
      <sourceFolder url="file://$MODULE_DIR$/crates/moss-bindingutils/macro/src" isTestSource="false" />
      <sourceFolder url="file://$MODULE_DIR$/tools/cargo-new-ts/src" isTestSource="false" />
      <sourceFolder url="file://$MODULE_DIR$/crates/moss-asp/src" isTestSource="false" />
      <sourceFolder url="file://$MODULE_DIR$/crates/moss-user/src" isTestSource="false" />
      <sourceFolder url="file://$MODULE_DIR$/crates/moss-app-delegate/src" isTestSource="false" />
      <sourceFolder url="file://$MODULE_DIR$/crates/moss-git-hosting-provider/examples" isTestSource="false" />
      <sourceFolder url="file://$MODULE_DIR$/crates/moss-server-api/src" isTestSource="false" />
      <sourceFolder url="file://$MODULE_DIR$/crates/moss-project/src" isTestSource="false" />
      <sourceFolder url="file://$MODULE_DIR$/crates/moss-project/tests" isTestSource="true" />
      <sourceFolder url="file://$MODULE_DIR$/crates/moss-theme/src" isTestSource="false" />
      <sourceFolder url="file://$MODULE_DIR$/tools/theme-install/src" isTestSource="false" />
      <sourceFolder url="file://$MODULE_DIR$/crates/moss-contrib/src" isTestSource="false" />
      <sourceFolder url="file://$MODULE_DIR$/libs/static-json/src" isTestSource="false" />
      <sourceFolder url="file://$MODULE_DIR$/crates/moss-configuration/src" isTestSource="false" />
      <sourceFolder url="file://$MODULE_DIR$/crates/moss-extension-points/src" isTestSource="false" />
      <sourceFolder url="file://$MODULE_DIR$/crates/moss-extension/src" isTestSource="false" />
      <sourceFolder url="file://$MODULE_DIR$/crates/moss-language/src" isTestSource="false" />
      <sourceFolder url="file://$MODULE_DIR$/crates/moss-storage2/src" isTestSource="false" />
      <sourceFolder url="file://$MODULE_DIR$/plugins/shared_storage/src" isTestSource="false" />
      <sourceFolder url="file://$MODULE_DIR$/crates/app/src" isTestSource="false" />
      <sourceFolder url="file://$MODULE_DIR$/crates/window/src" isTestSource="false" />
      <sourceFolder url="file://$MODULE_DIR$/crates/window/tests" isTestSource="true" />
      <sourceFolder url="file://$MODULE_DIR$/crates/base/src" isTestSource="false" />
      <sourceFolder url="file://$MODULE_DIR$/crates/core/src" isTestSource="false" />
      <sourceFolder url="file://$MODULE_DIR$/crates/ipc/src" isTestSource="false" />
      <sourceFolder url="file://$MODULE_DIR$/crates/main/src" isTestSource="false" />
      <sourceFolder url="file://$MODULE_DIR$/crates/platform/src" isTestSource="false" />
      <sourceFolder url="file://$MODULE_DIR$/crates/runtime/src" isTestSource="false" />
      <sourceFolder url="file://$MODULE_DIR$/crates/system/src" isTestSource="false" />
      <sourceFolder url="file://$MODULE_DIR$/crates/welcome/src" isTestSource="false" />
      <sourceFolder url="file://$MODULE_DIR$/crates/window2/src" isTestSource="false" />
      <sourceFolder url="file://$MODULE_DIR$/plugins/settings-storage/src" isTestSource="false" />
<<<<<<< HEAD
      <sourceFolder url="file://$MODULE_DIR$/plugins/url-parser/src" isTestSource="false" />
=======
      <sourceFolder url="file://$MODULE_DIR$/crates/core/src" isTestSource="false" />
>>>>>>> 6f83a2f9
      <sourceFolder url="file://$MODULE_DIR$/crates/moss-edit/src" isTestSource="false" />
      <sourceFolder url="file://$MODULE_DIR$/crates/moss-edit/src" isTestSource="false" />
      <sourceFolder url="file://$MODULE_DIR$/crates/moss-workspacelib/src" isTestSource="false" />
      <excludeFolder url="file://$MODULE_DIR$/.venv1" />
      <excludeFolder url="file://$MODULE_DIR$/target" />
      <excludeFolder url="file://$MODULE_DIR$/misc/wasm_plugins/rust_demo/target" />
    </content>
    <orderEntry type="inheritedJdk" />
    <orderEntry type="sourceFolder" forTests="false" />
    <orderEntry type="library" name="Python 3.13 (sapic) interpreter library" level="application" />
  </component>
</module><|MERGE_RESOLUTION|>--- conflicted
+++ resolved
@@ -86,11 +86,8 @@
       <sourceFolder url="file://$MODULE_DIR$/crates/welcome/src" isTestSource="false" />
       <sourceFolder url="file://$MODULE_DIR$/crates/window2/src" isTestSource="false" />
       <sourceFolder url="file://$MODULE_DIR$/plugins/settings-storage/src" isTestSource="false" />
-<<<<<<< HEAD
+      <sourceFolder url="file://$MODULE_DIR$/crates/core/src" isTestSource="false" />
       <sourceFolder url="file://$MODULE_DIR$/plugins/url-parser/src" isTestSource="false" />
-=======
-      <sourceFolder url="file://$MODULE_DIR$/crates/core/src" isTestSource="false" />
->>>>>>> 6f83a2f9
       <sourceFolder url="file://$MODULE_DIR$/crates/moss-edit/src" isTestSource="false" />
       <sourceFolder url="file://$MODULE_DIR$/crates/moss-edit/src" isTestSource="false" />
       <sourceFolder url="file://$MODULE_DIR$/crates/moss-workspacelib/src" isTestSource="false" />
