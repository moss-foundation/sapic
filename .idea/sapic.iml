--- conflicted
+++ resolved
@@ -54,12 +54,9 @@
       <sourceFolder url="file://$MODULE_DIR$/crates/moss-id-macro/src" isTestSource="false" />
       <sourceFolder url="file://$MODULE_DIR$/crates/moss-activity-broadcaster/src" isTestSource="false" />
       <sourceFolder url="file://$MODULE_DIR$/libs/joinerror/macros/src" isTestSource="false" />
-<<<<<<< HEAD
+      <sourceFolder url="file://$MODULE_DIR$/crates/moss-bindingutils/macro/src" isTestSource="false" />
       <sourceFolder url="file://$MODULE_DIR$/crates/moss-asp/src" isTestSource="false" />
       <sourceFolder url="file://$MODULE_DIR$/crates/moss-user/src" isTestSource="false" />
-=======
-      <sourceFolder url="file://$MODULE_DIR$/crates/moss-bindingutils/macro/src" isTestSource="false" />
->>>>>>> a7b9113f
       <sourceFolder url="file://$MODULE_DIR$/crates/moss-edit/src" isTestSource="false" />
       <sourceFolder url="file://$MODULE_DIR$/crates/moss-edit/src" isTestSource="false" />
       <sourceFolder url="file://$MODULE_DIR$/crates/moss-workspacelib/src" isTestSource="false" />
