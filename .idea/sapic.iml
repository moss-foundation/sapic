<?xml version="1.0" encoding="UTF-8"?>
<module type="EMPTY_MODULE" version="4">
  <component name="FacetManager">
    <facet type="Python" name="Python facet">
      <configuration sdkName="Python 3.13 (sapic)" />
    </facet>
  </component>
  <component name="NewModuleRootManager">
    <content url="file://$MODULE_DIR$">
      <sourceFolder url="file://$MODULE_DIR$/crates/moss-activity-indicator/src" isTestSource="false" />
      <sourceFolder url="file://$MODULE_DIR$/crates/moss-api/src" isTestSource="false" />
      <sourceFolder url="file://$MODULE_DIR$/crates/moss-app/src" isTestSource="false" />
      <sourceFolder url="file://$MODULE_DIR$/crates/moss-app/tests" isTestSource="true" />
      <sourceFolder url="file://$MODULE_DIR$/crates/moss-applib/src" isTestSource="false" />
      <sourceFolder url="file://$MODULE_DIR$/crates/moss-bindingutils/src" isTestSource="false" />
      <sourceFolder url="file://$MODULE_DIR$/crates/moss-collection/src" isTestSource="false" />
      <sourceFolder url="file://$MODULE_DIR$/crates/moss-collection/tests" isTestSource="true" />
      <sourceFolder url="file://$MODULE_DIR$/crates/moss-common/src" isTestSource="false" />
      <sourceFolder url="file://$MODULE_DIR$/crates/moss-db/src" isTestSource="false" />
      <sourceFolder url="file://$MODULE_DIR$/crates/moss-db/tests" isTestSource="true" />
      <sourceFolder url="file://$MODULE_DIR$/crates/moss-environment/src" isTestSource="false" />
      <sourceFolder url="file://$MODULE_DIR$/crates/moss-environment/tests" isTestSource="true" />
      <sourceFolder url="file://$MODULE_DIR$/crates/moss-file/src" isTestSource="false" />
      <sourceFolder url="file://$MODULE_DIR$/crates/moss-file/tests" isTestSource="true" />
      <sourceFolder url="file://$MODULE_DIR$/crates/moss-fs/src" isTestSource="false" />
      <sourceFolder url="file://$MODULE_DIR$/crates/moss-git-hosting-provider/src" isTestSource="false" />
      <sourceFolder url="file://$MODULE_DIR$/crates/moss-git/src" isTestSource="false" />
      <sourceFolder url="file://$MODULE_DIR$/crates/moss-hcl/src" isTestSource="false" />
      <sourceFolder url="file://$MODULE_DIR$/crates/moss-keyring/src" isTestSource="false" />
      <sourceFolder url="file://$MODULE_DIR$/crates/moss-storage/src" isTestSource="false" />
      <sourceFolder url="file://$MODULE_DIR$/crates/moss-storage/tests" isTestSource="true" />
      <sourceFolder url="file://$MODULE_DIR$/crates/moss-testutils/src" isTestSource="false" />
      <sourceFolder url="file://$MODULE_DIR$/crates/moss-text/src" isTestSource="false" />
      <sourceFolder url="file://$MODULE_DIR$/crates/moss-vault/src" isTestSource="false" />
      <sourceFolder url="file://$MODULE_DIR$/crates/moss-wasm/src" isTestSource="false" />
      <sourceFolder url="file://$MODULE_DIR$/crates/moss-workspace/src" isTestSource="false" />
      <sourceFolder url="file://$MODULE_DIR$/crates/moss-workspace/tests" isTestSource="true" />
      <sourceFolder url="file://$MODULE_DIR$/tools/xtask/src" isTestSource="false" />
      <sourceFolder url="file://$MODULE_DIR$/view/desktop/bin/lib/macos/src" isTestSource="false" />
      <sourceFolder url="file://$MODULE_DIR$/view/desktop/bin/src" isTestSource="false" />
      <sourceFolder url="file://$MODULE_DIR$/crates/moss-tauri/src" isTestSource="false" />
      <sourceFolder url="file://$MODULE_DIR$/libs/joinerror/src" isTestSource="false" />
      <sourceFolder url="file://$MODULE_DIR$/crates/moss-jsdoc-macro/src" isTestSource="false" />
      <sourceFolder url="file://$MODULE_DIR$/crates/moss-jsdoc/src" isTestSource="false" />
<<<<<<< HEAD
=======
      <sourceFolder url="file://$MODULE_DIR$/libs/atomic-fs/src" isTestSource="false" />
      <sourceFolder url="file://$MODULE_DIR$/libs/atomic-fs/tests" isTestSource="true" />
>>>>>>> 2f7aa927
      <sourceFolder url="file://$MODULE_DIR$/crates/moss-contentmodel/src" isTestSource="false" />
      <excludeFolder url="file://$MODULE_DIR$/.venv1" />
      <excludeFolder url="file://$MODULE_DIR$/target" />
    </content>
    <orderEntry type="inheritedJdk" />
    <orderEntry type="sourceFolder" forTests="false" />
    <orderEntry type="library" name="Python 3.13 (sapic) interpreter library" level="application" />
  </component>
</module><|MERGE_RESOLUTION|>--- conflicted
+++ resolved
@@ -42,11 +42,8 @@
       <sourceFolder url="file://$MODULE_DIR$/libs/joinerror/src" isTestSource="false" />
       <sourceFolder url="file://$MODULE_DIR$/crates/moss-jsdoc-macro/src" isTestSource="false" />
       <sourceFolder url="file://$MODULE_DIR$/crates/moss-jsdoc/src" isTestSource="false" />
-<<<<<<< HEAD
-=======
       <sourceFolder url="file://$MODULE_DIR$/libs/atomic-fs/src" isTestSource="false" />
       <sourceFolder url="file://$MODULE_DIR$/libs/atomic-fs/tests" isTestSource="true" />
->>>>>>> 2f7aa927
       <sourceFolder url="file://$MODULE_DIR$/crates/moss-contentmodel/src" isTestSource="false" />
       <excludeFolder url="file://$MODULE_DIR$/.venv1" />
       <excludeFolder url="file://$MODULE_DIR$/target" />
