{
  "name": "moss-ui",
  "private": true,
  "scripts": {
    "build": "turbo build",
    "dev": "turbo dev",
    "lint": "turbo lint",
    "type-check": "turbo type-check",
    "clean": "turbo clean",
    "format": "prettier --plugin=prettier-plugin-tailwindcss --write \"**/*.{ts,tsx,md}\"",
    "precommit": "lint-staged",
    "prepare": "lefthook install",
    "test": "vitest --globals"
  },
  "lint-staged": {
    "*.{js,jsx,ts,tsx,css,md,json,toml}": "prettier --plugin=prettier-plugin-tailwindcss --plugin=prettier-plugin-toml --write"
  },
  "dependencies": {
    "react": "^18.3.1",
    "react-dom": "^18.3.1"
  },
  "devDependencies": {
    "@getgrit/cli": "0.1.0-alpha.1743007075",
    "@ianvs/prettier-plugin-sort-imports": "^4.7.0",
    "@playwright/test": "^1.55.0",
    "@tailwindcss/vite": "^4.1.0",
    "@testing-library/dom": "^10.4.0",
    "@testing-library/react": "^16.3.0",
    "@types/node": "^24.3.0",
    "@types/react": "^18",
    "@types/react-dom": "^18",
<<<<<<< HEAD
    "@typespec/prettier-plugin-typespec": "1.3.0",
    "@vitejs/plugin-react": "^4.3.4",
=======
    "@typespec/prettier-plugin-typespec": "1.2.1",
    "@vitejs/plugin-react": "^5.0.2",
>>>>>>> 81b9133b
    "@vitest/browser": "^3.2.3",
    "clsx": "^2.1.1",
    "lefthook": "^1.11.13",
    "lint-staged": "^16.1.2",
    "prettier": "^3.5.3",
    "prettier-plugin-tailwindcss": "0.6.9",
    "prettier-plugin-toml": "^2.0.5",
    "tailwind-merge": "^3.0.2",
    "tailwindcss": "^4.1.0",
    "ts-node": "^10.9.2",
    "turbo": "^2.4.2",
    "typedoc": "^0.28.5",
    "typescript": "^5.9.2",
    "vite": "^7.1.4",
    "vitest": "^3.2.3"
  },
  "packageManager": "pnpm@10.14.0",
  "engines": {
    "node": ">=18"
  },
  "pnpm": {
    "overrides": {
      "brace-expansion": "^2.0.2"
    }
  }
}<|MERGE_RESOLUTION|>--- conflicted
+++ resolved
@@ -29,13 +29,8 @@
     "@types/node": "^24.3.0",
     "@types/react": "^18",
     "@types/react-dom": "^18",
-<<<<<<< HEAD
     "@typespec/prettier-plugin-typespec": "1.3.0",
-    "@vitejs/plugin-react": "^4.3.4",
-=======
-    "@typespec/prettier-plugin-typespec": "1.2.1",
     "@vitejs/plugin-react": "^5.0.2",
->>>>>>> 81b9133b
     "@vitest/browser": "^3.2.3",
     "clsx": "^2.1.1",
     "lefthook": "^1.11.13",
