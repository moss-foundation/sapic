# ======================================================
# Sapic Makefile - Build and Development Configuration
# ======================================================

<<<<<<< HEAD
# ---- Environment Settings ----
export LOG_LEVEL = trace

# ---- Asset Directories ----
export THEMES_DIR = ${CURDIR}/assets/themes
export LOCALES_DIR = ${CURDIR}/assets/locales
export APP_LOG_DIR = ${CURDIR}/logs/app
export SESSION_LOG_DIR = ${CURDIR}/logs/session

# ---- Default Goal ----
.DEFAULT_GOAL := run-desktop

=======
>>>>>>> 10b02e2b
# ---- OS Detection ----
ifeq ($(OS),Windows_NT)
    DETECTED_OS := Windows
    HOME_DIR := ${USERPROFILE}
    PYTHON := python
    PIP := pip
export DEV_APP_DIR = ${USERPROFILE}\.sapic
else
    DETECTED_OS := $(shell uname)
    HOME_DIR := ${HOME}
    PYTHON := python3
    PIP := pip3

export DEV_APP_DIR = ${HOME}/.sapic
endif

# ---- Environment Settings ----
export LOG_LEVEL = trace
export DEV_APP_DIR = ${HOME_DIR}/.sapic

# ---- Asset Directories ----
export THEMES_DIR = ${CURDIR}/assets/themes
export LOCALES_DIR = ${CURDIR}/assets/locales
export APP_LOG_DIR = ${CURDIR}/logs/app
export SESSION_LOG_DIR = ${CURDIR}/logs/session

# ---- Default Goal ----
.DEFAULT_GOAL := run-desktop

# ---- Directory Paths ----
# Application directories
DESKTOP_DIR := view/desktop
ICONS_DIR := tools/icongen
XTASK_DIR := tools/xtask

# Python scripts
PYTHON_SCRIPTS_DIR := misc
TS_IMPORT_INJECTOR := $(PYTHON_SCRIPTS_DIR)/ts_imports_injector.py
TS_EXPORT_INJECTOR := $(PYTHON_SCRIPTS_DIR)/ts_exports_injector.py
TS_IMPORTS_CONSOLIDATOR := $(PYTHON_SCRIPTS_DIR)/ts_imports_consolidator.py
CSS_VARIABLES_EXPORTER := $(PYTHON_SCRIPTS_DIR)/css_variables_exporter.py

# ---- Crate Directories ----
COLLECTION_MODELS_DIR := crates/moss-collection
THEME_MODELS_DIR := crates/moss-theme
STATE_MODELS_DIR := crates/moss-state
NLS_MODELS_DIR := crates/moss-nls
LOGGING_MODELS_DIR := crates/moss-logging
ENVIRONMENT_MODELS_DIR := crates/moss-environment
WORKSPACE_MODELS_DIR := crates/moss-workspace
COMMON_MODELS_DIR := crates/moss-common
WORKBENCH_MODELS_DIR := crates/moss-workbench

# ---- Command Executables ----
PNPM := pnpm
CARGO := cargo
RUSTUP := rustup

# ======================================================
# Setup Commands
# ======================================================

## Install dependencies and setup development environment
.PHONY: ready
ready: gen-icons
	$(PNPM) i
	@cd $(PYTHON_SCRIPTS_DIR) && $(PIP) install --break-system-packages -r requirements.txt

## Generate application icons
.PHONY: gen-icons
gen-icons:
	@cd $(ICONS_DIR) && $(PNPM) build --silent 

# ======================================================
# Run Commands
# ======================================================

## Run the desktop application in development mode
.PHONY: run-desktop
run-desktop:
	@cd $(DESKTOP_DIR) && $(PNPM) tauri dev

# ======================================================
# TypeScript Model Generation
# ======================================================

# The gen_models function generates TypeScript models from Rust structures.
# The export_bindings_ prefix is used to run only those tests that trigger
# the generation of models. 
define gen_models
.PHONY: gen-$(1)-models
gen-$(1)-models:
	@echo "Generating $(1) models..."
	@$(CARGO) test export_bindings_ --manifest-path $($(2))/Cargo.toml
	@cd $($(2)) && $(PYTHON) ${CURDIR}/$(TS_IMPORT_INJECTOR) package.json
	@cd $($(2)) && $(PYTHON) ${CURDIR}/$(TS_EXPORT_INJECTOR)
	@cd $($(2)) && $(PYTHON) ${CURDIR}/$(TS_IMPORTS_CONSOLIDATOR) bindings
	@cd $($(2)) && $(PNPM) format
	@echo "$(1) models generated successfully"
endef

# Apply the gen_models function to each crate
$(eval $(call gen_models,collection,COLLECTION_MODELS_DIR))
$(eval $(call gen_models,theme,THEME_MODELS_DIR))
$(eval $(call gen_models,state,STATE_MODELS_DIR))
$(eval $(call gen_models,nls,NLS_MODELS_DIR))
$(eval $(call gen_models,logging,LOGGING_MODELS_DIR))
$(eval $(call gen_models,environment,ENVIRONMENT_MODELS_DIR))
$(eval $(call gen_models,workspace,WORKSPACE_MODELS_DIR))
$(eval $(call gen_models,common,COMMON_MODELS_DIR))
$(eval $(call gen_models,workbench,WORKBENCH_MODELS_DIR))

## Generate all TypeScript models
.PHONY: gen-models
gen-models: \
	gen-collection-models \
	gen-theme-models \
	gen-state-models \
	gen-nls-models \
	gen-logging-models \
	gen-environment-models \
	gen-workspace-models \
	gen-common-models \
	gen-workbench-models

# ======================================================
# Utility Commands
# ======================================================

## Export CSS variables to JSON
.PHONY: export-css-variables
export-css-variables:
	@cd $(PYTHON_SCRIPTS_DIR) && $(PYTHON) $(CSS_VARIABLES_EXPORTER)

## Count Lines of Code
.PHONY: loc
loc:
	@cloc --exclude-dir=target,node_modules --include-ext=rs,ts .

# ======================================================
# Cleanup Commands
# ======================================================

## Clean up merged Git branches except master, main, and dev
.PHONY: cleanup-git
cleanup-git:
ifeq ($(DETECTED_OS),Windows)
	@echo "TODO: make cleanup-git work on Windows"
# @for /F "tokens=*" %i in ('git branch --merged ^| findstr /V "master main dev"') do git branch -d %i
else
	@git branch --merged | grep -Ev "(^\*|master|main|dev)" | xargs git branch -d
endif

## Clean up unused pnpm packages in all directories and store
.PHONY: clean-pnpm
clean-pnpm:
	@echo "Cleaning PNPM cache..."
	@echo "Cleaning Desktop Directory Cache..."
	@cd $(DESKTOP_DIR) && $(PNPM) prune
	@echo "Cleaning PNPM Store Cache..."
	$(PNPM) store prune

## Clean cargo cache
.PHONY: clean-cargo
clean-cargo:
	$(CARGO) clean

## Clean up various artifacts across the project
.PHONY: clean
clean: cleanup-git clean-pnpm clean-cargo

# ======================================================
# Maintenance Commands
# ======================================================

## Generate license information
.PHONY: gen-license
gen-license:
	@echo "Generating Workspace Licenses..."
	@cd $(XTASK_DIR) && $(CARGO) run license

## Audit workspace dependencies
.PHONY: workspace-audit
workspace-audit:
	@echo "Checking Non-workspace Dependencies..."
	@cd $(XTASK_DIR) && $(CARGO) run rwa

## Check unused dependencies
.PHONY: check-unused-deps
check-unused-deps:
	@echo "Installing cargo-udeps..."
	$(CARGO) --quiet install cargo-udeps --locked
	@echo "Installing Nightly Toolchain..."
	$(RUSTUP) --quiet toolchain install nightly
	@echo "Checking Unused Dependencies..."
	$(CARGO) +nightly udeps --quiet

## Run a series of maintenance tasks to keep the project organized
.PHONY: tidy
tidy: gen-license workspace-audit check-unused-deps
	$(MAKE) clean

# ======================================================
# Build Commands
# ======================================================

## Create a release build
.PHONY: build
build:
	# Enable compression feature for reducing binary size
	$(CARGO) build --bin desktop --features compression<|MERGE_RESOLUTION|>--- conflicted
+++ resolved
@@ -2,7 +2,6 @@
 # Sapic Makefile - Build and Development Configuration
 # ======================================================
 
-<<<<<<< HEAD
 # ---- Environment Settings ----
 export LOG_LEVEL = trace
 
@@ -15,8 +14,6 @@
 # ---- Default Goal ----
 .DEFAULT_GOAL := run-desktop
 
-=======
->>>>>>> 10b02e2b
 # ---- OS Detection ----
 ifeq ($(OS),Windows_NT)
     DETECTED_OS := Windows
