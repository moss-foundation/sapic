# ======================================================
# Sapic Makefile - Build and Development Configuration
# ======================================================

# ---- Environment Settings ----
export LOG_LEVEL = trace

# ---- Asset Directories ----
export THEMES_DIR = ${CURDIR}/assets/themes
export LOCALES_DIR = ${CURDIR}/assets/locales
export APP_LOG_DIR = ${CURDIR}/logs/app
export SESSION_LOG_DIR = ${CURDIR}/logs/session
export TYPEDOC_DIR = ${CURDIR}/autodocs

# ---- Default Goal ----
.DEFAULT_GOAL := run-desktop

# ---- OS Detection ----
ifeq ($(OS),Windows_NT)
    DETECTED_OS := Windows
    HOME_DIR := ${USERPROFILE}
export DEV_APP_DIR = ${USERPROFILE}\.sapic

else
    DETECTED_OS := $(shell uname)
    HOME_DIR := ${HOME}

export DEV_APP_DIR = ${HOME}/.sapic
endif

# ---- Environment Settings ----
export LOG_LEVEL = trace
export DEV_APP_DIR = ${HOME_DIR}/.sapic
export TEMP_DIR = ${HOME_DIR}/.sapic/tmp

# ---- Asset Directories ----
export THEMES_DIR = ${CURDIR}/assets/themes
export LOCALES_DIR = ${CURDIR}/assets/locales
export ICONS_DIR = ${CURDIR}/assets/icons
export ICONS_OUTPUT_DIR = ${CURDIR}/view/desktop/src/assets/icons
export APP_LOG_DIR = ${CURDIR}/logs/app
export SESSION_LOG_DIR = ${CURDIR}/logs/session

# ---- Addon Directories ----
export ADDON_THEME_DEFAULTS = ${CURDIR}/addons/theme-defaults

# ---- Default Goal ----
.DEFAULT_GOAL := run-desktop

# ---- Directory Paths ----
# Tool directories
GEN_BINDINGS_DIR := tools/gen-bindings
CARGO_NEW_TS := tools/cargo-new-ts
THEME_INSTALL := tools/theme-install

# Application directories
DESKTOP_DIR := view/desktop
XTASK_DIR := tools/xtask
MISC_DIR := misc
SCRIPTS_DIR := scripts

# ---- Crate Directories ----
BINDINGUTILS_DIR := crates/moss-bindingutils
APP_MODELS_DIR := crates/moss-app
PROJECT_MODELS_DIR := crates/moss-project
ENVIRONMENT_MODELS_DIR := crates/moss-environment
WORKSPACE_MODELS_DIR := crates/moss-workspace
ACTIVITY_BROADCASTER_MODELS_DIR := crates/moss-activity-broadcaster
API_MODELS_DIR := crates/moss-api
GIT_MODELS_DIR := crates/moss-git
USER_MODELS_DIR := crates/moss-user
<<<<<<< HEAD
CONFIGURATION_MODELS_DIR := crates/moss-configuration

=======
>>>>>>> 052e9f02
# ---- Command Executables ----
PNPM := pnpm
CARGO := cargo
RUSTUP := rustup
NPX := npx
UV := uv

# ======================================================
# Run Commands
# ======================================================

## Run the desktop application in development mode
.PHONY: run-desktop
run-desktop:
	@cd $(DESKTOP_DIR) && $(PNPM) tauri dev --features devtools


# ======================================================
# Setup Commands
# ======================================================

## Install dependencies and setup development environment
.PHONY: ready
ready: gen-themes gen-icons export-css-variables gen-typedoc
	@cd $(CARGO_NEW_TS) && $(CARGO) install --path .
	$(PNPM) i

## Generate TypeDoc documentation
.PHONY: gen-typedoc
gen-typedoc:
	$(PNPM) typedoc

## Icon generator tool
.PHONY: gen-icons
gen-icons:
	@cd $(SCRIPTS_DIR) && $(UV) run svg_component_generator.py plan --source ${ICONS_DIR}
	@cd $(SCRIPTS_DIR) && $(UV) run svg_component_generator.py gen --source ${ICONS_DIR} \
								 --light-css ../assets/themes/light.css \
								 --dark-css ../assets/themes/dark.css \
								 --output-dir ${ICONS_OUTPUT_DIR}

.PHONY: gen-themes
gen-themes:
	@cd $(ADDON_THEME_DEFAULTS) && $(PNPM) run build
	@cd $(THEME_INSTALL) && $(CARGO) run -- --input-path ../../addons/theme-defaults/dark.json --output-path ../../assets/themes/dark.css
	@cd $(THEME_INSTALL) && $(CARGO) run -- --input-path ../../addons/theme-defaults/light.json --output-path ../../assets/themes/light.css
	@cd $(THEME_INSTALL) && $(CARGO) run -- --input-path ../../addons/theme-defaults/vscode.json --output-path ../../assets/themes/vscode.css

# ======================================================
# TypeScript Bindings Generation
# ======================================================

# The gen_bindings function generates TypeScript models and Zod Schema from Rust structures.
# Zod Schema provides information about function calling arguments for the AI agent
# The export_bindings_ prefix is used to run only those tests that trigger
# the generation of models. 

define gen_bindings
.PHONY: gen-$(1)-bindings
gen-$(1)-bindings:
	@echo "Removing old $(1) models"
	@cd $($(2)) && rm -rf bindings

	@echo "Generating $(1) models..."
	@$(CARGO) test --lib export_bindings_ --manifest-path $($(2))/Cargo.toml
	@cd $(GEN_BINDINGS_DIR) && $(PNPM) run constantsSorter ../../$($(2))
	@cd $(GEN_BINDINGS_DIR) && $(PNPM) run importsResolver ../../$($(2))

	@echo "Generating $(1) zod schemas..."
	@cd $(GEN_BINDINGS_DIR) && $(PNPM) run zodGenerator ../../$($(2))

	@echo "Updating exports in index.ts..."
	@cd $(GEN_BINDINGS_DIR) && $(PNPM) run tsExportsInjector ../../$($(2))

	@echo "Formatting generated files"
	@cd $(GEN_BINDINGS_DIR) && $(PNPM) run importsConsolidator ../../$($(2))
	@cd $($(2)) && $(PNPM) format
	@echo "$(1) bindings generated successfully"
endef

# Apply the gen_bindings function to each crate
$(eval $(call gen_bindings,app,APP_MODELS_DIR))
$(eval $(call gen_bindings,project,PROJECT_MODELS_DIR))
$(eval $(call gen_bindings,environment,ENVIRONMENT_MODELS_DIR))
$(eval $(call gen_bindings,workspace,WORKSPACE_MODELS_DIR))
$(eval $(call gen_bindings,activity-broadcaster,ACTIVITY_BROADCASTER_MODELS_DIR))
$(eval $(call gen_bindings,bindingutils,BINDINGUTILS_DIR))
$(eval $(call gen_bindings,api,API_MODELS_DIR))
$(eval $(call gen_bindings,git,GIT_MODELS_DIR))
$(eval $(call gen_bindings,user,USER_MODELS_DIR))
$(eval $(call gen_bindings,configuration,CONFIGURATION_MODELS_DIR))

gen-app-bindings:
gen-project-bindings:
gen-environment-bindings:
gen-workspace-bindings:
gen-activity-broadcaster-bindings:
gen-bindingutils-bindings:
gen-api-bindings:
gen-git-bindings:
gen-user-bindings:
gen-configuration-bindings:

## Generate all TypeScript bindings
.PHONY: gen-bindings
gen-bindings: \
	gen-app-bindings \
	gen-project-bindings \
	gen-environment-bindings \
	gen-workspace-bindings \
	gen-activity-broadcaster-bindings \
	gen-bindingutils-bindings \
	gen-api-bindings \
	gen-git-bindings \
	gen-user-bindings \
<<<<<<< HEAD
	gen-configuration-bindings
=======
>>>>>>> 052e9f02


# ======================================================
# Utility Commands
# ======================================================

## Export CSS variables to JSON
.PHONY: export-css-variables
export-css-variables:
	@cd $(SCRIPTS_DIR) && $(UV) run css_variables_exporter.py --source ../assets/themes/light.css \
														   --dest ../packages/config-eslint/moss-lint-plugin/css_variables.json
	@$(PNPM) prettier --plugin=prettier-plugin-tailwindcss --write packages/config-eslint/moss-lint-plugin/css_variables.json

## Open TypeDoc documentation in browser
.PHONY: open-docs
open-docs:
ifeq ($(DETECTED_OS),Windows)
	@cmd.exe /C start "" "$(TYPEDOC_DIR)\index.html"
else ifeq ($(DETECTED_OS),Darwin)
	@open "$(TYPEDOC_DIR)/index.html"
else
	@xdg-open "$(TYPEDOC_DIR)/index.html"
endif

## Count Lines of Code
.PHONY: loc
loc:
	@cloc --exclude-dir=target,node_modules --include-ext=rs,ts,tsx,py .

# ======================================================
# Cleanup Commands
# ======================================================

## Clean up merged Git branches except master, main, and dev
.PHONY: cleanup-git
cleanup-git:
ifeq ($(DETECTED_OS),Windows)
	@echo "TODO: make cleanup-git work on Windows"
# @for /F "tokens=*" %i in ('git branch --merged ^| findstr /V "master main dev"') do git branch -d %i
else
	@git branch --merged | grep -Ev "(^\*|master|main|dev)" | xargs git branch -d
endif

## Clean up unused pnpm packages in all directories and store
.PHONY: clean-pnpm
clean-pnpm:
	@echo "Cleaning PNPM cache..."
	@echo "Cleaning Desktop Directory Cache..."
	@cd $(DESKTOP_DIR) && $(PNPM) prune
	@echo "Cleaning PNPM Store Cache..."
	$(PNPM) store prune

## Clean cargo cache
.PHONY: clean-cargo
clean-cargo:
	$(CARGO) clean

## Clean up various artifacts across the project
.PHONY: clean
clean: cleanup-git clean-pnpm clean-cargo

# ======================================================
# Maintenance Commands
# ======================================================

## Generate license information
.PHONY: gen-license
gen-license:
	@echo "Generating Workspace Licenses..."
	@cd $(XTASK_DIR) && $(CARGO) run license

## Audit workspace dependencies
.PHONY: rust-audit
rust-audit:
	@echo "Checking Non-workspace Dependencies..."
	@cd $(XTASK_DIR) && $(CARGO) run audit

## Check unused dependencies
.PHONY: check-unused-deps
check-unused-deps:
	@echo "Installing cargo-udeps..."
	$(CARGO) --quiet install cargo-udeps --locked
	@echo "Installing Nightly Toolchain..."
	$(RUSTUP) --quiet toolchain install nightly
	@echo "Checking Unused Dependencies..."
	$(CARGO) +nightly udeps --quiet

## Run a series of maintenance tasks to keep the project organized
.PHONY: tidy
tidy: gen-license rust-audit check-unused-deps
	$(MAKE) clean

# ======================================================
# Build Commands
# ======================================================

## Create a release build
.PHONY: build
build:
	@echo "Building with compression feature for reducing binary size..."
	@cd $(DESKTOP_DIR) && $(PNPM) run tauri build --features compression<|MERGE_RESOLUTION|>--- conflicted
+++ resolved
@@ -69,11 +69,8 @@
 API_MODELS_DIR := crates/moss-api
 GIT_MODELS_DIR := crates/moss-git
 USER_MODELS_DIR := crates/moss-user
-<<<<<<< HEAD
 CONFIGURATION_MODELS_DIR := crates/moss-configuration
 
-=======
->>>>>>> 052e9f02
 # ---- Command Executables ----
 PNPM := pnpm
 CARGO := cargo
@@ -189,10 +186,7 @@
 	gen-api-bindings \
 	gen-git-bindings \
 	gen-user-bindings \
-<<<<<<< HEAD
 	gen-configuration-bindings
-=======
->>>>>>> 052e9f02
 
 
 # ======================================================
