export CARGO_WORKSPACE_ROOT_DIR = ${CURDIR}
export LOG_LEVEL = trace

.DEFAULT_GOAL := run-desktop

# Detect Operating System
ifeq ($(OS),Windows_NT)
    DETECTED_OS := Windows
    HOME_DIR := ${USERPROFILE}
else
    DETECTED_OS := $(shell uname)
    HOME_DIR := ${HOME}
endif


# --- App Directories ---
DESKTOP_DIR := view/desktop

# --- Tool Directories ---
XTASK_DIR := tools/xtask

# --- Executables ---
PNPM := pnpm
CARGO := cargo
RUSTUP := rustup

# --- Commands ---

## Run Desktop Application
.PHONY: run-desktop
run-desktop:
	@cd $(DESKTOP_DIR) && $(PNPM) tauri dev

<<<<<<< HEAD

# Utility Commands

## Count Lines of Code
.PHONY: loc
loc:
	@cloc --exclude-dir=$(EXCLUDE_DIRS) --include-ext=$(SRC_EXT) .

## Clean up merged Git branches except master, main, and dev
.PHONY: cleanup-git
cleanup-git:
ifeq ($(DETECTED_OS),Windows)
	@echo TODO: make cleanup-git this work on Windows
# @for /F "tokens=*" %i in ('git branch --merged ^| findstr /V "master main dev"') do git branch -d %i
else
	@git branch --merged | grep -Ev "(^\*|master|main|dev)" | xargs git branch -d
endif

# Clean up unused pnpm packages in all directories and store
# pnpm does not support recursive prune
.PHONY: clean-pnpm
clean-pnpm:
	@echo Cleaning PNPM cache...
	@echo Cleaning Desktop Directory Cache...
	@cd $(DESKTOP_DIR) && $(PNPM) prune
	@echo Cleaning Storybook Directory Cache...
	@cd $(STORYBOOK_DIR) && $(PNPM) prune
	@echo Cleaning Web Directory Cache...
	@cd $(WEB_DIR) && $(PNPM) prune
	@echo Cleaning Theme Generator Directory Cache...
	@cd $(ADDON_THEME_DEFAULTS) && $(PNPM) prune
	@echo Cleaning Icons Directory Cache...
	@cd $(ICONS_DIR) && $(PNPM) prune
	@echo Cleaning Desktop Models Directory Cache...
	@cd $(DESKTOP_MODELS_DIR) && $(PNPM) prune
	@echo Cleaning PNPM Store Cache...
	$(PNPM) store prune

# Clean cargo cache
.PHONY: clean-cargo
clean-cargo:
	$(CARGO) clean

# Clean up various artifacts across the project
.PHONY: clean
clean: cleanup-git clean-pnpm clean-cargo


# Generate license with xtask
.PHONY: gen-license
gen-license:
	@echo Generating Workspace Licenses...
	@cd $(XTASK_DIR) && $(CARGO) run license

# Audit workspace dependency
.PHONY: workspace-audit
workspace-audit:
	@echo Checking Non-workspace Dependencies...
	@cd $(XTASK_DIR) && $(CARGO) run rwa

# Check unused dependency
.PHONY: check-unused-deps
check-unused-deps:
	@echo Installing cargo-udeps...
	$(CARGO) --quiet install cargo-udeps --locked
	@echo Installing Nightly Toolchain...
	$(RUSTUP) --quiet toolchain install nightly
	@echo Checking Unused Dependencies...
	$(CARGO) +nightly udeps --quiet

# Runs a series of maintenance tasks to keep the project organized and up-to-date.
# TODO: output workspace-audit and check-unused-deps to file
.PHONY: tidy
tidy: gen-license workspace-audit check-unused-deps
	$(MAKE) clean

# Create a release build
.PHONY: build
build:
	# Enable compression feature for reducing binary size
	$(CARGO) build --bin desktop --features compression
=======
## Generate Icons
.PHONY: gen-icons
gen-icons:
	@cd $(ICONS_DIR) && $(PNPM) build
>>>>>>> 59d453b5
<|MERGE_RESOLUTION|>--- conflicted
+++ resolved
@@ -26,12 +26,15 @@
 
 # --- Commands ---
 
+## Generate Icons
+.PHONY: gen-icons
+gen-icons:
+	@cd $(ICONS_DIR) && $(PNPM) build
+
 ## Run Desktop Application
 .PHONY: run-desktop
 run-desktop:
 	@cd $(DESKTOP_DIR) && $(PNPM) tauri dev
-
-<<<<<<< HEAD
 
 # Utility Commands
 
@@ -113,9 +116,3 @@
 build:
 	# Enable compression feature for reducing binary size
 	$(CARGO) build --bin desktop --features compression
-=======
-## Generate Icons
-.PHONY: gen-icons
-gen-icons:
-	@cd $(ICONS_DIR) && $(PNPM) build
->>>>>>> 59d453b5
