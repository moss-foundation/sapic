--- conflicted
+++ resolved
@@ -2,8 +2,5 @@
   - "crates/*"
   - "view/*"
   - "packages/*"
-<<<<<<< HEAD
   - "tools/*"
-=======
-  - "view/desktop/src/lib/*"
->>>>>>> 4352f9db
+  - "view/desktop/src/lib/*"