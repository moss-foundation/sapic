{
  "name": "desktop",
  "private": true,
  "version": "0.1.0",
  "type": "module",
  "scripts": {
    "dev": "vite",
    "build": "tsc && vite build",
    "preview": "vite preview",
    "tauri": "tauri"
  },
  "dependencies": {
    "@radix-ui/primitive": "^1.1.1",
    "@radix-ui/react-compose-refs": "^1.1.1",
    "@radix-ui/react-context": "^1.1.1",
    "@radix-ui/react-id": "^1.1.0",
    "@radix-ui/react-menu": "^2.1.6",
    "@radix-ui/react-primitive": "^2.0.2",
    "@radix-ui/react-use-callback-ref": "^1.1.0",
    "@radix-ui/react-use-controllable-state": "^1.1.0",
    "@tauri-apps/api": "^2",
    "@tauri-apps/plugin-opener": "^2",
    "allotment": "^1.20.3",
    "overlayscrollbars": "^2.11.0",
    "overlayscrollbars-react": "^0.5.6",
    "react": "^18.3.1",
    "react-dom": "^18.3.1",
    "zustand": "^5.0.3"
  },
  "devDependencies": {
<<<<<<< HEAD
    "@repo/eslint-config": "workspace:^",
=======
    "@repo/eslint-config": "workspace:*",
    "@repo/moss-tabs": "workspace:*",
>>>>>>> 4352f9db
    "@repo/tailwind-config": "workspace:*",
    "@repo/typescript-config": "workspace:*",
    "@repo/icongen": "workspace:*",
    "@tauri-apps/cli": "^2",
    "@types/node": "^22.10.1",
    "@types/react": "^18.3.1",
    "@types/react-dom": "^18.3.1"
  },
  "packageManager": "pnpm@9.15.0+sha512.76e2379760a4328ec4415815bcd6628dee727af3779aaa4c914e3944156c4299921a89f976381ee107d41f12cfa4b66681ca9c718f0668fa0831ed4c6d8ba56c"
}<|MERGE_RESOLUTION|>--- conflicted
+++ resolved
@@ -28,12 +28,8 @@
     "zustand": "^5.0.3"
   },
   "devDependencies": {
-<<<<<<< HEAD
-    "@repo/eslint-config": "workspace:^",
-=======
     "@repo/eslint-config": "workspace:*",
     "@repo/moss-tabs": "workspace:*",
->>>>>>> 4352f9db
     "@repo/tailwind-config": "workspace:*",
     "@repo/typescript-config": "workspace:*",
     "@repo/icongen": "workspace:*",
