--- conflicted
+++ resolved
@@ -234,22 +234,13 @@
             //
             // Collection
             //
-<<<<<<< HEAD
-            commands::create_collection_entry,
-            commands::delete_collection_entry,
-            commands::stream_collection_entries,
-            commands::update_collection_entry,
-            commands::batch_update_collection_entry,
-            commands::batch_create_collection_entry,
-            commands::execute_vcs_operation,
-=======
             commands::create_project_entry,
             commands::delete_project_entry,
             commands::stream_project_entries,
             commands::update_project_entry,
             commands::batch_update_project_entry,
             commands::batch_create_project_entry,
->>>>>>> 289178ba
+            commands::execute_vcs_operation,
             //
             // Env
             //
