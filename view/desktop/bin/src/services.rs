--- conflicted
+++ resolved
@@ -107,11 +107,7 @@
 
 fn theme_service<R: TauriRuntime>(
     fs: Arc<dyn FileSystem>,
-<<<<<<< HEAD
-) -> impl FnOnce(&ServicePool, &AppHandle) -> ThemeService + Send + Sync + 'static + use<> {
-=======
 ) -> impl FnOnce(&ServicePool<R>, &AppHandle<R>) -> ThemeService + Send + Sync + 'static {
->>>>>>> a0aa7893
     let themes_dir: PathBuf = std::env::var("THEMES_DIR")
         .expect("Environment variable THEMES_DIR is not set")
         .into();
