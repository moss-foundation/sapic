import { forwardRef } from "react";

import { Menu } from "@/lib/ui";
import { cn } from "@/utils";

const Root = Menu.Root;
const Trigger = Menu.Trigger;
const Portal = Menu.Portal;

const Content = forwardRef<HTMLDivElement, Menu.ContentProps>(({ children, className, ...props }, ref) => {
  return (
    <Menu.Content
      ref={ref}
<<<<<<< HEAD
      className={cn("background-(--moss-primary-background) min-w-60 border border-(--moss-border-color)", className)}
=======
      className={cn("background-(--moss-primary-background) w-60 border border-(--moss-border-color)", className)}
>>>>>>> 0669c37b
      {...props}
    >
      {children}
    </Menu.Content>
  );
});

const Item = forwardRef<HTMLDivElement, Menu.ItemProps>(({ children, className, ...props }, ref) => {
  return (
<<<<<<< HEAD
    <Menu.Item ref={ref} className={cn("hover:background-(--moss-secondary-background-hover)", className)} {...props}>
=======
    <Menu.Item
      ref={ref}
      className={cn("hover:background-(--moss-secondary-background-hover)", className)}
      shortcutClassName="text-(--moss-shortcut-text)"
      {...props}
    >
>>>>>>> 0669c37b
      {children}
    </Menu.Item>
  );
});

export { Content, Item, Portal, Root, Trigger };<|MERGE_RESOLUTION|>--- conflicted
+++ resolved
@@ -11,11 +11,7 @@
   return (
     <Menu.Content
       ref={ref}
-<<<<<<< HEAD
-      className={cn("background-(--moss-primary-background) min-w-60 border border-(--moss-border-color)", className)}
-=======
       className={cn("background-(--moss-primary-background) w-60 border border-(--moss-border-color)", className)}
->>>>>>> 0669c37b
       {...props}
     >
       {children}
@@ -25,16 +21,12 @@
 
 const Item = forwardRef<HTMLDivElement, Menu.ItemProps>(({ children, className, ...props }, ref) => {
   return (
-<<<<<<< HEAD
-    <Menu.Item ref={ref} className={cn("hover:background-(--moss-secondary-background-hover)", className)} {...props}>
-=======
     <Menu.Item
       ref={ref}
       className={cn("hover:background-(--moss-secondary-background-hover)", className)}
       shortcutClassName="text-(--moss-shortcut-text)"
       {...props}
     >
->>>>>>> 0669c37b
       {children}
     </Menu.Item>
   );
