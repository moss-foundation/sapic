--- conflicted
+++ resolved
@@ -94,11 +94,7 @@
   }
 );
 
-<<<<<<< HEAD
-const labelStyles = "truncate max-w-[200px] text-md text-(--moss-primary-text)";
-=======
 const labelStyles = "truncate max-w-[200px] text-(--moss-primary-text)";
->>>>>>> 88abd845
 
 const MenuContent = React.forwardRef<
   React.ElementRef<typeof DropdownMenu.Content>,
@@ -173,11 +169,7 @@
 >(({ className, ...props }, ref) => (
   <DropdownMenu.Label
     ref={ref}
-<<<<<<< HEAD
-    className={cn("text-md px-3 py-2 text-center font-medium text-(--moss-text-primary)", className)}
-=======
     className={cn("px-3 py-2 text-center font-medium text-(--moss-text-primary)", className)}
->>>>>>> 88abd845
     {...props}
   />
 ));
@@ -189,11 +181,7 @@
 >(({ className, ...props }, ref) => (
   <DropdownMenu.Label
     ref={ref}
-<<<<<<< HEAD
-    className={cn("text-md px-3 py-1 font-medium text-(--moss-not-selected-item-color)", className)}
-=======
     className={cn("px-3 py-1 font-medium text-(--moss-not-selected-item-color)", className)}
->>>>>>> 88abd845
     {...props}
   />
 ));
@@ -206,11 +194,7 @@
   <DropdownMenu.Label
     ref={ref}
     className={cn(
-<<<<<<< HEAD
-      "text-md -mx-1 -my-1.5 mt-2 rounded-b-lg bg-(--moss-secondary-background) px-5 py-1.5 text-(--moss-not-selected-item-color)",
-=======
       "-mx-1 -my-1.5 mt-2 rounded-b-lg bg-(--moss-secondary-background) px-5 py-1.5 text-(--moss-not-selected-item-color)",
->>>>>>> 88abd845
       className
     )}
     {...props}
@@ -297,13 +281,8 @@
 };
 
 // Helper component for menu item trailing elements
-<<<<<<< HEAD
-const MenuItemTrailing = ({ shortcut }: { shortcut?: string }) => (
-  <>{shortcut && <span className="text-md ml-4 text-(--moss-not-selected-item-color)">{shortcut}</span>}</>
-=======
-const MenuItemTrailing = ({ count, shortcut }: { count?: number; shortcut?: string }) => (
+const MenuItemTrailing = ({ shortcut }: { count?: number; shortcut?: string }) => (
   <>{shortcut && <span className="ml-4 text-(--moss-not-selected-item-color)">{shortcut}</span>}</>
->>>>>>> 88abd845
 );
 
 export const ActionMenu: React.FC<ActionMenuProps> = ({
@@ -483,16 +462,7 @@
         >
           <MenuItemIcon icon={item.icon} iconColor={item.iconColor} />
           {!item.icon && item.alignWithIcons && <div className="mr-2 flex h-5 w-5 items-center justify-center"></div>}
-<<<<<<< HEAD
           <span className={cn("flex-grow", labelStyles)}>{item.label}</span>
-=======
-          <span className={cn("flex-grow", labelStyles)}>
-            {item.label}
-            {item.count !== undefined && (
-              <span className="ml-1 text-(--moss-not-selected-item-color)"> {item.count}</span>
-            )}
-          </span>
->>>>>>> 88abd845
           <MenuItemTrailing shortcut={item.shortcut} />
         </MenuItem>
       );
