import { DragLocationHistory, ElementDragPayload } from "@atlaskit/pragmatic-drag-and-drop/dist/types/internal-types";
import { DropNodeElement, NodeProps, SortTypes, TreeNodeProps } from "./types";

export const updateTreeNode = (node: TreeNodeProps, updatedNode: TreeNodeProps): TreeNodeProps => {
  if (node.uniqueId === updatedNode.uniqueId) return updatedNode;

  return {
    ...node,
    childNodes: node.childNodes.map((child) => updateTreeNode(child, updatedNode)),
  };
};

export const sortNode = (node: TreeNodeProps, sortBy: SortTypes = "alphabetically"): TreeNodeProps => {
  return {
    ...node,
    childNodes: sortNodes(
      node.childNodes.map((child) => sortNode(child, sortBy)),
      sortBy
    ),
  };
};

export const sortNodes = (nodes: TreeNodeProps[], sortBy: SortTypes = "alphabetically"): TreeNodeProps[] => {
  if (sortBy === "alphabetically") {
    nodes.sort((a, b) => {
      if (a.isFolder && !b.isFolder) return -1;
      if (!a.isFolder && b.isFolder) return 1;
      if (a.id < b.id) return -1;
      if (a.id > b.id) return 1;
      return 0;
    });

    return nodes.map((node, index) => {
      return {
        ...node,
        order: index + 1,
      };
    });
  }

  if (sortBy === "order") {
    nodes.sort((a, b) => a.order - b.order);
    return nodes;
  }

<<<<<<< HEAD
export const prepareCollectionForTree = (collection: NodeProps, isFirstCollection: boolean = true): TreeNodeProps => {
    const id = "TreeNodeUniqueId-" + Math.random().toString(36).substring(2, 15);

    return sortNode({
        ...collection,
        uniqueId: id,
        isRoot: isFirstCollection,
        childNodes: collection.childNodes.map(child => prepareCollectionForTree(child, false))
    })
}
=======
  return nodes;
};

export const addUniqueIdToTree = (tree: NodeProps): TreeNodeProps => {
  const id = "TreeNodeUniqueId-" + Math.random().toString(36).substring(2, 15);
  return {
    uniqueId: id,
    ...tree,
    childNodes: tree.childNodes.map((child) => addUniqueIdToTree(child)),
  };
};
>>>>>>> 9492039c

export const removeUniqueIdFromTree = (tree: TreeNodeProps): NodeProps => {
  // eslint-disable-next-line @typescript-eslint/no-unused-vars
  const { uniqueId, ...treeWithoutUniqueId } = tree;

  return {
    ...treeWithoutUniqueId,
    childNodes: tree.childNodes.map((child) => removeUniqueIdFromTree(child)),
  };
};

export const findNodeByUniqueId = (tree: TreeNodeProps, uniqueId: string): TreeNodeProps | undefined => {
  if (tree.uniqueId === uniqueId) return tree;

  return tree.childNodes.find((child) => findNodeByUniqueId(child, uniqueId));
};

export const findParentNodeByChildUniqueId = (tree: TreeNodeProps, uniqueId: string): TreeNodeProps | undefined => {
  if (tree.childNodes.some((child) => child.uniqueId === uniqueId)) {
    return tree;
  }

  for (const child of tree.childNodes) {
    const parent = findParentNodeByChildUniqueId(child, uniqueId);

    if (parent !== undefined) {
      return parent;
    }
  }

  return undefined;
};

export const hasDescendant = (tree: TreeNodeProps, node: TreeNodeProps): boolean => {
  if (!tree.childNodes) return false;
  return tree.childNodes.some((child) => child.uniqueId === node.uniqueId || hasDescendant(child, node));
};

export const hasDirectDescendant = (tree: TreeNodeProps, node: TreeNodeProps): boolean => {
  if (!tree.childNodes) return false;
  return tree.childNodes.some((child) => child.uniqueId === node.uniqueId && child.id === node.id);
};

export const hasDirectSimilarDescendant = (tree: TreeNodeProps, node: TreeNodeProps): boolean => {
  if (!tree.childNodes) return false;
  return tree.childNodes.some((child) => child.uniqueId === node.uniqueId || child.id === node.id);
};

const doesStringIncludePartialString = (str: string, partialStr: string) => {
  return str.toLowerCase().includes(partialStr.toLowerCase());
};

export const hasDescendantWithSearchInput = (tree: TreeNodeProps, input: string): boolean => {
  if (!tree.childNodes) return false;

  const treeId = String(tree.id);

  if (doesStringIncludePartialString(treeId, input)) return true;

  return tree.childNodes.some(
    (child) => doesStringIncludePartialString(treeId, input) || hasDescendantWithSearchInput(child, input)
  );
};

export const removeNodeFromTree = (tree: TreeNodeProps, uniqueId: string): TreeNodeProps => {
  if (tree.childNodes.some((child) => child.uniqueId === uniqueId)) {
    return {
      ...tree,
      childNodes: tree.childNodes.filter((child) => child.uniqueId !== uniqueId),
    };
  }

  return {
    ...tree,
    childNodes: tree.childNodes.map((child) => removeNodeFromTree(child, uniqueId)),
  };
};

export const addNodeToFolder = (
  tree: TreeNodeProps,
  targetUniqueId: string,
  nodeToAdd: TreeNodeProps
): TreeNodeProps => {
  if (tree.uniqueId === targetUniqueId) {
    return {
      ...tree,
      childNodes: [...tree.childNodes, nodeToAdd],
    };
  }

  return {
    ...tree,
    childNodes: tree.childNodes.map((child) => addNodeToFolder(child, targetUniqueId, nodeToAdd)),
  };
};

export const getActualDropSourceTarget = (source: ElementDragPayload): DropNodeElement => {
  return source.data.data as DropNodeElement;
};

export const getActualDropTarget = (location: DragLocationHistory): DropNodeElement => {
  return (location.current.dropTargets[0].data.data as DropNodeElement).node.isFolder
    ? (location.current.dropTargets[0].data.data as DropNodeElement)
    : (location.current.dropTargets[1].data.data as DropNodeElement);
};

export const canDropNode = (sourceTarget: DropNodeElement, dropTarget: DropNodeElement, node: TreeNodeProps) => {
  if (sourceTarget.node.isFolder === false) {
    if (hasDirectSimilarDescendant(node, sourceTarget.node)) {
      return false;
    }
  }

  if (sourceTarget.node.isFolder) {
    if (hasDirectSimilarDescendant(node, sourceTarget.node)) {
      return false;
    }

    if (hasDirectDescendant(dropTarget.node, node)) {
      return false;
    }

    if (hasDescendant(sourceTarget.node, node)) {
      return false;
    }

    if (sourceTarget?.node.uniqueId === node.uniqueId) {
      return false;
    }
  }

  return true;
};

export const expandAllNodes = (node: TreeNodeProps): TreeNodeProps => {
  return {
    ...node,
    isExpanded: node.isFolder ? true : node.isExpanded,
    childNodes: node.childNodes.map((child) => expandAllNodes(child)),
  };
};

export const collapseAllNodes = (node: TreeNodeProps): TreeNodeProps => {
  return {
    ...node,
    isExpanded: node.isFolder ? false : node.isExpanded,
    childNodes: node.childNodes.map((child) => collapseAllNodes(child)),
  };
};

export const checkIfAllFoldersAreExpanded = (nodes: TreeNodeProps[]): boolean => {
  if (!nodes || nodes.length === 0) return true;

  for (const node of nodes) {
    if (node.isFolder && !node.isExpanded) {
      return false;
    }
    if (!checkIfAllFoldersAreExpanded(node.childNodes)) {
      return false;
    }
  }

  return true;
};

export const checkIfAllFoldersAreCollapsed = (nodes: TreeNodeProps[]): boolean => {
  if (!nodes || nodes.length === 0) return true;

  for (const node of nodes) {
    if (node.isFolder && node.isExpanded) {
      return false;
    }
    if (!checkIfAllFoldersAreCollapsed(node.childNodes)) {
      return false;
    }
  }

  return true;
};<|MERGE_RESOLUTION|>--- conflicted
+++ resolved
@@ -43,30 +43,19 @@
     return nodes;
   }
 
-<<<<<<< HEAD
+  return nodes;
+};
+
 export const prepareCollectionForTree = (collection: NodeProps, isFirstCollection: boolean = true): TreeNodeProps => {
-    const id = "TreeNodeUniqueId-" + Math.random().toString(36).substring(2, 15);
-
-    return sortNode({
-        ...collection,
-        uniqueId: id,
-        isRoot: isFirstCollection,
-        childNodes: collection.childNodes.map(child => prepareCollectionForTree(child, false))
-    })
+  const id = "TreeNodeUniqueId-" + Math.random().toString(36).substring(2, 15);
+
+  return sortNode({
+    ...collection,
+    uniqueId: id,
+    isRoot: isFirstCollection,
+    childNodes: collection.childNodes.map(child => prepareCollectionForTree(child, false))
+  })
 }
-=======
-  return nodes;
-};
-
-export const addUniqueIdToTree = (tree: NodeProps): TreeNodeProps => {
-  const id = "TreeNodeUniqueId-" + Math.random().toString(36).substring(2, 15);
-  return {
-    uniqueId: id,
-    ...tree,
-    childNodes: tree.childNodes.map((child) => addUniqueIdToTree(child)),
-  };
-};
->>>>>>> 9492039c
 
 export const removeUniqueIdFromTree = (tree: TreeNodeProps): NodeProps => {
   // eslint-disable-next-line @typescript-eslint/no-unused-vars
