import { RefObject, useEffect } from "react";
import { TreeNodeProps } from "../types";
import { dropTargetForElements } from "@atlaskit/pragmatic-drag-and-drop/element/adapter";
import { getActualDropSourceTarget, getActualDropTarget, canDropNode } from "../utils";

export const useDropTargetNode = (
<<<<<<< HEAD
    node: TreeNodeProps,
    treeId: string | number,
    dropTargetListRef: RefObject<HTMLLIElement>,
    dropTargetFolderRef: RefObject<HTMLUListElement>
=======
  node: TreeNodeProps,
  treeId: string,
  dropTargetListRef: RefObject<HTMLLIElement>,
  dropTargetFolderRef: RefObject<HTMLUListElement>
>>>>>>> 9492039c
) => {
  useEffect(() => {
    const element = dropTargetListRef.current || dropTargetFolderRef.current;
    if (!element) return;

<<<<<<< HEAD
        return dropTargetForElements({
            element,
            getData: () => ({
                type: "TreeNode",
                data: {
                    treeId,
                    node,
                },
            }),
            canDrop({ source }) {
                return source.data.type === "TreeNode";
            },
            onDragLeave() {
                element.classList.remove("bg-green-600", "bg-red-600");
            },
            onDrag({ location, source }) {
                if (location.current.dropTargets[0].data.type !== "TreeNode" || location.current?.dropTargets.length === 0) {
                    return;
                }
=======
    return dropTargetForElements({
      element,
      getData: () => ({
        type: "TreeNode",
        data: {
          treeId,
          node,
        },
      }),
      onDragLeave() {
        element.classList.remove("bg-green-600", "bg-red-600");
      },
      onDrag({ location, source }) {
        if (location.current.dropTargets[0].data.type !== "TreeNode" || location.current?.dropTargets.length === 0) {
          return;
        }
>>>>>>> 9492039c

        const sourceTarget = getActualDropSourceTarget(source);
        const dropTarget = getActualDropTarget(location);

        if (!dropTarget || !sourceTarget || dropTarget?.node.uniqueId !== node.uniqueId) {
          element.classList.remove("bg-green-600", "bg-red-600");
          return;
        }
        if (canDropNode(sourceTarget, dropTarget, node)) {
          element.classList.add("bg-green-600");
        } else {
          element.classList.add("bg-red-600");
        }
      },
      onDrop({ location, source }) {
        if (location.current?.dropTargets.length === 0 || location.current.dropTargets[0].data.type !== "TreeNode") {
          return;
        }

        const sourceTarget = getActualDropSourceTarget(source);
        const dropTarget = getActualDropTarget(location);

        if (dropTarget?.node.uniqueId !== node.uniqueId) {
          element.classList.remove("bg-green-600", "bg-red-600");
          return;
        }

        if (canDropNode(sourceTarget, dropTarget, node)) {
          window.dispatchEvent(
            new CustomEvent("moveTreeNode", {
              detail: {
                source: sourceTarget,
                target: dropTarget,
              },
            })
          );
        }

        element.classList.remove("bg-green-600", "bg-red-600");
      },
    });
  }, [dropTargetFolderRef, dropTargetListRef, node, treeId]);
};<|MERGE_RESOLUTION|>--- conflicted
+++ resolved
@@ -4,43 +4,15 @@
 import { getActualDropSourceTarget, getActualDropTarget, canDropNode } from "../utils";
 
 export const useDropTargetNode = (
-<<<<<<< HEAD
-    node: TreeNodeProps,
-    treeId: string | number,
-    dropTargetListRef: RefObject<HTMLLIElement>,
-    dropTargetFolderRef: RefObject<HTMLUListElement>
-=======
   node: TreeNodeProps,
-  treeId: string,
+  treeId: string | number,
   dropTargetListRef: RefObject<HTMLLIElement>,
   dropTargetFolderRef: RefObject<HTMLUListElement>
->>>>>>> 9492039c
 ) => {
   useEffect(() => {
     const element = dropTargetListRef.current || dropTargetFolderRef.current;
     if (!element) return;
 
-<<<<<<< HEAD
-        return dropTargetForElements({
-            element,
-            getData: () => ({
-                type: "TreeNode",
-                data: {
-                    treeId,
-                    node,
-                },
-            }),
-            canDrop({ source }) {
-                return source.data.type === "TreeNode";
-            },
-            onDragLeave() {
-                element.classList.remove("bg-green-600", "bg-red-600");
-            },
-            onDrag({ location, source }) {
-                if (location.current.dropTargets[0].data.type !== "TreeNode" || location.current?.dropTargets.length === 0) {
-                    return;
-                }
-=======
     return dropTargetForElements({
       element,
       getData: () => ({
@@ -50,6 +22,9 @@
           node,
         },
       }),
+      canDrop({ source }) {
+        return source.data.type === "TreeNode";
+      },
       onDragLeave() {
         element.classList.remove("bg-green-600", "bg-red-600");
       },
@@ -57,7 +32,6 @@
         if (location.current.dropTargets[0].data.type !== "TreeNode" || location.current?.dropTargets.length === 0) {
           return;
         }
->>>>>>> 9492039c
 
         const sourceTarget = getActualDropSourceTarget(source);
         const dropTarget = getActualDropTarget(location);
