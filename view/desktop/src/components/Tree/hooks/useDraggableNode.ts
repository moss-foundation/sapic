--- conflicted
+++ resolved
@@ -4,27 +4,15 @@
 import { setCustomNativeDragPreview } from "@atlaskit/pragmatic-drag-and-drop/element/set-custom-native-drag-preview";
 
 export const useDraggableNode = (
-<<<<<<< HEAD
-    draggableNodeRef: React.RefObject<HTMLButtonElement>,
-    node: NodeProps,
-    treeId: string | number,
-    isRenamingNode: boolean,
-    setPreview: React.Dispatch<React.SetStateAction<HTMLElement | null>>
-) => {
-    useEffect(() => {
-        const element = draggableNodeRef.current;
-        if (!element || isRenamingNode) return;
-=======
-  draggableRef: React.RefObject<HTMLButtonElement>,
+  draggableNodeRef: React.RefObject<HTMLButtonElement>,
   node: NodeProps,
-  treeId: string,
+  treeId: string | number,
   isRenamingNode: boolean,
   setPreview: React.Dispatch<React.SetStateAction<HTMLElement | null>>
 ) => {
   useEffect(() => {
-    const element = draggableRef.current;
+    const element = draggableNodeRef.current;
     if (!element || isRenamingNode) return;
->>>>>>> 9492039c
 
     return draggable({
       element,
@@ -45,12 +33,7 @@
             setPreview((prev) => (prev === container ? prev : container));
           },
         });
-<<<<<<< HEAD
-    }, [treeId, node, isRenamingNode, draggableNodeRef, setPreview]);
-}
-=======
       },
     });
-  }, [treeId, node, isRenamingNode, draggableRef, setPreview]);
-};
->>>>>>> 9492039c
+  }, [treeId, node, isRenamingNode, draggableNodeRef, setPreview]);
+}