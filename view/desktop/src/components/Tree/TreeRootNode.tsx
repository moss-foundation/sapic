--- conflicted
+++ resolved
@@ -160,11 +160,7 @@
               <ActionButton icon="MoreHorizontal" />
             </ActionMenu.Trigger>
             <ActionMenu.Portal>
-<<<<<<< HEAD
-              <ActionMenu.Content className="z-30">
-=======
               <ActionMenu.Content className="z-30" align="center">
->>>>>>> 0669c37b
                 <ActionMenu.Item onClick={() => setIsAddingRootFileNode(true)}>Add File</ActionMenu.Item>
                 <ActionMenu.Item onClick={() => setIsAddingRootFolderNode(true)}>Add Folder</ActionMenu.Item>
                 <ActionMenu.Item onClick={() => setIsRenamingRootNode(true)}>Rename...</ActionMenu.Item>
