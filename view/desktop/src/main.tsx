import { lazy, Suspense } from "react";
import { createRoot } from "react-dom/client";

import "@/app/i18n";

import { PageLoader } from "./components/PageLoader";

import "allotment/dist/style.css";
import "overlayscrollbars/overlayscrollbars.css";
import "./assets/index.css";

import { QueryCache, QueryClient, QueryClientProvider } from "@tanstack/react-query";
import { ReactQueryDevtools } from "@tanstack/react-query-devtools";
import { getCurrentWindow } from "@tauri-apps/api/window";
import { type } from "@tauri-apps/plugin-os";

const ENABLE_REACT_QUERY_DEVTOOLS = import.meta.env.MODE === "development";

const queryClient = new QueryClient({
  queryCache: new QueryCache({
    onError: (err, query) => {
      console.log("Query client error", { err, query });
    },
  }),
  defaultOptions: {
    queries: {
      retry: false,
      networkMode: "always",
      refetchOnWindowFocus: false,
      refetchOnReconnect: false,
      refetchOnMount: false,
    },
  },
});

if (import.meta.env.MODE === "development") {
  const script = document.createElement("script");
  script.src = "http://localhost:8097";
  document.head.appendChild(script);
}

const App = lazy(() => import("@/app"));
const Workbench = lazy(() => import("@/components/Workbench").then((module) => ({ default: module.Workbench })));
const rootElement = document.getElementById("root") as HTMLElement;

if (rootElement) {
  // Prevent window flickering on startup by only showing the window after the webview is ready
  getCurrentWindow()
    .show()
    .then(() =>
      createRoot(rootElement).render(
<<<<<<< HEAD
        <QueryClientProvider client={queryClient}>
          {ENABLE_REACT_QUERY_DEVTOOLS && <ReactQueryDevtools initialIsOpen={false} buttonPosition="bottom-right" />}
          <GeneralProvider>
            <Suspense fallback={<PageLoader />}>
              <App />
            </Suspense>
          </GeneralProvider>
        </QueryClientProvider>
=======
        <StrictMode>
          <QueryClientProvider client={queryClient}>
            {ENABLE_REACT_QUERY_DEVTOOLS && <ReactQueryDevtools initialIsOpen={false} buttonPosition="bottom-right" />}
            <Suspense fallback={<PageLoader />}>
              <App>
                <Workbench />
              </App>
            </Suspense>
          </QueryClientProvider>
        </StrictMode>
>>>>>>> 411f3c58
      )
    );

  document.querySelector("html")!.classList.add(type());
}<|MERGE_RESOLUTION|>--- conflicted
+++ resolved
@@ -1,4 +1,4 @@
-import { lazy, Suspense } from "react";
+import { lazy, StrictMode, Suspense } from "react";
 import { createRoot } from "react-dom/client";
 
 import "@/app/i18n";
@@ -49,16 +49,6 @@
     .show()
     .then(() =>
       createRoot(rootElement).render(
-<<<<<<< HEAD
-        <QueryClientProvider client={queryClient}>
-          {ENABLE_REACT_QUERY_DEVTOOLS && <ReactQueryDevtools initialIsOpen={false} buttonPosition="bottom-right" />}
-          <GeneralProvider>
-            <Suspense fallback={<PageLoader />}>
-              <App />
-            </Suspense>
-          </GeneralProvider>
-        </QueryClientProvider>
-=======
         <StrictMode>
           <QueryClientProvider client={queryClient}>
             {ENABLE_REACT_QUERY_DEVTOOLS && <ReactQueryDevtools initialIsOpen={false} buttonPosition="bottom-right" />}
@@ -69,7 +59,6 @@
             </Suspense>
           </QueryClientProvider>
         </StrictMode>
->>>>>>> 411f3c58
       )
     );
 
