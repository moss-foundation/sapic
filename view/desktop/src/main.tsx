--- conflicted
+++ resolved
@@ -1,28 +1,11 @@
-<<<<<<< HEAD
-import React from "react";
+import { StrictMode, Suspense } from "react";
 import { createRoot } from "react-dom/client";
-=======
-import { StrictMode, Suspense } from "react";
-import ReactDOM from "react-dom/client";
->>>>>>> dc6e5540
 
 import App from "./App";
 
 import "overlayscrollbars/overlayscrollbars.css";
 import "./assets/index.css";
 
-<<<<<<< HEAD
-if (import.meta.env.MODE === "development") {
-  const script = document.createElement("script");
-  script.src = "http://localhost:8097";
-  document.head.appendChild(script);
-}
-
-createRoot(document.getElementById("root") as HTMLElement).render(
-  <React.StrictMode>
-    <App />
-  </React.StrictMode>
-=======
 import { QueryCache, QueryClient, QueryClientProvider } from "@tanstack/react-query";
 import { ReactQueryDevtools } from "@tanstack/react-query-devtools";
 
@@ -47,7 +30,13 @@
   },
 });
 
-ReactDOM.createRoot(document.getElementById("root") as HTMLElement).render(
+if (import.meta.env.MODE === "development") {
+  const script = document.createElement("script");
+  script.src = "http://localhost:8097";
+  document.head.appendChild(script);
+}
+
+createRoot(document.getElementById("root") as HTMLElement).render(
   <StrictMode>
     <QueryClientProvider client={queryClient}>
       {ENABLE_REACT_QUERY_DEVTOOLS && <ReactQueryDevtools initialIsOpen={false} buttonPosition="bottom-right" />}
@@ -58,5 +47,4 @@
       </GeneralProvider>
     </QueryClientProvider>
   </StrictMode>
->>>>>>> dc6e5540
 );