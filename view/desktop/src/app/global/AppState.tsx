--- conflicted
+++ resolved
@@ -13,13 +13,6 @@
   // through a batch operation using SettingsStore.
   const { isInit: isInitLanguage } = useSyncLanguage();
   const { isInit: isInitColorTheme } = useSyncColorTheme();
-<<<<<<< HEAD
-  // const { isInit: isInitLayout } = useInitLayout();
-=======
-
-  // FIXME: This needs to be moved to a workbench layer
-  const { isInit: isInitLayout } = useInitLayout();
->>>>>>> 9d4d72be
 
   const isInit = isInitLanguage && isInitColorTheme;
 
