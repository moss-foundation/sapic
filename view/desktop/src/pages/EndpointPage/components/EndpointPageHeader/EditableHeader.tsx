--- conflicted
+++ resolved
@@ -65,13 +65,8 @@
         </form>
       ) : (
         <span
-<<<<<<< HEAD
-          onClick={editable ? () => setIsRenamingEntry(true) : undefined}
+          onClick={editable ? () => setIsRenamingResource(true) : undefined}
           className="hover:background-(--moss-secondary-background-hover) -mx-1 w-full max-w-[200px] cursor-text truncate rounded-md px-1 py-0.5 text-lg leading-6 font-bold text-(--moss-primary-foreground) transition-colors"
-=======
-          onClick={editable ? () => setIsRenamingResource(true) : undefined}
-          className="hover:background-(--moss-secondary-background-hover) -mx-1 w-full max-w-[200px] cursor-text truncate rounded-md px-1 py-0.5 text-lg leading-6 font-bold text-(--moss-primary-text) transition-colors"
->>>>>>> 6a096935
         >
           {newTitle}
         </span>
