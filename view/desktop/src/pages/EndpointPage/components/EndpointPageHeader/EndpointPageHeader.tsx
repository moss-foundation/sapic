import { useContext, useState } from "react";

import { PageWrapper } from "@/components/PageView/PageWrapper";
<<<<<<< HEAD
import { useRenameEntryForm } from "@/hooks";
import { Icon, MossDropdown, ToggleButton } from "@/lib/ui";
import Select from "@/lib/ui/Select";
=======
import { useRenameResourceForm } from "@/hooks";
import { Icon, MossDropdown, MossToggle } from "@/lib/ui";
import MossSelect from "@/lib/ui/MossSelect";
>>>>>>> 6a096935
import { cn } from "@/utils";

import { EndpointPageContext } from "../../EndpointPageContext";
import { EditableHeader } from "./EditableHeader";

export const EndpointPageHeader = () => {
  const { resourceDescription, projectId, resource } = useContext(EndpointPageContext);

  const { isRenamingResource, setIsRenamingResource, handleRenamingResourceSubmit, handleRenamingResourceCancel } =
    useRenameResourceForm(resource, projectId);

  const [isEnabled, setIsEnabled] = useState(false);

  const [selectedValue, setSelectedValue] = useState("Released");

  const options = [
    { label: "All", value: "All" },
    { label: "Released", value: "Released" },
    { label: "Draft", value: "Draft" },
    { label: "Archived", value: "Archived" },
    { label: "Some very long name", value: "Some very long name" },
  ];

  return (
    <PageWrapper>
      <header className="flex flex-col gap-3">
        <div className="flex items-center justify-between">
          <EditableHeader
            icon="Http"
            title={resourceDescription.name}
            isRenamingResource={isRenamingResource}
            setIsRenamingResource={setIsRenamingResource}
            handleRenamingResourceSubmit={handleRenamingResourceSubmit}
            handleRenamingResourceCancel={handleRenamingResourceCancel}
            editable
          />
          <div className="flex items-center gap-2">
            <ToggleButton checked={isEnabled} onCheckedChange={setIsEnabled} />
            <Select.Root value={selectedValue} onValueChange={setSelectedValue}>
              <Select.Trigger
                placeholder="Select an option"
                childrenLeftSide={
                  <span
                    className={cn("size-1.5 rounded-full", {
                      "background-(--moss-primary)": selectedValue === "Released",
                      "background-(--moss-orange-5)": selectedValue === "Draft",
                      "background-(--moss-error)": selectedValue === "Archived",
                      "hidden": selectedValue === "Some very long name",
                    })}
                  />
                }
              />

              <Select.Content align="end">
                {options?.map((option) => (
                  <Select.Item key={option.value} value={option.value}>
                    {option.label}
                  </Select.Item>
                ))}
              </Select.Content>
            </Select.Root>

            <MossDropdown.Root>
              <MossDropdown.Trigger>
                <Icon icon="MoreHorizontal" />
              </MossDropdown.Trigger>
              <MossDropdown.Portal>
                <MossDropdown.Content>
                  <MossDropdown.Item>Item 1</MossDropdown.Item>
                  <MossDropdown.Item>Item 2</MossDropdown.Item>
                  <MossDropdown.Item>Item 3</MossDropdown.Item>
                </MossDropdown.Content>
              </MossDropdown.Portal>
            </MossDropdown.Root>
          </div>
        </div>

        <div className="flex items-center gap-5">
          <div className="flex gap-[3px]">
            <span className="text-(--moss-primary-descriptionForeground)">Created</span> <span>March 31, 2025</span>
          </div>
          <div className="flex gap-[3px]">
            <span className="text-(--moss-primary-descriptionForeground)">Updated</span> <span>March 31, 2025</span>
          </div>
        </div>
      </header>
    </PageWrapper>
  );
};<|MERGE_RESOLUTION|>--- conflicted
+++ resolved
@@ -1,15 +1,9 @@
 import { useContext, useState } from "react";
 
 import { PageWrapper } from "@/components/PageView/PageWrapper";
-<<<<<<< HEAD
-import { useRenameEntryForm } from "@/hooks";
+import { useRenameResourceForm } from "@/hooks";
 import { Icon, MossDropdown, ToggleButton } from "@/lib/ui";
 import Select from "@/lib/ui/Select";
-=======
-import { useRenameResourceForm } from "@/hooks";
-import { Icon, MossDropdown, MossToggle } from "@/lib/ui";
-import MossSelect from "@/lib/ui/MossSelect";
->>>>>>> 6a096935
 import { cn } from "@/utils";
 
 import { EndpointPageContext } from "../../EndpointPageContext";
