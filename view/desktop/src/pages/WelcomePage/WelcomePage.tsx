import { NewWorkspaceModal } from "@/components/Modals/Workspace/NewWorkspaceModal";
import { OpenWorkspaceModal } from "@/components/Modals/Workspace/OpenWorkspaceModal";
import { useListWorkspaces } from "@/hooks";
import { useModal } from "@/hooks/useModal";
<<<<<<< HEAD
import { Icon } from "@/lib/ui";
import { cn } from "@/utils";
=======
import { Icon, Scrollbar } from "@/lib/ui";
>>>>>>> 1b34101a

import WelcomePageDivider from "./WelcomePageDivider";
import WelcomePageLink from "./WelcomePageLink";
import WelcomePageRecentWorkspaces from "./WelcomePageRecentWorkspaces";
import WelcomePageSteps from "./WelcomePageSteps";

export const WelcomePage = () => {
  const handleLearnMoreClick = (e: React.MouseEvent) => {
    e.preventDefault();
    const element = document.getElementById("TestAnchorForWelcomePage");
    if (!element) {
      return;
    }
    element.scrollIntoView({ behavior: "smooth" });
  };
  return (
    <Scrollbar className="relative z-[50] h-full">
      <section className="relative flex min-h-[calc(100vh-98px)] flex-col gap-6 px-[20px] pt-32 lg:px-[60px] xl:px-[140px]">
        <div className="flex flex-col gap-0.5">
          <h1 className="fill-[var(--moss-gray-6)] text-[34px]">Simple API Client</h1>

          <p className="text-lg text-(--moss-secondary-text)">Design APIs, Send Requests, Unmatched Git Integration</p>
        </div>

        <div className="flex flex-col gap-7.5">
          <div className="grid grid-cols-[minmax(0px,1fr)_1fr]">
            <FirstColumn />
            <SecondColumn />
          </div>

          <WelcomePageSteps />
        </div>

        <a
          href="#TestAnchorForWelcomePage"
          onClick={handleLearnMoreClick}
          className="group/learn-more relative bottom-8 mt-auto flex cursor-pointer flex-col items-center gap-2 self-center pt-10 text-sm"
        >
          <span>Learn more</span>
          <Icon
            icon="ChevronDownHovered"
            className="group-hover/learn-more:background-(--moss-icon-primary-background-hover) rounded-full transition-colors"
          />
        </a>
      </section>

      <section id="TestAnchorForWelcomePage" className="flex h-screen flex-col items-center justify-center bg-red-50">
        <p className="text-2xl font-bold">Lorem ipsum</p>
      </section>
    </Scrollbar>
  );
};

const FirstColumn = () => {
  const { data: workspaces } = useListWorkspaces();

  const {
    showModal: showNewWorkspaceModal,
    closeModal: closeNewWorkspaceModal,
    openModal: openNewWorkspaceModal,
  } = useModal();
  const {
    showModal: showOpenWorkspaceModal,
    closeModal: closeOpenWorkspaceModal,
    openModal: openOpenWorkspaceModal,
  } = useModal();

  return (
    <>
      <div className="flex flex-col gap-7.5">
        <div className="flex flex-col items-start gap-2">
          <h2 className="text-lg">Start</h2>
          <button className="flex cursor-pointer gap-1.5" onClick={openNewWorkspaceModal}>
            <Icon icon="NewWorkspaceActive" className="size-4 text-(--moss-primary)" />
            <span>New workspace</span>
          </button>

          <button
            disabled={workspaces?.length === 0}
            className={cn("flex gap-1.5", {
              "cursor-not-allowed opacity-50": workspaces?.length === 0,
              "cursor-pointer": workspaces?.length && workspaces?.length > 0,
            })}
            onClick={workspaces?.length && workspaces?.length > 0 ? openOpenWorkspaceModal : undefined}
          >
            <Icon icon="OpenWorkspaceActive" className="size-4 text-(--moss-primary)" />
            <span>Open workspace</span>
          </button>
        </div>

        <WelcomePageRecentWorkspaces />
      </div>

      {showNewWorkspaceModal && (
        <NewWorkspaceModal showModal={showNewWorkspaceModal} closeModal={closeNewWorkspaceModal} />
      )}
      {showOpenWorkspaceModal && (
        <OpenWorkspaceModal showModal={showOpenWorkspaceModal} closeModal={closeOpenWorkspaceModal} />
      )}
    </>
  );
};

const SecondColumn = () => {
  return (
    <div className="flex max-w-[268px] flex-col gap-2 justify-self-end">
      <h2 className="text-xl">Pin board</h2>
      <div>
        <p className="text-(--moss-secondary-text)">Lorem ipsum dolor sitel, consectetur adipiscing.</p>

        <WelcomePageDivider />

        <p className="text-(--moss-secondary-text)">
          Duis aute irure dolor in reprehenderit in voluptate velit esse cillum dolore eu fugiat nulla pariatur.
        </p>

        <WelcomePageDivider />

        <WelcomePageLink label="View Sapic's Roadmap" withIcon />

        <WelcomePageDivider />

        <div className="flex flex-col items-start gap-2">
          <h3>Release pages:</h3>
          <div className="flex flex-col gap-2">
            <WelcomePageLink label="Quisque Faucibus" withIcon />
            <WelcomePageLink label="Tempus Leo" withIcon />
            <WelcomePageLink label="Lacinia Integer" withIcon />
          </div>
        </div>
      </div>
    </div>
  );
};

export default WelcomePage;<|MERGE_RESOLUTION|>--- conflicted
+++ resolved
@@ -2,12 +2,8 @@
 import { OpenWorkspaceModal } from "@/components/Modals/Workspace/OpenWorkspaceModal";
 import { useListWorkspaces } from "@/hooks";
 import { useModal } from "@/hooks/useModal";
-<<<<<<< HEAD
-import { Icon } from "@/lib/ui";
+import { Icon, Scrollbar } from "@/lib/ui";
 import { cn } from "@/utils";
-=======
-import { Icon, Scrollbar } from "@/lib/ui";
->>>>>>> 1b34101a
 
 import WelcomePageDivider from "./WelcomePageDivider";
 import WelcomePageLink from "./WelcomePageLink";
