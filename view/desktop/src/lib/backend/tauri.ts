import { InvokeArgs, invoke as invokeTauri } from "@tauri-apps/api/core";
import type { EventCallback, EventName } from "@tauri-apps/api/event";
import { listen as listenTauri } from "@tauri-apps/api/event";

export type TauriIpcCommand =
  //
  // App
  //
  | "describe_app"
  | "set_color_theme"
  | "set_locale"
  | "execute_command"
  | "get_translations"
  | "get_color_theme"
  | "list_locales"
  | "describe_app_state"
  | "list_color_themes"
  | "create_workspace"
  | "open_workspace"
  | "list_workspaces"
  | "delete_workspace"
  | "update_workspace"
  | "close_workspace"
  | "update_profile"
  | "get_mistral_api_key"
  //
  // Workspace
  //
  | "update_workspace_state"
  | "describe_workspace_state"
  | "describe_project"
  | "create_project"
  | "delete_project"
  | "stream_projects"
  | "update_project"
  | "archive_project"
  | "unarchive_project"
  | "batch_update_project"
  | "list_changes"
  | "import_project"
  | "export_project"
  | "stream_environments"
  | "create_environment"
  | "update_environment"
  | "batch_update_environment"
  | "delete_environment"
  | "update_environment_group"
  | "batch_update_environment_group"
  | "activate_environment"

  //
<<<<<<< HEAD
  // Collection
  //
  | "create_collection_entry"
  | "delete_collection_entry"
  | "update_collection_entry"
  | "stream_collection_entries"
  | "batch_update_collection_entry"
  | "batch_create_collection_entry"
  | "import_collection"
  | "export_collection"
  | "execute_vcs_operation"
  //
  // Env
=======
  // Project
>>>>>>> 289178ba
  //
  | "create_project_entry"
  | "delete_project_entry"
  | "update_project_entry"
  | "stream_project_entries"
  | "batch_update_project_entry"
  | "batch_create_project_entry";

export type IpcResult<T, E> = { status: "ok"; data: T } | { status: "error"; error: E };

export const handleTauriIpcError = (cmd: TauriIpcCommand, error: unknown) => {
  console.error(`Error in IPC command "${cmd}":`, error);

  // TODO: dispatch to a global error handler or show user notifications
};

export const invokeTauriIpc = async <T, E = unknown>(
  cmd: TauriIpcCommand,
  args?: InvokeArgs
): Promise<IpcResult<T, E>> => {
  try {
    const data = await invokeTauri<T>(cmd, args);
    return { status: "ok", data };
  } catch (err) {
    handleTauriIpcError(cmd, err);
    return { status: "error", error: err as E };
  }
};

export const listenTauriIpc = <T>(event: EventName, handle: EventCallback<T>) => {
  const unlisten = listenTauri(event, handle);
  return async () => await unlisten.then((unlistenFn) => unlistenFn());
};<|MERGE_RESOLUTION|>--- conflicted
+++ resolved
@@ -49,30 +49,15 @@
   | "activate_environment"
 
   //
-<<<<<<< HEAD
-  // Collection
-  //
-  | "create_collection_entry"
-  | "delete_collection_entry"
-  | "update_collection_entry"
-  | "stream_collection_entries"
-  | "batch_update_collection_entry"
-  | "batch_create_collection_entry"
-  | "import_collection"
-  | "export_collection"
-  | "execute_vcs_operation"
-  //
-  // Env
-=======
   // Project
->>>>>>> 289178ba
   //
   | "create_project_entry"
   | "delete_project_entry"
   | "update_project_entry"
   | "stream_project_entries"
   | "batch_update_project_entry"
-  | "batch_create_project_entry";
+  | "batch_create_project_entry"
+  | "execute_vcs_operation";
 
 export type IpcResult<T, E> = { status: "ok"; data: T } | { status: "error"; error: E };
 
