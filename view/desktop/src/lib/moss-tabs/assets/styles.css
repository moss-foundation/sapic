@config "@repo/tailwind-config";
@import "tailwindcss";
@import "overlayscrollbars/styles/overlayscrollbars.css";

<<<<<<< HEAD
=======
/* Custom scrollbar theme */
.os-theme-dark {
  --os-handle-bg: var(--moss-scrollbar-thumb-color, rgba(127, 127, 127, 0.4));
  --os-handle-bg-hover: var(--moss-scrollbar-thumb-hover-color, rgba(127, 127, 127, 0.7));
  --os-handle-bg-active: var(--moss-scrollbar-thumb-active-color, rgba(127, 127, 127, 0.7));
  --os-track-bg: var(--moss-scrollbar-track-color, transparent);
}

/* Tabs container styles */
.dv-tabs-and-actions-container {
  @apply box-border flex shrink-0 bg-[var(--moss-tabs-and-actions-container-background-color)];
  height: var(--dv-tabs-and-actions-container-height);
  font-size: var(--dv-tabs-and-actions-container-font-size);
}

.dv-tabs-and-actions-container .dv-tabs-container {
  @apply flex;
  scrollbar-width: none;
  -ms-overflow-style: none;
}

.dv-tabs-and-actions-container .dv-tabs-container::-webkit-scrollbar {
  display: none;
}

/* Action containers */
.dv-tabs-and-actions-container .dv-right-actions-container,
.dv-tabs-and-actions-container .dv-left-actions-container,
.dv-tabs-and-actions-container .dv-pre-actions-container {
  @apply flex items-center;
}

/* Void container */
.dv-tabs-and-actions-container .dv-void-container {
  @apply flex grow cursor-grab;
}

/* Single tab mode */
.dv-tabs-and-actions-container.dv-single-tab.dv-full-width-single-tab .dv-tabs-container {
  @apply grow;
}

.dv-tabs-and-actions-container.dv-single-tab.dv-full-width-single-tab .dv-tabs-container .dv-tab {
  @apply grow;
}

.dv-tabs-and-actions-container.dv-single-tab.dv-full-width-single-tab .dv-void-container {
  @apply grow-0;
}

/* Tab styles */
.dv-tab {
  @apply relative box-border min-w-[75px] shrink-0 cursor-pointer outline-hidden;
  -webkit-user-drag: element;
}

.dv-tab:not(:first-child)::before {
  @apply pointer-events-none absolute top-0 left-0 z-[5] h-full w-[1px] bg-[var(--moss-tab-divider-color)] content-[''];
}

.dv-tab .dv-default-tab {
  @apply relative flex h-full min-w-20 items-center px-2 text-ellipsis whitespace-nowrap;
}

.dv-tab .dv-default-tab .dv-default-tab-content {
  @apply grow px-2;
}

.dv-tab .dv-default-tab .dv-default-tab-action {
  @apply box-border flex items-center justify-center p-1;
}

.dv-tab .dv-default-tab .dv-default-tab-action:hover {
  @apply rounded-sm bg-[var(--moss-icon-hover-background-color)];
}

.dv-tab.dv-active-tab .dv-default-tab .dv-default-tab-action {
  @apply visible;
}

.dv-tab.dv-inactive-tab .dv-default-tab .dv-default-tab-action {
  @apply invisible;
}

.dv-tab.dv-inactive-tab .dv-default-tab:hover .dv-default-tab-action {
  @apply visible;
}

/* Focus styles */
.dv-tab:focus-within,
.dv-tab:focus {
  @apply relative;
}

.dv-tab:focus-within::after,
.dv-tab:focus::after {
  @apply pointer-events-none absolute top-0 left-0 z-[5] h-full w-full !outline !outline-1 outline-offset-[-1px] !outline-[var(--moss-tab-divider-color)] content-[''];
}

/* Dragging styles */
.dv-tab.dv-tab-dragging {
  @apply bg-[var(--moss-activegroup-visiblepanel-tab-background-color)] text-[var(--moss-activegroup-visiblepanel-tab-color)];
}

.dv-tab.dv-tab-dragging .dv-default-tab-action {
  @apply bg-[var(--moss-activegroup-visiblepanel-tab-color)];
}

/* Active/Inactive group styles */
.dv-groupview.dv-active-group > .dv-tabs-and-actions-container .dv-tab.dv-active-tab {
  @apply bg-[var(--moss-activegroup-visiblepanel-tab-background-color)] text-[var(--moss-activegroup-visiblepanel-tab-color)];
}

.dv-groupview.dv-active-group > .dv-tabs-and-actions-container .dv-tab.dv-inactive-tab {
  @apply bg-[var(--moss-activegroup-hiddenpanel-tab-background-color)] text-[var(--moss-activegroup-hiddenpanel-tab-color)];
}

.dv-groupview.dv-inactive-group > .dv-tabs-and-actions-container .dv-tab.dv-active-tab {
  @apply bg-[var(--moss-inactivegroup-visiblepanel-tab-background-color)] text-[var(--moss-inactivegroup-visiblepanel-tab-color)];
}

.dv-groupview.dv-inactive-group > .dv-tabs-and-actions-container .dv-tab.dv-inactive-tab {
  @apply bg-[var(--moss-inactivegroup-hiddenpanel-tab-background-color)] text-[var(--moss-inactivegroup-hiddenpanel-tab-color)];
}

/* Scrollbar wrapper styles */
.dv-tabs-scrollbar-wrapper {
  @apply flex min-h-0 grow overflow-hidden;
}

.dv-tabs-scrollbar-content {
  @apply flex min-h-0 grow;
}

>>>>>>> 7a25f0ba
/*-------------------dv-svg---------------------*/

.dv-svg {
  @apply inline-block fill-current stroke-current stroke-0 leading-none;
}

/*------------------dv-drop-target----------------------*/

.dv-drop-target {
  @apply relative;
}

.dv-drop-target > .dv-drop-target-dropzone {
  @apply pointer-events-none absolute top-0 left-0 z-[1000] h-full w-full;
}

.dv-drop-target > .dv-drop-target-dropzone > .dv-drop-target-selection {
  @apply pointer-events-none relative box-border h-full w-full bg-[var(--moss-drag-over-background-color)];
  transition:
    top 70ms ease-out,
    left 70ms ease-out,
    width 70ms ease-out,
    height 70ms ease-out,
    opacity 0.15s ease-out;
  will-change: transform;
}

.dv-drop-target
  > .dv-drop-target-dropzone
  > .dv-drop-target-selection.dv-drop-target-top.dv-drop-target-small-vertical {
  @apply border-t border-[var(--moss-drag-over-border-color)];
}

.dv-drop-target
  > .dv-drop-target-dropzone
  > .dv-drop-target-selection.dv-drop-target-bottom.dv-drop-target-small-vertical {
  @apply border-b border-[var(--moss-drag-over-border-color)];
}

.dv-drop-target
  > .dv-drop-target-dropzone
  > .dv-drop-target-selection.dv-drop-target-left.dv-drop-target-small-horizontal {
  @apply border-l border-[var(--moss-drag-over-border-color)];
}

.dv-drop-target
  > .dv-drop-target-dropzone
  > .dv-drop-target-selection.dv-drop-target-right.dv-drop-target-small-horizontal {
  @apply border-r border-[var(--moss-drag-over-border-color)];
}

/*--------------------dv-dockview--------------------*/

.dv-dockview {
  @apply relative bg-[var(--moss-group-view-background-color)];
}

.dv-dockview .dv-watermark-container {
  @apply absolute top-0 left-0 z-[1] h-full w-full;
}

.dv-dockview .dv-overlay-render-container {
  @apply relative;
}

/*--------------------dv-groupview--------------------*/

.dv-groupview {
  @apply flex h-full flex-col overflow-hidden bg-[var(--moss-group-view-background-color)];
}

.dv-groupview:focus {
  @apply outline-hidden;
}

.dv-groupview > .dv-content-container {
  @apply min-h-0 grow outline-hidden;
}

.dv-groupview.dv-active-group > .dv-tabs-and-actions-container > .dv-tabs-container > .dv-tab.dv-active-tab {
  @apply bg-[var(--moss-activegroup-visiblepanel-tab-background-color)] text-[var(--moss-activegroup-visiblepanel-tab-color)];
}

.dv-groupview.dv-active-group > .dv-tabs-and-actions-container > .dv-tabs-container > .dv-tab.dv-inactive-tab {
  @apply bg-[var(--moss-activegroup-hiddenpanel-tab-background-color)] text-[var(--moss-activegroup-hiddenpanel-tab-color)];
}

.dv-groupview.dv-inactive-group > .dv-tabs-and-actions-container > .dv-tabs-container > .dv-tab.dv-active-tab {
  @apply bg-[var(--moss-inactivegroup-visiblepanel-tab-background-color)] text-[var(--moss-inactivegroup-visiblepanel-tab-color)];
}

.dv-groupview.dv-inactive-group > .dv-tabs-and-actions-container > .dv-tabs-container > .dv-tab.dv-inactive-tab {
  @apply bg-[var(--moss-inactivegroup-hiddenpanel-tab-background-color)] text-[var(--moss-inactivegroup-hiddenpanel-tab-color)];
}

/*--------------------dv-tab--------------------*/

.dv-tab {
  @apply shrink-0;
}

.dv-tab:focus-within,
.dv-tab:focus {
  @apply relative;
}

.dv-tab:focus-within::after,
.dv-tab:focus::after {
  @apply pointer-events-none absolute top-0 left-0 z-[5] h-full w-full !outline !outline-1 outline-offset-[-1px] !outline-[var(--moss-tab-divider-color)] content-[''];
}

/**
 * when a tab is dragged we lose the above stylings because they are conditional on parent elements
 * therefore we also set some stylings for the dragging event
 **/
.dv-tab.dv-tab-dragging {
  @apply bg-[var(--moss-activegroup-visiblepanel-tab-background-color)] text-[var(--moss-activegroup-visiblepanel-tab-color)];
}

.dv-tab.dv-tab-dragging .dv-default-tab-action {
  @apply bg-[var(--moss-activegroup-visiblepanel-tab-color)];
}

.dv-tab.dv-active-tab .dv-default-tab .dv-default-tab-action {
  @apply visible;
}

.dv-tab.dv-inactive-tab .dv-default-tab .dv-default-tab-action {
  @apply invisible;
}

.dv-tab.dv-inactive-tab .dv-default-tab:hover .dv-default-tab-action {
  @apply visible;
}

.dv-tab .dv-default-tab {
  @apply relative flex h-full min-w-20 items-center px-2 text-ellipsis whitespace-nowrap;
}

.dv-tab .dv-default-tab .dv-default-tab-content {
  @apply grow px-2;
}

.dv-tab .dv-default-tab .dv-default-tab-action {
  @apply box-border flex items-center justify-center p-1;
}

.dv-tab .dv-default-tab .dv-default-tab-action:hover {
  @apply rounded-sm bg-[var(--moss-icon-hover-background-color)];
}

/*--------------------dv-root-wrapper--------------------*/

.dv-root-wrapper {
  @apply h-full w-full;
}

/*--------------------dv-grid-view--------------------*/

.dv-grid-view,
.dv-branch-node {
  @apply h-full w-full;
}

/*--------------------dv-debug--------------------*/

.dv-debug .dv-resize-container .dv-resize-handle-top {
  @apply bg-red-500;
}

.dv-debug .dv-resize-container .dv-resize-handle-bottom {
  @apply bg-green-500;
}

.dv-debug .dv-resize-container .dv-resize-handle-left {
  @apply bg-yellow-500;
}

.dv-debug .dv-resize-container .dv-resize-handle-right {
  @apply bg-blue-500;
}

.dv-debug .dv-resize-container .dv-resize-handle-topleft,
.dv-debug .dv-resize-container .dv-resize-handle-topright,
.dv-debug .dv-resize-container .dv-resize-handle-bottomleft,
.dv-debug .dv-resize-container .dv-resize-handle-bottomright {
  @apply bg-cyan-500;
}

.dv-debug .dv-render-overlay {
  @apply outline outline-1 outline-offset-[-1] outline-red-500;
}

.dv-debug .dv-split-view-container .dv-sash-container .dv-sash.dv-enabled {
  @apply bg-black;
}

.dv-debug .dv-split-view-container .dv-sash-container .dv-sash.dv-disabled {
  @apply bg-orange-500;
}

.dv-debug .dv-split-view-container .dv-sash-container .dv-sash.dv-maximum {
  @apply bg-green-500;
}

.dv-debug .dv-split-view-container .dv-sash-container .dv-sash.dv-minimum {
  @apply bg-red-500;
}

/*--------------------dv-resize-container--------------------*/

.dv-resize-container {
  --moss-overlay-z-index: var(--moss-overlay-z-index, 999);
  @apply absolute z-[calc(var(--moss-overlay-z-index)-2)] border border-[var(--moss-tab-divider-color)] shadow-[var(--moss-floating-box-shadow)];
}

.dv-resize-container.dv-hidden {
  @apply hidden;
}

.dv-resize-container.dv-resize-container-dragging {
  @apply opacity-50;
}

.dv-resize-container .dv-resize-handle-top {
  @apply absolute top-[-2px] left-1 z-[var(--moss-overlay-z-index)] h-1 w-[calc(100%-8px)] cursor-ns-resize;
}

.dv-resize-container .dv-resize-handle-bottom {
  @apply absolute bottom-[-2px] left-1 z-[var(--moss-overlay-z-index)] h-1 w-[calc(100%-8px)] cursor-ns-resize;
}

.dv-resize-container .dv-resize-handle-left {
  @apply absolute top-1 left-[-2px] z-[var(--moss-overlay-z-index)] h-[calc(100%-8px)] w-1 cursor-ew-resize;
}

.dv-resize-container .dv-resize-handle-right {
  @apply absolute top-1 right-[-2px] z-[var(--moss-overlay-z-index)] h-[calc(100%-8px)] w-1 cursor-ew-resize;
}

.dv-resize-container .dv-resize-handle-topleft {
  @apply absolute top-[-2px] left-[-2px] z-[var(--moss-overlay-z-index)] h-1 w-1 cursor-nw-resize;
}

.dv-resize-container .dv-resize-handle-topright {
  @apply absolute top-[-2px] right-[-2px] z-[var(--moss-overlay-z-index)] h-1 w-1 cursor-ne-resize;
}

.dv-resize-container .dv-resize-handle-bottomleft {
  @apply absolute bottom-[-2px] left-[-2px] z-[var(--moss-overlay-z-index)] h-1 w-1 cursor-sw-resize;
}

.dv-resize-container .dv-resize-handle-bottomright {
  @apply absolute right-[-2px] bottom-[-2px] z-[var(--moss-overlay-z-index)] h-1 w-1 cursor-se-resize;
}

/*--------------------dv-render-overlay--------------------*/

.dv-render-overlay {
  --moss-overlay-z-index: var(--moss-overlay-z-index, 999);
  @apply absolute z-[1] h-full;
}

.dv-render-overlay.dv-render-overlay-float {
  @apply z-[calc(var(--moss-overlay-z-index)-1)];
}

/*--------------------dv-pane-container--------------------*/

.dv-pane-container {
  @apply h-full w-full;
}

.dv-pane-container.dv-animated .dv-view {
  @apply transition duration-150 ease-out;
}

.dv-pane-container .dv-view {
  @apply flex flex-col overflow-hidden !p-0;
}

.dv-pane-container .dv-view:not(:first-child)::before {
  @apply !bg-transparent;
}

.dv-pane-container .dv-view:not(:first-child) .dv-pane > .dv-pane-header {
  @apply border-t border-[var(--moss-paneview-header-border-color)];
}

.dv-pane-container .dv-view .dv-default-header {
  @apply flex cursor-pointer bg-[var(--moss-group-view-background-color)] px-2 text-[var(--moss-activegroup-visiblepanel-tab-color)];
}

.dv-pane-container .dv-view .dv-default-header .dv-pane-header-icon {
  @apply flex items-center justify-center;
}

.dv-pane-container .dv-view .dv-default-header > span {
  @apply grow pl-2;
}

.dv-pane-container:first-of-type > .dv-pane > .dv-pane-header {
  @apply !border-t-0;
}

.dv-pane-container .dv-pane {
  @apply flex h-full flex-col overflow-hidden;
}

.dv-pane-container .dv-pane .dv-pane-header {
  @apply relative box-border outline-hidden select-none;
}

.dv-pane-container .dv-pane .dv-pane-header.dv-pane-draggable {
  @apply cursor-pointer;
}

.dv-pane-container .dv-pane .dv-pane-header:focus:before,
.dv-pane-container .dv-pane .dv-pane-header:focus-within:before {
  @apply pointer-events-none absolute top-0 left-0 z-[5] h-full w-full outline outline-1 outline-offset-[-1px] outline-[var(--moss-paneview-active-outline-color)] content-[''];
  outline-width: -1px;
  outline-style: solid;
}

.dv-pane-container .dv-pane .dv-pane-body {
  @apply relative grow overflow-x-hidden overflow-y-auto outline-hidden;
}

/*--------------------dv-split-view-contain--------------------*/

.dv-split-view-container {
  @apply relative h-full w-full overflow-hidden;
}

.dv-split-view-container.dv-splitview-disabled > .dv-sash-container > .dv-sash {
  @apply pointer-events-none;
}

.dv-split-view-container.dv-animation .dv-view,
.dv-split-view-container.dv-animation .dv-sash {
  @apply transition duration-150 ease-out;
}

.dv-split-view-container.dv-horizontal {
  @apply h-full;
}

.dv-split-view-container.dv-horizontal > .dv-sash-container > .dv-sash {
  @apply h-full w-1;
}

.dv-split-view-container.dv-horizontal > .dv-sash-container > .dv-sash.dv-enabled {
  @apply cursor-ew-resize;
}

.dv-split-view-container.dv-horizontal > .dv-sash-container > .dv-sash.dv-disabled {
  @apply cursor-default;
}

.dv-split-view-container.dv-horizontal > .dv-sash-container > .dv-sash.dv-maximum {
  @apply cursor-w-resize;
}

.dv-split-view-container.dv-horizontal > .dv-sash-container > .dv-sash.dv-minimum {
  @apply cursor-e-resize;
}

.dv-split-view-container.dv-horizontal > .dv-view-container > .dv-view:not(:first-child)::before {
  @apply h-full w-[1px];
}

.dv-split-view-container.dv-vertical {
  @apply w-full;
}

.dv-split-view-container.dv-vertical > .dv-sash-container > .dv-sash {
  @apply h-1 w-full;
}

.dv-split-view-container.dv-vertical > .dv-sash-container > .dv-sash.dv-enabled {
  @apply cursor-ns-resize;
}

.dv-split-view-container.dv-vertical > .dv-sash-container > .dv-sash.dv-disabled {
  @apply cursor-default;
}

.dv-split-view-container.dv-vertical > .dv-sash-container > .dv-sash.dv-maximum {
  @apply cursor-n-resize;
}

.dv-split-view-container.dv-vertical > .dv-sash-container > .dv-sash.dv-minimum {
  @apply cursor-s-resize;
}

.dv-split-view-container.dv-vertical > .dv-view-container > .dv-view {
  @apply w-full;
}

.dv-split-view-container.dv-vertical > .dv-view-container > .dv-view:not(:first-child)::before {
  @apply h-[1px] w-full;
}

.dv-split-view-container .dv-sash-container {
  @apply absolute h-full w-full;
}

.dv-split-view-container .dv-sash-container .dv-sash {
  @apply absolute z-[99] touch-none outline-hidden;
  user-select: none;
  -webkit-user-select: none;
  -moz-user-select: none;
  -ms-user-select: none;
}

.dv-split-view-container .dv-sash-container .dv-sash:not(.disabled):active {
  @apply bg-[var(--moss-active-sash-color,transparent)] transition-colors duration-100 ease-in-out;
}

.dv-split-view-container .dv-sash-container .dv-sash:not(.disabled):hover {
  @apply bg-[var(--moss-active-sash-color,transparent)] transition-colors delay-500 duration-100 ease-in-out;
}

.dv-split-view-container .dv-view-container {
  @apply relative h-full w-full;
}

.dv-split-view-container .dv-view-container .dv-view {
  @apply absolute box-border h-full overflow-auto;
}

.dv-split-view-container.dv-separator-border .dv-view:not(:first-child)::before {
  @apply pointer-events-none absolute top-0 left-0 z-[5] bg-[var(--moss-separator-border)] content-[''];
}

/*--------------------dv-dragged--------------------*/

.dv-dragged {
  transform: translate3d(0px, 0px, 0px);
}<|MERGE_RESOLUTION|>--- conflicted
+++ resolved
@@ -2,8 +2,6 @@
 @import "tailwindcss";
 @import "overlayscrollbars/styles/overlayscrollbars.css";
 
-<<<<<<< HEAD
-=======
 /* Custom scrollbar theme */
 .os-theme-dark {
   --os-handle-bg: var(--moss-scrollbar-thumb-color, rgba(127, 127, 127, 0.4));
@@ -138,7 +136,6 @@
   @apply flex min-h-0 grow;
 }
 
->>>>>>> 7a25f0ba
 /*-------------------dv-svg---------------------*/
 
 .dv-svg {
