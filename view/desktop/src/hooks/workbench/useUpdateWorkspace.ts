<<<<<<< HEAD
import { workspaceService } from "@/lib/services/workbench/workspaceService";
import { UpdateWorkspaceInput } from "@repo/moss-app";
=======
import { invokeTauriIpc } from "@/lib/backend/tauri";
import { UpdateWorkspaceInput } from "@repo/window";
>>>>>>> 76c24080
import { useMutation, useQueryClient } from "@tanstack/react-query";

import { USE_LIST_WORKSPACES_QUERY_KEY } from "./useListWorkspaces";

export const USE_UPDATE_WORKSPACE_MUTATION_KEY = "updateWorkspace";

const updateWorkspaceFn = async (input: UpdateWorkspaceInput): Promise<void> => {
  const result = await workspaceService.updateWorkspace(input);

  if (result.status === "error") {
    throw new Error(String(result.error));
  }

  return result.data;
};

export const useUpdateWorkspace = () => {
  const queryClient = useQueryClient();
  return useMutation<void, Error, UpdateWorkspaceInput>({
    mutationKey: [USE_UPDATE_WORKSPACE_MUTATION_KEY],
    mutationFn: updateWorkspaceFn,
    onSuccess: () => {
      queryClient.invalidateQueries({ queryKey: [USE_LIST_WORKSPACES_QUERY_KEY] });
    },
  });
};<|MERGE_RESOLUTION|>--- conflicted
+++ resolved
@@ -1,10 +1,5 @@
-<<<<<<< HEAD
 import { workspaceService } from "@/lib/services/workbench/workspaceService";
-import { UpdateWorkspaceInput } from "@repo/moss-app";
-=======
-import { invokeTauriIpc } from "@/lib/backend/tauri";
 import { UpdateWorkspaceInput } from "@repo/window";
->>>>>>> 76c24080
 import { useMutation, useQueryClient } from "@tanstack/react-query";
 
 import { USE_LIST_WORKSPACES_QUERY_KEY } from "./useListWorkspaces";
