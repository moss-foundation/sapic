--- conflicted
+++ resolved
@@ -1,10 +1,5 @@
-<<<<<<< HEAD
 import { workspaceService } from "@/lib/services/workbench/workspaceService";
-import { ListWorkspacesOutput } from "@repo/moss-app";
-=======
-import { invokeTauriIpc } from "@/lib/backend/tauri";
 import { ListWorkspacesOutput } from "@repo/window";
->>>>>>> 76c24080
 import { useQuery } from "@tanstack/react-query";
 
 export const USE_LIST_WORKSPACES_QUERY_KEY = "listWorkspaces";
