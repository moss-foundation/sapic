{
  "id": "collectionId1",
  "type": "collection",
  "order": 1,
  "tree": {
    "id": "desktop",
    "order": 1,
    "type": "folder",
    "isFolder": true,
    "isExpanded": false,
<<<<<<< HEAD
=======
    "isRoot": true,
>>>>>>> 4f3fd32a
    "childNodes": [
      {
        "id": "view",
        "order": 1,
        "type": "folder",
        "isFolder": true,
        "isExpanded": true,
        "isRoot": false,
        "childNodes": [
          {
            "id": "desktop",
            "order": 1,
            "type": "folder",
            "isFolder": true,
            "isExpanded": true,
            "isRoot": false,
            "childNodes": [
              {
                "id": "file1",
                "order": 1,
                "type": "file",
                "isFolder": false,
                "isExpanded": true,
                "isRoot": false,
                "childNodes": []
              },
              {
                "id": "file2",
                "order": 2,
                "type": "file",
                "isFolder": false,
                "isExpanded": true,
                "isRoot": false,
                "childNodes": []
              },
              {
                "id": "yetAnotherFolder",
                "order": 3,
                "type": "folder",
                "isFolder": true,
                "isExpanded": true,
                "isRoot": false,
                "childNodes": [
                  {
                    "id": "file3",
                    "order": 1,
                    "type": "file",
                    "isFolder": false,
                    "isExpanded": true,
                    "isRoot": false,
                    "childNodes": []
                  }
                ]
              }
            ]
          },
          {
            "id": "config file",
            "order": 2,
            "type": "file",
            "isFolder": false,
            "isExpanded": true,
            "isRoot": false,
            "childNodes": []
          },
          {
            "id": "yetAnotherFolder",
            "order": 3,
            "type": "folder",
            "isFolder": true,
            "isExpanded": true,
            "isRoot": false,
            "childNodes": [
              {
                "id": "file3",
                "order": 1,
                "type": "file",
                "isFolder": false,
                "isExpanded": true,
                "isRoot": false,
                "childNodes": []
              }
            ]
          }
        ]
      },
      {
        "id": "somefile.xtx",
        "order": 2,
        "type": "file",
        "isFolder": false,
        "isExpanded": true,
        "isRoot": false,
        "childNodes": []
      },
      {
        "id": "anotherFile.qwe",
        "order": 3,
        "type": "file",
        "isFolder": false,
        "isExpanded": true,
        "isRoot": false,
        "childNodes": []
      },
      {
        "id": "anotherFile2.qwe",
        "order": 4,
        "type": "file",
        "isFolder": false,
        "isExpanded": true,
        "isRoot": false,
        "childNodes": []
      },
      {
        "id": "anotherFile4.qwe",
        "order": 5,
        "type": "file",
        "isFolder": false,
        "isExpanded": true,
        "isRoot": false,
        "childNodes": []
      },
      {
        "id": "anotherFile5.qwe",
        "order": 6,
        "type": "file",
        "isFolder": false,
        "isExpanded": true,
        "isRoot": false,
        "childNodes": []
      },
      {
        "id": "anotherFile6.qwe",
        "order": 7,
        "type": "file",
        "isFolder": false,
        "isExpanded": true,
        "isRoot": false,
        "childNodes": []
      },
      {
        "id": "anotherFile7.qwe",
        "order": 8,
        "type": "file",
        "isFolder": false,
        "isExpanded": true,
        "isRoot": false,
        "childNodes": []
      }
    ]
  }
}<|MERGE_RESOLUTION|>--- conflicted
+++ resolved
@@ -8,10 +8,7 @@
     "type": "folder",
     "isFolder": true,
     "isExpanded": false,
-<<<<<<< HEAD
-=======
     "isRoot": true,
->>>>>>> 4f3fd32a
     "childNodes": [
       {
         "id": "view",
