import "./assets/styles.css";

import React from "react";

import { Breadcrumbs } from "@/components";
import { Scrollbar } from "@/components/Scrollbar";
import { DropNodeElement } from "@/components/Tree/types";
import { Home, Logs, Settings, WelcomePage } from "@/pages";
import { useTabbedPaneStore } from "@/store/tabbedPane";
import { cn } from "@/utils";
import {
  DockviewDefaultTab,
  DockviewDidDropEvent,
  DockviewReact,
  DockviewReadyEvent,
  IDockviewPanelProps,
  positionToDirection,
} from "@repo/moss-tabs";

import { LeftControls, PrefixHeaderControls, RightControls } from "./DebugComponents/controls";
import DockviewControls from "./DebugComponents/DockviewControls";
import LogsPanel from "./DebugComponents/LogsPanel";
import Metadata from "./DebugComponents/Metadata";
import { useDockviewDropTarget } from "./hooks/useDockviewDropTarget";
import { useDockviewEventHandlers } from "./hooks/useDockviewEventHandlers";
import { useDockviewLogger } from "./hooks/useDockviewLogger";
import { useDockviewResizeObserver } from "./hooks/useDockviewResizeObserver";
import Watermark from "./Watermark";

const DebugContext = React.createContext<boolean>(false);

const TabbedPane = ({ theme }: { theme?: string }) => {
  const { showDebugPanels } = useTabbedPaneStore();
  const { api, addOrFocusPanel, setApi, gridState, sendGridStateToBackend } = useTabbedPaneStore();

  const [panels, setPanels] = React.useState<string[]>([]);
  const [groups, setGroups] = React.useState<string[]>([]);
  const [activePanel, setActivePanel] = React.useState<string | undefined>();
  const [activeGroup, setActiveGroup] = React.useState<string | undefined>();
  const [pragmaticDropElement, setPragmaticDropElement] = React.useState<DropNodeElement | null>(null);
  const [watermark, setWatermark] = React.useState(false);
  const [showLogs, setShowLogs] = React.useState(false);
  const [debug, setDebug] = React.useState(false);

  const { logLines, addLogLine, setLogLines } = useDockviewLogger();

  const dockviewRef = React.useRef<HTMLDivElement>(null);
  const dockviewRefWrapper = React.useRef<HTMLDivElement>(null);

  useDockviewEventHandlers(api, addLogLine, setPanels, setGroups, setActivePanel, setActiveGroup);
  useDockviewDropTarget(dockviewRef, setPragmaticDropElement);
  useDockviewResizeObserver(api, dockviewRefWrapper);

  const onReady = (event: DockviewReadyEvent) => {
    setApi(event.api);
    event.api?.fromJSON(gridState);
  };

  const onDidDrop = (event: DockviewDidDropEvent) => {
    if (!pragmaticDropElement || !api) return;

    addOrFocusPanel({
      id: String(pragmaticDropElement.node.id),
      component: "Default",
      position: {
        direction: positionToDirection(event.position),
        referenceGroup: event.group || undefined,
      },
    });
    setPragmaticDropElement(null);
  };

  React.useEffect(() => {
    if (!api) return;

<<<<<<< HEAD
    api.onDidLayoutChange(() => {
      if (firstRender.current) {
        firstRender.current = false;

        return;
      }

      setGridState(api.toJSON());
=======
    const event = api.onDidLayoutChange(() => {
      sendGridStateToBackend(api.toJSON());
>>>>>>> 18aeb1b6
    });

<<<<<<< HEAD
    const initializeLayout = async () => {
      try {
        // api?.fromJSON(gridState);
        api?.addPanel({
          id: "WelcomePage",
          component: "Welcome",
        });
      } catch (e) {
        console.error("Failed to initialize layout:", e);
      }
    };

    const timeoutId = setTimeout(initializeLayout, 0);
    return () => clearTimeout(timeoutId);
  }, [api]);
=======
    return () => event.dispose();
  }, [api, sendGridStateToBackend]);
>>>>>>> 18aeb1b6

  const components = {
    Default: (props: IDockviewPanelProps) => {
      const isDebug = React.useContext(DebugContext);

      return (
        <>
          <Breadcrumbs panelId={props.api.id} />
          <Scrollbar
            className={cn(
              "relative h-full overflow-auto p-1.25",
              isDebug && "border-2 border-dashed border-orange-500"
            )}
          >
            <span className="pointer-events-none absolute top-1/2 left-1/2 flex -translate-x-1/2 -translate-y-1/2 transform flex-col text-[42px] opacity-50">
              <span>{props.api.title}</span>

              <span>{Math.random().toFixed(2)}</span>
              {props?.params.someRandomString && (
                <span className="text-xs">some random string from backend: {props.params.someRandomString}</span>
              )}
            </span>

            {isDebug && (
              <Metadata
                onClick={() => {
                  props.api.setRenderer(props.api.renderer === "always" ? "onlyWhenVisible" : "always");
                }}
                api={props.api}
              />
            )}
          </Scrollbar>
        </>
      );
    },
    nested: () => {
      return (
        <DockviewReact
          components={components}
          onReady={(event: DockviewReadyEvent) => {
            event.api.addPanel({ id: "panel_1", component: "Default" });
            event.api.addPanel({ id: "panel_2", component: "Default" });
            event.api.addPanel({
              id: "panel_3",
              component: "Default",
            });

            event.api.onDidRemovePanel((e) => {
              console.log("remove", e);
            });
          }}
          className={"dockview-theme-light"}
        />
      );
    },
    iframe: (props: IDockviewPanelProps) => {
      return (
        <iframe
          onMouseDown={() => {
            if (!props.api.isActive) {
              props.api.setActive();
            }
          }}
          className="h-full w-full"
        />
      );
    },
    Home: () => (
      <Scrollbar className="h-full">
        <Home />
      </Scrollbar>
    ),
    Settings: () => (
      <Scrollbar className="h-full">
        <Settings />
      </Scrollbar>
    ),
    Logs: () => (
      <Scrollbar className="h-full">
        <Logs />
      </Scrollbar>
    ),
    Welcome: () => (
      <Scrollbar className="h-full">
        <WelcomePage />
      </Scrollbar>
    ),
  };

  const headerComponents = {
    default: DockviewDefaultTab,
  };

  return (
    <Scrollbar className="h-full">
      <div className="dockview-demo relative flex h-full w-full grow flex-col rounded">
        {showDebugPanels && (
          <DockviewControls
            api={api}
            panels={panels}
            activePanel={activePanel}
            groups={groups}
            activeGroup={activeGroup}
            toggleCustomWatermark={() => setWatermark(!watermark)}
            hasCustomWatermark={watermark}
            toggleDebug={() => setDebug(!debug)}
            toggleLogs={() => setShowLogs(!showLogs)}
            showLogs={showLogs}
          />
        )}
        <div className="flex h-full">
          <Scrollbar className="flex grow overflow-hidden">
            <DebugContext.Provider value={debug}>
              <div className="h-full w-full" ref={dockviewRefWrapper}>
                <DockviewReact
                  disableAutoResizing
                  ref={dockviewRef}
                  components={components}
                  defaultTabComponent={headerComponents.default}
                  rightHeaderActionsComponent={RightControls}
                  leftHeaderActionsComponent={LeftControls}
                  prefixHeaderActionsComponent={PrefixHeaderControls}
                  watermarkComponent={watermark ? Watermark : undefined}
                  onReady={onReady}
                  className={theme || "dockview-theme-light"}
                  onDidDrop={onDidDrop}
                />
              </div>
            </DebugContext.Provider>
          </Scrollbar>
          {showLogs && <LogsPanel logLines={logLines} onClear={() => setLogLines([])} />}
        </div>
      </div>
    </Scrollbar>
  );
};

export default TabbedPane;<|MERGE_RESOLUTION|>--- conflicted
+++ resolved
@@ -73,41 +73,12 @@
   React.useEffect(() => {
     if (!api) return;
 
-<<<<<<< HEAD
-    api.onDidLayoutChange(() => {
-      if (firstRender.current) {
-        firstRender.current = false;
-
-        return;
-      }
-
-      setGridState(api.toJSON());
-=======
     const event = api.onDidLayoutChange(() => {
       sendGridStateToBackend(api.toJSON());
->>>>>>> 18aeb1b6
     });
 
-<<<<<<< HEAD
-    const initializeLayout = async () => {
-      try {
-        // api?.fromJSON(gridState);
-        api?.addPanel({
-          id: "WelcomePage",
-          component: "Welcome",
-        });
-      } catch (e) {
-        console.error("Failed to initialize layout:", e);
-      }
-    };
-
-    const timeoutId = setTimeout(initializeLayout, 0);
-    return () => clearTimeout(timeoutId);
-  }, [api]);
-=======
     return () => event.dispose();
   }, [api, sendGridStateToBackend]);
->>>>>>> 18aeb1b6
 
   const components = {
     Default: (props: IDockviewPanelProps) => {
