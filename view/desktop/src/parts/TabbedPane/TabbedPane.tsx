import "./assets/styles.css";

import React from "react";

import { ActionButton, Breadcrumbs } from "@/components";
import { DropNodeElement } from "@/components/Tree/types";
import { useUpdateEditorPartState } from "@/hooks/appState/useUpdateEditorPartState";
import { mapEditorPartStateToSerializedDockview } from "@/hooks/appState/utils";
import { useDescribeWorkspaceState } from "@/hooks/workspace/useDescribeWorkspaceState";
import { Scrollbar } from "@/lib/ui/Scrollbar";
<<<<<<< HEAD
import { KitchenSink, Logs, Settings, WelcomePage } from "@/pages";
=======
import { Kitchensink, Logs, Settings, WelcomePage } from "@/pages";
import { PageView, PageHeader, PageContent, PageTabs, PageToolbar } from "@/components";
import { Icon, type Icons } from "@/lib/ui";
>>>>>>> ac54b448
import { useTabbedPaneStore } from "@/store/tabbedPane";
import { cn } from "@/utils";
import {
  DockviewDidDropEvent,
  DockviewReact,
  DockviewReadyEvent,
  IDockviewHeaderActionsProps,
  IDockviewPanelProps,
  positionToDirection,
} from "@repo/moss-tabs";

import { AddPanelButton } from "./AddPanelButton";
import CustomTab from "./CustomTab";
import DockviewControls from "./DebugComponents/DockviewControls";
import LogsPanel from "./DebugComponents/LogsPanel";
import Metadata from "./DebugComponents/Metadata";
import { useTabbedPaneDropTarget } from "./hooks/useDockviewDropTarget";
import { useTabbedPaneEventHandlers } from "./hooks/useDockviewEventHandlers";
import { useTabbedPaneResizeObserver } from "./hooks/useDockviewResizeObserver";
import ToolBar from "./ToolBar";
import Watermark from "./Watermark";

const DebugContext = React.createContext<boolean>(false);

const PanelToolbar = (props: IDockviewHeaderActionsProps) => {
  const { api } = useTabbedPaneStore();
  const panelId = props.group.activePanel?.api.id;

  let isWorkspace = false;

  if (panelId && api) {
    const panel = api.getPanel(panelId);
    if (panel) {
      isWorkspace = panel.params?.workspace === true;
    }
  }

  return <ToolBar workspace={isWorkspace} />;
};

const TabbedPane = ({ theme, mode = "auto" }: { theme?: string; mode?: "auto" | "welcome" | "empty" }) => {
  const { showDebugPanels } = useTabbedPaneStore();
  const { api, addOrFocusPanel, setApi } = useTabbedPaneStore();

  const [panels, setPanels] = React.useState<string[]>([]);
  const [groups, setGroups] = React.useState<string[]>([]);
  const [activePanel, setActivePanel] = React.useState<string | undefined>();
  const [activeGroup, setActiveGroup] = React.useState<string | undefined>();
  const [pragmaticDropElement, setPragmaticDropElement] = React.useState<DropNodeElement | null>(null);
  const [watermark, setWatermark] = React.useState(false);
  const [showLogs, setShowLogs] = React.useState(false);
  const [debug, setDebug] = React.useState(false);

  const dockviewRef = React.useRef<HTMLDivElement>(null);
  const dockviewRefWrapper = React.useRef<HTMLDivElement>(null);

  useTabbedPaneEventHandlers(api, setPanels, setGroups, setActivePanel, setActiveGroup);
  const { canDrop, isDragging } = useTabbedPaneDropTarget(dockviewRef, setPragmaticDropElement);
  useTabbedPaneResizeObserver(api, dockviewRefWrapper);

  const { mutate: updateEditorPartState } = useUpdateEditorPartState();

  const shouldFetchWorkspaceState = mode === "auto" || mode === "empty";
  const { data: layout } = useDescribeWorkspaceState({
    enabled: shouldFetchWorkspaceState,
  });

  const onReady = (event: DockviewReadyEvent) => {
    setApi(event.api);

    try {
      if (mode === "welcome") {
        event.api.addPanel({ id: "WelcomePage", component: "Welcome" });
      } else if (mode === "empty") {
        console.log("Starting with empty TabbedPane for workspace");
      }
    } catch (error) {
      console.error("Failed to initialize TabbedPane:", error);

      const panels = [...event.api.panels];
      for (const panel of panels) {
        panel.api.close();
      }

      if (mode === "welcome" || mode === "auto") {
        event.api.addPanel({ id: "WelcomePage", component: "Welcome" });
      }
    }
  };

  React.useEffect(() => {
    if (!api || mode !== "auto") return;

    try {
      if (layout?.editor) {
        api.fromJSON(mapEditorPartStateToSerializedDockview(layout.editor));
      } else if (layout !== undefined) {
        // Layout data has been fetched but no editor state exists
        // This means it's a new workspace - ensure it starts empty
        console.log("Starting with empty TabbedPane for new workspace");
        api.clear();
      }
    } catch (error) {
      console.error("Failed to restore workspace layout:", error);
    }
  }, [api, layout, mode]);

  const onDidDrop = (event: DockviewDidDropEvent) => {
    if (!pragmaticDropElement || !api) return;

    addOrFocusPanel({
      id: String(pragmaticDropElement.node.id),
      component: "Default",
      position: {
        direction: positionToDirection(event.position),
        referenceGroup: event.group || undefined,
      },
    });
    setPragmaticDropElement(null);
  };

  React.useEffect(() => {
    if (!api) return;

    const event = api.onDidLayoutChange(() => {
      updateEditorPartState(api.toJSON());
    });

    return () => event.dispose();
  }, [api, updateEditorPartState]);

  type PageConfig = {
    title?: string;
    icon?: Icons;
    component: React.ComponentType;
  };

  const pageConfigs: Record<string, PageConfig> = {
    Kitchensink: {
      title: "Kitchensink",
      component: Kitchensink,
    },
    Settings: {
      title: "Settings",
      component: Settings,
    },
    Logs: {
      title: "Logs",
      component: Logs,
    },
    Welcome: {
      component: WelcomePage,
    },
  };

  const components = {
    Default: (props: IDockviewPanelProps) => {
      const isDebug = React.useContext(DebugContext);
      const [activeTab, setActiveTab] = React.useState("endpoint");

      const tabs = (
        <PageTabs>
          <button data-active={activeTab === "endpoint"} onClick={() => setActiveTab("endpoint")}>
            Endpoint
          </button>
          <button data-active={activeTab === "request"} onClick={() => setActiveTab("request")}>
            Request
          </button>
          <button data-active={activeTab === "mock"} onClick={() => setActiveTab("mock")}>
            Mock
          </button>
        </PageTabs>
      );

      const toolbar = (
        <PageToolbar>
          <ActionButton icon="MoreHorizontal" />
        </PageToolbar>
      );

      return (
        <PageView>
          <PageHeader
            title={props.api.title ?? "Untitled"}
            icon={<Icon icon="Placeholder" className="size-[18px]" />}
            tabs={tabs}
            toolbar={toolbar}
          />
          <PageContent className={cn("relative", isDebug && "border-2 border-dashed border-orange-500")}>
            <Breadcrumbs panelId={props.api.id} />
            <span className="pointer-events-none absolute top-1/2 left-1/2 flex -translate-x-1/2 -translate-y-1/2 transform flex-col text-[42px] opacity-50">
              <span>{props.api.title}</span>

              <span>{Math.random().toFixed(2)}</span>
              {props?.params.someRandomString && (
                <span className="text-xs">some random string from backend: {props.params.someRandomString}</span>
              )}
            </span>

            {isDebug && (
              <Metadata
                onClick={() => {
                  props.api.setRenderer(props.api.renderer === "always" ? "onlyWhenVisible" : "always");
                }}
                api={props.api}
              />
            )}
          </PageContent>
        </PageView>
      );
    },
    nested: () => {
      return (
        <DockviewReact
          components={components}
          onReady={(event: DockviewReadyEvent) => {
            event.api.addPanel({ id: "panel_1", component: "Default" });
            event.api.addPanel({ id: "panel_2", component: "Default" });
            event.api.addPanel({
              id: "panel_3",
              component: "Default",
            });

            event.api.onDidRemovePanel((e) => {
              console.log("remove", e);
            });
          }}
          className={"dockview-theme-light"}
        />
      );
    },
    iframe: (props: IDockviewPanelProps) => {
      return (
        <iframe
          onMouseDown={() => {
            if (!props.api.isActive) {
              props.api.setActive();
            }
          }}
          className="h-full w-full"
        />
      );
    },
<<<<<<< HEAD
    KitchenSink: () => (
      <Scrollbar className="h-full">
        <KitchenSink />
      </Scrollbar>
    ),
    Settings: () => (
      <Scrollbar className="h-full">
        <Settings />
      </Scrollbar>
    ),
    Logs: () => (
      <Scrollbar className="h-full">
        <Logs />
      </Scrollbar>
    ),
    Welcome: () => (
      <Scrollbar className="h-full">
        <WelcomePage />
      </Scrollbar>
=======
    ...Object.entries(pageConfigs).reduce(
      (acc, [key, config]) => {
        acc[key] = () => {
          const PageComponent = config.component;

          // Special case for full-page components (no title)
          if (!config.title) {
            return <PageComponent />;
          }

          // Standard page structure with header and content
          return (
            <PageView>
              <PageHeader
                title={config.title}
                icon={config.icon ? <Icon icon={config.icon} className="size-[18px]" /> : undefined}
              />
              <PageContent>
                <PageComponent />
              </PageContent>
            </PageView>
          );
        };
        return acc;
      },
      {} as Record<string, () => JSX.Element>
>>>>>>> ac54b448
    ),
  };

  const headerComponents = {
    default: CustomTab,
  };

  return (
    <Scrollbar className="h-full">
      <div className="dockview-demo relative flex h-full w-full grow flex-col rounded">
        {showDebugPanels && (
          <DockviewControls
            api={api}
            panels={panels}
            activePanel={activePanel}
            groups={groups}
            activeGroup={activeGroup}
            toggleCustomWatermark={() => setWatermark(!watermark)}
            hasCustomWatermark={watermark}
            toggleDebug={() => setDebug(!debug)}
            toggleLogs={() => setShowLogs(!showLogs)}
            showLogs={showLogs}
          />
        )}
        <div className="flex h-full">
          <Scrollbar className="flex grow overflow-hidden">
            <DebugContext.Provider value={debug}>
              <div className="h-full w-full" ref={dockviewRefWrapper}>
                <DockviewReact
                  disableAutoResizing
                  ref={dockviewRef}
                  components={components}
                  defaultTabComponent={headerComponents.default}
                  rightHeaderActionsComponent={PanelToolbar}
                  leftHeaderActionsComponent={AddPanelButton}
                  watermarkComponent={Watermark}
                  onReady={onReady}
                  className={theme || "dockview-theme-light"}
                  onDidDrop={onDidDrop}
                  disableDnd={isDragging && canDrop === false}
                />
              </div>
            </DebugContext.Provider>
          </Scrollbar>
          {showLogs && <LogsPanel />}
        </div>
      </div>
    </Scrollbar>
  );
};

export default TabbedPane;<|MERGE_RESOLUTION|>--- conflicted
+++ resolved
@@ -2,19 +2,14 @@
 
 import React from "react";
 
-import { ActionButton, Breadcrumbs } from "@/components";
+import { ActionButton, Breadcrumbs, PageContent, PageHeader, PageTabs, PageToolbar, PageView } from "@/components";
 import { DropNodeElement } from "@/components/Tree/types";
 import { useUpdateEditorPartState } from "@/hooks/appState/useUpdateEditorPartState";
 import { mapEditorPartStateToSerializedDockview } from "@/hooks/appState/utils";
 import { useDescribeWorkspaceState } from "@/hooks/workspace/useDescribeWorkspaceState";
+import { Icon, type Icons } from "@/lib/ui";
 import { Scrollbar } from "@/lib/ui/Scrollbar";
-<<<<<<< HEAD
 import { KitchenSink, Logs, Settings, WelcomePage } from "@/pages";
-=======
-import { Kitchensink, Logs, Settings, WelcomePage } from "@/pages";
-import { PageView, PageHeader, PageContent, PageTabs, PageToolbar } from "@/components";
-import { Icon, type Icons } from "@/lib/ui";
->>>>>>> ac54b448
 import { useTabbedPaneStore } from "@/store/tabbedPane";
 import { cn } from "@/utils";
 import {
@@ -153,9 +148,9 @@
   };
 
   const pageConfigs: Record<string, PageConfig> = {
-    Kitchensink: {
-      title: "Kitchensink",
-      component: Kitchensink,
+    KitchenSink: {
+      title: "KitchenSink",
+      component: KitchenSink,
     },
     Settings: {
       title: "Settings",
@@ -258,27 +253,6 @@
         />
       );
     },
-<<<<<<< HEAD
-    KitchenSink: () => (
-      <Scrollbar className="h-full">
-        <KitchenSink />
-      </Scrollbar>
-    ),
-    Settings: () => (
-      <Scrollbar className="h-full">
-        <Settings />
-      </Scrollbar>
-    ),
-    Logs: () => (
-      <Scrollbar className="h-full">
-        <Logs />
-      </Scrollbar>
-    ),
-    Welcome: () => (
-      <Scrollbar className="h-full">
-        <WelcomePage />
-      </Scrollbar>
-=======
     ...Object.entries(pageConfigs).reduce(
       (acc, [key, config]) => {
         acc[key] = () => {
@@ -305,7 +279,6 @@
         return acc;
       },
       {} as Record<string, () => JSX.Element>
->>>>>>> ac54b448
     ),
   };
 
