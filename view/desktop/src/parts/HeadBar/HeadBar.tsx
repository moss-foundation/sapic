import { ActionButton, Icon, IconLabelButton } from "@/components";
import { useAppResizableLayoutStore } from "@/store/appResizableLayout";
import { cn } from "@/utils";
import { type } from "@tauri-apps/plugin-os";

import { Controls } from "./Controls/Controls";

export const HeadBar = () => {
  const os = type();

  const { sideBarPosition, bottomPane, sideBar } = useAppResizableLayoutStore();

  const toggleSidebar = () => {
    sideBar.setVisible(!sideBar.visible);
  };

  const toggleBottomPane = () => {
    bottomPane.setVisible(!bottomPane.visible);
  };

  return (
    <header
      data-tauri-drag-region
      className={cn(
        "header background-(--moss-secondary-background) z-50 grid h-full w-screen items-center shadow-[inset_0_-1px_0_0_var(--moss-border-color)]",
        {
          "grid-cols-[max-content_minmax(0px,_1fr)]": os === "macos",
          "grid-cols-[minmax(0px,_1fr)_max-content]": os !== "macos",
        }
      )}
    >
      {os === "macos" && <Controls os={os} />}

      <div
        className={cn("flex w-full items-center justify-between overflow-clip", {
          "pr-[12px]": os === "macos",
          "px-[16px]": os === "windows" || os === "linux",
        })}
        style={{ overflowClipMargin: 4 }}
        data-tauri-drag-region
      >
        <div className="flex w-full items-center gap-3" data-tauri-drag-region>
          {/* Add a draggable area that takes up remaining space */}
          <div className="flex-grow" data-tauri-drag-region></div>
        </div>
        <IconLabelButton
          leftIcon="HeadBarUserAvatar"
          leftIconClassName="text-(--moss-primary) size-4.5"
          rightIcon="ChevronDown"
          title="g10z3r"
        />
        <div className="flex items-center gap-0">
          <div className="mr-1 flex shrink-0 -space-x-0.5">
<<<<<<< HEAD
            {sideBarPosition === "left" ? (
              <>
                <ActionButton
                  iconClassName="size-4.5 text-(--moss-icon-primary-text)"
                  icon={sideBar.visible ? "HeadBarLeftSideBarActive" : "HeadBarLeftSideBar"}
                  onClick={toggleSidebar}
                  title="Toggle Left Sidebar"
                />
                <ActionButton
                  iconClassName="size-4.5 text-(--moss-icon-primary-text)"
                  icon={bottomPane.visible ? "HeadBarPanelActive" : "HeadBarPanel"}
                  onClick={toggleBottomPane}
                  title="Toggle Bottom Panel"
                />
              </>
            ) : (
              <>
                <ActionButton
                  iconClassName="size-4.5 text-(--moss-icon-primary-text)"
                  icon={bottomPane.visible ? "HeadBarPanelActive" : "HeadBarPanel"}
                  onClick={toggleBottomPane}
                  title="Toggle Bottom Panel"
                />
                <ActionButton
                  iconClassName="size-4.5 text-(--moss-icon-primary-text)"
                  icon={sideBar.visible ? "HeadBarRightSideBarActive" : "HeadBarRightSideBar"}
                  onClick={toggleSidebar}
                  title="Toggle Right Sidebar"
                />
              </>
            )}
=======
            <ActionButton
              iconClassName="size-4.5 text-(--moss-icon-primary-text)"
              icon={
                sideBarPosition === "left"
                  ? sideBar.visible
                    ? "HeadBarLeftSideBarActive"
                    : "HeadBarLeftSideBar"
                  : sideBar.visible
                    ? "HeadBarRightSideBarActive"
                    : "HeadBarRightSideBar"
              }
              onClick={toggleSidebar}
              title={sideBarPosition === "left" ? "Toggle Left Sidebar" : "Toggle Bottom Panel"}
            />

            <ActionButton
              iconClassName="size-4.5 text-(--moss-icon-primary-text)"
              icon={bottomPane.visible ? "HeadBarPanelActive" : "HeadBarPanel"}
              onClick={toggleBottomPane}
              title="Toggle Bottom Panel"
            />
>>>>>>> 3ea2b9a3
          </div>
          <ActionButton icon="HeadBarNotifications" iconClassName="text-(--moss-headBar-icon-primary-text) size-4.5" />
          <ActionButton icon="HeadBarSettings" iconClassName="text-(--moss-headBar-icon-primary-text) size-4.5" />
        </div>
      </div>

      {os !== undefined && os !== "macos" && (os === "windows" || os === "linux") && <Controls os={os} />}
      {os !== undefined && os !== "macos" && os !== "windows" && os !== "linux" && <Controls os={os} />}
    </header>
  );
};<|MERGE_RESOLUTION|>--- conflicted
+++ resolved
@@ -1,13 +1,15 @@
-import { ActionButton, Icon, IconLabelButton } from "@/components";
+import { ActionButton, IconLabelButton } from "@/components";
 import { useAppResizableLayoutStore } from "@/store/appResizableLayout";
 import { cn } from "@/utils";
 import { type } from "@tauri-apps/plugin-os";
 
 import { Controls } from "./Controls/Controls";
 
-export const HeadBar = () => {
-  const os = type();
+interface PanelToggleButtonsProps {
+  className?: string;
+}
 
+const PanelToggleButtons = ({ className }: PanelToggleButtonsProps) => {
   const { sideBarPosition, bottomPane, sideBar } = useAppResizableLayoutStore();
 
   const toggleSidebar = () => {
@@ -17,6 +19,46 @@
   const toggleBottomPane = () => {
     bottomPane.setVisible(!bottomPane.visible);
   };
+
+  return (
+    <div className={cn("flex shrink-0 -space-x-0.5", className)}>
+      {sideBarPosition === "left" ? (
+        <>
+          <ActionButton
+            iconClassName="size-4.5 text-(--moss-icon-primary-text)"
+            icon={sideBar.visible ? "HeadBarLeftSideBarActive" : "HeadBarLeftSideBar"}
+            onClick={toggleSidebar}
+            title="Toggle Left Sidebar"
+          />
+          <ActionButton
+            iconClassName="size-4.5 text-(--moss-icon-primary-text)"
+            icon={bottomPane.visible ? "HeadBarPanelActive" : "HeadBarPanel"}
+            onClick={toggleBottomPane}
+            title="Toggle Bottom Panel"
+          />
+        </>
+      ) : (
+        <>
+          <ActionButton
+            iconClassName="size-4.5 text-(--moss-icon-primary-text)"
+            icon={bottomPane.visible ? "HeadBarPanelActive" : "HeadBarPanel"}
+            onClick={toggleBottomPane}
+            title="Toggle Bottom Panel"
+          />
+          <ActionButton
+            iconClassName="size-4.5 text-(--moss-icon-primary-text)"
+            icon={sideBar.visible ? "HeadBarRightSideBarActive" : "HeadBarRightSideBar"}
+            onClick={toggleSidebar}
+            title="Toggle Right Sidebar"
+          />
+        </>
+      )}
+    </div>
+  );
+};
+
+export const HeadBar = () => {
+  const os = type();
 
   return (
     <header
@@ -50,63 +92,7 @@
           title="g10z3r"
         />
         <div className="flex items-center gap-0">
-          <div className="mr-1 flex shrink-0 -space-x-0.5">
-<<<<<<< HEAD
-            {sideBarPosition === "left" ? (
-              <>
-                <ActionButton
-                  iconClassName="size-4.5 text-(--moss-icon-primary-text)"
-                  icon={sideBar.visible ? "HeadBarLeftSideBarActive" : "HeadBarLeftSideBar"}
-                  onClick={toggleSidebar}
-                  title="Toggle Left Sidebar"
-                />
-                <ActionButton
-                  iconClassName="size-4.5 text-(--moss-icon-primary-text)"
-                  icon={bottomPane.visible ? "HeadBarPanelActive" : "HeadBarPanel"}
-                  onClick={toggleBottomPane}
-                  title="Toggle Bottom Panel"
-                />
-              </>
-            ) : (
-              <>
-                <ActionButton
-                  iconClassName="size-4.5 text-(--moss-icon-primary-text)"
-                  icon={bottomPane.visible ? "HeadBarPanelActive" : "HeadBarPanel"}
-                  onClick={toggleBottomPane}
-                  title="Toggle Bottom Panel"
-                />
-                <ActionButton
-                  iconClassName="size-4.5 text-(--moss-icon-primary-text)"
-                  icon={sideBar.visible ? "HeadBarRightSideBarActive" : "HeadBarRightSideBar"}
-                  onClick={toggleSidebar}
-                  title="Toggle Right Sidebar"
-                />
-              </>
-            )}
-=======
-            <ActionButton
-              iconClassName="size-4.5 text-(--moss-icon-primary-text)"
-              icon={
-                sideBarPosition === "left"
-                  ? sideBar.visible
-                    ? "HeadBarLeftSideBarActive"
-                    : "HeadBarLeftSideBar"
-                  : sideBar.visible
-                    ? "HeadBarRightSideBarActive"
-                    : "HeadBarRightSideBar"
-              }
-              onClick={toggleSidebar}
-              title={sideBarPosition === "left" ? "Toggle Left Sidebar" : "Toggle Bottom Panel"}
-            />
-
-            <ActionButton
-              iconClassName="size-4.5 text-(--moss-icon-primary-text)"
-              icon={bottomPane.visible ? "HeadBarPanelActive" : "HeadBarPanel"}
-              onClick={toggleBottomPane}
-              title="Toggle Bottom Panel"
-            />
->>>>>>> 3ea2b9a3
-          </div>
+          <PanelToggleButtons className="mr-1" />
           <ActionButton icon="HeadBarNotifications" iconClassName="text-(--moss-headBar-icon-primary-text) size-4.5" />
           <ActionButton icon="HeadBarSettings" iconClassName="text-(--moss-headBar-icon-primary-text) size-4.5" />
         </div>
