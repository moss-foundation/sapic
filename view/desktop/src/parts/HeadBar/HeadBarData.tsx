import { type MenuItemProps } from "@/components/ActionMenu/ActionMenu";
<<<<<<< HEAD
import { ListWorkspacesOutput } from "@repo/moss-workspace";
=======
import { type Icons } from "@/components/Icon";
>>>>>>> 77e5afd4

/**
 * Helper function to generate standard menu items with unique IDs
 * @param prefix A prefix to add to item IDs to ensure uniqueness
 * @returns An array of MenuItemProps
 */
const createStandardMenuItems = (prefix = ""): MenuItemProps[] => {
  const idPrefix = prefix ? `${prefix}-` : "";

  return [
    {
      id: `${idPrefix}rename`,
      type: "action",
      label: "Rename...",
      icon: "Edit" as Icons,
      shortcut: "⌘⏎",
    },
    {
      id: `${idPrefix}duplicate`,
      type: "action",
      label: "Duplicate",
      icon: "ToolWindowDuplicates" as Icons,
      shortcut: "⌘V",
    },
    {
      id: `${idPrefix}delete`,
      type: "action",
      label: "Delete",
      icon: "Delete" as Icons,
      shortcut: "⌥⇧⏎",
    },
    {
      id: `${idPrefix}separator-1`,
      type: "separator",
    },
    {
      id: `${idPrefix}new`,
      type: "submenu",
      label: "New...",
      icon: "Add" as Icons,
      items: [
        {
          id: `${idPrefix}new-request`,
          type: "action",
          label: "Request",
        },
        {
          id: `${idPrefix}new-collection`,
          type: "action",
          label: "Collection",
        },
      ],
    },
    {
      id: `${idPrefix}separator-2`,
      type: "separator",
    },
    {
      id: `${idPrefix}save`,
      type: "action",
      label: "Save",
      shortcut: "⌘V",
      alignWithIcons: true,
    },
    {
      id: `${idPrefix}save-all`,
      type: "action",
      label: "Save All",
      shortcut: "⇧⌘8",
      alignWithIcons: true,
    },
    {
      id: `${idPrefix}separator-3`,
      type: "separator",
    },
    {
      id: `${idPrefix}edit-configurations`,
      type: "action",
      label: "Edit Configurations...",
      shortcut: "^⌥E",
      alignWithIcons: true,
    },
  ];
};

export const collectionActionMenuItems: MenuItemProps[] = createStandardMenuItems();

<<<<<<< HEAD
/**
 * Creates the "All Workspaces" menu section with real workspace data
 * @param workspaces List of workspaces from the backend
 * @returns MenuItemProps for the all workspaces accordion section
 */
export const createAllWorkspacesMenuSection = (workspaces: ListWorkspacesOutput = []): MenuItemProps => {
  return {
    id: "all-workspaces",
    type: "accordion",
    label: "All Workspaces",
    icon: "ChevronRight",
    items: workspaces.map((workspace) => ({
      id: `workspace:${workspace.name}`,
      type: "submenu",
      label: workspace.name,
      icon: "ActionMenuWorkspace" as Icons,
      items: createStandardMenuItems(workspace.name),
    })),
  };
=======
// Extract common "All Workspaces" menu section
const allWorkspacesMenuSection: MenuItemProps = {
  id: "all-workspaces",
  type: "accordion",
  label: "All Workspaces",
  icon: "ChevronRight",
  items: [
    {
      id: "microservices-api-test-suite",
      type: "submenu",
      label: "Microservices API Test Suite long name",
      icon: "WorkspaceActive" as Icons,
      items: createStandardMenuItems("microservices-api"),
    },
    {
      id: "user-management-api",
      type: "submenu",
      label: "User Management API",
      icon: "WorkspaceActive" as Icons,
      items: createStandardMenuItems("user-management"),
    },
    {
      id: "auth-security-tests",
      type: "submenu",
      label: "Auth & Security Tests",
      icon: "WorkspaceActive" as Icons,
      items: createStandardMenuItems("auth-security"),
    },
    {
      id: "development-api-sandbox",
      type: "submenu",
      label: "Development API Sandbox",
      icon: "WorkspaceActive" as Icons,
      items: createStandardMenuItems("dev-sandbox"),
    },
    {
      id: "microservices-endpoints",
      type: "submenu",
      label: "Microservices Endpoints",
      icon: "WorkspaceActive" as Icons,
      items: createStandardMenuItems("micro-endpoints"),
    },
  ],
>>>>>>> 77e5afd4
};

// Base workspace menu items without dynamic workspaces
export const baseWorkspaceMenuItems: MenuItemProps[] = [
  {
    id: "new-workspace",
    type: "action",
    label: "New Workspace",
    icon: "NewFolder" as Icons,
  },
  {
    id: "open-workspace",
    type: "action",
    label: "Open Workspace",
    icon: "Folder" as Icons,
  },
  {
    id: "separator-1",
    type: "separator",
  },
];

// Only shown when a workspace is selected - base items without dynamic workspaces
export const baseSelectedWorkspaceMenuItems: MenuItemProps[] = [
  {
    id: "new-workspace",
    type: "action",
    label: "New Workspace",
    icon: "NewFolder" as Icons,
  },
  ...createStandardMenuItems().slice(0, 4), // Include only the first 4 items (rename, duplicate, delete, separator)
  {
    id: "new-collection",
    type: "action",
    label: "New Collection",
    icon: "Add" as Icons,
  },
  {
    id: "import-collection",
    type: "action",
    label: "Import Collection",
    icon: "Import" as Icons,
  },
  {
    id: "separator-2",
    type: "separator",
  },
  {
    id: "save",
    type: "action",
    label: "Save",
    shortcut: "⌘V",
    alignWithIcons: true,
  },
  {
    id: "save-all",
    type: "action",
    label: "Save All",
    shortcut: "⇧⌘8",
    alignWithIcons: true,
  },
  {
    id: "separator-3",
    type: "separator",
  },
];

export const additionalSelectedWorkspaceMenuItems: MenuItemProps[] = [
  {
    id: "separator-4",
    type: "separator",
  },
  {
    id: "home",
    type: "action",
    label: "Kitchensink",
    icon: "TestHeadBarHome" as Icons,
  },
  {
    id: "logs",
    type: "action",
    label: "Logs",
    icon: "TestHeadBarLogs" as Icons,
  },
  {
    id: "debug",
    type: "action",
    label: "Debug Panels",
    icon: "TestHeadBarDebug" as Icons,
  },
  {
    id: "separator-5",
    type: "separator",
  },
  {
    id: "edit-configurations",
    type: "action",
    label: "Edit Configurations...",
    shortcut: "^⌥E",
    alignWithIcons: true,
  },
];<|MERGE_RESOLUTION|>--- conflicted
+++ resolved
@@ -1,9 +1,6 @@
 import { type MenuItemProps } from "@/components/ActionMenu/ActionMenu";
-<<<<<<< HEAD
+import { type Icons } from "@/components/Icon";
 import { ListWorkspacesOutput } from "@repo/moss-workspace";
-=======
-import { type Icons } from "@/components/Icon";
->>>>>>> 77e5afd4
 
 /**
  * Helper function to generate standard menu items with unique IDs
@@ -91,7 +88,6 @@
 
 export const collectionActionMenuItems: MenuItemProps[] = createStandardMenuItems();
 
-<<<<<<< HEAD
 /**
  * Creates the "All Workspaces" menu section with real workspace data
  * @param workspaces List of workspaces from the backend
@@ -111,51 +107,6 @@
       items: createStandardMenuItems(workspace.name),
     })),
   };
-=======
-// Extract common "All Workspaces" menu section
-const allWorkspacesMenuSection: MenuItemProps = {
-  id: "all-workspaces",
-  type: "accordion",
-  label: "All Workspaces",
-  icon: "ChevronRight",
-  items: [
-    {
-      id: "microservices-api-test-suite",
-      type: "submenu",
-      label: "Microservices API Test Suite long name",
-      icon: "WorkspaceActive" as Icons,
-      items: createStandardMenuItems("microservices-api"),
-    },
-    {
-      id: "user-management-api",
-      type: "submenu",
-      label: "User Management API",
-      icon: "WorkspaceActive" as Icons,
-      items: createStandardMenuItems("user-management"),
-    },
-    {
-      id: "auth-security-tests",
-      type: "submenu",
-      label: "Auth & Security Tests",
-      icon: "WorkspaceActive" as Icons,
-      items: createStandardMenuItems("auth-security"),
-    },
-    {
-      id: "development-api-sandbox",
-      type: "submenu",
-      label: "Development API Sandbox",
-      icon: "WorkspaceActive" as Icons,
-      items: createStandardMenuItems("dev-sandbox"),
-    },
-    {
-      id: "microservices-endpoints",
-      type: "submenu",
-      label: "Microservices Endpoints",
-      icon: "WorkspaceActive" as Icons,
-      items: createStandardMenuItems("micro-endpoints"),
-    },
-  ],
->>>>>>> 77e5afd4
 };
 
 // Base workspace menu items without dynamic workspaces
