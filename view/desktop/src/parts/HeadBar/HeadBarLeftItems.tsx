import { ActionButton, IconLabelButton } from "@/components";
import ActionMenu from "@/components/ActionMenu/ActionMenu";
import { cn } from "@/utils";

import { selectedWorkspaceMenuItems, workspaceMenuItems } from "./HeadBarData";
import { windowsMenuItems } from "./mockHeadBarData";
<<<<<<< HEAD
import { useWorkspaceMenu } from "./WorkspaceMenuProvider";
import { useWorkspaceContext } from "@/context/WorkspaceContext";
=======
import { ModeToggle } from "./ModeToggle";
>>>>>>> 77e5afd4

export interface HeadBarLeftItemsProps {
  isLarge: boolean;
  breakpoint: string;
  windowsMenuOpen: boolean;
  setWindowsMenuOpen: (open: boolean) => void;
  handleWindowsMenuAction: (action: string) => void;
  workspaceMenuOpen: boolean;
  setWorkspaceMenuOpen: (open: boolean) => void;
  handleWorkspaceMenuAction: (action: string) => void;
  os: string | null;
  selectedWorkspace?: string | null;
}

export const HeadBarLeftItems = ({
  isLarge,
  breakpoint,
  windowsMenuOpen,
  setWindowsMenuOpen,
  handleWindowsMenuAction,
  workspaceMenuOpen,
  setWorkspaceMenuOpen,
  handleWorkspaceMenuAction,
  os,
}: HeadBarLeftItemsProps) => {
  const isWindowsOrLinux = os === "windows" || os === "linux";
  const { workspaceMenuItems, selectedWorkspaceMenuItems } = useWorkspaceMenu();
  const { selectedWorkspace } = useWorkspaceContext();

  return (
    <div
      className={cn("flex items-center", {
        "gap-0.5": breakpoint === "md",
        "gap-1.5": ["lg", "xl", "2xl"].includes(breakpoint),
      })}
      data-tauri-drag-region
    >
      {isWindowsOrLinux && (
        <>
          <ActionMenu
            items={windowsMenuItems}
            trigger={
              <ActionButton
                icon="WindowsMenu"
                iconClassName="text-(--moss-headBar-icon-primary-text) size-4.5"
                title="Menu"
              />
            }
            open={windowsMenuOpen}
            onOpenChange={setWindowsMenuOpen}
            onSelect={(item) => {
              handleWindowsMenuAction(item.id);
            }}
          />
          {selectedWorkspace && (
            <ModeToggle className="mr-0.5 border-1 border-[var(--moss-headBar-border-color)]" compact={isLarge} />
          )}
        </>
      )}
      <ActionMenu
        items={selectedWorkspace ? selectedWorkspaceMenuItems : workspaceMenuItems}
        trigger={
          <IconLabelButton
            rightIcon="ChevronDown"
            title={selectedWorkspace || "My Workspace"}
            placeholder="No workspace selected"
            showPlaceholder={!selectedWorkspace}
            labelClassName="text-md"
            className="h-[24px]"
          />
        }
        open={workspaceMenuOpen}
        onOpenChange={setWorkspaceMenuOpen}
        onSelect={(item) => {
          handleWorkspaceMenuAction(item.id);
        }}
      />
      {selectedWorkspace && (
        <IconLabelButton
          leftIcon="Key"
          leftIconClassName="--moss-headBar-icon-primary-text size-4.5"
          title="Vault"
          className="h-[24px]"
          compact={isLarge}
        />
      )}
    </div>
  );
};<|MERGE_RESOLUTION|>--- conflicted
+++ resolved
@@ -2,14 +2,10 @@
 import ActionMenu from "@/components/ActionMenu/ActionMenu";
 import { cn } from "@/utils";
 
-import { selectedWorkspaceMenuItems, workspaceMenuItems } from "./HeadBarData";
 import { windowsMenuItems } from "./mockHeadBarData";
-<<<<<<< HEAD
 import { useWorkspaceMenu } from "./WorkspaceMenuProvider";
 import { useWorkspaceContext } from "@/context/WorkspaceContext";
-=======
 import { ModeToggle } from "./ModeToggle";
->>>>>>> 77e5afd4
 
 export interface HeadBarLeftItemsProps {
   isLarge: boolean;
