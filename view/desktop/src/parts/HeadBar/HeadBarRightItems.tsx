import { IconLabelButton } from "@/components";
import ActionMenu from "@/components/ActionMenu/ActionMenu";

import CollapsibleActionMenu from "./CollapsibleActionMenu";
import { getUserMenuItems } from "./mockHeadBarData";
<<<<<<< HEAD
import { useWorkspaceContext } from "@/context/WorkspaceContext";
=======
import { ModeToggle } from "./ModeToggle";
>>>>>>> 77e5afd4

export interface HeadBarRightItemsProps {
  isMedium: boolean;
  isLarge: boolean;
  breakpoint: string;
  userMenuOpen: boolean;
  setUserMenuOpen: (open: boolean) => void;
  handleUserMenuAction: (action: string) => void;
  showDebugPanels: boolean;
  setShowDebugPanels: (show: boolean) => void;
  openPanel: (panel: string) => void;
  os: string | null;
  selectedWorkspace?: string | null;
  selectedUser: string | null;
}

export const HeadBarRightItems = ({
  isMedium,
  isLarge,
  userMenuOpen,
  setUserMenuOpen,
  handleUserMenuAction,
  showDebugPanels,
  setShowDebugPanels,
  openPanel,
  os,
  selectedUser,
}: HeadBarRightItemsProps) => {
  const isMac = os === "macos";
  const { selectedWorkspace } = useWorkspaceContext();

  return (
    <div className="flex items-center">
      <ActionMenu
        items={getUserMenuItems(selectedUser)}
        trigger={
          <IconLabelButton
            leftIcon="UserAvatar"
            leftIconClassName="text-(--moss-primary) size-4.5"
            rightIcon="ChevronDown"
            title={selectedUser || "g10z3r"}
            placeholder="No user selected"
            showPlaceholder={!selectedUser}
            className="mr-2 h-[24px]"
            compact={isMedium}
          />
        }
        open={userMenuOpen}
        onOpenChange={setUserMenuOpen}
        onSelect={(item) => {
          handleUserMenuAction(item.id);
        }}
      />

      {isMac && selectedWorkspace && (
        <ModeToggle className="mr-2 border-1 border-[var(--moss-headBar-border-color)]" compact={isLarge} />
      )}

      <CollapsibleActionMenu
        isCompact={isMedium}
        showDebugPanels={showDebugPanels}
        setShowDebugPanels={setShowDebugPanels}
        openPanel={openPanel}
      />
    </div>
  );
};<|MERGE_RESOLUTION|>--- conflicted
+++ resolved
@@ -3,11 +3,8 @@
 
 import CollapsibleActionMenu from "./CollapsibleActionMenu";
 import { getUserMenuItems } from "./mockHeadBarData";
-<<<<<<< HEAD
 import { useWorkspaceContext } from "@/context/WorkspaceContext";
-=======
 import { ModeToggle } from "./ModeToggle";
->>>>>>> 77e5afd4
 
 export interface HeadBarRightItemsProps {
   isMedium: boolean;
