import { useOpenWorkspace } from "@/hooks/workbench/useOpenWorkspace";
import { useWorkspaceMapping } from "@/hooks/workbench/useWorkspaceMapping";
import { useActiveWorkspace } from "@/hooks/workspace/useActiveWorkspace";
import { RefObject } from "react";

// Helper to extract workspace ID from prefixed action ID
const extractWorkspaceId = (actionId: string): string => {
  return actionId.startsWith("workspace:") ? actionId.replace("workspace:", "") : actionId;
};

export interface HeadBarActionProps {
  openPanel: (panel: string) => void;
  setShowDebugPanels: (show: boolean) => void;
  showDebugPanels: boolean;
  setCollectionName?: (name: string) => void;
  collectionButtonRef?: RefObject<HTMLButtonElement>;
  setIsRenamingCollection?: (isRenaming: boolean) => void;
  setSelectedUser?: (user: string | null) => void;
  setSelectedBranch?: (branch: string | null) => void;
  openNewWorkspaceModal?: () => void;
  openOpenWorkspaceModal?: () => void;
  showDeleteConfirmModal?: boolean;
  setShowDeleteConfirmModal?: (show: boolean) => void;
  workspaceToDelete?: { id: string; name: string } | null;
  setWorkspaceToDelete?: (workspace: { id: string; name: string } | null) => void;
  setShowRenameWorkspaceModal?: (show: boolean) => void;
  setWorkspaceToRename?: (workspace: { id: string; name: string } | null) => void;
}

/**
 * User menu action handler
 */
export const useUserMenuActions = (props: HeadBarActionProps) => {
  const { setSelectedUser } = props;

  return (action: string) => {
    console.log(`User action: ${action}`);
    if (action === "sign-in" || action === "user-profile") {
      setSelectedUser?.("Selected User");
    }
  };
};

/**
 * Git menu action handler
 */
export const useGitMenuActions = (props: HeadBarActionProps) => {
  const { setSelectedBranch } = props;

  return (action: string) => {
    console.log(`Git action: ${action}`);
    if (action === "main" || action === "master") {
      setSelectedBranch?.(action);
    }
  };
};

/**
 * Windows menu action handler
 */
export const useWindowsMenuActions = () => {
  return (action: string) => {
    console.log(`Windows menu action: ${action}`);
  };
};

/**
 * Collection action menu handler
 */
export const useCollectionActions = (props: HeadBarActionProps) => {
  const { setCollectionName, collectionButtonRef, setIsRenamingCollection } = props;

  const startRenameCollection = () => {
    setIsRenamingCollection?.(true);

    setTimeout(() => {
      if (collectionButtonRef?.current) {
        const doubleClickEvent = new MouseEvent("dblclick", {
          bubbles: true,
          cancelable: true,
          view: window,
        });
        collectionButtonRef.current.dispatchEvent(doubleClickEvent);
      }
    }, 50);
  };

  const handleRenameCollection = (newName: string) => {
    if (newName.trim() !== "") {
      setCollectionName?.(newName);
    }
    setIsRenamingCollection?.(false);
  };

  const handleCollectionActionMenuAction = (action: string) => {
    console.log(`Collection action: ${action}`);

    if (action === "rename") {
      startRenameCollection();
    }
  };

  return {
    handleCollectionActionMenuAction,
    handleRenameCollection,
    startRenameCollection,
  };
};

/**
 * Workspace menu action handler
 */
export const useWorkspaceActions = (props: HeadBarActionProps) => {
  const {
    openPanel,
    setShowDebugPanels,
    showDebugPanels,
    openNewWorkspaceModal,
    openOpenWorkspaceModal,
    setShowDeleteConfirmModal,
    setWorkspaceToDelete,
    setShowRenameWorkspaceModal,
    setWorkspaceToRename,
  } = props;

  const { mutate: openWorkspace } = useOpenWorkspace();
  const { getWorkspaceById } = useWorkspaceMapping();
  const activeWorkspace = useActiveWorkspace();

  return (action: string) => {
    console.log(`Workspace action: ${action}`);

    if (action.startsWith("workspace:")) {
      const workspaceId = extractWorkspaceId(action);
      openWorkspace(workspaceId);
      return;
    }

    const workspaceAction = action.match(
      /^([a-zA-Z0-9_-]+)-(rename|duplicate|delete|new|save|save-all|edit-configurations)$/
    );
    if (workspaceAction) {
      const [, workspaceId, actionType] = workspaceAction;
      console.log(`Workspace action for ${workspaceId}: ${actionType}`);

      const generalActions = ["new", "open", "kitchensink", "logs", "debug", "separator"];
      if (generalActions.includes(workspaceId)) {
        console.log(`Skipping false match - "${workspaceId}" is a general action keyword`);
      } else {
        if (actionType === "delete") {
          const workspace = getWorkspaceById(workspaceId);
          if (workspace && setShowDeleteConfirmModal && setWorkspaceToDelete) {
            setWorkspaceToDelete({
              id: workspaceId,
              name: workspace.displayName,
            });
            setShowDeleteConfirmModal(true);
          }
          return;
        }

        if (actionType === "rename") {
          const workspace = getWorkspaceById(workspaceId);
          if (workspace && setShowRenameWorkspaceModal && setWorkspaceToRename) {
            // Switch to target workspace first (backend only supports updating active workspace)
            openWorkspace(workspaceId);

            setTimeout(() => {
              setWorkspaceToRename({
                id: workspaceId,
                name: workspace.displayName,
              });
              setShowRenameWorkspaceModal(true);
            }, 100);
          }
          return;
        }

        return;
      }
    }

    if (action === "new-workspace") {
      openNewWorkspaceModal?.();
    } else if (action === "open-workspace") {
      openOpenWorkspaceModal?.();
    } else if (action === "delete") {
      if (activeWorkspace && setShowDeleteConfirmModal && setWorkspaceToDelete) {
        setWorkspaceToDelete({
          id: activeWorkspace.id,
          name: activeWorkspace.displayName,
        });
        setShowDeleteConfirmModal(true);
      }
    } else if (action === "rename") {
      if (activeWorkspace && setShowRenameWorkspaceModal && setWorkspaceToRename) {
        setWorkspaceToRename({
          id: activeWorkspace.id,
          name: activeWorkspace.displayName,
        });
        setShowRenameWorkspaceModal(true);
      }
    } else if (action === "kitchensink") {
<<<<<<< HEAD
      openPanel("KitchenSink");
=======
      openPanel("Kitchensink");
>>>>>>> ac54b448
    } else if (action === "logs") {
      openPanel("Logs");
    } else if (action === "debug") {
      setShowDebugPanels(!showDebugPanels);
    }
  };
};<|MERGE_RESOLUTION|>--- conflicted
+++ resolved
@@ -1,7 +1,8 @@
+import { RefObject } from "react";
+
 import { useOpenWorkspace } from "@/hooks/workbench/useOpenWorkspace";
 import { useWorkspaceMapping } from "@/hooks/workbench/useWorkspaceMapping";
 import { useActiveWorkspace } from "@/hooks/workspace/useActiveWorkspace";
-import { RefObject } from "react";
 
 // Helper to extract workspace ID from prefixed action ID
 const extractWorkspaceId = (actionId: string): string => {
@@ -201,11 +202,7 @@
         setShowRenameWorkspaceModal(true);
       }
     } else if (action === "kitchensink") {
-<<<<<<< HEAD
       openPanel("KitchenSink");
-=======
-      openPanel("Kitchensink");
->>>>>>> ac54b448
     } else if (action === "logs") {
       openPanel("Logs");
     } else if (action === "debug") {
