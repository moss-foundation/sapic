<!doctype html>
<html lang="en" data-theme="dark" class="html">
  <head>
    <!-- FIXME localhost:8097 shoudn't be in prod.  It is reserved for react-devtools. -->
    <script src="http://localhost:8097"></script>
    <meta charset="UTF-8" />
    <link rel="icon" type="image/svg+xml" href="/vite.svg" />
    <link
      rel="stylesheet"
      href="https://fonts.googleapis.com/css2?family=Material+Symbols+Outlined:opsz,wght,FILL,GRAD@20..48,100..700,0..1,-50..200"
    />
    <meta name="viewport" content="width=device-width, initial-scale=1.0" />
    <title>Sapic</title>
  </head>

<<<<<<< HEAD
<head>
  <meta charset="UTF-8" />
  <link rel="icon" type="image/svg+xml" href="/vite.svg" />
  <meta name="viewport" content="width=device-width, initial-scale=1.0" />
  <title>Tauri + React + Typescript</title>
</head>

<body class="body">
  <div id="root"></div>
  <script type="module" src="/src/main.tsx"></script>
</body>

=======
  <body class="body">
    <div id="root"></div>
    <script type="module" src="/src/main.tsx"></script>
  </body>
>>>>>>> dc6e5540
</html><|MERGE_RESOLUTION|>--- conflicted
+++ resolved
@@ -1,24 +1,15 @@
 <!doctype html>
 <html lang="en" data-theme="dark" class="html">
-  <head>
-    <!-- FIXME localhost:8097 shoudn't be in prod.  It is reserved for react-devtools. -->
-    <script src="http://localhost:8097"></script>
-    <meta charset="UTF-8" />
-    <link rel="icon" type="image/svg+xml" href="/vite.svg" />
-    <link
-      rel="stylesheet"
-      href="https://fonts.googleapis.com/css2?family=Material+Symbols+Outlined:opsz,wght,FILL,GRAD@20..48,100..700,0..1,-50..200"
-    />
-    <meta name="viewport" content="width=device-width, initial-scale=1.0" />
-    <title>Sapic</title>
-  </head>
 
-<<<<<<< HEAD
 <head>
+  <!-- FIXME localhost:8097 shoudn't be in prod.  It is reserved for react-devtools. -->
+  <script src="http://localhost:8097"></script>
   <meta charset="UTF-8" />
   <link rel="icon" type="image/svg+xml" href="/vite.svg" />
+  <link rel="stylesheet"
+    href="https://fonts.googleapis.com/css2?family=Material+Symbols+Outlined:opsz,wght,FILL,GRAD@20..48,100..700,0..1,-50..200" />
   <meta name="viewport" content="width=device-width, initial-scale=1.0" />
-  <title>Tauri + React + Typescript</title>
+  <title>Sapic</title>
 </head>
 
 <body class="body">
@@ -26,10 +17,4 @@
   <script type="module" src="/src/main.tsx"></script>
 </body>
 
-=======
-  <body class="body">
-    <div id="root"></div>
-    <script type="module" src="/src/main.tsx"></script>
-  </body>
->>>>>>> dc6e5540
 </html>