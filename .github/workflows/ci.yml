name: CI

on:
  push:
    branches: ["main"]
  pull_request:
    types:
      - opened
      - reopened
      - synchronize
      - ready_for_review

concurrency:
  group: ci-${{ github.ref }}
  cancel-in-progress: true

env:
  RUST_BACKTRACE: 1
  CARGO_TERM_COLOR: always
  CARGO_PROFILE_DEV_DEBUG: 0

jobs:
  check-modified-files:
    runs-on: ubuntu-latest
    outputs:
      rust: ${{ steps.changed-files.outputs.rust_any_changed }}
      node: ${{ steps.changed-files.outputs.node_any_changed }}
      rust-lib: ${{ steps.changed-files.outputs.rust_libs_any_changed }}
    steps:
      - name: Harden the runner (Audit all outbound calls)
        uses: step-security/harden-runner@ec9f2d5744a09debf3a187a3f4f675c53b671911 # v2.13.0
        with:
          egress-policy: audit

      - name: Check out code
        uses: actions/checkout@08c6903cd8c0fde910a37f88322edcfb5dd907a8 # v5.0.0
        with:
          # To make `since_last_remote_commit` work on newly created PR
          # https://github.com/tj-actions/changed-files/issues/2153
          fetch-depth: 0

      - name: Get all changed files
        id: changed-files
        uses: tj-actions/changed-files@24d32ffd492484c1d75e0c0b894501ddb9d30d62 # v47.0.0
        with:
          # Only consider changed files in the latest commit when the PR is in draft
          since_last_remote_commit: ${{ github.event_name == 'pull_request' && github.event.pull_request.draft == true }}
          files_yaml: |
            rust:
              - '**/*.rs'
              - '**/Cargo.toml'
            node:
              - '**/*.ts'
              - '**/*.tsx'
              - '**/*.js'
              - '**/*.jsx'
              - '**/package.json'
            rust_libs:
              - "libs/**/*.rs"
              - "libs/**/Cargo.toml"


  check-modified-models:
    name: Check Modified Models
    needs: check-modified-files
    if:
      needs.check-modified-files.outputs.rust == 'true' && 
      github.ref_name != 'main' &&
      (github.event_name != 'pull_request' || github.event.pull_request.draft == false)
    runs-on: ubuntu-latest
    outputs:
      UPDATED_MODELS: ${{steps.output-models.outputs.UPDATED_MODELS}}
    timeout-minutes: 30
    steps:
      - name: Harden the runner (Audit all outbound calls)
        uses: step-security/harden-runner@ec9f2d5744a09debf3a187a3f4f675c53b671911 # v2.13.0
        with:
          egress-policy: audit

      - name: Checkout Code
        uses: actions/checkout@08c6903cd8c0fde910a37f88322edcfb5dd907a8 # v5.0.0
        with:
          fetch-depth: 0 # full history, needed for diff
          ref: ${{ github.head_ref }}

      - name: Check Modified Models
        id: output-models
        run: python3 .github/scripts/check_modified_models.py

  check-bindings:
    name: Check Bindings
    needs: check-modified-models
    runs-on: ubuntu-latest
    timeout-minutes: 30
    strategy:
      fail-fast: false
      matrix:
        crate: ${{fromJSON(needs.check-modified-models.outputs.UPDATED_MODELS)}}
    steps:
      - name: Harden the runner (Audit all outbound calls)
        uses: step-security/harden-runner@ec9f2d5744a09debf3a187a3f4f675c53b671911 # v2.13.0
        with:
          egress-policy: audit

      - name: Checkout Code
        uses: actions/checkout@08c6903cd8c0fde910a37f88322edcfb5dd907a8 # v5.0.0

      - name: Install PNPM
        uses: pnpm/action-setup@a7487c7e89a18df4991f7f222e4898a00d66ddda # v4.1.0

      - name: Install gen-bindings dependencies
        run: cd tools/gen-bindings && pnpm install

      - name: Setup Rust toolchain
        uses: dtolnay/rust-toolchain@4305c38b25d97ef35a8ad1f985ccf2d2242004f2 # stable

      - name: Use Linux Apt Cache
        uses: awalsh128/cache-apt-pkgs-action@7ca5f46d061ad9aa95863cd9b214dd48edef361d # latest
        with:
          packages: |
            libwebkit2gtk-4.1-dev
            libappindicator3-dev
            librsvg2-dev
            patchelf
            jsonnet

      - name: Use Rust Cache
        uses: Swatinem/rust-cache@98c8021b550208e191a6a3145459bfc9fb29c4c0 # v2.8.0
        with:
          cache-all-crates: "true"

      - name: Verify that bindings are updated
        run: |
          make gen-${{matrix.crate}}-bindings
          git diff --exit-code -- crates/moss-${{matrix.crate}}/bindings/**

  rust-general-workflows:
    name: Rust General Workflows
    needs: check-modified-files
    if: ${{ needs.check-modified-files.outputs.rust == 'true' }}
    runs-on: ubuntu-latest
    timeout-minutes: 30
    steps:
      - name: Harden the runner (Audit all outbound calls)
        uses: step-security/harden-runner@ec9f2d5744a09debf3a187a3f4f675c53b671911 # v2.13.0
        with:
          egress-policy: audit

      - name: Checkout Code
        uses: actions/checkout@08c6903cd8c0fde910a37f88322edcfb5dd907a8 # v5.0.0

      - name: Setup Rust toolchain
        uses: dtolnay/rust-toolchain@4305c38b25d97ef35a8ad1f985ccf2d2242004f2 # stable

      - name: Use Linux Apt Cache
        uses: awalsh128/cache-apt-pkgs-action@7ca5f46d061ad9aa95863cd9b214dd48edef361d # latest
        with:
          packages: |
            libwebkit2gtk-4.1-dev
            libappindicator3-dev
            librsvg2-dev
            patchelf
            jsonnet

      - name: Use Rust Cache
        uses: Swatinem/rust-cache@98c8021b550208e191a6a3145459bfc9fb29c4c0 # v2.8.0
        with:
          cache-all-crates: "true"

      - name: Check the application compiles
        run: |
          cd "${GITHUB_WORKSPACE}/view/desktop/bin"
          cargo check

      - name: Workspace Audit
        run: |
          cd "${GITHUB_WORKSPACE}/tools/xtask"
          cargo -q run -- --fail-fast audit

  rust-tests:
    name: Rust Tests - ${{ matrix.package }}
    needs: check-modified-files
    if: ${{ needs.check-modified-files.outputs.rust == 'true' }}
    runs-on: ubuntu-latest
    timeout-minutes: 30
    strategy:
      fail-fast: false
      matrix:
        package:
          - moss_git
          - moss_git_hosting_provider
          - moss_api
          - moss_text
          - moss_project
          - moss_app
          - moss_applib
          - moss_db
          - moss_fs
          - moss_keyring
          - moss_vault
          - moss_workspace
          - moss_environment
          - moss_testutils
          - moss_common
          - moss_storage
          - moss_activity_broadcaster
          - moss_bindingutils
          - moss_hcl
          - moss_logging
          - moss_user
          - moss_edit
          - moss_server_api
          - moss_extension
          - moss_extension_points
          - moss_theme
          - moss_configuration
          - moss_language
    steps:
      - name: Harden the runner (Audit all outbound calls)
        uses: step-security/harden-runner@ec9f2d5744a09debf3a187a3f4f675c53b671911 # v2.13.0
        with:
          egress-policy: audit

      - name: Checkout Code
        uses: actions/checkout@08c6903cd8c0fde910a37f88322edcfb5dd907a8 # v5.0.0

      - name: Setup Rust toolchain
        uses: dtolnay/rust-toolchain@4305c38b25d97ef35a8ad1f985ccf2d2242004f2 # stable

      - name: Use Linux Apt Cache
        uses: awalsh128/cache-apt-pkgs-action@7ca5f46d061ad9aa95863cd9b214dd48edef361d # latest
        with:
          packages: |
            libwebkit2gtk-4.1-dev
            libappindicator3-dev
            librsvg2-dev
            patchelf
            jsonnet

      - name: Use Rust Cache
        uses: Swatinem/rust-cache@98c8021b550208e191a6a3145459bfc9fb29c4c0 # v2.8.0
        with:
          cache-all-crates: "true"

      - name: Run Tests - ${{ matrix.package }}
        run: cargo test -p ${{ matrix.package }} --features integration-tests

  rust-library-tests:
    name: Rust Library Tests - ${{ matrix.package }}
    needs: check-modified-files
    if: ${{ needs.check-modified-files.outputs.rust-lib == 'true'}}
    runs-on: ubuntu-latest
    timeout-minutes: 30
    strategy:
      fail-fast: false
      matrix:
        # If it's a draft, only run test for that library
        # If it's ready, run tests for all libraries
        package: ${{ (github.event.pull_request.draft == true && fromJSON(needs.check-modified-files.outputs.rust-lib)) || fromJSON('["atomic_fs", "joinerror", "static_json"]') }}

    steps:
      - name: Harden the runner (Audit all outbound calls)
        uses: step-security/harden-runner@ec9f2d5744a09debf3a187a3f4f675c53b671911 # v2.13.0
        with:
          egress-policy: audit

      - name: Checkout Code
        uses: actions/checkout@08c6903cd8c0fde910a37f88322edcfb5dd907a8 # v5.0.0

      - name: Setup Rust toolchain
        uses: dtolnay/rust-toolchain@4305c38b25d97ef35a8ad1f985ccf2d2242004f2 # stable

      - name: Use Linux Apt Cache
        uses: awalsh128/cache-apt-pkgs-action@7ca5f46d061ad9aa95863cd9b214dd48edef361d # latest
        with:
          packages: |
            libwebkit2gtk-4.1-dev
            libappindicator3-dev
            librsvg2-dev
            patchelf
            jsonnet

      - name: Use Rust Cache
        uses: Swatinem/rust-cache@98c8021b550208e191a6a3145459bfc9fb29c4c0 # v2.8.0
        with:
          cache-all-crates: "true"

      - name: Run Tests - ${{ matrix.package }}
        run: cargo test -p ${{ matrix.package }} --features tests

  # Run Rust Lint Check in each package individually.
  # Right now it includes warnings check and grit check
  # This job is skipped for draft pull requests to allow developers to work
  # without being blocked by warnings during the development process.
  # Warnings checks will run when the PR is marked as ready for review.
  rust-lint-check:
    name: Rust Lint Check
    needs: check-modified-files
    if: ${{ needs.check-modified-files.outputs.rust == 'true' && (github.event_name != 'pull_request' || github.event.pull_request.draft == false) }}
    runs-on: ubuntu-latest
    timeout-minutes: 15
    strategy:
      fail-fast: false
      matrix:
        package:
          - moss_git
          - moss_git_hosting_provider
          - moss_api
          - moss_text
          - moss_project
          - moss_app
          - moss_applib
          - moss_db
          - moss_fs
          - moss_keyring
          # - moss_vault
          - moss_workspace
          - moss_environment
          - moss_testutils
          - moss_common
          - moss_storage
          - moss_activity_broadcaster
          - desktop
          - moss_bindingutils
          - moss_hcl
          - moss_logging
          - moss_user
          - moss_edit
          - moss_server_api
          - moss_extension
          - moss_extension_points
          - moss_theme
          - moss_configuration
          - moss_language
    steps:
      - name: Harden the runner (Audit all outbound calls)
        uses: step-security/harden-runner@ec9f2d5744a09debf3a187a3f4f675c53b671911 # v2.13.0
        with:
          egress-policy: audit

      - name: Checkout Code
        uses: actions/checkout@08c6903cd8c0fde910a37f88322edcfb5dd907a8 # v5.0.0

      - name: Setup Rust toolchain
        uses: dtolnay/rust-toolchain@4305c38b25d97ef35a8ad1f985ccf2d2242004f2 # stable

      - name: Use Linux Apt Cache
        uses: awalsh128/cache-apt-pkgs-action@7ca5f46d061ad9aa95863cd9b214dd48edef361d # latest
        with:
          packages: |
            libwebkit2gtk-4.1-dev
            libappindicator3-dev
            librsvg2-dev
            patchelf
            jsonnet

      - name: Use Rust Cache
        uses: Swatinem/rust-cache@98c8021b550208e191a6a3145459bfc9fb29c4c0 # v2.8.0
        with:
          cache-all-crates: "true"

      - name: Install Grit
        run: |
          curl -fsSL https://docs.grit.io/install | bash

      - name: Init Grit
        run: |
          grit init

      - name: Clean cargo cache for warnings check
        run: cargo clean -p ${{ matrix.package }}

      - name: Rust Warnings Check - ${{ matrix.package }}
        run: python3 .github/scripts/rust_warnings_check.py -p ${{ matrix.package }}

      - name: Rust Grit Check - ${{ matrix.package }}
        run: python3 .github/scripts/rust_grit_check.py -p ${{ matrix.package }}

  node-workflows:
    name: Node.js Workflows - ${{ matrix.task.name }}
    needs: check-modified-files
    if: ${{ needs.check-modified-files.outputs.node == 'true' }}
    runs-on: ubuntu-latest
    strategy:
      fail-fast: false
      matrix:
        task:
          - name: TypeScript types check
            command: cd view/desktop && tsc --noEmit --project tsconfig.json

          - name: Lint
            command: pnpm run lint -- --quiet

          - name: Test Packages
            command: pnpm run test --project packages

<<<<<<< HEAD
=======
          # - name: Test Moss-Tabs
          #   command: pnpm run test --project moss-tabs

>>>>>>> 23e2653b
          - name: Test Desktop
            command: pnpm run test --project desktop

    timeout-minutes: 30
    steps:
      - name: Harden the runner (Audit all outbound calls)
        uses: step-security/harden-runner@ec9f2d5744a09debf3a187a3f4f675c53b671911 # v2.13.0
        with:
          egress-policy: audit

      - name: Checkout Code
        uses: actions/checkout@08c6903cd8c0fde910a37f88322edcfb5dd907a8 # v5.0.0

      - name: Install PNPM
        uses: pnpm/action-setup@a7487c7e89a18df4991f7f222e4898a00d66ddda # v4.1.0

      - name: Set Up Node.js
        uses: actions/setup-node@a0853c24544627f65ddf259abe73b1d18a591444 # v5.0.0
        with:
          node-version-file: "package.json"
          cache: "pnpm"

      - name: Install Dependencies
        run: pnpm install

      - name: Install Dependencies for desktop # TODO: This is a hack to get around eslint issues
        run: cd view/desktop && pnpm install --force

      - name: Install Playwright Browsers
        run: pnpm exec playwright install chromium --with-deps

      - name: Cache optional Playwright paths
        uses: actions/cache@0057852bfaa89a56745cba8c7296529d2fc39830 # v4.3.0
        with:
          path: |
            ~/.cache/ms-playwright
          key: ${{ runner.os }}-playwright-${{ hashFiles('package-lock.json', 'pnpm-lock.yaml') }}

      - name: Setup uv
        uses: astral-sh/setup-uv@d0cc045d04ccac9d8b7881df0226f9e82c39688e # v6.8.0

      - name: Build Icons
        run: make gen-icons

      - name: Execute Task - ${{ matrix.task.name }}
        run: ${{ matrix.task.command }}<|MERGE_RESOLUTION|>--- conflicted
+++ resolved
@@ -59,12 +59,10 @@
               - "libs/**/*.rs"
               - "libs/**/Cargo.toml"
 
-
   check-modified-models:
     name: Check Modified Models
     needs: check-modified-files
-    if:
-      needs.check-modified-files.outputs.rust == 'true' && 
+    if: needs.check-modified-files.outputs.rust == 'true' &&
       github.ref_name != 'main' &&
       (github.event_name != 'pull_request' || github.event.pull_request.draft == false)
     runs-on: ubuntu-latest
@@ -394,12 +392,6 @@
           - name: Test Packages
             command: pnpm run test --project packages
 
-<<<<<<< HEAD
-=======
-          # - name: Test Moss-Tabs
-          #   command: pnpm run test --project moss-tabs
-
->>>>>>> 23e2653b
           - name: Test Desktop
             command: pnpm run test --project desktop
 
