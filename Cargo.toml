[workspace]
resolver = "1"
members = [
    #
    # Library crates
    #
    "libs/joinerror",
    "libs/atomic-fs",
    #
    # Workspace crates
    #
    "crates/moss-applib",
    "crates/moss-git",
    "crates/moss-git-hosting-provider",
    "crates/moss-api",
    "crates/moss-text",
    "crates/moss-collection",
    "crates/moss-app",
    "crates/moss-applib",
    "crates/moss-db",
    "crates/moss-fs",
    "crates/moss-keyring",
    "crates/moss-vault",
    "crates/moss-workspace",
    "crates/moss-environment",
    "crates/moss-environment-provider",
    "crates/moss-testutils",
    "crates/moss-common",
    "crates/moss-storage",
    "crates/moss-activity-indicator",
    "crates/moss-hcl", 
    "crates/moss-bindingutils", 
    "crates/moss-wasm",
    "crates/moss-edit",
    "crates/moss-logging",
    #
    # Apps
    #
    "view/desktop/bin",
    #
    # Tools
    #
    "tools/xtask",
]

[workspace.dependencies]
#
# Library crates
#
joinerror = { path = "libs/joinerror" }
#
# Workspace crates
#
moss_api = { path = "crates/moss-api" }
moss_text = { path = "crates/moss-text" }
moss_collection = { path = "crates/moss-collection" }
moss_db = { path = "crates/moss-db" }
moss_app = { path = "crates/moss-app" }
moss_applib = { path = "crates/moss-applib" }
moss_git = { path = "crates/moss-git" }
moss_git_hosting_provider = { path = "crates/moss-git-hosting-provider" }
moss_fs = { path = "crates/moss-fs" }
moss_keyring = { path = "crates/moss-keyring" }
moss_vault = { path = "crates/moss-vault" }
moss_workspace = { path = "crates/moss-workspace" }
moss_environment = { path = "crates/moss-environment" }
moss_environment_provider = { path = "crates/moss-environment-provider" }
moss_common = { path = "crates/moss-common" }
moss_testutils = { path = "crates/moss-testutils" }
moss_storage = { path = "crates/moss-storage" }
moss_activity_indicator = { path = "crates/moss-activity-indicator" }
moss_hcl = { path = "crates/moss-hcl" }
moss_bindingutils = { path = "crates/moss-bindingutils" }
moss_wasm = { path = "crates/moss-wasm" }
moss_edit = { path = "crates/moss-edit" }
moss_logging = { path = "crates/moss-logging" }
atomic_fs = { path = "libs/atomic-fs" }

#
# External crates
#
async-stream = "0.3.6"
notify = "8.0"
redb = "2.6.0"
tauri = { version = "2.2.5", default-features = false }
rand = { version = "0.9.0", features = ["thread_rng"] }
serde = "1.0.217"
anyhow = "1.0.95"
arcstr = "1.2.0"
bstr = "1.11.3"
git2 = "0.20.0"
log = "0.4.25"
oauth2 = "5.0.0"
reqwest = "0.12.12"
serde_json = "1.0"
strum = "0.27.0"
tokio = "1.47.1"
tokio-stream = "0.1.17"
tracing = "0.1"
tracing-appender = "0.2.3"
tracing-subscriber = { version = "0.3.18", default-features = false }
ts-rs = "11.0.1"
thiserror = "2.0.11"
dashmap = "6.1.0"
async-trait = "0.1.86"
url = "2.5.4"
dotenv = "0.15.0"
keyring = { version = "3", features = ["apple-native", "windows-native", "sync-secret-service"] }
whoami = "1.5.2"
chrono = { version = "0.4.40", features = ["now"] }
webbrowser = "1.0.3"
zeroize = "1.7"
aes-gcm = "0.10.3"
argon2 = "0.5.1"
validator = "0.20.0"
futures = "0.3.31"
regex = { version = "1.11.1", default-features = false, features = [] }
smallvec = "1.15.0"
toml = "0.9"
toml_edit = "0.22"
nanoid = "0.4.0"
rustc-hash = "2.1.1"
derive_more = "2.0.1"
image = "0.25.6"
hcl-rs = "0.18.5"
indexmap = "2.9.0"
wasmtime = "34.0.2"
wasmtime-wasi = "34.0.0"
wasmtime-wasi-http = "34.0.2"
sha2 = "0.10.9"
jsonptr = "0.7.1"
json-patch = "4.0.0"
urlencoding = "2.1.3"
<<<<<<< HEAD
uuid = { version = "1.11.0", features = ["v4"] }
tokio-util = "0.7.12"
=======

[profile.release]
opt-level = 3 # Maximize performance
codegen-units = 1 # This gives better compiler optimization
lto = true # Link time optimization that improves runtime speed at the expense of linking time
panic = "abort" # Remove unwinding related code
strip = "symbols" # Remove debug symbols
>>>>>>> 5fc7978b
<|MERGE_RESOLUTION|>--- conflicted
+++ resolved
@@ -131,15 +131,12 @@
 jsonptr = "0.7.1"
 json-patch = "4.0.0"
 urlencoding = "2.1.3"
-<<<<<<< HEAD
 uuid = { version = "1.11.0", features = ["v4"] }
 tokio-util = "0.7.12"
-=======
 
 [profile.release]
 opt-level = 3 # Maximize performance
 codegen-units = 1 # This gives better compiler optimization
 lto = true # Link time optimization that improves runtime speed at the expense of linking time
 panic = "abort" # Remove unwinding related code
-strip = "symbols" # Remove debug symbols
->>>>>>> 5fc7978b
+strip = "symbols" # Remove debug symbols