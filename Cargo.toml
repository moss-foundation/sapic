[workspace]
resolver = "1"
members = [
    "crates/moss-git",
    "crates/moss-git-hosting-provider",
    "crates/moss-tauri",
    "crates/moss-text",
    "crates/moss-collection",
    "crates/moss-app",
    "crates/moss-db",
    "crates/moss-fs",
    "crates/moss-keyring",
    "crates/moss-vault",
    "crates/moss-theme",
    "crates/moss-state",
    "crates/moss-nls",
    "crates/moss-logging",
    "crates/moss-session",
    "crates/moss-workspace",
    "crates/moss-environment",
    "crates/moss-testutils",
    "crates/moss-common",
    "crates/moss-workbench",
<<<<<<< HEAD
    "crates/moss-storage",

=======
>>>>>>> 4fa69619
    "tools/xtask",
    "view/desktop/bin",
]

[workspace.dependencies]
moss_tauri = { path = "crates/moss-tauri" }
moss_text = { path = "crates/moss-text" }
moss_collection = { path = "crates/moss-collection" }
moss_db = { path = "crates/moss-db" }
moss_app = { path = "crates/moss-app" }
moss_git = { path = "crates/moss-git" }
moss_git_hosting_provider = { path = "crates/moss-git-hosting-provider" }
moss_fs = { path = "crates/moss-fs" }
moss_keyring = { path = "crates/moss-keyring" }
moss_vault = { path = "crates/moss-vault" }
moss_logging = { path = "crates/moss-logging" }
moss_session = { path = "crates/moss-session" }
moss_theme = { path = "crates/moss-theme" }
moss_state = { path = "crates/moss-state" }
moss_nls = { path = "crates/moss-nls" }
moss_workspace = { path = "crates/moss-workspace" }
moss_environment = { path = "crates/moss-environment" }
moss_common = { path = "crates/moss-common" }
moss_testutils = { path = "crates/moss-testutils" }
moss_workbench = { path = "crates/moss-workbench" }
moss_storage = { path = "crates/moss-storage" }

redb = "2.4.0"
tauri = { version = "2.2.5", default-features = false }
rand = { version = "0.9.0", features = ["thread_rng"] }
serde = "1.0.217"
kdl = "6.3.3"
anyhow = "1.0.95"
arcstr = "1.2.0"
bstr = "1.11.3"
dirs = "6.0.0"
fnv = "1.0.7"
git2 = "0.20.0"
log = "0.4.25"
oauth2 = "5.0.0"
parking_lot = { version = "0.12.3", default-features = false }
reqwest = "0.12.12"
serde_json = "1.0"
ssh2 = "0.9.5"
strum = "0.27.0"
tokio = "1.43.0"
tokio-stream = "0.1.17"
tracing = "0.1"
tracing-appender = "0.2.3"
tracing-subscriber = { version = "0.3.18", default-features = false }
ts-rs = "10.1.0"
thiserror = "2.0.11"
dashmap = "6.1.0"
async-trait = "0.1.86"
url = "2.5.4"
dotenv = "0.15.0"
keyring = { version = "3", features = [
    "apple-native",
    "windows-native",
    "sync-secret-service",
] }
whoami = "1.5.2"
chrono = { version = "0.4.40" }
uuid = { version = "1.15.1", default-features = false }
webbrowser = "1.0.3"
# miette = "7.5.0"
zeroize = "1.7"
aes-gcm = "0.10.3"
argon2 = "0.5.1"
arc-swap = "1.7.1"
slotmap = "1.0.7"
scraper = { version = "0.23.1", default-features = false, features = [
    "errors",
] }
xml-rs = { version = "0.8.25", default-features = false, features = [] }
validator = "0.20.0"
futures = "0.3.31"
regex = { version = "1.11.1", default-features = false, features = [] }<|MERGE_RESOLUTION|>--- conflicted
+++ resolved
@@ -21,11 +21,8 @@
     "crates/moss-testutils",
     "crates/moss-common",
     "crates/moss-workbench",
-<<<<<<< HEAD
     "crates/moss-storage",
 
-=======
->>>>>>> 4fa69619
     "tools/xtask",
     "view/desktop/bin",
 ]
