[workspace]
resolver = "1"
members = [
    "crates/moss-git",
    "crates/moss-git-hosting-provider",
    "crates/moss-tauri",
    "crates/moss-text",
    "crates/moss-collection",
    "crates/moss-app",
    "crates/moss-applib",
    "crates/moss-db",
    "crates/moss-fs",
    "crates/moss-keyring",
    "crates/moss-vault",
    "crates/moss-workspace",
    "crates/moss-environment",
    "crates/moss-testutils",
    "crates/moss-common",
    "crates/moss-storage",
    "crates/moss-activity-indicator",
    "crates/moss-file",
<<<<<<< HEAD
    "crates/moss-hcl", 
    "crates/moss-bindingutils", 

=======
    "crates/moss-hcl",
    "crates/moss-wasm",
>>>>>>> 9d03acd0
    "tools/xtask",
    "view/desktop/bin", 
]

[workspace.dependencies]
#
# Workspace crates
#
moss_tauri = { path = "crates/moss-tauri" }
moss_text = { path = "crates/moss-text" }
moss_collection = { path = "crates/moss-collection" }
moss_db = { path = "crates/moss-db" }
moss_app = { path = "crates/moss-app" }
moss_applib = { path = "crates/moss-applib" }
moss_git = { path = "crates/moss-git" }
moss_git_hosting_provider = { path = "crates/moss-git-hosting-provider" }
moss_fs = { path = "crates/moss-fs" }
moss_keyring = { path = "crates/moss-keyring" }
moss_vault = { path = "crates/moss-vault" }
moss_workspace = { path = "crates/moss-workspace" }
moss_environment = { path = "crates/moss-environment" }
moss_common = { path = "crates/moss-common" }
moss_testutils = { path = "crates/moss-testutils" }
moss_storage = { path = "crates/moss-storage" }
moss_activity_indicator = { path = "crates/moss-activity-indicator" }
moss_file = { path = "crates/moss-file" }
moss_hcl = { path = "crates/moss-hcl" }
<<<<<<< HEAD
moss_bindingutils = { path = "crates/moss-bindingutils" }
=======
moss_wasm = { path = "crates/moss-wasm" }
>>>>>>> 9d03acd0
#
# External crates
#
async-stream = "0.3.6"
notify = "8.0"
redb = "2.6.0"
tauri = { version = "2.2.5", default-features = false }
rand = { version = "0.9.0", features = ["thread_rng"] }
serde = "1.0.217"
anyhow = "1.0.95"
arcstr = "1.2.0"
bstr = "1.11.3"
git2 = "0.20.0"
log = "0.4.25"
oauth2 = "5.0.0"
reqwest = "0.12.12"
serde_json = "1.0"
strum = "0.27.0"
tokio = "1.45.1"
tokio-stream = "0.1.17"
tracing = "0.1"
tracing-appender = "0.2.3"
tracing-subscriber = { version = "0.3.18", default-features = false }
ts-rs = "11.0.1"
thiserror = "2.0.11"
dashmap = "6.1.0"
async-trait = "0.1.86"
url = "2.5.4"
dotenv = "0.15.0"
keyring = { version = "3", features = ["apple-native", "windows-native", "sync-secret-service"] }
whoami = "1.5.2"
chrono = { version = "0.4.40", features = ["now"] }
uuid = { version = "1.17.0", default-features = false }
webbrowser = "1.0.3"
zeroize = "1.7"
aes-gcm = "0.10.3"
argon2 = "0.5.1"
validator = "0.20.0"
futures = "0.3.31"
regex = { version = "1.11.1", default-features = false, features = [] }
smallvec = "1.15.0"
toml = "0.8"
toml_edit = "0.22"
nanoid = "0.4.0"
rustc-hash = "2.1.1"
derive_more = "2.0.1"
image = "0.25.6"
hcl-rs = "0.18.5"
indexmap = "2.9.0"
wasmtime = "34.0.0"
wasmtime-wasi = "34.0.0"
wasmtime-wasi-http = "34.0.1"
sha2 = "0.10.9"
<|MERGE_RESOLUTION|>--- conflicted
+++ resolved
@@ -19,14 +19,9 @@
     "crates/moss-storage",
     "crates/moss-activity-indicator",
     "crates/moss-file",
-<<<<<<< HEAD
     "crates/moss-hcl", 
     "crates/moss-bindingutils", 
-
-=======
-    "crates/moss-hcl",
     "crates/moss-wasm",
->>>>>>> 9d03acd0
     "tools/xtask",
     "view/desktop/bin", 
 ]
@@ -54,11 +49,8 @@
 moss_activity_indicator = { path = "crates/moss-activity-indicator" }
 moss_file = { path = "crates/moss-file" }
 moss_hcl = { path = "crates/moss-hcl" }
-<<<<<<< HEAD
 moss_bindingutils = { path = "crates/moss-bindingutils" }
-=======
 moss_wasm = { path = "crates/moss-wasm" }
->>>>>>> 9d03acd0
 #
 # External crates
 #
