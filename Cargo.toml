--- conflicted
+++ resolved
@@ -10,13 +10,10 @@
     "crates/moss-db",
     "crates/moss-fs",
     "crates/moss-keyring",
-<<<<<<< HEAD
     "crates/moss-vault",
-=======
     "crates/moss-theme",
     "crates/moss-state",
     "crates/moss-nls",
->>>>>>> 6d2f4023
     "tools/xtask",
     "view/desktop/bin",
     "crates/moss-logging",
@@ -33,15 +30,15 @@
 moss_git_hosting_provider = { path = "crates/moss-git-hosting-provider" }
 moss_fs = { path = "crates/moss-fs" }
 moss_keyring = { path = "crates/moss-keyring" }
-<<<<<<< HEAD
 moss_vault = { path = "crates/moss-vault" }
-=======
 moss_logging = { path = "crates/moss-logging" }
 moss_session = { path = "crates/moss-session" }
 moss_theme = { path = "crates/moss-theme" }
 moss_state = { path = "crates/moss-state" }
 moss_nls = { path = "crates/moss-nls" }
->>>>>>> 6d2f4023
+
+
+redb = "2.4.0"
 
 tauri = { version = "2.2.5", default-features = false }
 rand = { version = "0.9.0", default-features = false, features = [
@@ -84,11 +81,7 @@
     "sync-secret-service",
 ] }
 whoami = "1.5.2"
-<<<<<<< HEAD
-redb = "2.4.0"
-=======
 chrono = "0.4.40"
 uuid = "1.15.1"
 webbrowser = "1.0.3"
-miette = "7.5.0"
->>>>>>> 6d2f4023
+miette = "7.5.0"