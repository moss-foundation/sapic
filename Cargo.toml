--- conflicted
+++ resolved
@@ -177,12 +177,9 @@
 async_zip = {version = "0.0.18", default-features = false}
 regorus = {version = "0.5.0", default-features = false}
 inventory = "0.3.21"
-<<<<<<< HEAD
+arc-swap = "1.7.1"
 pest = "2.8.3"
 pest_derive = "2.8.3"
-=======
-arc-swap = "1.7.1"
->>>>>>> 416dde30
 
 
 [profile.release]
