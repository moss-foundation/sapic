--- conflicted
+++ resolved
@@ -94,8 +94,5 @@
 ] }
 html5ever = { version = "0.29.2", default-features = false }
 xml-rs = { version = "0.8.25", default-features = false, features = [] }
-<<<<<<< HEAD
 validator = "0.20.0"
-=======
-futures = "0.3.31"
->>>>>>> a6677b3c
+futures = "0.3.31"