--- conflicted
+++ resolved
@@ -19,13 +19,9 @@
     "crates/moss-storage",
     "crates/moss-activity-indicator",
     "crates/moss-file",
-<<<<<<< HEAD
     "crates/moss-hcl", 
     "crates/moss-bindingutils", 
 
-=======
-    "crates/moss-hcl",
->>>>>>> 7f0d1b80
     "tools/xtask",
     "view/desktop/bin", 
 ]
