[workspace]
resolver = "1"
members = [
    #
    # Library crates
    #
    "libs/joinerror",
    "libs/atomic-fs",
    "libs/static-json",
    #
    # Internal crates
    #
    "crates/app",
    "crates/window",
    "crates/onboarding",
    "crates/welcome",
    "crates/main",
    "crates/system",
    "crates/base", 
    "crates/platform",
    "crates/ipc",
    "crates/window2",
    "crates/runtime",
    "crates/core",

    "crates/moss-applib",
    "crates/moss-app-delegate",
    "crates/moss-git",
    "crates/moss-text",
    "crates/moss-project",
    "crates/moss-fs",
    "crates/moss-keyring",
    "crates/moss-vault",
    "crates/moss-workspace",
    "crates/moss-environment",
    "crates/moss-testutils",
    "crates/moss-common",
    "crates/moss-activity-broadcaster",
    "crates/moss-hcl", 
    "crates/moss-bindingutils", 
    "crates/moss-wasm",
    "crates/moss-edit",
    "crates/moss-logging",
    "crates/moss-id-macro",
    "crates/moss-extension-points", 
    "crates/moss-storage2",
    #
    # Plugins
    #
    "plugins/shared_storage",
    "plugins/settings-storage",
    "plugins/url-parser",
    #
    # Apps
    #
    "view/desktop/bin",
    #
    # Tools
    #
    "tools/xtask",
    "tools/cargo-new-ts",
]

[workspace.dependencies]
#
# Library crates
#
joinerror = { path = "libs/joinerror", features = ["anyhow", "tokio", "serde_json", "validator", "reqwest", "url", "git2"] }
atomic_fs = { path = "libs/atomic-fs" }
static_json = { path = "libs/static-json" }
#
# Internal crates
#
sapic-app = { path = "crates/app", package = "app" }
sapic-system = { path = "crates/system", package = "system" }
sapic-onboarding = { path = "crates/onboarding", package = "onboarding" }
sapic-welcome = { path = "crates/welcome", package = "welcome" }
sapic-runtime = { path = "crates/runtime", package = "runtime" }
sapic-main = { path = "crates/main", package = "main" }
sapic-window2 = { path = "crates/window2", package = "window2" }
sapic-base = { path = "crates/base", package = "base" }
sapic-platform = { path = "crates/platform", package = "platform" }
sapic-ipc = { path = "crates/ipc", package = "ipc" }
sapic-core = { path = "crates/core", package = "core" }

sapic-window = { path = "crates/window", package = "window" }



moss_text = { path = "crates/moss-text" }
moss_project = { path = "crates/moss-project" }
moss_applib = { path = "crates/moss-applib" }
moss_app_delegate = { path = "crates/moss-app-delegate" }
moss_git = { path = "crates/moss-git" }
moss_fs = { path = "crates/moss-fs" }
moss_keyring = { path = "crates/moss-keyring" }
moss_vault = { path = "crates/moss-vault" }
moss_workspace = { path = "crates/moss-workspace" }
moss_environment = { path = "crates/moss-environment" }
moss_common = { path = "crates/moss-common" }
moss_testutils = { path = "crates/moss-testutils" }
moss_activity_broadcaster = { path = "crates/moss-activity-broadcaster" }
moss_hcl = { path = "crates/moss-hcl" }
moss_bindingutils = { path = "crates/moss-bindingutils" }
moss_wasm = { path = "crates/moss-wasm" }
moss_edit = { path = "crates/moss-edit" }
moss_logging = { path = "crates/moss-logging" }
moss_id_macro = { path = "crates/moss-id-macro"}
moss_bootstrap = { path = "crates/moss-bootstrap" }
moss_extension_points = { path = "crates/moss-extension-points" }
moss_storage2 = { path = "crates/moss-storage2" }
#
# Plugin crates
#
shared-storage = { path = "plugins/shared_storage" }
settings-storage = { path = "plugins/settings-storage" }
url-parser = { path = "plugins/url-parser" }
#
# External crates
#
sqlx = { version = "0.8", features = [ "runtime-tokio" ] }
async-stream = "0.3.6"
notify = "8.0"
tauri = { version = "2.2.5", default-features = false }
tauri-plugin = { version = "2.2.0", features = ["build"] }
rand = { version = "0.9.0", default-features = false}
serde = "1.0.217"
anyhow = "1.0.95"
arcstr = "1.2.0"
bstr = "1.11.3"
git2 = "0.20.0"
log = "0.4.25"
oauth2 = "5.0.0"
reqwest = "0.12.12"
serde_json = "1.0"
strum = "0.27.0"
tokio = "1.47.1"
tokio-stream = "0.1.17"
tracing = "0.1"
tracing-appender = "0.2.3"
tracing-subscriber = { version = "0.3.18", default-features = false }
ts-rs = "11.0.1"
thiserror = "2.0.11"
dashmap = "6.1.0"
async-trait = "0.1.86"
url = "2.5.4"
dotenvy = "0.15.7"
keyring = "3"
whoami = "1.5.2"
chrono = { version = "0.4.40", default-features = false }
webbrowser = "1.0.3"
zeroize = { version = "1.7" }
aes-gcm = "0.10.3"
argon2 = "0.5.1"
validator = "0.20.0"
futures = "0.3.31"
regex = { version = "1.11.1", default-features = false }
smallvec = "1.15.0"
toml_edit = "0.22"
nanoid = "0.4.0"
rustc-hash = "2.1.1"
derive_more = "2.0.1"
image = { version = "0.25.8", default-features = false }
hcl-rs = "0.18.5"
indexmap = "2.9.0"
wasmtime = "34.0.2"
wasmtime-wasi = "34.0.0"
wasmtime-wasi-http = "34.0.2"
sha2 = "0.10.9"
jsonptr = "0.7.1"
json-patch = "4.0.0"
urlencoding = "2.1.3"
tokio-util = "0.7.12"
proc-macro2 = "1.0.101"
quote = "1.0.40"
syn = {version = "2.0.106"}
async_zip = {version = "0.0.18", default-features = false}
regorus = {version = "0.5.0", default-features = false}
inventory = "0.3.21"
arc-swap = "1.7.1"
<<<<<<< HEAD
pest = "2.8.3"
pest_derive = "2.8.3"
=======
tar = {version = "0.4.44", default-features = false}
flate2 = {version = "1.1.5", default-features = false}
>>>>>>> c4f83353


[profile.release]
opt-level = 3 # Maximize performance
codegen-units = 1 # This gives better compiler optimization
lto = true # Link time optimization that improves runtime speed at the expense of linking time
panic = "abort" # Remove unwinding related code
strip = "symbols" # Remove debug symbols<|MERGE_RESOLUTION|>--- conflicted
+++ resolved
@@ -178,13 +178,10 @@
 regorus = {version = "0.5.0", default-features = false}
 inventory = "0.3.21"
 arc-swap = "1.7.1"
-<<<<<<< HEAD
 pest = "2.8.3"
 pest_derive = "2.8.3"
-=======
 tar = {version = "0.4.44", default-features = false}
 flate2 = {version = "1.1.5", default-features = false}
->>>>>>> c4f83353
 
 
 [profile.release]
