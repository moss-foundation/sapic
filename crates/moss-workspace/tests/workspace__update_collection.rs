#![cfg(feature = "integration-tests")]
pub mod shared;

use moss_bindingutils::primitives::ChangePath;
use moss_testutils::random_name::random_collection_name;
use moss_workspace::models::{
    operations::{CreateCollectionInput, UpdateCollectionInput},
    primitives::CollectionId,
    types::UpdateCollectionParams,
};

use crate::shared::{generate_random_icon, setup_test_workspace};

#[tokio::test]
async fn rename_collection_success() {
    let (ctx, workspace, cleanup) = setup_test_workspace().await;

    let old_collection_name = random_collection_name();
    let create_collection_output = workspace
        .create_collection(
            &ctx,
            &CreateCollectionInput {
                name: old_collection_name.clone(),
                order: 0,
                external_path: None,
                repository: None,
                git_provider_type: None,
                icon_path: None,
            },
        )
        .await
        .unwrap();

    let new_collection_name = random_collection_name();
    let _ = workspace
        .update_collection(
            &ctx,
            UpdateCollectionInput {
                inner: UpdateCollectionParams {
                    id: create_collection_output.id.clone(),
                    name: Some(new_collection_name.clone()),
                    repository: None,
                    icon_path: None,
                    order: None,
                    expanded: None,
                },
            },
        )
        .await
        .unwrap();

    // Verify the manifest is updated
    let collection = workspace
        .collection(&create_collection_output.id.into())
        .await
        .unwrap();
    assert_eq!(
        collection.describe().await.unwrap().name,
        new_collection_name
    );

    cleanup().await;
}

#[tokio::test]
async fn rename_collection_empty_name() {
    let (ctx, workspace, cleanup) = setup_test_workspace().await;

    let old_collection_name = random_collection_name();
    let create_collection_output = workspace
        .create_collection(
            &ctx,
            &CreateCollectionInput {
                name: old_collection_name.clone(),
                order: 0,
                external_path: None,
                repository: None,
                git_provider_type: None,
                icon_path: None,
            },
        )
        .await
        .unwrap();

    let new_collection_name = "".to_string();
    let rename_collection_result = workspace
        .update_collection(
            &ctx,
            UpdateCollectionInput {
                inner: UpdateCollectionParams {
                    id: create_collection_output.id,
                    name: Some(new_collection_name.clone()),
                    repository: None,
                    icon_path: None,
                    order: None,
                    expanded: None,
                },
            },
        )
        .await;

    assert!(rename_collection_result.is_err());
    cleanup().await;
}

#[tokio::test]
async fn rename_collection_unchanged() {
    let (ctx, workspace, cleanup) = setup_test_workspace().await;

    let old_collection_name = random_collection_name();
    let create_collection_output = workspace
        .create_collection(
            &ctx,
            &CreateCollectionInput {
                name: old_collection_name.clone(),
                order: 0,
                external_path: None,
                repository: None,
                git_provider_type: None,
                icon_path: None,
            },
        )
        .await
        .unwrap();

    let new_collection_name = old_collection_name;
    let _ = workspace
        .update_collection(
            &ctx,
            UpdateCollectionInput {
                inner: UpdateCollectionParams {
                    id: create_collection_output.id,
                    name: Some(new_collection_name),
                    repository: None,
                    icon_path: None,
                    order: None,
                    expanded: None,
                },
            },
        )
        .await
        .unwrap();

    cleanup().await;
}

#[tokio::test]
async fn rename_collection_nonexistent_id() {
    let (ctx, workspace, cleanup) = setup_test_workspace().await;

    // Use a random ID that doesn't exist
    let nonexistent_id = CollectionId::new();

    let result = workspace
        .update_collection(
            &ctx,
            UpdateCollectionInput {
                inner: UpdateCollectionParams {
                    id: nonexistent_id,
                    name: Some(random_collection_name()),
                    repository: None,
                    icon_path: None,
                    order: None,
                    expanded: None,
                },
            },
        )
        .await;

    assert!(result.is_err());

    cleanup().await;
}

#[tokio::test]
<<<<<<< HEAD
async fn update_collection_repo() {
    let (ctx, workspace, cleanup) = setup_test_workspace().await;

    let collection_name = random_collection_name();
    let old_repo = "https://github.com/xxx/1.git".to_string();
    let new_repo = "https://github.com/xxx/2.git".to_string();
    let new_normalized_repo = "github.com/xxx/2";
    let create_collection_output = workspace
        .create_collection(
            &ctx,
            &CreateCollectionInput {
                name: collection_name,
                order: 0,
                external_path: None,
                repository: Some(old_repo),
                icon_path: None,
            },
        )
        .await
        .unwrap();

    let _ = workspace
        .update_collection(
            &ctx,
            UpdateCollectionInput {
                inner: UpdateCollectionParams {
                    id: create_collection_output.id.clone(),
                    name: None,
                    repository: Some(ChangeString::Update(new_repo.clone())),
                    icon_path: None,
                    order: None,
                    expanded: None,
                },
            },
        )
        .await
        .unwrap();

    // Verify the manifest is updated
    let collection = workspace
        .collection(&create_collection_output.id.into())
        .await
        .unwrap();

    assert_eq!(
        collection.describe().await.unwrap().repository,
        Some(new_normalized_repo.to_owned())
    );

    cleanup().await;
}

#[tokio::test]
=======
>>>>>>> 3f3114cf
async fn update_collection_new_icon() {
    let (ctx, workspace, cleanup) = setup_test_workspace().await;
    let collection_name = random_collection_name();
    let id = workspace
        .create_collection(
            &ctx,
            &CreateCollectionInput {
                name: collection_name.to_string(),
                order: 0,
                external_path: None,
                repository: None,
                git_provider_type: None,
                icon_path: None,
            },
        )
        .await
        .unwrap()
        .id;

    let icon_path = workspace.abs_path().join("test_icon.png");
    generate_random_icon(&icon_path);

    let _ = workspace
        .update_collection(
            &ctx,
            UpdateCollectionInput {
                inner: UpdateCollectionParams {
                    id: id.clone(),
                    name: None,
                    repository: None,
                    icon_path: Some(ChangePath::Update(icon_path.clone())),
                    order: None,
                    expanded: None,
                },
            },
        )
        .await
        .unwrap();

    // Verify the icon is generated
    let collection = workspace.collection(&id).await.unwrap();
    assert!(collection.icon_path().is_some());

    cleanup().await;
}

#[tokio::test]
async fn update_collection_remove_icon() {
    let (ctx, workspace, cleanup) = setup_test_workspace().await;
    let collection_name = random_collection_name();

    let icon_path = workspace.abs_path().join("test_icon.png");
    generate_random_icon(&icon_path);

    let id = workspace
        .create_collection(
            &ctx,
            &CreateCollectionInput {
                name: collection_name.clone(),
                order: 0,
                external_path: None,
                repository: None,
                git_provider_type: None,
                icon_path: Some(icon_path.clone()),
            },
        )
        .await
        .unwrap()
        .id;

    let _ = workspace
        .update_collection(
            &ctx,
            UpdateCollectionInput {
                inner: UpdateCollectionParams {
                    id: id.clone(),
                    name: None,
                    repository: None,
                    icon_path: Some(ChangePath::Remove),
                    order: None,
                    expanded: None,
                },
            },
        )
        .await
        .unwrap();

    // Verify the icon is removed
    let collection = workspace.collection(&id).await.unwrap();
    assert!(collection.icon_path().is_none());

    cleanup().await;
}

// TODO: Reenable this test once we introduce relinking a collection with a new remote repo

// #[tokio::test]
// async fn update_collection_repo() {
//     let (ctx, workspace, cleanup) = setup_test_workspace().await;
//
//     let collection_name = random_collection_name();
//     let old_repo = "https://github.com/xxx/1.git".to_string();
//     let new_repo = "https://github.com/xxx/2.git".to_string();
//     let new_normalized_repo = "github.com/xxx/2";
//     let create_collection_output = workspace
//         .create_collection(
//             &ctx,
//             &CreateCollectionInput {
//                 name: collection_name,
//                 order: 0,
//                 external_path: None,
//                 repository: Some(old_repo),
//                 icon_path: None,
//             },
//         )
//         .await
//         .unwrap();
//
//     let _ = workspace
//         .update_collection(
//             &ctx,
//             UpdateCollectionInput {
//                 id: create_collection_output.id.clone(),
//                 name: None,
//                 repository: Some(ChangeString::Update(new_repo.clone())),
//                 icon_path: None,
//                 order: None,
//                 pinned: None,
//                 expanded: None,
//             },
//         )
//         .await
//         .unwrap();
//
//     // Verify the manifest is updated
//     let collection = workspace
//         .collection(&create_collection_output.id.into())
//         .await
//         .unwrap();
//
//     assert_eq!(
//         collection.describe().await.unwrap().repository,
//         Some(new_normalized_repo.to_owned())
//     );
//
//     cleanup().await;
// }<|MERGE_RESOLUTION|>--- conflicted
+++ resolved
@@ -173,62 +173,6 @@
 }
 
 #[tokio::test]
-<<<<<<< HEAD
-async fn update_collection_repo() {
-    let (ctx, workspace, cleanup) = setup_test_workspace().await;
-
-    let collection_name = random_collection_name();
-    let old_repo = "https://github.com/xxx/1.git".to_string();
-    let new_repo = "https://github.com/xxx/2.git".to_string();
-    let new_normalized_repo = "github.com/xxx/2";
-    let create_collection_output = workspace
-        .create_collection(
-            &ctx,
-            &CreateCollectionInput {
-                name: collection_name,
-                order: 0,
-                external_path: None,
-                repository: Some(old_repo),
-                icon_path: None,
-            },
-        )
-        .await
-        .unwrap();
-
-    let _ = workspace
-        .update_collection(
-            &ctx,
-            UpdateCollectionInput {
-                inner: UpdateCollectionParams {
-                    id: create_collection_output.id.clone(),
-                    name: None,
-                    repository: Some(ChangeString::Update(new_repo.clone())),
-                    icon_path: None,
-                    order: None,
-                    expanded: None,
-                },
-            },
-        )
-        .await
-        .unwrap();
-
-    // Verify the manifest is updated
-    let collection = workspace
-        .collection(&create_collection_output.id.into())
-        .await
-        .unwrap();
-
-    assert_eq!(
-        collection.describe().await.unwrap().repository,
-        Some(new_normalized_repo.to_owned())
-    );
-
-    cleanup().await;
-}
-
-#[tokio::test]
-=======
->>>>>>> 3f3114cf
 async fn update_collection_new_icon() {
     let (ctx, workspace, cleanup) = setup_test_workspace().await;
     let collection_name = random_collection_name();
