--- conflicted
+++ resolved
@@ -245,11 +245,7 @@
     let icon_path = workspace_path.join("test_icon.png");
     generate_random_icon(&icon_path);
 
-<<<<<<< HEAD
-    let id = workspace
-=======
-    let _ = workspace
->>>>>>> eea0e443
+    let _ = workspace
         .update_collection(
             &ctx,
             UpdateCollectionInput {
@@ -263,21 +259,14 @@
             },
         )
         .await
-        .unwrap()
-        .id;
+        .unwrap();
 
     // Verify the icon is generated
-<<<<<<< HEAD
     let collection = services
         .get::<CollectionService>()
         .collection(&id)
         .await
         .unwrap();
-=======
-    let collection_service = services.get::<CollectionService>();
-
-    let collection = collection_service.collection(&id).await.unwrap();
->>>>>>> eea0e443
     assert!(collection.icon_path().is_some());
 
     cleanup().await;
@@ -303,16 +292,10 @@
             },
         )
         .await
-<<<<<<< HEAD
-        .unwrap();
-
-    let id = workspace
-=======
         .unwrap()
         .id;
 
     let _ = workspace
->>>>>>> eea0e443
         .update_collection(
             &ctx,
             UpdateCollectionInput {
@@ -326,11 +309,9 @@
             },
         )
         .await
-        .unwrap()
-        .id;
+        .unwrap();
 
     // Verify the icon is removed
-<<<<<<< HEAD
     let collection = services
         .get::<CollectionService>()
         .collection(&id)
@@ -338,11 +319,5 @@
         .unwrap();
     assert!(collection.icon_path().is_none());
 
-=======
-    let collection_service = services.get::<CollectionService>();
-
-    let collection = collection_service.collection(&id).await.unwrap();
-    assert!(collection.icon_path().is_none());
->>>>>>> eea0e443
     cleanup().await;
 }