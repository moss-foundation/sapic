#![cfg(feature = "integration-tests")]

pub mod shared;

use moss_common::api::OperationError;
use moss_storage::storage::operations::GetItem;
use moss_testutils::{fs_specific::FILENAME_SPECIAL_CHARS, random_name::random_collection_name};
use moss_workspace::{
    models::{operations::CreateCollectionInput, primitives::CollectionId},
    services::{
        AnyCollectionService, collection_service::CollectionService,
        storage_service::impl_for_integration_test::StorageServiceForIntegrationTest,
    },
    storage::segments::{SEGKEY_COLLECTION, SEGKEY_EXPANDED_ITEMS},
};
use tauri::ipc::Channel;

use crate::shared::{generate_random_icon, setup_test_workspace};
<<<<<<< HEAD
=======

// FIXME: The tests and business logic are poorly organized.
// A collection shouldn't expose implementation details, and the workspace shouldn't be
// testing logic that doesn't belong to it. The DTO for creating a collection should simply
// return the icon path, and in these tests we should check if the icon exists (when expected),
// rather than manually constructing the path where we assume it was saved. With the current
// approach, if the image path logic changes in `moss-collection`, it'll break tests in
// `moss-workspace`, which clearly shouldn't happen.
>>>>>>> 9e83c23f

#[tokio::test]
async fn create_collection_success() {
    let (ctx, _workspace_path, workspace, services, cleanup) = setup_test_workspace().await;

    let collection_name = random_collection_name();
    let create_collection_result = workspace
        .create_collection(
            &ctx,
            &CreateCollectionInput {
                name: collection_name.clone(),
                order: 0,
                external_path: None,
                repo: None,
                icon_path: None,
            },
        )
        .await;

    let create_collection_output = create_collection_result.unwrap();

    // Verify through stream_collections
    let channel = Channel::new(move |_| Ok(()));
    let output = workspace.stream_collections(&ctx, channel).await.unwrap();
    assert_eq!(output.total_returned, 1);

    // Verify the directory was created
    assert!(create_collection_output.abs_path.exists());

    // Verify the db entries were created
    let id = create_collection_output.id;
    let storage_service = services.get::<StorageServiceForIntegrationTest>();
    let item_store = storage_service.storage().item_store();

    // Check order was stored
    let order_key = SEGKEY_COLLECTION.join(&id.to_string()).join("order");
    let order_value = GetItem::get(item_store.as_ref(), order_key).unwrap();
    let stored_order: usize = order_value.deserialize().unwrap();
    assert_eq!(stored_order, 0);

    // Check expanded_items contains the collection id
    let expanded_items_value =
        GetItem::get(item_store.as_ref(), SEGKEY_EXPANDED_ITEMS.to_segkey_buf()).unwrap();
    let expanded_items: Vec<CollectionId> = expanded_items_value.deserialize().unwrap();
    assert!(expanded_items.contains(&id));

    cleanup().await;
}

#[tokio::test]
async fn create_collection_empty_name() {
    let (ctx, _workspace_path, workspace, _services, cleanup) = setup_test_workspace().await;

    let collection_name = "".to_string();
    let create_collection_result = workspace
        .create_collection(
            &ctx,
            &CreateCollectionInput {
                name: collection_name.clone(),
                order: 0,
                external_path: None,
                repo: None,
                icon_path: None,
            },
        )
        .await;

    assert!(matches!(
        create_collection_result,
        Err(OperationError::InvalidInput(_))
    ));

    cleanup().await;
}

#[tokio::test]
async fn create_collection_special_chars() {
    let (ctx, _workspace_path, workspace, services, cleanup) = setup_test_workspace().await;

    let collection_name_list = FILENAME_SPECIAL_CHARS
        .into_iter()
        .map(|s| format!("{}{s}", random_collection_name()))
        .collect::<Vec<String>>();

    for collection_name in &collection_name_list {
        let create_collection_result = workspace
            .create_collection(
                &ctx,
                &CreateCollectionInput {
                    name: collection_name.clone(),
                    order: 0,
                    external_path: None,
                    repo: None,
                    icon_path: None,
                },
            )
            .await;

        let create_collection_output = create_collection_result.unwrap();

        // Verify the directory was created
        assert!(create_collection_output.abs_path.exists());

        // Verify the db entries were created
        let id = create_collection_output.id;
        let storage_service = services.get::<StorageServiceForIntegrationTest>();
        let item_store = storage_service.storage().item_store();

        // Check order was stored
        let order_key = SEGKEY_COLLECTION.join(&id.to_string()).join("order");
        let order_value = GetItem::get(item_store.as_ref(), order_key).unwrap();
        let stored_order: usize = order_value.deserialize().unwrap();
        assert_eq!(stored_order, 0);

        // Check expanded_items contains the collection id
        let expanded_items_value =
            GetItem::get(item_store.as_ref(), SEGKEY_EXPANDED_ITEMS.to_segkey_buf()).unwrap();
        let expanded_items: Vec<CollectionId> = expanded_items_value.deserialize().unwrap();
        assert!(expanded_items.contains(&id));
    }

    // Verify all collections are returned through stream_collections
    let channel = Channel::new(move |_| Ok(()));
    let output = workspace.stream_collections(&ctx, channel).await.unwrap();
    assert_eq!(output.total_returned, collection_name_list.len());

    cleanup().await;
}

#[tokio::test]
async fn create_collection_with_order() {
    let (ctx, _workspace_path, workspace, services, cleanup) = setup_test_workspace().await;

    let collection_name = random_collection_name();
    let create_collection_result = workspace
        .create_collection(
            &ctx,
            &CreateCollectionInput {
                name: collection_name.clone(),
                order: 42,
                external_path: None,
                repo: None,
                icon_path: None,
            },
        )
        .await;

    let create_collection_output = create_collection_result.unwrap();

    let channel = Channel::new(move |_| Ok(()));
    let output = workspace.stream_collections(&ctx, channel).await.unwrap();
    assert_eq!(output.total_returned, 1);

    // Verify the directory was created
    assert!(create_collection_output.abs_path.exists());

    // Verify the db entries were created
    let id = create_collection_output.id;
    let storage_service = services.get::<StorageServiceForIntegrationTest>();
    let item_store = storage_service.storage().item_store();

    // Check order was stored
    let order_key = SEGKEY_COLLECTION.join(&id.to_string()).join("order");
    let order_value = GetItem::get(item_store.as_ref(), order_key).unwrap();
    let stored_order: usize = order_value.deserialize().unwrap();
    assert_eq!(stored_order, 42);

    // Check expanded_items contains the collection id
    let expanded_items_value =
        GetItem::get(item_store.as_ref(), SEGKEY_EXPANDED_ITEMS.to_segkey_buf()).unwrap();
    let expanded_items: Vec<CollectionId> = expanded_items_value.deserialize().unwrap();
    assert!(expanded_items.contains(&id));

    cleanup().await;
}

#[tokio::test]
async fn create_collection_with_repo() {
    let (ctx, _workspace_path, workspace, services, cleanup) = setup_test_workspace().await;

    let collection_name = random_collection_name();
    let repo = "https://github.com/moss-foundation/sapic.git".to_string();
    let normalized_repo = "github.com/moss-foundation/sapic";
    let create_collection_result = workspace
        .create_collection(
            &ctx,
            &CreateCollectionInput {
                name: collection_name.clone(),
                order: 0,
                external_path: None,
                repo: Some(repo),
                icon_path: None,
            },
        )
        .await;

    let create_collection_output = create_collection_result.unwrap();

    let channel = Channel::new(move |_| Ok(()));
    let output = workspace.stream_collections(&ctx, channel).await.unwrap();
    assert_eq!(output.total_returned, 1);

    // Verify the directory was created
    assert!(create_collection_output.abs_path.exists());

    // Verify that the repo is stored in the manifest model
    let id = create_collection_output.id;
    let collection_service = services.get::<CollectionService>();
    let collection = collection_service.collection(&id).await.unwrap();
    assert_eq!(
        collection.manifest().await.repository,
        Some(normalized_repo.to_string())
    );

    // Verify the db entries were created
    let storage_service = services.get::<StorageServiceForIntegrationTest>();
    let item_store = storage_service.storage().item_store();

    // Check order was stored
    let order_key = SEGKEY_COLLECTION.join(&id.to_string()).join("order");
    let order_value = GetItem::get(item_store.as_ref(), order_key).unwrap();
    let stored_order: usize = order_value.deserialize().unwrap();
    assert_eq!(stored_order, 0);

    // Check expanded_items contains the collection id
    let expanded_items_value =
        GetItem::get(item_store.as_ref(), SEGKEY_EXPANDED_ITEMS.to_segkey_buf()).unwrap();
    let expanded_items: Vec<CollectionId> = expanded_items_value.deserialize().unwrap();
    assert!(expanded_items.contains(&id));

    cleanup().await;
}

#[tokio::test]
async fn create_collection_with_icon() {
    let (ctx, workspace_path, workspace, services, cleanup) = setup_test_workspace().await;

    let collection_name = random_collection_name();
    let input_icon_path = workspace_path.join("test_icon.png");
    generate_random_icon(&input_icon_path);

    let create_collection_result = workspace
        .create_collection(
            &ctx,
            &CreateCollectionInput {
                name: collection_name.clone(),
                order: 0,
                external_path: None,
                repo: None,
                icon_path: Some(input_icon_path.clone()),
            },
        )
        .await;

    let create_collection_output = create_collection_result.unwrap();

    let id = create_collection_output.id;

    let channel = Channel::new(move |_| Ok(()));
    let output = workspace.stream_collections(&ctx, channel).await.unwrap();
    assert_eq!(output.total_returned, 1);

    // Verify the directory was created
    let collection_path = create_collection_output.abs_path;
    assert!(collection_path.exists());

    // Verify that the icon is stored in the assets folder
    let collection = workspace
        .service::<CollectionService>()
        .collection(&id)
        .await
        .unwrap();
    assert!(collection.icon_path().is_some());

    // Verify the db entries were created
<<<<<<< HEAD
    let storage_service = services.get::<StorageService>();
    let item_store = storage_service.__storage().item_store();
=======
    let id = create_collection_output.id;
    let storage_service = services.get::<StorageServiceForIntegrationTest>();
    let item_store = storage_service.storage().item_store();
>>>>>>> 9e83c23f

    // Check order was stored
    let order_key = SEGKEY_COLLECTION.join(&id.to_string()).join("order");
    let order_value = GetItem::get(item_store.as_ref(), order_key).unwrap();
    let stored_order: usize = order_value.deserialize().unwrap();
    assert_eq!(stored_order, 0);

    // Check expanded_items contains the collection id
    let expanded_items_value =
        GetItem::get(item_store.as_ref(), SEGKEY_EXPANDED_ITEMS.to_segkey_buf()).unwrap();
    let expanded_items: Vec<CollectionId> = expanded_items_value.deserialize().unwrap();
    assert!(expanded_items.contains(&id));

    cleanup().await;
}

#[tokio::test]
async fn create_multiple_collections_expanded_items() {
    let (ctx, _workspace_path, workspace, services, cleanup) = setup_test_workspace().await;

    // Create first collection
    let collection_name1 = random_collection_name();
    let create_result1 = workspace
        .create_collection(
            &ctx,
            &CreateCollectionInput {
                name: collection_name1.clone(),
                order: 0,
                external_path: None,
                repo: None,
                icon_path: None,
            },
        )
        .await
        .unwrap();

    // Create second collection
    let collection_name2 = random_collection_name();
    let create_result2 = workspace
        .create_collection(
            &ctx,
            &CreateCollectionInput {
                name: collection_name2.clone(),
                order: 1,
                external_path: None,
                repo: None,
                icon_path: None,
            },
        )
        .await
        .unwrap();

    // Check expanded_items contains both collection ids
    let storage_service = services.get::<StorageServiceForIntegrationTest>();
    let item_store = storage_service.storage().item_store();
    let expanded_items_value =
        GetItem::get(item_store.as_ref(), SEGKEY_EXPANDED_ITEMS.to_segkey_buf()).unwrap();
    let expanded_items: Vec<CollectionId> = expanded_items_value.deserialize().unwrap();

    assert_eq!(expanded_items.len(), 2);
    assert!(expanded_items.contains(&create_result1.id));
    assert!(expanded_items.contains(&create_result2.id));

    cleanup().await;
}<|MERGE_RESOLUTION|>--- conflicted
+++ resolved
@@ -16,17 +16,6 @@
 use tauri::ipc::Channel;
 
 use crate::shared::{generate_random_icon, setup_test_workspace};
-<<<<<<< HEAD
-=======
-
-// FIXME: The tests and business logic are poorly organized.
-// A collection shouldn't expose implementation details, and the workspace shouldn't be
-// testing logic that doesn't belong to it. The DTO for creating a collection should simply
-// return the icon path, and in these tests we should check if the icon exists (when expected),
-// rather than manually constructing the path where we assume it was saved. With the current
-// approach, if the image path logic changes in `moss-collection`, it'll break tests in
-// `moss-workspace`, which clearly shouldn't happen.
->>>>>>> 9e83c23f
 
 #[tokio::test]
 async fn create_collection_success() {
@@ -302,14 +291,8 @@
     assert!(collection.icon_path().is_some());
 
     // Verify the db entries were created
-<<<<<<< HEAD
-    let storage_service = services.get::<StorageService>();
-    let item_store = storage_service.__storage().item_store();
-=======
-    let id = create_collection_output.id;
-    let storage_service = services.get::<StorageServiceForIntegrationTest>();
-    let item_store = storage_service.storage().item_store();
->>>>>>> 9e83c23f
+    let storage_service = services.get::<StorageServiceForIntegrationTest>();
+    let item_store = storage_service.storage().item_store();
 
     // Check order was stored
     let order_key = SEGKEY_COLLECTION.join(&id.to_string()).join("order");
