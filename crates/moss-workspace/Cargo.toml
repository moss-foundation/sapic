[package]
name = "moss_workspace"
version = "0.1.0"
edition = "2024"

[dependencies]
moss_applib.workspace = true
moss_db.workspace = true
moss_fs.workspace = true
moss_collection.workspace = true
moss_environment.workspace = true
moss_common.workspace = true
moss_storage.workspace = true
moss_activity_indicator.workspace = true
moss_text.workspace = true
moss_file.workspace = true
moss_git.workspace = true
moss_bindingutils.workspace = true
moss_edit.workspace = true
<<<<<<< HEAD
moss_git_hosting_provider.workspace = true
moss_keyring.workspace = true
=======
moss_api.workspace = true
>>>>>>> 1f7457b2

joinerror.workspace = true
anyhow.workspace = true
serde = { workspace = true, features = ["derive", "rc"] }
ts-rs = { workspace = true, features = ["url-impl"] }
tokio.workspace = true
validator = { workspace = true, features = ["derive"] }
tauri.workspace = true
serde_json.workspace = true
futures.workspace = true
derive_more = { workspace = true, features = ["deref", "deref_mut"] }
image.workspace = true
rand.workspace = true
async-trait.workspace = true
thiserror.workspace = true
async-stream.workspace = true
nanoid.workspace = true
json-patch.workspace = true
jsonptr.workspace = true
reqwest = { workspace = true, features = ["json"] }

[dev-dependencies]
tauri = { workspace = true, features = ["test"] }
moss_testutils.workspace = true
moss_applib = { workspace = true, features = ["test"] }

[features]
integration-tests = []<|MERGE_RESOLUTION|>--- conflicted
+++ resolved
@@ -17,12 +17,9 @@
 moss_git.workspace = true
 moss_bindingutils.workspace = true
 moss_edit.workspace = true
-<<<<<<< HEAD
 moss_git_hosting_provider.workspace = true
 moss_keyring.workspace = true
-=======
 moss_api.workspace = true
->>>>>>> 1f7457b2
 
 joinerror.workspace = true
 anyhow.workspace = true
