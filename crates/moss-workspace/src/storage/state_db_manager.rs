--- conflicted
+++ resolved
@@ -1,7 +1,7 @@
 use anyhow::Result;
+use moss_db::ReDbClient;
+use std::path::Path;
 use std::{path::PathBuf, sync::Arc};
-use std::path::Path;
-use moss_db::ReDbClient;
 
 use super::{
     collection_store::{CollectionStoreImpl, TABLE_COLLECTIONS},
@@ -17,19 +17,12 @@
 }
 
 impl StateDbManagerImpl {
-<<<<<<< HEAD
     pub fn new(path: &PathBuf) -> Result<Self> {
         let db_client =
             ReDbClient::new(path.join(WORKSPACE_STATE_DB_NAME))?.with_table(&TABLE_COLLECTIONS)?;
 
         let collection_store = Arc::new(CollectionStoreImpl::new(db_client.clone()));
         let environment_store = Arc::new(EnvironmentStoreImpl::new(db_client.clone()));
-=======
-    pub fn new(path: impl AsRef<Path>) -> Result<Self> {
-        let db_client = ReDbClient::new(path.as_ref().join(WORKSPACE_STATE_DB_NAME))?
-            .with_bincode_table(&collection_store::TABLE_COLLECTIONS)?;
-        let collection_store = Arc::new(CollectionStoreImpl::new(db_client));
->>>>>>> 41b5ae62
 
         Ok(Self {
             collection_store,
