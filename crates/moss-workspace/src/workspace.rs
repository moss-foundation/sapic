use anyhow::Result;
use derive_more::{Deref, DerefMut};
use moss_activity_indicator::ActivityIndicator;
use moss_applib::providers::ServiceProvider;
use moss_collection::collection::Collection;
use moss_environment::environment::Environment;
use moss_file::json::JsonFileHandle;
use moss_fs::FileSystem;
use std::{
    collections::HashMap,
    path::{Path, PathBuf},
    sync::Arc,
};
use tauri::Runtime as TauriRuntime;
use tokio::sync::RwLock;
use uuid::Uuid;

use crate::manifest::{MANIFEST_FILE_NAME, ManifestModel};

#[derive(Deref, DerefMut)]
pub struct CollectionItem {
    pub id: Uuid,
    pub order: Option<usize>,
    #[deref]
    #[deref_mut]
    pub inner: Collection,
}

#[derive(Deref, DerefMut)]
pub struct EnvironmentItem {
    pub id: Uuid,
    pub name: String,
    pub display_name: String,
    #[deref]
    #[deref_mut]
    pub inner: Environment,
}

type CollectionMap = HashMap<Uuid, Arc<RwLock<CollectionItem>>>;
type EnvironmentMap = HashMap<Uuid, Arc<EnvironmentItem>>;

pub struct WorkspaceSummary {
    pub manifest: ManifestModel,
}

pub struct Workspace<R: TauriRuntime> {
    pub(super) abs_path: Arc<Path>,
    pub(super) services: ServiceProvider,
    // pub(super) collections: OnceCell<CollectionMap>,
    // pub(super) environments: OnceCell<EnvironmentMap>,
    #[allow(dead_code)]
    pub(super) activity_indicator: ActivityIndicator<R>,
<<<<<<< HEAD

=======
>>>>>>> e68ab125
    #[allow(dead_code)]
    pub(super) manifest: JsonFileHandle<ManifestModel>,
    // pub layout: LayoutService,
}

pub struct CreateParams {
    pub name: Option<String>,
}

#[derive(Clone)]

pub struct ModifyParams {
    pub name: Option<String>,
}

impl<R: TauriRuntime> Workspace<R> {
<<<<<<< HEAD
    // pub async fn load(
    //     fs: Arc<dyn FileSystem>,
    //     abs_path: &Path,
    //     activity_indicator: ActivityIndicator<R>,
    // ) -> Result<Self> {
    //     let storage = {
    //         let storage = WorkspaceStorageImpl::new(&abs_path)
    //             .context("Failed to load the workspace state database")?;

    //         Arc::new(storage)
    //     };

    //     let abs_path: Arc<Path> = abs_path.to_owned().into();
    //     let manifest = JsonFileHandle::load(fs.clone(), &abs_path.join(MANIFEST_FILE_NAME)).await?;

    //     let layout = LayoutService::new(storage.clone());

    //     Ok(Self {
    //         abs_path,
    //         storage,
    //         collections: OnceCell::new(),
    //         environments: OnceCell::new(),
    //         activity_indicator,
    //         next_variable_id: Arc::new(AtomicUsize::new(0)),
    //         next_environment_id: Arc::new(AtomicUsize::new(0)),
    //         manifest,
    //         layout,
    //     })
    // }

    // pub async fn create(
    //     fs: Arc<dyn FileSystem>,
    //     abs_path: &Path,
    //     activity_indicator: ActivityIndicator<R>,
    //     params: CreateParams,
    // ) -> Result<Self> {
    //     let storage = {
    //         let storage = WorkspaceStorageImpl::new(&abs_path)
    //             .context("Failed to create the workspace state database")?;

    //         Arc::new(storage)
    //     };

    //     let abs_path: Arc<Path> = abs_path.to_owned().into();

    //     for dir in &[dirs::COLLECTIONS_DIR, dirs::ENVIRONMENTS_DIR] {
    //         fs.create_dir(&abs_path.join(dir)).await?;
    //     }

    //     let manifest = JsonFileHandle::create(
    //         fs.clone(),
    //         &abs_path.join(MANIFEST_FILE_NAME),
    //         ManifestModel {
    //             name: params
    //                 .name
    //                 .unwrap_or(defaults::DEFAULT_WORKSPACE_NAME.to_string()),
    //         },
    //     )
    //     .await?;

    //     let layout = LayoutService::new(storage.clone());

    //     Ok(Self {
    //         abs_path,
    //         storage,
    //         collections: OnceCell::new(),
    //         environments: OnceCell::new(),
    //         activity_indicator,
    //         next_variable_id: Arc::new(AtomicUsize::new(0)),
    //         next_environment_id: Arc::new(AtomicUsize::new(0)),
    //         manifest,
    //         layout,
    //     })
    // }
=======
    pub async fn load(
        fs: Arc<dyn FileSystem>,
        abs_path: &Path,
        activity_indicator: ActivityIndicator<R>,
    ) -> Result<Self> {
        let storage = {
            let storage = WorkspaceStorageImpl::new(&abs_path)
                .context("Failed to load the workspace state database")?;

            Arc::new(storage)
        };

        let abs_path: Arc<Path> = abs_path.to_owned().into();
        let manifest = JsonFileHandle::load(fs.clone(), &abs_path.join(MANIFEST_FILE_NAME)).await?;

        let layout = LayoutService::new(storage.clone());

        Ok(Self {
            abs_path,
            storage,
            collections: OnceCell::new(),
            environments: OnceCell::new(),
            activity_indicator,
            manifest,
            layout,
        })
    }

    pub async fn create(
        fs: Arc<dyn FileSystem>,
        abs_path: &Path,
        activity_indicator: ActivityIndicator<R>,
        params: CreateParams,
    ) -> Result<Self> {
        let storage = {
            let storage = WorkspaceStorageImpl::new(&abs_path)
                .context("Failed to create the workspace state database")?;

            Arc::new(storage)
        };

        let abs_path: Arc<Path> = abs_path.to_owned().into();

        for dir in &[dirs::COLLECTIONS_DIR, dirs::ENVIRONMENTS_DIR] {
            fs.create_dir(&abs_path.join(dir)).await?;
        }

        let manifest = JsonFileHandle::create(
            fs.clone(),
            &abs_path.join(MANIFEST_FILE_NAME),
            ManifestModel {
                name: params
                    .name
                    .unwrap_or(defaults::DEFAULT_WORKSPACE_NAME.to_string()),
            },
        )
        .await?;

        let layout = LayoutService::new(storage.clone());

        Ok(Self {
            abs_path,
            storage,
            collections: OnceCell::new(),
            environments: OnceCell::new(),
            activity_indicator,
            manifest,
            layout,
        })
    }
>>>>>>> e68ab125

    pub async fn modify(&self, params: ModifyParams) -> Result<()> {
        if params.name.is_some() {
            self.manifest
                .edit(
                    |model| {
                        model.name = params.name.unwrap();
                        Ok(())
                    },
                    |model| {
                        serde_json::to_string(model).map_err(|err| {
                            anyhow::anyhow!("Failed to serialize JSON file: {}", err)
                        })
                    },
                )
                .await?;
        }
        Ok(())
    }

    // TODO: Move out of the Workspace struct
    pub async fn summary(fs: Arc<dyn FileSystem>, abs_path: &Path) -> Result<WorkspaceSummary> {
        let manifest = JsonFileHandle::load(fs, &abs_path.join(MANIFEST_FILE_NAME)).await?;
        Ok(WorkspaceSummary {
            manifest: manifest.model().await,
        })
    }

    pub async fn manifest(&self) -> ManifestModel {
        self.manifest.model().await
    }

    pub fn abs_path(&self) -> &Arc<Path> {
        &self.abs_path
    }

    pub(super) fn absolutize<P: AsRef<Path>>(&self, path: P) -> PathBuf {
        self.abs_path.join(path)
    }

<<<<<<< HEAD
    // pub async fn environments<C: Context<R>>(&self, ctx: &C) -> Result<&EnvironmentMap> {
    //     let fs = <dyn FileSystem>::global::<R, C>(ctx);
    //     let result = self
    //         .environments
    //         .get_or_try_init(|| async move {
    //             let mut environments = HashMap::new();

    //             let abs_path = self.abs_path.join(dirs::ENVIRONMENTS_DIR);
    //             if !abs_path.exists() {
    //                 return Ok(environments);
    //             }

    //             // TODO: restore environments cache from the database
    //             let mut read_dir = fs.read_dir(&abs_path).await?;
    //             while let Some(entry) = read_dir.next_entry().await? {
    //                 if entry.file_type().await?.is_dir() {
    //                     continue;
    //                 }

    //                 let entry_abs_path = entry.path();
    //                 let name = entry_abs_path
    //                     .file_name()
    //                     .unwrap()
    //                     .to_string_lossy()
    //                     .to_string();
    //                 let decoded_name = desanitize(&name);

    //                 let environment = Environment::load(
    //                     &entry_abs_path,
    //                     fs.clone(),
    //                     self.storage.variable_store().clone(),
    //                     self.next_variable_id.clone(),
    //                     environment::LoadParams {
    //                         create_if_not_exists: false,
    //                     },
    //                 )
    //                 .await?;

    //                 let id = environment.id().await;
    //                 let entry = EnvironmentItem {
    //                     id,
    //                     name,
    //                     display_name: decoded_name,
    //                     inner: environment,
    //                 };

    //                 environments.insert(id, Arc::new(entry));
    //             }

    //             Ok::<_, anyhow::Error>(environments)
    //         })
    //         .await?;

    //     Ok(result)
    // }

    // pub async fn collections_mut<C: Context<R>>(&mut self, ctx: &C) -> Result<&mut CollectionMap> {
    //     if !self.collections.initialized() {
    //         self.collections(ctx).await?;
    //     }

    //     Ok(self.collections.get_mut().unwrap())
    // }

    // pub async fn collections<C: Context<R>>(&self, ctx: &C) -> Result<&CollectionMap> {
    //     let fs = <dyn FileSystem>::global::<R, C>(ctx);
    //     let result = self
    //         .collections
    //         .get_or_try_init(|| async move {
    //             let dir_abs_path = self.abs_path.join(dirs::COLLECTIONS_DIR);
    //             let mut collections = HashMap::new();

    //             if !dir_abs_path.exists() {
    //                 return Ok(collections);
    //             }

    //             let restored_items = ListByPrefix::list_by_prefix(
    //                 self.storage.item_store().as_ref(),
    //                 COLLECTION_SEGKEY.as_str().expect("invalid utf-8"),
    //             )?;

    //             let filtered_restored_items = restored_items.iter().filter_map(|(k, v)| {
    //                 let path = k.after(&COLLECTION_SEGKEY);
    //                 if let Some(path) = path {
    //                     Some((path, v))
    //                 } else {
    //                     None
    //                 }
    //             });

    //             let mut restored_entities = HashMap::with_capacity(restored_items.len());
    //             for (segkey, value) in filtered_restored_items {
    //                 let id_str = match String::from_utf8(segkey.as_bytes().to_owned()) {
    //                     Ok(id) => id,
    //                     Err(_) => {
    //                         // TODO: logging
    //                         println!("failed to get the workspace {:?} name", segkey);
    //                         continue;
    //                     }
    //                 };

    //                 restored_entities.insert(id_str, value);
    //             }

    //             let mut read_dir = fs.read_dir(&dir_abs_path).await?;
    //             while let Some(entry) = read_dir.next_entry().await? {
    //                 if !entry.file_type().await?.is_dir() {
    //                     continue;
    //                 }

    //                 let id_str = entry.file_name().to_string_lossy().to_string();
    //                 let id = match Uuid::parse_str(&id_str) {
    //                     Ok(id) => id,
    //                     Err(_) => {
    //                         // TODO: logging
    //                         println!("failed to get the collection {:?} name", id_str);
    //                         continue;
    //                     }
    //                 };

    //                 let cache = match restored_entities.remove(&id_str).map_or(Ok(None), |v| {
    //                     v.deserialize::<CollectionCacheEntity>().map(Some)
    //                 }) {
    //                     Ok(value) => value,
    //                     Err(_err) => {
    //                         // TODO: logging
    //                         println!("failed to get the collection {:?} info", id_str);
    //                         continue;
    //                     }
    //                 };

    //                 let collection = {
    //                     let collection_abs_path: Arc<Path> = entry.path().to_owned().into();
    //                     let storage = Arc::new(StorageService::new(&collection_abs_path)?);
    //                     let worktree = WorktreeService::new(
    //                         collection_abs_path.clone(),
    //                         fs.clone(),
    //                         storage.clone(),
    //                     );
    //                     CollectionBuilder::new(fs.clone())
    //                         .with_service::<StorageService>(storage)
    //                         .with_service(worktree)
    //                         .load(LoadParams {
    //                             internal_abs_path: collection_abs_path,
    //                         })
    //                         .await?
    //                 };

    //                 collections.insert(
    //                     id,
    //                     Arc::new(RwLock::new(CollectionItem {
    //                         id,
    //                         order: cache.map(|v| v.order).flatten(),
    //                         inner: collection,
    //                     })),
    //                 );
    //             }

    //             Ok::<_, anyhow::Error>(collections)
    //         })
    //         .await?;

    //     Ok(result)
    // }

    // // Test only utility, not feature-flagged for easier CI setup
    // pub fn __storage(&self) -> Arc<dyn WorkspaceStorage> {
    //     self.storage.clone()
    // }
=======
    pub async fn environments<C: Context<R>>(&self, ctx: &C) -> Result<&EnvironmentMap> {
        let fs = <dyn FileSystem>::global::<R, C>(ctx);
        let result = self
            .environments
            .get_or_try_init(|| async move {
                let mut environments = HashMap::new();

                let abs_path = self.abs_path.join(dirs::ENVIRONMENTS_DIR);
                if !abs_path.exists() {
                    return Ok(environments);
                }

                // TODO: restore environments cache from the database
                let mut read_dir = fs.read_dir(&abs_path).await?;
                while let Some(entry) = read_dir.next_entry().await? {
                    if entry.file_type().await?.is_dir() {
                        continue;
                    }

                    let entry_abs_path = entry.path();
                    let name = entry_abs_path
                        .file_name()
                        .unwrap()
                        .to_string_lossy()
                        .to_string();
                    let decoded_name = desanitize(&name);

                    let environment = Environment::load(
                        &entry_abs_path,
                        fs.clone(),
                        self.storage.variable_store().clone(),
                        environment::LoadParams {
                            create_if_not_exists: false,
                        },
                    )
                    .await?;

                    let id = environment.id().await;
                    let entry = EnvironmentItem {
                        id,
                        name,
                        display_name: decoded_name,
                        inner: environment,
                    };

                    environments.insert(id, Arc::new(entry));
                }

                Ok::<_, anyhow::Error>(environments)
            })
            .await?;

        Ok(result)
    }

    pub async fn collections_mut<C: Context<R>>(&mut self, ctx: &C) -> Result<&mut CollectionMap> {
        if !self.collections.initialized() {
            self.collections(ctx).await?;
        }

        Ok(self.collections.get_mut().unwrap())
    }

    pub async fn collections<C: Context<R>>(&self, ctx: &C) -> Result<&CollectionMap> {
        let fs = <dyn FileSystem>::global::<R, C>(ctx);
        let result = self
            .collections
            .get_or_try_init(|| async move {
                let dir_abs_path = self.abs_path.join(dirs::COLLECTIONS_DIR);
                let mut collections = HashMap::new();

                if !dir_abs_path.exists() {
                    return Ok(collections);
                }

                let restored_items = ListByPrefix::list_by_prefix(
                    self.storage.item_store().as_ref(),
                    COLLECTION_SEGKEY.as_str().expect("invalid utf-8"),
                )?;

                let filtered_restored_items = restored_items.iter().filter_map(|(k, v)| {
                    let path = k.after(&COLLECTION_SEGKEY);
                    if let Some(path) = path {
                        Some((path, v))
                    } else {
                        None
                    }
                });

                let mut restored_entities = HashMap::with_capacity(restored_items.len());
                for (segkey, value) in filtered_restored_items {
                    let id_str = match String::from_utf8(segkey.as_bytes().to_owned()) {
                        Ok(id) => id,
                        Err(_) => {
                            // TODO: logging
                            println!("failed to get the workspace {:?} name", segkey);
                            continue;
                        }
                    };

                    restored_entities.insert(id_str, value);
                }

                let mut read_dir = fs.read_dir(&dir_abs_path).await?;
                while let Some(entry) = read_dir.next_entry().await? {
                    if !entry.file_type().await?.is_dir() {
                        continue;
                    }

                    let id_str = entry.file_name().to_string_lossy().to_string();
                    let id = match Uuid::parse_str(&id_str) {
                        Ok(id) => id,
                        Err(_) => {
                            // TODO: logging
                            println!("failed to get the collection {:?} name", id_str);
                            continue;
                        }
                    };

                    let cache = match restored_entities.remove(&id_str).map_or(Ok(None), |v| {
                        v.deserialize::<CollectionCacheEntity>().map(Some)
                    }) {
                        Ok(value) => value,
                        Err(_err) => {
                            // TODO: logging
                            println!("failed to get the collection {:?} info", id_str);
                            continue;
                        }
                    };

                    let collection = {
                        let collection_abs_path: Arc<Path> = entry.path().to_owned().into();
                        let storage = Arc::new(StorageService::new(&collection_abs_path)?);
                        let worktree = WorktreeService::new(
                            collection_abs_path.clone(),
                            fs.clone(),
                            storage.clone(),
                        );
                        CollectionBuilder::new(fs.clone())
                            .with_service::<StorageService>(storage)
                            .with_service(worktree)
                            .load(LoadParams {
                                internal_abs_path: collection_abs_path,
                            })
                            .await?
                    };

                    collections.insert(
                        id,
                        Arc::new(RwLock::new(CollectionItem {
                            id,
                            order: cache.map(|v| v.order).flatten(),
                            inner: collection,
                        })),
                    );
                }

                Ok::<_, anyhow::Error>(collections)
            })
            .await?;

        Ok(result)
    }

    // Test only utility, not feature-flagged for easier CI setup
    pub fn __storage(&self) -> Arc<dyn WorkspaceStorage> {
        self.storage.clone()
    }
>>>>>>> e68ab125
}<|MERGE_RESOLUTION|>--- conflicted
+++ resolved
@@ -50,10 +50,6 @@
     // pub(super) environments: OnceCell<EnvironmentMap>,
     #[allow(dead_code)]
     pub(super) activity_indicator: ActivityIndicator<R>,
-<<<<<<< HEAD
-
-=======
->>>>>>> e68ab125
     #[allow(dead_code)]
     pub(super) manifest: JsonFileHandle<ManifestModel>,
     // pub layout: LayoutService,
@@ -70,7 +66,6 @@
 }
 
 impl<R: TauriRuntime> Workspace<R> {
-<<<<<<< HEAD
     // pub async fn load(
     //     fs: Arc<dyn FileSystem>,
     //     abs_path: &Path,
@@ -145,78 +140,6 @@
     //         layout,
     //     })
     // }
-=======
-    pub async fn load(
-        fs: Arc<dyn FileSystem>,
-        abs_path: &Path,
-        activity_indicator: ActivityIndicator<R>,
-    ) -> Result<Self> {
-        let storage = {
-            let storage = WorkspaceStorageImpl::new(&abs_path)
-                .context("Failed to load the workspace state database")?;
-
-            Arc::new(storage)
-        };
-
-        let abs_path: Arc<Path> = abs_path.to_owned().into();
-        let manifest = JsonFileHandle::load(fs.clone(), &abs_path.join(MANIFEST_FILE_NAME)).await?;
-
-        let layout = LayoutService::new(storage.clone());
-
-        Ok(Self {
-            abs_path,
-            storage,
-            collections: OnceCell::new(),
-            environments: OnceCell::new(),
-            activity_indicator,
-            manifest,
-            layout,
-        })
-    }
-
-    pub async fn create(
-        fs: Arc<dyn FileSystem>,
-        abs_path: &Path,
-        activity_indicator: ActivityIndicator<R>,
-        params: CreateParams,
-    ) -> Result<Self> {
-        let storage = {
-            let storage = WorkspaceStorageImpl::new(&abs_path)
-                .context("Failed to create the workspace state database")?;
-
-            Arc::new(storage)
-        };
-
-        let abs_path: Arc<Path> = abs_path.to_owned().into();
-
-        for dir in &[dirs::COLLECTIONS_DIR, dirs::ENVIRONMENTS_DIR] {
-            fs.create_dir(&abs_path.join(dir)).await?;
-        }
-
-        let manifest = JsonFileHandle::create(
-            fs.clone(),
-            &abs_path.join(MANIFEST_FILE_NAME),
-            ManifestModel {
-                name: params
-                    .name
-                    .unwrap_or(defaults::DEFAULT_WORKSPACE_NAME.to_string()),
-            },
-        )
-        .await?;
-
-        let layout = LayoutService::new(storage.clone());
-
-        Ok(Self {
-            abs_path,
-            storage,
-            collections: OnceCell::new(),
-            environments: OnceCell::new(),
-            activity_indicator,
-            manifest,
-            layout,
-        })
-    }
->>>>>>> e68ab125
 
     pub async fn modify(&self, params: ModifyParams) -> Result<()> {
         if params.name.is_some() {
@@ -257,7 +180,6 @@
         self.abs_path.join(path)
     }
 
-<<<<<<< HEAD
     // pub async fn environments<C: Context<R>>(&self, ctx: &C) -> Result<&EnvironmentMap> {
     //     let fs = <dyn FileSystem>::global::<R, C>(ctx);
     //     let result = self
@@ -427,174 +349,4 @@
     // pub fn __storage(&self) -> Arc<dyn WorkspaceStorage> {
     //     self.storage.clone()
     // }
-=======
-    pub async fn environments<C: Context<R>>(&self, ctx: &C) -> Result<&EnvironmentMap> {
-        let fs = <dyn FileSystem>::global::<R, C>(ctx);
-        let result = self
-            .environments
-            .get_or_try_init(|| async move {
-                let mut environments = HashMap::new();
-
-                let abs_path = self.abs_path.join(dirs::ENVIRONMENTS_DIR);
-                if !abs_path.exists() {
-                    return Ok(environments);
-                }
-
-                // TODO: restore environments cache from the database
-                let mut read_dir = fs.read_dir(&abs_path).await?;
-                while let Some(entry) = read_dir.next_entry().await? {
-                    if entry.file_type().await?.is_dir() {
-                        continue;
-                    }
-
-                    let entry_abs_path = entry.path();
-                    let name = entry_abs_path
-                        .file_name()
-                        .unwrap()
-                        .to_string_lossy()
-                        .to_string();
-                    let decoded_name = desanitize(&name);
-
-                    let environment = Environment::load(
-                        &entry_abs_path,
-                        fs.clone(),
-                        self.storage.variable_store().clone(),
-                        environment::LoadParams {
-                            create_if_not_exists: false,
-                        },
-                    )
-                    .await?;
-
-                    let id = environment.id().await;
-                    let entry = EnvironmentItem {
-                        id,
-                        name,
-                        display_name: decoded_name,
-                        inner: environment,
-                    };
-
-                    environments.insert(id, Arc::new(entry));
-                }
-
-                Ok::<_, anyhow::Error>(environments)
-            })
-            .await?;
-
-        Ok(result)
-    }
-
-    pub async fn collections_mut<C: Context<R>>(&mut self, ctx: &C) -> Result<&mut CollectionMap> {
-        if !self.collections.initialized() {
-            self.collections(ctx).await?;
-        }
-
-        Ok(self.collections.get_mut().unwrap())
-    }
-
-    pub async fn collections<C: Context<R>>(&self, ctx: &C) -> Result<&CollectionMap> {
-        let fs = <dyn FileSystem>::global::<R, C>(ctx);
-        let result = self
-            .collections
-            .get_or_try_init(|| async move {
-                let dir_abs_path = self.abs_path.join(dirs::COLLECTIONS_DIR);
-                let mut collections = HashMap::new();
-
-                if !dir_abs_path.exists() {
-                    return Ok(collections);
-                }
-
-                let restored_items = ListByPrefix::list_by_prefix(
-                    self.storage.item_store().as_ref(),
-                    COLLECTION_SEGKEY.as_str().expect("invalid utf-8"),
-                )?;
-
-                let filtered_restored_items = restored_items.iter().filter_map(|(k, v)| {
-                    let path = k.after(&COLLECTION_SEGKEY);
-                    if let Some(path) = path {
-                        Some((path, v))
-                    } else {
-                        None
-                    }
-                });
-
-                let mut restored_entities = HashMap::with_capacity(restored_items.len());
-                for (segkey, value) in filtered_restored_items {
-                    let id_str = match String::from_utf8(segkey.as_bytes().to_owned()) {
-                        Ok(id) => id,
-                        Err(_) => {
-                            // TODO: logging
-                            println!("failed to get the workspace {:?} name", segkey);
-                            continue;
-                        }
-                    };
-
-                    restored_entities.insert(id_str, value);
-                }
-
-                let mut read_dir = fs.read_dir(&dir_abs_path).await?;
-                while let Some(entry) = read_dir.next_entry().await? {
-                    if !entry.file_type().await?.is_dir() {
-                        continue;
-                    }
-
-                    let id_str = entry.file_name().to_string_lossy().to_string();
-                    let id = match Uuid::parse_str(&id_str) {
-                        Ok(id) => id,
-                        Err(_) => {
-                            // TODO: logging
-                            println!("failed to get the collection {:?} name", id_str);
-                            continue;
-                        }
-                    };
-
-                    let cache = match restored_entities.remove(&id_str).map_or(Ok(None), |v| {
-                        v.deserialize::<CollectionCacheEntity>().map(Some)
-                    }) {
-                        Ok(value) => value,
-                        Err(_err) => {
-                            // TODO: logging
-                            println!("failed to get the collection {:?} info", id_str);
-                            continue;
-                        }
-                    };
-
-                    let collection = {
-                        let collection_abs_path: Arc<Path> = entry.path().to_owned().into();
-                        let storage = Arc::new(StorageService::new(&collection_abs_path)?);
-                        let worktree = WorktreeService::new(
-                            collection_abs_path.clone(),
-                            fs.clone(),
-                            storage.clone(),
-                        );
-                        CollectionBuilder::new(fs.clone())
-                            .with_service::<StorageService>(storage)
-                            .with_service(worktree)
-                            .load(LoadParams {
-                                internal_abs_path: collection_abs_path,
-                            })
-                            .await?
-                    };
-
-                    collections.insert(
-                        id,
-                        Arc::new(RwLock::new(CollectionItem {
-                            id,
-                            order: cache.map(|v| v.order).flatten(),
-                            inner: collection,
-                        })),
-                    );
-                }
-
-                Ok::<_, anyhow::Error>(collections)
-            })
-            .await?;
-
-        Ok(result)
-    }
-
-    // Test only utility, not feature-flagged for easier CI setup
-    pub fn __storage(&self) -> Arc<dyn WorkspaceStorage> {
-        self.storage.clone()
-    }
->>>>>>> e68ab125
 }