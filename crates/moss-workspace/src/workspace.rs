<<<<<<< HEAD
pub mod api;

use anyhow::{Context, Result};
use moss_collection::collection::{Collection, CollectionMetadata};
use moss_environment::environment::{Environment, EnvironmentCache, VariableCache};
use moss_environment::models::types::VariableInfo;
use moss_fs::{FileSystem, RemoveOptions};
=======
use anyhow::{anyhow, Context, Result};
use moss_collection::collection::{Collection, CollectionMetadata};
use moss_fs::{
    FileSystem, RemoveOptions, RenameOptions,
    utils::{decode_directory_name, encode_directory_name},
};
>>>>>>> 41b5ae62
use slotmap::KeyData;
use std::collections::HashMap;
use std::ffi::OsStr;
use std::path::PathBuf;
use std::sync::Arc;
use thiserror::Error;
use tokio::sync::{OnceCell, RwLock};
use validator::{Validate, ValidationErrors};
use crate::leased_slotmap::LeasedSlotMap;
use crate::models::entities::CollectionEntity;
use crate::models::operations::{
    CreateCollectionInput, CreateCollectionOutput, DeleteCollectionInput, ListCollectionsOutput,
    RenameCollectionInput,
};
use crate::models::types::CollectionInfo;
use crate::storage::state_db_manager::StateDbManagerImpl;
use crate::storage::StateDbManager;

pub const COLLECTIONS_DIR: &'static str = "collections";

slotmap::new_key_type! {
    pub struct CollectionKey;
}

impl From<u64> for CollectionKey {
    fn from(value: u64) -> Self {
        Self(KeyData::from_ffi(value))
    }
}

impl CollectionKey {
    pub fn as_u64(self) -> u64 {
        self.0.as_ffi()
    }
}

impl std::fmt::Display for CollectionKey {
    fn fmt(&self, f: &mut std::fmt::Formatter<'_>) -> std::fmt::Result {
        write!(f, "{}", self.as_u64())
    }
}

#[derive(Error, Debug)]
pub enum OperationError {
    #[error("validation error: {0}")]
    Validation(#[from] ValidationErrors),

    #[error("collection {name} not found at {path}")]
    NotFound { name: String, path: PathBuf },

    #[error("collection {name} already exists at {path}")]
    AlreadyExists { name: String, path: PathBuf },

    #[error("unknown error: {0}")]
    Unknown(#[from] anyhow::Error),
}

type CollectionSlot = (Collection, CollectionMetadata);
type CollectionMap = LeasedSlotMap<CollectionKey, CollectionSlot>;

<<<<<<< HEAD
slotmap::new_key_type! {
    pub struct EnvironmentKey;
}

impl From<u64> for EnvironmentKey {
    fn from(value: u64) -> Self {
        Self(KeyData::from_ffi(value))
    }
}

impl EnvironmentKey {
    pub fn as_u64(self) -> u64 {
        self.0.as_ffi()
    }
}

impl std::fmt::Display for EnvironmentKey {
    fn fmt(&self, f: &mut std::fmt::Formatter<'_>) -> std::fmt::Result {
        write!(f, "{}", self.as_u64())
    }
}

type EnvironmentSlot = (Environment, EnvironmentCache);
type EnvironmentMap = LeasedSlotMap<EnvironmentKey, EnvironmentSlot>;

const ENVIRONMENTS_DIR: &str = "environments";

=======
// TODO: create collections at workspace/collections

// workspace1/collections/collection1/requests
>>>>>>> 41b5ae62
pub struct Workspace {
    path: PathBuf,
    fs: Arc<dyn FileSystem>,
    path: PathBuf,
    // We have to use Option so that we can temporarily drop it
    // TODO: implement is_external flag for absolute/relative path
    // Right now, we are storing relative paths in the db_manager
    state_db_manager: Option<Arc<dyn StateDbManager>>,
    collections: OnceCell<RwLock<CollectionMap>>,
    environments: OnceCell<RwLock<EnvironmentMap>>,
}

impl Workspace {
    pub fn new(path: PathBuf, fs: Arc<dyn FileSystem>) -> Result<Self> {
        let state_db_manager = StateDbManagerImpl::new(&path)
            .context("Failed to open the workspace state database")?;

        Ok(Self {
            path,
            fs,
            path,
            state_db_manager: Some(Arc::new(state_db_manager)),
            collections: OnceCell::new(),
            environments: OnceCell::new(),
        })
    }
<<<<<<< HEAD

    async fn environments(&self) -> Result<&RwLock<EnvironmentMap>> {
        let result = self
            .environments
            .get_or_try_init(|| async move {
                let mut environments = LeasedSlotMap::new();

                let mut envs_from_fs = HashMap::new();
                let mut environment_dir =
                    self.fs.read_dir(&self.path.join(ENVIRONMENTS_DIR)).await?;
                while let Some(entry) = environment_dir.next_entry().await? {
                    if entry.file_type().await?.is_dir() {
                        continue;
                    }

                    let path = entry.path();

                    if path.extension().map(|ext| ext == "json").unwrap_or(false) {
                        let environment_name =
                            path.file_name().unwrap().to_string_lossy().to_string(); // TODO: Is unwrap here is safe?

                        let environment = Environment::new(path, self.fs.clone()).await?;
                        envs_from_fs.insert(environment_name, environment);
                    }
                }

                let mut scan_result = self.state_db_manager.environment_store().scan()?;
                for (name, env) in envs_from_fs {
                    let environment_entity = scan_result.remove(&name);

                    let environment_cache = if let Some(environment_entity) = environment_entity {
                        EnvironmentCache {
                            decoded_name: name, // TODO: decode name
                            order: environment_entity.order,
                            variables_cache: environment_entity
                                .local_values
                                .into_iter()
                                .map(|(name, state)| (name, VariableCache::from(state)))
                                .collect(),
                        }
                    } else {
                        EnvironmentCache {
                            decoded_name: name, // TODO: decode name,
                            order: None,
                            variables_cache: HashMap::new(),
                        }
                    };

                    environments.insert((env, environment_cache));
                }

                Ok::<_, anyhow::Error>(RwLock::new(environments))
            })
            .await?;

        Ok(result)
    }

=======
    pub fn state_db_manager(&self) -> Result<Arc<dyn StateDbManager>> {
        self.state_db_manager.clone().ok_or(anyhow!("The state_db_manager has been dropped"))
    }
>>>>>>> 41b5ae62
    async fn collections(&self) -> Result<&RwLock<CollectionMap>> {
        let result = self
            .collections
            .get_or_try_init(|| async move {
                let mut collections = LeasedSlotMap::new();


                // TODO: Support external collections with absolute path
                for (relative_path, collection_data) in
                    self.state_db_manager()?.collection_store().scan()?
                {
                    let name = match relative_path.file_name() {
                        Some(name) => decode_directory_name(&name.to_string_lossy().to_string())?,
                        None => {
                            // TODO: logging
                            println!("failed to get the collection {:?} name", relative_path);
                            continue;
                        }
                    };

                    // TODO:A self-healing mechanism needs to be implemented here.
                    // Collections that are found in the database but do not actually exist
                    // in the file system should be collected and deleted from the database in
                    // a parallel thread.

                    // TODO: implement is_external flag for relative/absolute path

                    let full_path = self.path.join(relative_path);
                    let collection = Collection::new(full_path, self.fs.clone())?;
                    let metadata = CollectionMetadata {
                        name,
                        order: collection_data.order,
                    };

                    collections.insert((collection, metadata));
                }

                Ok::<_, anyhow::Error>(RwLock::new(collections))
            })
            .await?;

        Ok(result)
    }
    pub fn path(&self) -> PathBuf {
        self.path.clone()
    }
}

impl Workspace {
<<<<<<< HEAD
=======
    pub async fn list_collections(&self) -> Result<ListCollectionsOutput, OperationError> {
        let collections = self.collections().await?;
        let collections_lock = collections.read().await;

        Ok(ListCollectionsOutput(
            collections_lock
                .iter()
                .filter(|(_, iter_slot)| !iter_slot.is_leased())
                .map(|(key, iter_slot)| {
                    let (_, metadata) = iter_slot.value();
                    CollectionInfo {
                        key: key.as_u64(),
                        name: metadata.name.clone(),
                        order: metadata.order,
                    }
                })
                .collect(),
        ))
    }

>>>>>>> 41b5ae62
    pub async fn create_collection(
        &self,
        input: CreateCollectionInput,
    ) -> Result<CreateCollectionOutput, OperationError> {
        input.validate()?;

        // workspace_path/encoded_collection_folder
        let relative_path = PathBuf::from(COLLECTIONS_DIR).join(encode_directory_name(&input.name));
        let full_path = self.path().join(&relative_path);

        if full_path.exists() {
            return Err(OperationError::AlreadyExists {
                name: input.name,
                path: full_path.clone()
            });
        }

        let collections = self
            .collections()
            .await
            .context("Failed to get collections")?;

        let collection_store = self.state_db_manager()?.collection_store();
        let (mut txn, table) = collection_store.begin_write()?;

        table.insert(
            &mut txn,
            relative_path.to_string_lossy().to_string(),
            &CollectionEntity { order: None },
        )?;

        self.fs
            .create_dir(&full_path)
            .await
            .context("Failed to create the collection directory")?;

        let collection = Collection::new(full_path.clone(), self.fs.clone())?;
        let metadata = CollectionMetadata {
            name: input.name.clone(),
            order: None,
        };

        let collection_key = {
            let mut collections_lock = collections.write().await;
            collections_lock.insert((collection, metadata))
        };

        txn.commit()?;

        Ok(CreateCollectionOutput {
            key: collection_key.as_u64(),
        })
    }

    pub async fn rename_collection(&self, input: RenameCollectionInput) -> Result<(), OperationError> {
        input.validate()?;

        let collections = self
            .collections()
            .await
            .context("Failed to get collections")?;

        let collection_key = CollectionKey::from(input.key);
        let mut collections_lock = collections.write().await;
        let mut lease_guard = collections_lock
            .lease(collection_key)
            .context("Failed to lease the collection")?;

        let (collection, metadata) = &mut *lease_guard;

        if metadata.name == input.new_name {
            return Ok(())
        }

        let old_full_path = collection.path().to_owned();
        if !old_full_path.exists() {
            return Err(OperationError::NotFound {
                name: metadata.name.clone(),
                path: old_full_path,
            })
        }

        // requests/request_name
        let old_relative_path = old_full_path.strip_prefix(&self.path).unwrap();
        let new_relative_path = old_relative_path.parent().context("Parent directory not found")?
            .join(encode_directory_name(&input.new_name));
        let new_full_path = self.path.join(&new_relative_path);

        if new_full_path.exists() {
            return Err(OperationError::AlreadyExists {
                name: input.new_name,
                path: new_full_path,
            })
        }

        let collection_store = self.state_db_manager()?.collection_store();
        let (mut txn, table) = collection_store.begin_write()?;

        let old_table_key = old_relative_path.to_string_lossy().to_string();
        let new_table_key = new_relative_path.to_string_lossy().to_string();

        table.remove(&mut txn, old_table_key)?;
        table.insert(
            &mut txn,
            new_table_key,
            &CollectionEntity {
                order: metadata.order,
            },
        )?;

        // The state_db_manager will hold the `state.db` file open, preventing renaming on Windows
        // We need to temporarily drop it, and reload the database after that
        collection
            .reset(new_full_path)
            .await
            .context("Failed to reset the collection")?;

        metadata.name = input.new_name.clone();

        Ok(txn.commit()?)
    }

    pub async fn delete_collection(&self, input: DeleteCollectionInput) -> Result<(), OperationError> {
        let collections = self.collections().await?;
        let collection_key = CollectionKey::from(input.key);

        let mut collections_lock = collections.write().await;
        let (collection, _) = collections_lock
            .remove(collection_key)
            .context("Failed to remove the collection")?;

        let collection_path = collection.path().clone();
        let collection_relative_path = collection_path.strip_prefix(&self.path).unwrap();
        let collection_store = self.state_db_manager()?.collection_store();

        // TODO: If any of the following operations fail, we should place the task
        // in the dead queue and attempt the deletion later.

        let (mut txn, table) = collection_store.begin_write()?;
        let table_key = collection_relative_path.to_string_lossy().to_string();
        table.remove(&mut txn, table_key)?;

        // TODO: logging if the folder has already been removed from the filesystem
        self.fs
            .remove_dir(
                &collection_path,
                RemoveOptions {
                    recursive: true,
                    ignore_if_not_exists: true,
                },
            )
            .await?;

        Ok(txn.commit()?)
    }
    pub(crate) async fn reset(&mut self, new_path: PathBuf) -> Result<()> {
        let _ = self.state_db_manager.take();

        let old_path = std::mem::replace(&mut self.path, new_path.clone());
        self.fs.rename(&old_path, &new_path, RenameOptions::default()).await?;

        let state_db_manager_impl = StateDbManagerImpl::new(new_path).context(format!(
            "Failed to open the workspace {} state database",
            self.path.display()
        ))?;
        self.state_db_manager = Some(Arc::new(state_db_manager_impl));

        Ok(())
    }

}

impl Workspace {
    #[cfg(test)]
    pub fn truncate(&self) -> Result<()> {
        let collection_store = self.state_db_manager()?.collection_store();
        let (mut txn, table) = collection_store.begin_write()?;
        table.truncate(&mut txn)?;
        Ok(txn.commit()?)
    }
}
<<<<<<< HEAD

#[cfg(test)]
mod tests {
    use super::*;
    use crate::utils::random_collection_name;
    use moss_fs::RealFileSystem;
    use std::fs;

    fn random_string(length: usize) -> String {
        use rand::{distr::Alphanumeric, Rng};

        rand::rng()
            .sample_iter(Alphanumeric)
            .take(length)
            .map(char::from)
            .collect()
    }

    async fn setup_test_workspace() -> (PathBuf, Workspace) {
        let fs = Arc::new(RealFileSystem::new());
        let workspace_path: PathBuf = PathBuf::from(env!("CARGO_MANIFEST_DIR"))
            .join(format!("../../samples/workspaces/{}", random_string(10)));
        fs::create_dir_all(&workspace_path).unwrap();
        let workspace = Workspace::new(workspace_path.clone(), fs).unwrap();
        (workspace_path, workspace)
    }

    #[tokio::test]
    async fn create_collection() {
        let (workspace_path, workspace) = setup_test_workspace().await;
        let collection_name = random_collection_name();
        let expected_path = workspace_path.join(&collection_name);

        let create_collection_result = workspace
            .create_collection(CreateCollectionInput {
                name: collection_name.clone(),
                path: workspace_path.clone(),
            })
            .await;

        let create_collection_output = create_collection_result.unwrap();

        assert_eq!(create_collection_output.name, collection_name);
        assert_eq!(create_collection_output.path, expected_path.clone());

        // Clean up
        {
            workspace.truncate().unwrap();
            std::fs::remove_dir_all(workspace_path).unwrap();
        }
    }

    #[tokio::test]
    async fn rename_collection() {
        let (workspace_path, workspace) = setup_test_workspace().await;
        let old_name = random_collection_name();
        let new_name = "New Test Collection".to_string(); // random_collection_name();

        // Create a test collection
        let create_collection_output = workspace
            .create_collection(CreateCollectionInput {
                name: old_name.clone(),
                path: workspace_path.clone(),
            })
            .await
            .unwrap();

        // Rename collection
        let rename_collection_result = workspace
            .rename_collection(RenameCollectionInput {
                key: create_collection_output.key,
                new_name: new_name.clone(),
            })
            .await;

        assert!(rename_collection_result.is_ok());

        // Verify rename
        let collections = workspace.list_collections().await.unwrap();

        assert_eq!(collections.len(), 1);
        assert_eq!(collections[0].name, new_name);

        // Clean up
        {
            workspace.truncate().unwrap();
            std::fs::remove_dir_all(workspace_path).unwrap();
        }
    }

    #[tokio::test]
    async fn delete_collection() {
        let (workspace_path, workspace) = setup_test_workspace().await;
        let collection_name = random_collection_name();

        // Create a test collection
        let create_collection_output = workspace
            .create_collection(CreateCollectionInput {
                name: collection_name.clone(),
                path: workspace_path.clone(),
            })
            .await
            .unwrap();

        // Delete collection
        let delete_collection_result = workspace
            .delete_collection(DeleteCollectionInput {
                key: create_collection_output.key,
            })
            .await;

        assert!(delete_collection_result.is_ok());

        // Verify deletion
        let collections = workspace.list_collections().await.unwrap();
        assert_eq!(collections.len(), 0);

        // Clean up
        {
            workspace.truncate().unwrap();
            std::fs::remove_dir_all(workspace_path).unwrap();
        }
    }
}
=======
>>>>>>> 41b5ae62
<|MERGE_RESOLUTION|>--- conflicted
+++ resolved
@@ -1,27 +1,5 @@
-<<<<<<< HEAD
 pub mod api;
 
-use anyhow::{Context, Result};
-use moss_collection::collection::{Collection, CollectionMetadata};
-use moss_environment::environment::{Environment, EnvironmentCache, VariableCache};
-use moss_environment::models::types::VariableInfo;
-use moss_fs::{FileSystem, RemoveOptions};
-=======
-use anyhow::{anyhow, Context, Result};
-use moss_collection::collection::{Collection, CollectionMetadata};
-use moss_fs::{
-    FileSystem, RemoveOptions, RenameOptions,
-    utils::{decode_directory_name, encode_directory_name},
-};
->>>>>>> 41b5ae62
-use slotmap::KeyData;
-use std::collections::HashMap;
-use std::ffi::OsStr;
-use std::path::PathBuf;
-use std::sync::Arc;
-use thiserror::Error;
-use tokio::sync::{OnceCell, RwLock};
-use validator::{Validate, ValidationErrors};
 use crate::leased_slotmap::LeasedSlotMap;
 use crate::models::entities::CollectionEntity;
 use crate::models::operations::{
@@ -31,6 +9,22 @@
 use crate::models::types::CollectionInfo;
 use crate::storage::state_db_manager::StateDbManagerImpl;
 use crate::storage::StateDbManager;
+use anyhow::{anyhow, Context, Result};
+use moss_collection::collection::{Collection, CollectionMetadata};
+use moss_environment::environment::{Environment, EnvironmentCache, VariableCache};
+use moss_environment::models::types::VariableInfo;
+use moss_fs::{
+    utils::{decode_directory_name, encode_directory_name},
+    FileSystem, RemoveOptions, RenameOptions,
+};
+use slotmap::KeyData;
+use std::collections::HashMap;
+use std::ffi::OsStr;
+use std::path::PathBuf;
+use std::sync::Arc;
+use thiserror::Error;
+use tokio::sync::{OnceCell, RwLock};
+use validator::{Validate, ValidationErrors};
 
 pub const COLLECTIONS_DIR: &'static str = "collections";
 
@@ -74,7 +68,6 @@
 type CollectionSlot = (Collection, CollectionMetadata);
 type CollectionMap = LeasedSlotMap<CollectionKey, CollectionSlot>;
 
-<<<<<<< HEAD
 slotmap::new_key_type! {
     pub struct EnvironmentKey;
 }
@@ -102,15 +95,9 @@
 
 const ENVIRONMENTS_DIR: &str = "environments";
 
-=======
-// TODO: create collections at workspace/collections
-
-// workspace1/collections/collection1/requests
->>>>>>> 41b5ae62
 pub struct Workspace {
     path: PathBuf,
     fs: Arc<dyn FileSystem>,
-    path: PathBuf,
     // We have to use Option so that we can temporarily drop it
     // TODO: implement is_external flag for absolute/relative path
     // Right now, we are storing relative paths in the db_manager
@@ -127,13 +114,11 @@
         Ok(Self {
             path,
             fs,
-            path,
             state_db_manager: Some(Arc::new(state_db_manager)),
             collections: OnceCell::new(),
             environments: OnceCell::new(),
         })
     }
-<<<<<<< HEAD
 
     async fn environments(&self) -> Result<&RwLock<EnvironmentMap>> {
         let result = self
@@ -160,7 +145,12 @@
                     }
                 }
 
-                let mut scan_result = self.state_db_manager.environment_store().scan()?;
+                let mut scan_result = self
+                    .state_db_manager
+                    .as_ref()
+                    .unwrap() // FIXME:
+                    .environment_store()
+                    .scan()?;
                 for (name, env) in envs_from_fs {
                     let environment_entity = scan_result.remove(&name);
 
@@ -192,17 +182,16 @@
         Ok(result)
     }
 
-=======
     pub fn state_db_manager(&self) -> Result<Arc<dyn StateDbManager>> {
-        self.state_db_manager.clone().ok_or(anyhow!("The state_db_manager has been dropped"))
-    }
->>>>>>> 41b5ae62
+        self.state_db_manager
+            .clone()
+            .ok_or(anyhow!("The state_db_manager has been dropped"))
+    }
     async fn collections(&self) -> Result<&RwLock<CollectionMap>> {
         let result = self
             .collections
             .get_or_try_init(|| async move {
                 let mut collections = LeasedSlotMap::new();
-
 
                 // TODO: Support external collections with absolute path
                 for (relative_path, collection_data) in
@@ -246,29 +235,6 @@
 }
 
 impl Workspace {
-<<<<<<< HEAD
-=======
-    pub async fn list_collections(&self) -> Result<ListCollectionsOutput, OperationError> {
-        let collections = self.collections().await?;
-        let collections_lock = collections.read().await;
-
-        Ok(ListCollectionsOutput(
-            collections_lock
-                .iter()
-                .filter(|(_, iter_slot)| !iter_slot.is_leased())
-                .map(|(key, iter_slot)| {
-                    let (_, metadata) = iter_slot.value();
-                    CollectionInfo {
-                        key: key.as_u64(),
-                        name: metadata.name.clone(),
-                        order: metadata.order,
-                    }
-                })
-                .collect(),
-        ))
-    }
-
->>>>>>> 41b5ae62
     pub async fn create_collection(
         &self,
         input: CreateCollectionInput,
@@ -282,7 +248,7 @@
         if full_path.exists() {
             return Err(OperationError::AlreadyExists {
                 name: input.name,
-                path: full_path.clone()
+                path: full_path.clone(),
             });
         }
 
@@ -323,7 +289,10 @@
         })
     }
 
-    pub async fn rename_collection(&self, input: RenameCollectionInput) -> Result<(), OperationError> {
+    pub async fn rename_collection(
+        &self,
+        input: RenameCollectionInput,
+    ) -> Result<(), OperationError> {
         input.validate()?;
 
         let collections = self
@@ -340,7 +309,7 @@
         let (collection, metadata) = &mut *lease_guard;
 
         if metadata.name == input.new_name {
-            return Ok(())
+            return Ok(());
         }
 
         let old_full_path = collection.path().to_owned();
@@ -348,12 +317,14 @@
             return Err(OperationError::NotFound {
                 name: metadata.name.clone(),
                 path: old_full_path,
-            })
+            });
         }
 
         // requests/request_name
         let old_relative_path = old_full_path.strip_prefix(&self.path).unwrap();
-        let new_relative_path = old_relative_path.parent().context("Parent directory not found")?
+        let new_relative_path = old_relative_path
+            .parent()
+            .context("Parent directory not found")?
             .join(encode_directory_name(&input.new_name));
         let new_full_path = self.path.join(&new_relative_path);
 
@@ -361,7 +332,7 @@
             return Err(OperationError::AlreadyExists {
                 name: input.new_name,
                 path: new_full_path,
-            })
+            });
         }
 
         let collection_store = self.state_db_manager()?.collection_store();
@@ -391,7 +362,10 @@
         Ok(txn.commit()?)
     }
 
-    pub async fn delete_collection(&self, input: DeleteCollectionInput) -> Result<(), OperationError> {
+    pub async fn delete_collection(
+        &self,
+        input: DeleteCollectionInput,
+    ) -> Result<(), OperationError> {
         let collections = self.collections().await?;
         let collection_key = CollectionKey::from(input.key);
 
@@ -428,9 +402,11 @@
         let _ = self.state_db_manager.take();
 
         let old_path = std::mem::replace(&mut self.path, new_path.clone());
-        self.fs.rename(&old_path, &new_path, RenameOptions::default()).await?;
-
-        let state_db_manager_impl = StateDbManagerImpl::new(new_path).context(format!(
+        self.fs
+            .rename(&old_path, &new_path, RenameOptions::default())
+            .await?;
+
+        let state_db_manager_impl = StateDbManagerImpl::new(&new_path).context(format!(
             "Failed to open the workspace {} state database",
             self.path.display()
         ))?;
@@ -438,7 +414,6 @@
 
         Ok(())
     }
-
 }
 
 impl Workspace {
@@ -449,131 +424,4 @@
         table.truncate(&mut txn)?;
         Ok(txn.commit()?)
     }
-}
-<<<<<<< HEAD
-
-#[cfg(test)]
-mod tests {
-    use super::*;
-    use crate::utils::random_collection_name;
-    use moss_fs::RealFileSystem;
-    use std::fs;
-
-    fn random_string(length: usize) -> String {
-        use rand::{distr::Alphanumeric, Rng};
-
-        rand::rng()
-            .sample_iter(Alphanumeric)
-            .take(length)
-            .map(char::from)
-            .collect()
-    }
-
-    async fn setup_test_workspace() -> (PathBuf, Workspace) {
-        let fs = Arc::new(RealFileSystem::new());
-        let workspace_path: PathBuf = PathBuf::from(env!("CARGO_MANIFEST_DIR"))
-            .join(format!("../../samples/workspaces/{}", random_string(10)));
-        fs::create_dir_all(&workspace_path).unwrap();
-        let workspace = Workspace::new(workspace_path.clone(), fs).unwrap();
-        (workspace_path, workspace)
-    }
-
-    #[tokio::test]
-    async fn create_collection() {
-        let (workspace_path, workspace) = setup_test_workspace().await;
-        let collection_name = random_collection_name();
-        let expected_path = workspace_path.join(&collection_name);
-
-        let create_collection_result = workspace
-            .create_collection(CreateCollectionInput {
-                name: collection_name.clone(),
-                path: workspace_path.clone(),
-            })
-            .await;
-
-        let create_collection_output = create_collection_result.unwrap();
-
-        assert_eq!(create_collection_output.name, collection_name);
-        assert_eq!(create_collection_output.path, expected_path.clone());
-
-        // Clean up
-        {
-            workspace.truncate().unwrap();
-            std::fs::remove_dir_all(workspace_path).unwrap();
-        }
-    }
-
-    #[tokio::test]
-    async fn rename_collection() {
-        let (workspace_path, workspace) = setup_test_workspace().await;
-        let old_name = random_collection_name();
-        let new_name = "New Test Collection".to_string(); // random_collection_name();
-
-        // Create a test collection
-        let create_collection_output = workspace
-            .create_collection(CreateCollectionInput {
-                name: old_name.clone(),
-                path: workspace_path.clone(),
-            })
-            .await
-            .unwrap();
-
-        // Rename collection
-        let rename_collection_result = workspace
-            .rename_collection(RenameCollectionInput {
-                key: create_collection_output.key,
-                new_name: new_name.clone(),
-            })
-            .await;
-
-        assert!(rename_collection_result.is_ok());
-
-        // Verify rename
-        let collections = workspace.list_collections().await.unwrap();
-
-        assert_eq!(collections.len(), 1);
-        assert_eq!(collections[0].name, new_name);
-
-        // Clean up
-        {
-            workspace.truncate().unwrap();
-            std::fs::remove_dir_all(workspace_path).unwrap();
-        }
-    }
-
-    #[tokio::test]
-    async fn delete_collection() {
-        let (workspace_path, workspace) = setup_test_workspace().await;
-        let collection_name = random_collection_name();
-
-        // Create a test collection
-        let create_collection_output = workspace
-            .create_collection(CreateCollectionInput {
-                name: collection_name.clone(),
-                path: workspace_path.clone(),
-            })
-            .await
-            .unwrap();
-
-        // Delete collection
-        let delete_collection_result = workspace
-            .delete_collection(DeleteCollectionInput {
-                key: create_collection_output.key,
-            })
-            .await;
-
-        assert!(delete_collection_result.is_ok());
-
-        // Verify deletion
-        let collections = workspace.list_collections().await.unwrap();
-        assert_eq!(collections.len(), 0);
-
-        // Clean up
-        {
-            workspace.truncate().unwrap();
-            std::fs::remove_dir_all(workspace_path).unwrap();
-        }
-    }
-}
-=======
->>>>>>> 41b5ae62
+}