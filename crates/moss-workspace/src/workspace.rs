--- conflicted
+++ resolved
@@ -328,25 +328,10 @@
 #[cfg(test)]
 mod tests {
     use super::*;
-<<<<<<< HEAD
-    use crate::utils::{random_collection_name, random_string};
-    use moss_fs::adapters::disk::DiskFileSystem;
-
-=======
     use crate::utils::random_collection_name;
     use moss_fs::RealFileSystem;
     use std::fs;
 
-    fn random_string(length: usize) -> String {
-        use rand::{distr::Alphanumeric, Rng};
-
-        rand::rng()
-            .sample_iter(Alphanumeric)
-            .take(length)
-            .map(char::from)
-            .collect()
-    }
->>>>>>> c144692b
 
     async fn setup_test_workspace() -> (PathBuf, Workspace) {
         let fs = Arc::new(RealFileSystem::new());
@@ -423,14 +408,10 @@
             })
             .await.unwrap();
 
-<<<<<<< HEAD
 
         // Verify rename
         let collections_lock = workspace.collections().await.unwrap().read().await;
         let (collection, metadata) = collections_lock.read(CollectionKey::from(create_collection_output.key)).unwrap();
-=======
-        let create_collection_output = create_collection_result.unwrap();
->>>>>>> c144692b
 
         assert_eq!(metadata.name, new_name);
 
@@ -492,9 +473,8 @@
                 key: create_collection_output.key,
                 new_name: new_name.clone(),
             })
-            .await;
-
-        assert!(rename_collection_result.is_ok());
+            .await.unwrap();
+
 
         // Verify rename
         let collections_lock = workspace.collections().await.unwrap().read().await;
