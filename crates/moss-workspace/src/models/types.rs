use serde::{Deserialize, Serialize};
use std::path::PathBuf;
use ts_rs::TS;

pub type EnvironmentName = String;

#[derive(Debug, Clone, Eq, PartialEq, Hash, Serialize, Deserialize, TS)]
#[serde(rename_all = "camelCase")]
#[ts(export, export_to = "types.ts")]
pub struct WorkspaceInfo {
    pub path: PathBuf,
    pub name: String,
}

#[derive(Debug, PartialEq, Serialize, Deserialize, TS)]
#[serde(rename_all = "camelCase")]
#[ts(export, export_to = "types.ts")]
pub struct CollectionInfo {
<<<<<<< HEAD
    pub key: u64,
=======
    // pub path: PathBuf,
    pub key: u64, // FIXME: Should we return key for list_xxx() api?
>>>>>>> 41b5ae62
    pub name: String,
    #[ts(optional)]
    pub order: Option<usize>,
}

#[derive(Debug, Serialize, Deserialize, TS)]
#[serde(rename_all = "camelCase")]
#[ts(export, export_to = "types.ts")]
pub struct EnvironmentInfo {
    pub key: u64,
    #[ts(optional)]
    pub collection_key: Option<u64>,
    pub name: String,
    #[ts(optional)]
    pub order: Option<usize>,
}<|MERGE_RESOLUTION|>--- conflicted
+++ resolved
@@ -16,12 +16,7 @@
 #[serde(rename_all = "camelCase")]
 #[ts(export, export_to = "types.ts")]
 pub struct CollectionInfo {
-<<<<<<< HEAD
     pub key: u64,
-=======
-    // pub path: PathBuf,
-    pub key: u64, // FIXME: Should we return key for list_xxx() api?
->>>>>>> 41b5ae62
     pub name: String,
     #[ts(optional)]
     pub order: Option<usize>,
