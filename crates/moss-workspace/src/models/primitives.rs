use moss_id_macro::generate_id_type;
use serde::{Deserialize, Serialize};
use ts_rs::TS;

generate_id_type!(CollectionId);

/// @category Type
#[derive(Debug, PartialEq, Serialize, Deserialize, TS, Clone)]
#[ts(export, export_to = "primitives.ts")]
pub enum WorkspaceMode {
    #[serde(rename = "DESIGN_FIRST")]
    DesignFirst,

    #[serde(rename = "REQUEST_FIRST")]
    RequestFirst,
}

impl Default for WorkspaceMode {
    fn default() -> Self {
        Self::RequestFirst
    }
}

/// @category Primitive
<<<<<<< HEAD
#[derive(Debug, Clone, Serialize, Deserialize, TS)]
#[serde(rename_all = "UPPERCASE")]
#[ts(export, export_to = "primitives.ts")]
pub enum ChangeCollectionId {
    Update(CollectionId),
    Remove,
=======
#[derive(Clone, Debug, PartialEq, Hash, Eq, Deref, Serialize, Deserialize)]
#[serde(transparent)]
pub struct CollectionId(Arc<String>);
impl CollectionId {
    pub fn new() -> Self {
        Self(Arc::new(nanoid!(10)))
    }

    pub fn inner(self) -> Arc<String> {
        self.0
    }
}

impl From<String> for CollectionId {
    fn from(s: String) -> Self {
        Self(Arc::new(s))
    }
}

impl From<Arc<String>> for CollectionId {
    fn from(s: Arc<String>) -> Self {
        Self(s)
    }
}

impl AsRef<str> for CollectionId {
    fn as_ref(&self) -> &str {
        self.0.as_ref()
    }
}

#[rustfmt::skip]
impl TS for CollectionId {
    type WithoutGenerics = Self;
    type OptionInnerType = Self;

    fn name() -> String { "string".to_string() }
    fn inline() -> String { "string".to_string() }
    fn inline_flattened() -> String { "string".to_string() }
    fn decl() -> String { unreachable!() }
    fn decl_concrete() -> String { unreachable!() }
    fn dependencies() -> Vec<ts_rs::Dependency> { vec![] }
>>>>>>> 33ca6655
}

/// @category Primitive
#[derive(Debug, Clone, Serialize, Deserialize, PartialEq, TS)]
#[serde(rename_all = "UPPERCASE")]
#[ts(export, export_to = "primitives.ts")]
pub enum ActivitybarPosition {
    Default,
    Top,
    Bottom,
    Hidden,
}

impl Default for ActivitybarPosition {
    fn default() -> Self {
        Self::Default
    }
}

/// @category Primitive
#[derive(Debug, Clone, Serialize, Deserialize, PartialEq, TS)]
#[serde(rename_all = "UPPERCASE")]
#[ts(export, export_to = "primitives.ts")]
pub enum SidebarPosition {
    Left,
    Right,
}

/// @category Primitive
#[derive(Debug, Serialize, Deserialize, Clone, PartialEq, TS)]
#[serde(rename_all = "UPPERCASE")]
#[ts(export, export_to = "primitives.ts")]
pub enum EditorGridOrientation {
    Horizontal,
    Vertical,
}

/// @category Primitive
#[derive(Debug, Serialize, Deserialize, Clone, PartialEq, TS)]
#[serde(rename_all = "camelCase")]
#[ts(export, export_to = "primitives.ts")]
pub enum PanelRenderer {
    OnlyWhenVisible,
    Always,
}<|MERGE_RESOLUTION|>--- conflicted
+++ resolved
@@ -19,60 +19,6 @@
     fn default() -> Self {
         Self::RequestFirst
     }
-}
-
-/// @category Primitive
-<<<<<<< HEAD
-#[derive(Debug, Clone, Serialize, Deserialize, TS)]
-#[serde(rename_all = "UPPERCASE")]
-#[ts(export, export_to = "primitives.ts")]
-pub enum ChangeCollectionId {
-    Update(CollectionId),
-    Remove,
-=======
-#[derive(Clone, Debug, PartialEq, Hash, Eq, Deref, Serialize, Deserialize)]
-#[serde(transparent)]
-pub struct CollectionId(Arc<String>);
-impl CollectionId {
-    pub fn new() -> Self {
-        Self(Arc::new(nanoid!(10)))
-    }
-
-    pub fn inner(self) -> Arc<String> {
-        self.0
-    }
-}
-
-impl From<String> for CollectionId {
-    fn from(s: String) -> Self {
-        Self(Arc::new(s))
-    }
-}
-
-impl From<Arc<String>> for CollectionId {
-    fn from(s: Arc<String>) -> Self {
-        Self(s)
-    }
-}
-
-impl AsRef<str> for CollectionId {
-    fn as_ref(&self) -> &str {
-        self.0.as_ref()
-    }
-}
-
-#[rustfmt::skip]
-impl TS for CollectionId {
-    type WithoutGenerics = Self;
-    type OptionInnerType = Self;
-
-    fn name() -> String { "string".to_string() }
-    fn inline() -> String { "string".to_string() }
-    fn inline_flattened() -> String { "string".to_string() }
-    fn decl() -> String { unreachable!() }
-    fn decl_concrete() -> String { unreachable!() }
-    fn dependencies() -> Vec<ts_rs::Dependency> { vec![] }
->>>>>>> 33ca6655
 }
 
 /// @category Primitive
