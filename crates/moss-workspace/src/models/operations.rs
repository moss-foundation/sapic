--- conflicted
+++ resolved
@@ -1,23 +1,12 @@
-<<<<<<< HEAD
-use crate::models::{
-    primitives::{ChangeCollectionId, CollectionId},
-    types::EditorPartStateInfo,
-};
-use moss_bindingutils::primitives::{ChangePath, ChangeString};
-=======
->>>>>>> 5c37ddba
 use moss_environment::models::{
     primitives::EnvironmentId,
     types::{AddVariableParams, VariableInfo},
 };
-<<<<<<< HEAD
 use moss_git::url::GIT_URL_REGEX;
 use moss_git_hosting_provider::models::{
     primitives::GitProviderType,
     types::{Contributor, RepositoryInfo},
 };
-=======
->>>>>>> 5c37ddba
 use serde::{Deserialize, Serialize};
 use std::{
     path::{Path, PathBuf},
@@ -26,8 +15,6 @@
 use ts_rs::TS;
 use validator::Validate;
 
-<<<<<<< HEAD
-=======
 use crate::models::{
     primitives::CollectionId,
     types::{
@@ -36,7 +23,6 @@
     },
 };
 
->>>>>>> 5c37ddba
 use super::types::{
     ActivitybarPartStateInfo, CreateCollectionParams, ImportCollectionParams, PanelPartStateInfo,
     SidebarPartStateInfo,
@@ -77,7 +63,8 @@
     pub external_path: Option<PathBuf>,
 }
 
-#[derive(Debug, Serialize, Deserialize, TS, Validate)]
+/// @category Operation
+#[derive(Debug, Serialize, Deserialize, TS)]
 #[serde(rename_all = "camelCase")]
 #[ts(export, export_to = "operations.ts")]
 pub struct ImportCollectionInput {
@@ -329,7 +316,6 @@
     pub total_returned: usize,
 }
 
-<<<<<<< HEAD
 // Describe Collection
 /// @category Operation
 #[derive(Debug, Deserialize, Serialize, TS)]
@@ -350,7 +336,8 @@
     pub repository_info: Option<RepositoryInfo>,
     pub contributors: Vec<Contributor>,
     pub current_branch: Option<String>,
-=======
+}
+
 // ------------------------------ //
 // Environment Group
 // ------------------------------ //
@@ -371,5 +358,4 @@
 pub struct BatchUpdateEnvironmentGroupInput {
     #[validate(nested)]
     pub items: Vec<UpdateEnvironmentGroupParams>,
->>>>>>> 5c37ddba
 }