use crate::{
    dirs, models::primitives::CollectionId, services::storage_service::StorageService,
    storage::segments::SEGKEY_COLLECTION,
};
use derive_more::{Deref, DerefMut};
use futures::Stream;
use joinerror::{OptionExt, ResultExt};
use moss_applib::{AppRuntime, PublicServiceMarker, ServiceMarker};
use moss_bindingutils::primitives::{ChangePath, ChangeString};
use moss_collection::{
    Collection as CollectionHandle, CollectionBuilder, CollectionModifyParams,
    builder::{
        CollectionCloneGitParams, CollectionCloneParams, CollectionCreateGitParams,
        CollectionCreateParams, CollectionLoadParams,
    },
};
use moss_fs::{FileSystem, RemoveOptions, error::FsResultExt};
use moss_git_hosting_provider::{
    github::client::GitHubClient, gitlab::client::GitLabClient, models::primitives::GitProviderType,
};
use std::{
    collections::{HashMap, HashSet},
    path::{Path, PathBuf},
    pin::Pin,
    sync::Arc,
};
use tokio::sync::RwLock;

// FIXME: Probable will be replaced by UpdateCollectionParams from types.rs, same way in the env service
pub(crate) struct CollectionItemUpdateParams {
    pub name: Option<String>,
    pub order: Option<isize>,
    pub expanded: Option<bool>,
    pub repository: Option<ChangeString>,
    pub icon_path: Option<ChangePath>,
}
// FIXME: Probable will be replaced by UpdateCollectionParams from types.rs, same way in the env service

pub(crate) struct CollectionItemCreateParams {
    pub name: String,
    pub order: isize,
    pub external_path: Option<PathBuf>,
    // FIXME: Do we need this field?
    pub icon_path: Option<PathBuf>,
    pub git_params: Option<CollectionItemGitCreateParams>,
}

<<<<<<< HEAD
pub(crate) struct CollectionItemGitCreateParams {
    pub repository: String,
=======
// FIXME: Probable will be replaced by UpdateCollectionParams from types.rs, same way in the env service
pub(crate) struct CollectionItemCloneParams {
>>>>>>> d79eb5d4
    pub git_provider_type: GitProviderType,
    pub branch: String,
}

pub(crate) struct CollectionItemCloneParams {
    pub name: String,
    pub order: isize,
    pub icon_path: Option<PathBuf>,
    pub git_params: CollectionItemGitCloneParams,
}

pub(crate) struct CollectionItemGitCloneParams {
    pub repository: String,
    pub git_provider_type: GitProviderType,
    pub branch: Option<String>,
}

#[derive(Deref, DerefMut)]
struct CollectionItem<R: AppRuntime> {
    pub id: CollectionId,
    pub order: Option<isize>,

    #[deref]
    #[deref_mut]
    pub handle: Arc<CollectionHandle<R>>,
}

pub(crate) struct CollectionItemDescription {
    pub id: CollectionId,
    pub name: String,
    pub order: Option<isize>,
    pub expanded: bool,
    #[allow(dead_code)]
    pub repository: Option<String>,

    // FIXME: Do we need this field?
    pub icon_path: Option<PathBuf>,
    pub abs_path: Arc<Path>,
    pub external_path: Option<PathBuf>,
}

#[derive(Default)]
struct ServiceState<R: AppRuntime> {
    collections: HashMap<CollectionId, CollectionItem<R>>,
    expanded_items: HashSet<CollectionId>,
}

pub struct CollectionService<R: AppRuntime> {
    abs_path: PathBuf,
    fs: Arc<dyn FileSystem>,
    storage: Arc<StorageService<R>>,
    state: Arc<RwLock<ServiceState<R>>>,
    github_client: Arc<GitHubClient>,
    gitlab_client: Arc<GitLabClient>,
}

impl<R: AppRuntime> ServiceMarker for CollectionService<R> {}
impl<R: AppRuntime> PublicServiceMarker for CollectionService<R> {}

impl<R: AppRuntime> CollectionService<R> {
    pub(crate) async fn new(
        ctx: &R::AsyncContext,
        abs_path: &Path,
        fs: Arc<dyn FileSystem>,
        storage: Arc<StorageService<R>>,
        github_client: Arc<GitHubClient>,
        gitlab_client: Arc<GitLabClient>,
    ) -> joinerror::Result<Self> {
        let abs_path = abs_path.join(dirs::COLLECTIONS_DIR);
        let expanded_items = if let Ok(expanded_items) = storage.get_expanded_items(ctx).await {
            expanded_items.into_iter().collect::<HashSet<_>>()
        } else {
            HashSet::new()
        };

        let collections = restore_collections(
            ctx,
            &abs_path,
            &fs,
            &storage,
            github_client.clone(),
            gitlab_client.clone(),
        )
        .await?;

        Ok(Self {
            abs_path,
            fs,
            storage,
            state: Arc::new(RwLock::new(ServiceState {
                collections,
                expanded_items,
            })),
            github_client,
            gitlab_client,
        })
    }

    pub async fn collection(&self, id: &CollectionId) -> Option<Arc<CollectionHandle<R>>> {
        let state_lock = self.state.read().await;
        state_lock
            .collections
            .get(id)
            .map(|item| item.handle.clone())
    }

    pub(crate) async fn create_collection(
        &self,
        ctx: &R::AsyncContext,
        params: CollectionItemCreateParams,
    ) -> joinerror::Result<CollectionItemDescription> {
        // Try a new CollectionId if one is already in use
        let mut id = CollectionId::new();
        let mut abs_path = self.abs_path.join(id.as_str());
        while abs_path.exists() {
            id = CollectionId::new();
            abs_path = self.abs_path.join(id.as_str());
        }

        self.fs
            .create_dir(&abs_path)
            .await
            .join_err_with::<()>(|| {
                format!("failed to create directory `{}`", abs_path.display())
            })?;

        let collection = CollectionBuilder::new(
            self.fs.clone(),
            self.github_client.clone(),
            self.gitlab_client.clone(),
        )
        .create(
            ctx,
            CollectionCreateParams {
                name: Some(params.name.to_owned()),
                internal_abs_path: abs_path.clone().into(),
                external_abs_path: params.external_path.as_deref().map(|p| p.to_owned().into()),
                git_params: params.git_params.map(|p| CollectionCreateGitParams {
                    git_provider_type: p.git_provider_type,
                    repository: p.repository,
                    branch: p.branch,
                }),
                icon_path: params.icon_path.to_owned(),
            },
        )
        .await
        .join_err::<()>("failed to build collection")?;
        let icon_path = collection.icon_path();

        // let on_did_change = collection.on_did_change().subscribe(|_event| async move {

        //     // TODO: Save in the database whether the collection was collapsed/expanded
        // });
        // ctx.subscribe(Subscribe::OnCollectionDidChange(id, on_did_change))
        //     .await;

        let mut state_lock = self.state.write().await;
        state_lock.expanded_items.insert(id.to_owned());
        state_lock.collections.insert(
            id.to_owned(),
            CollectionItem {
                id: id.to_owned(),
                order: Some(params.order),
                handle: Arc::new(collection),
            },
        );

        {
            let mut txn = self
                .storage
                .begin_write(ctx)
                .await
                .join_err::<()>("failed to start transaction")?;

            self.storage
                .put_item_order_txn(ctx, &mut txn, id.as_str(), params.order)
                .await?;
            self.storage
                .put_expanded_items_txn(ctx, &mut txn, &state_lock.expanded_items)
                .await?;

            txn.commit()?;
        }

        Ok(CollectionItemDescription {
            id: id.to_owned(),
            name: params.name,
            order: Some(params.order),
            expanded: true,
            repository: None,
            icon_path,
            abs_path: abs_path.into(),
            external_path: params.external_path,
        })
    }

    // FIXME: Setting the cloned collection's name and icon is not yet implemented
    // Since they are currently committed to the repository
    // Updating them here would be a committable change
    pub(crate) async fn clone_collection(
        &self,
        ctx: &R::AsyncContext,
        params: CollectionItemCloneParams,
    ) -> joinerror::Result<CollectionItemDescription> {
        // Try a new CollectionId if one is already in use
        let mut id = CollectionId::new();
        let mut abs_path = self.abs_path.join(id.as_str());
        while abs_path.exists() {
            id = CollectionId::new();
            abs_path = self.abs_path.join(id.as_str());
        }
        let abs_path: Arc<Path> = abs_path.into();

        self.fs
            .create_dir(&abs_path)
            .await
            .join_err_with::<()>(|| {
                format!("failed to create directory `{}`", abs_path.display())
            })?;

        let git_params = params.git_params;
        let collection = CollectionBuilder::new(
            self.fs.clone(),
            self.github_client.clone(),
            self.gitlab_client.clone(),
        )
        .clone(
            ctx,
            CollectionCloneParams {
                internal_abs_path: abs_path.clone(),
                git_params: CollectionCloneGitParams {
                    git_provider_type: git_params.git_provider_type,
                    repository: git_params.repository,
                    branch: git_params.branch,
                },
            },
        )
        .await
        .join_err::<()>("failed to clone collection")?;

        let desc = collection.describe().await?;

        // FIXME: Should we allow user to set local icon when cloning a collection?
        let icon_path = collection.icon_path();

        let mut state_lock = self.state.write().await;
        state_lock.expanded_items.insert(id.clone());
        state_lock.collections.insert(
            id.clone(),
            CollectionItem {
                id: id.clone(),
                order: Some(params.order),
                handle: Arc::new(collection),
            },
        );

        let mut txn = self
            .storage
            .begin_write(ctx)
            .await
            .join_err::<()>("failed to start transaction")?;

        self.storage
            .put_item_order_txn(ctx, &mut txn, &id, params.order)
            .await?;
        self.storage
            .put_expanded_items_txn(ctx, &mut txn, &state_lock.expanded_items)
            .await?;

        txn.commit()?;

        Ok(CollectionItemDescription {
            id: id.clone(),
            name: desc.name,
            order: Some(params.order),
            expanded: true,
            // FIXME: Rethink Manifest file and repository storage
            repository: desc.repository,
            icon_path,
            abs_path,
            external_path: None,
        })
    }

    pub(crate) async fn delete_collection(
        &self,
        ctx: &R::AsyncContext,
        id: &CollectionId,
    ) -> joinerror::Result<Option<PathBuf>> {
        let id_str = id.to_string();
        let abs_path = self.abs_path.join(id_str);

        if abs_path.exists() {
            self.fs
                .remove_dir(
                    &abs_path,
                    RemoveOptions {
                        recursive: true,
                        ignore_if_not_exists: true,
                    },
                )
                .await
                .join_err_with::<()>(|| {
                    format!("failed to remove directory `{}`", abs_path.display())
                })?;
        }

        let mut state_lock = self.state.write().await;
        let item = state_lock.collections.remove(&id);
        state_lock.expanded_items.remove(&id);

        {
            let mut txn = self.storage.begin_write(ctx).await?;

            self.storage
                .remove_item_metadata_txn(ctx, &mut txn, SEGKEY_COLLECTION.join(&id.to_string()))
                .await?;
            self.storage
                .put_expanded_items_txn(ctx, &mut txn, &state_lock.expanded_items)
                .await?;

            txn.commit()?;
        }

        if let Some(_item) = item {
            Ok(Some(abs_path))
        } else {
            Ok(None)
        }
    }

    pub(crate) async fn update_collection(
        &self,
        ctx: &R::AsyncContext,
        id: &CollectionId,
        params: CollectionItemUpdateParams,
    ) -> joinerror::Result<()> {
        let mut state_lock = self.state.write().await;
        let item = state_lock
            .collections
            .get_mut(&id)
            .ok_or_join_err_with::<()>(|| {
                format!("failed to find collection with id `{}`", id.to_string())
            })?;

        let mut txn = self.storage.begin_write(ctx).await?;
        if let Some(order) = params.order {
            item.order = Some(order);
            self.storage
                .put_item_order_txn(ctx, &mut txn, id, order)
                .await?;
        }

        // TODO: Implement relinking and unlinking remote repo when the user update it

        item.modify(CollectionModifyParams {
            name: params.name,
            repository: params.repository,
            icon_path: params.icon_path,
        })
        .await
        .join_err_with::<()>(|| {
            format!("failed to modify collection with id `{}`", id.to_string())
        })?;

        if let Some(expanded) = params.expanded {
            if expanded {
                state_lock.expanded_items.insert(id.to_owned());
            } else {
                state_lock.expanded_items.remove(id);
            }

            self.storage
                .put_expanded_items_txn(ctx, &mut txn, &state_lock.expanded_items)
                .await?;
        }

        txn.commit()?;

        Ok(())
    }

    pub(crate) async fn list_collections(
        &self,
        _ctx: &R::AsyncContext,
    ) -> Pin<Box<dyn Stream<Item = CollectionItemDescription> + Send + '_>> {
        let state = self.state.clone();

        Box::pin(async_stream::stream! {
            let state_lock = state.read().await;
            for (id, item) in state_lock.collections.iter() {
                let desc = item.describe().await;
                if desc.is_err() {
                    // TODO: log error
                    println!("failed to parse collection {} manifest file", id.to_string());
                    continue;
                }
                let summary = desc.unwrap();

                let expanded = state_lock.expanded_items.contains(id);
                let icon_path = item.icon_path();

                yield CollectionItemDescription {
                    id: item.id.clone(),
                    name: summary.name,
                    order: item.order,
                    expanded,
                    repository: summary.repository,
                    icon_path,
                    abs_path: item.handle.abs_path().clone(),
                    external_path: None, // TODO: implement
                };
            }
        })
    }
}

async fn restore_collections<R: AppRuntime>(
    ctx: &R::AsyncContext,
    abs_path: &Path,
    fs: &Arc<dyn FileSystem>,
    storage: &Arc<StorageService<R>>,
    github_client: Arc<GitHubClient>,
    gitlab_client: Arc<GitLabClient>,
) -> joinerror::Result<HashMap<CollectionId, CollectionItem<R>>> {
    if !abs_path.exists() {
        return Ok(HashMap::new());
    }

    let mut collections = Vec::new();
    let mut read_dir = fs
        .read_dir(&abs_path)
        .await
        .join_err_with::<()>(|| format!("failed to read directory `{}`", abs_path.display()))?;
    while let Some(entry) = read_dir.next_entry().await? {
        if !entry.file_type().await?.is_dir() {
            continue;
        }

        let id_str = entry.file_name().to_string_lossy().to_string();
        let id: CollectionId = id_str.into();

        let collection = {
            let collection_abs_path: Arc<Path> = entry.path().to_owned().into();

            CollectionBuilder::new(fs.clone(), github_client.clone(), gitlab_client.clone())
                .load(CollectionLoadParams {
                    internal_abs_path: collection_abs_path,
                })
                .await
                .join_err::<()>("failed to rebuild collection")?
        };

        collections.push((id, collection));
    }

    let metadata = storage
        .list_items_metadata(ctx, SEGKEY_COLLECTION.to_segkey_buf())
        .await?;

    let mut result = HashMap::new();
    for (id, collection) in collections {
        let segkey_prefix = SEGKEY_COLLECTION.join(&id);

        let order = metadata
            .get(&segkey_prefix.join("order"))
            .and_then(|v| v.deserialize().ok());

        result.insert(
            id.clone(),
            CollectionItem {
                id,
                order,
                handle: Arc::new(collection),
            },
        );
    }

    Ok(result)
}<|MERGE_RESOLUTION|>--- conflicted
+++ resolved
@@ -45,17 +45,13 @@
     pub git_params: Option<CollectionItemGitCreateParams>,
 }
 
-<<<<<<< HEAD
 pub(crate) struct CollectionItemGitCreateParams {
     pub repository: String,
-=======
-// FIXME: Probable will be replaced by UpdateCollectionParams from types.rs, same way in the env service
-pub(crate) struct CollectionItemCloneParams {
->>>>>>> d79eb5d4
     pub git_provider_type: GitProviderType,
     pub branch: String,
 }
 
+// FIXME: Probable will be replaced by UpdateCollectionParams from types.rs, same way in the env service
 pub(crate) struct CollectionItemCloneParams {
     pub name: String,
     pub order: isize,
