--- conflicted
+++ resolved
@@ -1,14 +1,3 @@
-<<<<<<< HEAD
-=======
-use futures::StreamExt;
-use moss_applib::AppRuntime;
-use tauri::ipc::Channel as TauriChannel;
-
->>>>>>> 1f7457b2
-use crate::{
-    models::{events::StreamCollectionsEvent, operations::StreamCollectionsOutput},
-    workspace::Workspace,
-};
 use futures::StreamExt;
 use moss_applib::AppRuntime;
 use moss_common::api::OperationResult;
@@ -21,6 +10,11 @@
 };
 use std::sync::Arc;
 use tauri::ipc::Channel as TauriChannel;
+
+use crate::{
+    models::{events::StreamCollectionsEvent, operations::StreamCollectionsOutput},
+    workspace::Workspace,
+};
 
 impl<R: AppRuntime> Workspace<R> {
     pub async fn stream_collections(
