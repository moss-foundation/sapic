--- conflicted
+++ resolved
@@ -50,24 +50,14 @@
             .await
             .context("Failed to get collections")?;
 
-<<<<<<< HEAD
-        self.fs
-            .create_dir_all(&abs_path)
-=======
         fs.create_dir(&abs_path)
->>>>>>> 6c342fbc
             .await
             .context("Failed to create the collection directory")?;
 
         let name = input.name.to_owned();
         let order = input.order.to_owned();
         let collection = Collection::create(
-<<<<<<< HEAD
-            self.fs.clone(),
-=======
-            fs,
-            self.next_collection_entry_id.clone(),
->>>>>>> 6c342fbc
+            fs.clone(),
             collection::CreateParams {
                 name: Some(name.clone()),
                 internal_abs_path: &abs_path,
