use moss_common::api::{OperationError, OperationResult};
<<<<<<< HEAD
use moss_db::common::DatabaseError;
use moss_db::primitives::AnyValue;
use moss_storage::storage::operations::TransactionalGetItem;
use moss_storage::workspace_storage::entities::state_store_entities::{
    ActivitybarPartStateEntity, EditorPartStateEntity, PanelPartStateEntity, SidebarPartStateEntity,
=======
use moss_db::{common::DatabaseError, primitives::AnyValue};
use moss_storage::{
    storage::operations::TransactionalGetItem,
    workspace_storage::entities::state_store_entities::{
        EditorPartStateEntity, PanelPartStateEntity, SidebarPartStateEntity,
    },
>>>>>>> 32100d3b
};
use serde::de::DeserializeOwned;
use tauri::Runtime as TauriRuntime;

<<<<<<< HEAD
use crate::models::types::{
    ActivitybarPartState, EditorPartState, PanelPartState, SidebarPartState,
};
use crate::storage::segments::{
    PART_ACTIVITYBAR_SEGKEY, PART_EDITOR_SEGKEY, PART_PANEL_SEGKEY, PART_SIDEBAR_SEGKEY,
};
use crate::{models::operations::DescribeStateOutput, workspace::Workspace};
=======
use crate::{
    models::{
        operations::DescribeStateOutput,
        types::{EditorPartState, PanelPartState, SidebarPartState},
    },
    storage::segments::{PART_EDITOR_SEGKEY, PART_PANEL_SEGKEY, PART_SIDEBAR_SEGKEY},
    workspace::Workspace,
};
>>>>>>> 32100d3b

impl<R: TauriRuntime> Workspace<R> {
    pub async fn describe_state(&self) -> OperationResult<DescribeStateOutput> {
        let item_store = self.workspace_storage.item_store();

        fn to_option<E, S>(
            result: Result<AnyValue, DatabaseError>,
            _: std::marker::PhantomData<E>,
            convert_fn: impl FnOnce(E) -> S,
        ) -> Result<Option<S>, OperationError>
        where
            E: DeserializeOwned,
        {
            match result {
                Ok(value) => {
                    let entity: E = value.deserialize()?;
                    Ok(Some(convert_fn(entity)))
                }
                Err(DatabaseError::NotFound { .. }) => Ok(None),
                Err(err) => Err(err.into()),
            }
        }

        let mut txn = self.workspace_storage.begin_read()?;

        // Get editor state
        let editor_result = TransactionalGetItem::get(
            item_store.as_ref(),
            &mut txn,
            PART_EDITOR_SEGKEY.to_segkey_buf(),
        );
        let editor = to_option(
            editor_result,
            std::marker::PhantomData::<EditorPartStateEntity>,
            EditorPartState::from,
        )?;

        // Get sidebar state
        let sidebar_result = TransactionalGetItem::get(
            item_store.as_ref(),
            &mut txn,
            PART_SIDEBAR_SEGKEY.to_segkey_buf(),
        );
        let sidebar = to_option(
            sidebar_result,
            std::marker::PhantomData::<SidebarPartStateEntity>,
            SidebarPartState::from,
        )?;

        // Get panel state
        let panel_result = TransactionalGetItem::get(
            item_store.as_ref(),
            &mut txn,
            PART_PANEL_SEGKEY.to_segkey_buf(),
        );
        let panel = to_option(
            panel_result,
            std::marker::PhantomData::<PanelPartStateEntity>,
            PanelPartState::from,
        )?;

        // Get activitybar state
        let activitybar_result = TransactionalGetItem::get(
            item_store.as_ref(),
            &mut txn,
            PART_ACTIVITYBAR_SEGKEY.to_segkey_buf(),
        );
        let activitybar = to_option(
            activitybar_result,
            std::marker::PhantomData::<ActivitybarPartStateEntity>,
            ActivitybarPartState::from,
        )?;

        Ok(DescribeStateOutput {
            editor,
            sidebar,
            panel,
            activitybar,
        })
    }
}<|MERGE_RESOLUTION|>--- conflicted
+++ resolved
@@ -1,40 +1,25 @@
 use moss_common::api::{OperationError, OperationResult};
-<<<<<<< HEAD
-use moss_db::common::DatabaseError;
-use moss_db::primitives::AnyValue;
-use moss_storage::storage::operations::TransactionalGetItem;
-use moss_storage::workspace_storage::entities::state_store_entities::{
-    ActivitybarPartStateEntity, EditorPartStateEntity, PanelPartStateEntity, SidebarPartStateEntity,
-=======
 use moss_db::{common::DatabaseError, primitives::AnyValue};
 use moss_storage::{
     storage::operations::TransactionalGetItem,
     workspace_storage::entities::state_store_entities::{
-        EditorPartStateEntity, PanelPartStateEntity, SidebarPartStateEntity,
+        ActivitybarPartStateEntity, EditorPartStateEntity, PanelPartStateEntity,
+        SidebarPartStateEntity,
     },
->>>>>>> 32100d3b
 };
 use serde::de::DeserializeOwned;
 use tauri::Runtime as TauriRuntime;
 
-<<<<<<< HEAD
-use crate::models::types::{
-    ActivitybarPartState, EditorPartState, PanelPartState, SidebarPartState,
-};
-use crate::storage::segments::{
-    PART_ACTIVITYBAR_SEGKEY, PART_EDITOR_SEGKEY, PART_PANEL_SEGKEY, PART_SIDEBAR_SEGKEY,
-};
-use crate::{models::operations::DescribeStateOutput, workspace::Workspace};
-=======
 use crate::{
     models::{
         operations::DescribeStateOutput,
-        types::{EditorPartState, PanelPartState, SidebarPartState},
+        types::{ActivitybarPartState, EditorPartState, PanelPartState, SidebarPartState},
     },
-    storage::segments::{PART_EDITOR_SEGKEY, PART_PANEL_SEGKEY, PART_SIDEBAR_SEGKEY},
+    storage::segments::{
+        PART_ACTIVITYBAR_SEGKEY, PART_EDITOR_SEGKEY, PART_PANEL_SEGKEY, PART_SIDEBAR_SEGKEY,
+    },
     workspace::Workspace,
 };
->>>>>>> 32100d3b
 
 impl<R: TauriRuntime> Workspace<R> {
     pub async fn describe_state(&self) -> OperationResult<DescribeStateOutput> {
