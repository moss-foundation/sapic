use moss_applib::AppRuntime;
use validator::Validate;

use crate::{
    models::operations::{UpdateCollectionInput, UpdateCollectionOutput},
    services::{DynCollectionService, collection_service::CollectionItemUpdateParams},
    workspace::Workspace,
};

<<<<<<< HEAD
impl<R: TauriRuntime> Workspace<R> {
    pub async fn update_collection<C: Context<R>>(
        &self,
        _ctx: &C,
=======
impl<R: AppRuntime> Workspace<R> {
    pub async fn update_collection(
        &mut self,
        ctx: &R::AsyncContext,
>>>>>>> 921eb5c7
        input: UpdateCollectionInput,
    ) -> joinerror::Result<UpdateCollectionOutput> {
        input.validate()?;
        let id = input.id.clone().into();
        let collections = self.services.get::<DynCollectionService<R>>();
        collections
            .update_collection(
                ctx,
                &id,
                CollectionItemUpdateParams {
                    name: input.name,
                    order: input.order,
                    expanded: input.expanded,
                    repository: input.repository,
                    icon_path: input.icon_path,
                },
            )
            .await?;

        Ok(UpdateCollectionOutput { id: input.id })
    }
}<|MERGE_RESOLUTION|>--- conflicted
+++ resolved
@@ -7,17 +7,10 @@
     workspace::Workspace,
 };
 
-<<<<<<< HEAD
-impl<R: TauriRuntime> Workspace<R> {
-    pub async fn update_collection<C: Context<R>>(
-        &self,
-        _ctx: &C,
-=======
 impl<R: AppRuntime> Workspace<R> {
     pub async fn update_collection(
         &mut self,
         ctx: &R::AsyncContext,
->>>>>>> 921eb5c7
         input: UpdateCollectionInput,
     ) -> joinerror::Result<UpdateCollectionOutput> {
         input.validate()?;
