--- conflicted
+++ resolved
@@ -9,11 +9,7 @@
 
 impl<R: AppRuntime> Workspace<R> {
     pub async fn update_collection(
-<<<<<<< HEAD
-        &self,
-=======
         &mut self,
->>>>>>> 900f376c
         ctx: &R::AsyncContext,
         input: UpdateCollectionInput,
     ) -> joinerror::Result<UpdateCollectionOutput> {
