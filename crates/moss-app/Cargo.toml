--- conflicted
+++ resolved
@@ -10,15 +10,11 @@
 moss_tauri.workspace = true
 moss_text.workspace = true
 moss_workbench.workspace = true
-<<<<<<< HEAD
 moss_workspace.workspace = true
-=======
 moss_storage.workspace = true
 moss_db.workspace = true
->>>>>>> 635b64d2
 
 anyhow.workspace = true
-fnv.workspace = true
 tauri = { workspace = true, features = ["wry"] }
 thiserror.workspace = true
 tokio = { workspace = true, features = ["time", "rt-multi-thread"] }
@@ -33,7 +29,6 @@
 tracing.workspace = true
 tracing-subscriber = { workspace = true, features = ["fmt", "json", "chrono", "ansi"] }
 tracing-appender.workspace = true
-arc-swap.workspace = true
 
 [dev-dependencies]
 tauri = { workspace = true, features = ["test"] }
