--- conflicted
+++ resolved
@@ -32,18 +32,13 @@
 
         if input.open_on_creation {
             self.workspace_service
-<<<<<<< HEAD
                 .activate_workspace(
                     ctx,
                     &id,
-                    self.models.clone(),
                     self.activity_indicator.clone(),
                     self.github_client.clone(),
                     self.gitlab_client.clone(),
                 )
-=======
-                .activate_workspace(ctx, &id, self.activity_indicator.clone())
->>>>>>> a520e3a7
                 .await?;
         }
 
