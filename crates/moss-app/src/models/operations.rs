--- conflicted
+++ resolved
@@ -47,12 +47,8 @@
     pub defaults: Defaults,
     // FIXME: Deprecated field
     pub last_workspace: Option<String>,
-<<<<<<< HEAD
-    pub prev_workspace_id: Option<Uuid>,
-=======
     #[ts(as = "Option<String>")]
     pub prev_workspace_id: Option<WorkspaceId>,
->>>>>>> fc6aea6c
 }
 
 /// @category Operation
