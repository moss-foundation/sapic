use chrono::Utc;
use derive_more::{Deref, DerefMut};
use joinerror::{OptionExt, ResultExt};
use moss_activity_indicator::ActivityIndicator;
use moss_applib::{AppRuntime, PublicServiceMarker, ServiceMarker};
use moss_fs::{FileSystem, FsResultExt, RemoveOptions};
use moss_git_hosting_provider::{github::client::GitHubClient, gitlab::client::GitLabClient};
use moss_logging::{LogEvent, LogScope, error, warn};
use moss_workspace::{
    Workspace,
    builder::{CreateWorkspaceParams, LoadWorkspaceParams, WorkspaceBuilder},
    workspace::{WorkspaceModifyParams, WorkspaceSummary},
};
use std::{
    collections::HashMap,
    path::{Path, PathBuf},
    sync::Arc,
};

use tokio::sync::RwLock;

use crate::{
    dirs,
    models::primitives::WorkspaceId,
    services::storage_service::StorageService,
    storage::segments::{SEGKEY_WORKSPACE, segkey_last_opened_at, segkey_workspace},
};

#[derive(Deref, DerefMut)]
pub struct ActiveWorkspace<R: AppRuntime> {
    id: WorkspaceId,

    #[deref]
    #[deref_mut]
    handle: Workspace<R>,
}

impl<R: AppRuntime> ActiveWorkspace<R> {
    pub fn id(&self) -> WorkspaceId {
        self.id.clone()
    }
}

pub(crate) struct WorkspaceItemCreateParams {
    pub name: String,
}

pub(crate) struct WorkspaceItemUpdateParams {
    pub name: Option<String>,
}

#[derive(Debug, Clone)]
pub(crate) struct WorkspaceItem {
    pub id: WorkspaceId,
    pub name: String,
    pub abs_path: Arc<Path>,
    pub last_opened_at: Option<i64>,
}

pub(crate) struct WorkspaceItemDescription {
    pub id: WorkspaceId,
    pub name: String,
    pub abs_path: Arc<Path>,
    pub last_opened_at: Option<i64>,
    pub active: bool,
}

type WorkspaceMap = HashMap<WorkspaceId, WorkspaceItem>;

#[derive(Default)]
struct ServiceState<R: AppRuntime> {
    known_workspaces: WorkspaceMap,
    active_workspace: Option<Arc<ActiveWorkspace<R>>>,
}

pub struct WorkspaceService<R: AppRuntime> {
    /// The absolute path to the workspaces directory
    abs_path: Arc<Path>,
    fs: Arc<dyn FileSystem>,
    storage: Arc<StorageService<R>>,
    state: Arc<RwLock<ServiceState<R>>>,
    github_client: Arc<GitHubClient>,
    gitlab_client: Arc<GitLabClient>,
}

impl<R: AppRuntime> ServiceMarker for WorkspaceService<R> {}
impl<R: AppRuntime> PublicServiceMarker for WorkspaceService<R> {}

impl<R: AppRuntime> WorkspaceService<R> {
    pub async fn new(
        ctx: &R::AsyncContext,
        storage_service: Arc<StorageService<R>>,
        fs: Arc<dyn FileSystem>,
        abs_path: &Path,
        github_client: Arc<GitHubClient>,
        gitlab_client: Arc<GitLabClient>,
    ) -> joinerror::Result<Self> {
        debug_assert!(abs_path.is_absolute());
        let abs_path: Arc<Path> = abs_path.join(dirs::WORKSPACES_DIR).into();
        debug_assert!(abs_path.exists());

        let known_workspaces =
            restore_known_workspaces::<R>(ctx, &abs_path, &fs, &storage_service).await?;

        Ok(Self {
            fs,
            storage: storage_service,
            abs_path,
            state: Arc::new(RwLock::new(ServiceState {
                known_workspaces,
                active_workspace: None,
            })),
            github_client,
            gitlab_client,
        })
    }

    pub fn absolutize(&self, path: impl AsRef<Path>) -> PathBuf {
        self.abs_path.join(path)
    }

    pub(crate) async fn list_workspaces(&self) -> joinerror::Result<Vec<WorkspaceItemDescription>> {
        let state_lock = self.state.read().await;
        let active_workspace_id = state_lock.active_workspace.as_ref().map(|a| a.id.clone());

        let workspaces = state_lock
            .known_workspaces
            .values()
            .map(|item| WorkspaceItemDescription {
                id: item.id.clone(),
                name: item.name.clone(),
                abs_path: item.abs_path.clone(),
                last_opened_at: item.last_opened_at,
                active: Some(item.id.clone()) == active_workspace_id,
            })
            .collect();
        Ok(workspaces)
    }

    pub(crate) async fn update_workspace(
        &self,
        params: WorkspaceItemUpdateParams,
    ) -> joinerror::Result<()> {
        let mut state_lock = self.state.write().await;
        let workspace = state_lock
            .active_workspace
            .as_ref()
            .ok_or_join_err::<()>("no active workspace")?;

        let mut descriptor = state_lock
            .known_workspaces
            .get(&workspace.id)
            .ok_or_join_err_with::<()>(|| format!("workspace `{}` not found", workspace.id))?
            .clone();

        workspace
            .modify(WorkspaceModifyParams {
                name: params.name.clone(),
            })
            .await?;

        if let Some(new_name) = params.name {
            descriptor.name = new_name;
        }

        state_lock
            .known_workspaces
            .insert(descriptor.id.clone(), descriptor);

        Ok(())
    }

    pub(crate) async fn delete_workspace(
        &self,
        ctx: &R::AsyncContext,
        id: &WorkspaceId,
    ) -> joinerror::Result<()> {
        let (active_workspace_id, item) = {
            let state_lock = self.state.read().await;

            let active_workspace_id = state_lock.active_workspace.as_ref().map(|a| a.id.clone());
            let item = state_lock.known_workspaces.get(&id).cloned();

            (active_workspace_id, item)
        };

        let item = item.ok_or_join_err_with::<()>(|| format!("workspace `{}` not found", id))?;
        if item.abs_path.exists() {
            self.fs
                .remove_dir(
                    &item.abs_path,
                    RemoveOptions {
                        recursive: true,
                        ignore_if_not_exists: true,
                    },
                )
                .await
                .join_err_with::<()>(|| {
                    format!(
                        "failed to delete workspace `{}` directory",
                        item.id.as_str()
                    )
                })?;
        }

        {
            let mut state_lock = self.state.write().await;
            state_lock.known_workspaces.remove(&id);
        }

        {
            // Try to remove database entries for the workspace (log error if db operation fails)
            if let Err(e) = self
                .storage
                .remove_all_by_prefix(ctx, &segkey_workspace(&id).to_string())
                .await
            {
                warn(
                    LogScope::Session,
                    LogEvent {
                        resource: None,
                        message: format!(
                            "failed to remove database entries for workspace `{}`: {}",
                            id,
                            e.to_string()
                        ),
                    },
                )
            }
        }

        if active_workspace_id != Some(item.id) {
            return Ok(());
        }

        Ok(self.deactivate_workspace(ctx).await?)
    }

    pub(crate) async fn create_workspace(
        &self,
        id: &WorkspaceId,
        params: WorkspaceItemCreateParams,
    ) -> joinerror::Result<WorkspaceItemDescription> {
        let mut state_lock = self.state.write().await;

        let id_str = id.to_string();

        let abs_path: Arc<Path> = self.absolutize(&id_str).into();
        self.fs
            .create_dir(&abs_path)
            .await
            .join_err::<()>("failed to create workspace directory")?;

        WorkspaceBuilder::initialize(
            self.fs.clone(),
            CreateWorkspaceParams {
                name: params.name.clone(),
                abs_path: abs_path.clone(),
            },
        )
        .await
        .join_err::<()>("failed to initialize workspace")?;

        state_lock.known_workspaces.insert(
            id.clone(),
            WorkspaceItem {
                id: id.clone(),
                name: params.name.clone(),
                last_opened_at: None,
                abs_path: Arc::clone(&abs_path),
            },
        );

        Ok(WorkspaceItemDescription {
            id: id.to_owned(),
            name: params.name,
            abs_path: Arc::clone(&abs_path),
            last_opened_at: None,
            active: false,
        })
    }

    pub(crate) async fn workspace(&self) -> Option<Arc<ActiveWorkspace<R>>> {
        let state_lock = self.state.read().await;
        if state_lock.active_workspace.is_none() {
            return None;
        }

        Some(state_lock.active_workspace.as_ref()?.clone())
    }

    pub(crate) async fn activate_workspace(
        &self,
        ctx: &R::AsyncContext,
        id: &WorkspaceId,
        activity_indicator: ActivityIndicator<R::EventLoop>,
<<<<<<< HEAD
    ) -> joinerror::Result<WorkspaceItemDescription> {
        let mut state_lock = self.state.write().await;
        let item = state_lock
            .known_workspaces
            .get_mut(&id)
            .ok_or_join_err_with::<()>(|| format!("workspace `{}` not found", id))?;
=======
    ) -> WorkspaceServiceResult<WorkspaceItemDescription> {
        let (name, already_active) = {
            let state_lock = self.state.read().await;
            let item = state_lock
                .known_workspaces
                .get(&id)
                .ok_or(WorkspaceServiceError::NotFound(id.to_string()))?;

            let already_active = state_lock
                .active_workspace
                .as_ref()
                .map(|active| active.id == *id)
                .unwrap_or(false);

            (item.name.clone(), already_active)
        };

        if already_active {
            return Err(WorkspaceServiceError::AlreadyLoaded(id.to_string()));
        }

        {
            let mut state_lock = self.state.write().await;
            if let Some(previous_workspace) = state_lock.active_workspace.take() {
                previous_workspace.dispose().await;
                drop(previous_workspace);
            }
        }
>>>>>>> 33ca6655

        let last_opened_at = Utc::now().timestamp();
        let abs_path: Arc<Path> = self.absolutize(&id.to_string()).into();
        let workspace = WorkspaceBuilder::new(
            self.fs.clone(),
            self.github_client.clone(),
            self.gitlab_client.clone(),
        )
        .load(
            ctx,
            activity_indicator,
            LoadWorkspaceParams {
                abs_path: abs_path.clone(),
            },
        )
        .await
        .join_err::<()>("failed to load the workspace")?;

        {
            let mut state_lock = self.state.write().await;
            let item = state_lock
                .known_workspaces
                .get_mut(&id)
                .expect("Workspace should still exist"); // We already checked it exists above

            item.last_opened_at = Some(last_opened_at);
            state_lock.active_workspace = Some(
                ActiveWorkspace {
                    id: id.clone(),
                    handle: workspace,
                }
                .into(),
            );
        }

        // We don't want database error to fail the operation
        match self.storage.begin_write_with_context(ctx).await {
            Ok(mut txn) => {
                if let Err(e) = self
                    .storage
                    .put_last_active_workspace_txn(ctx, &mut txn, &id)
                    .await
                {
                    error(
                        LogScope::Session,
                        LogEvent {
                            resource: None,
                            message: format!(
                                "failed to put last active workspace to the database: {}",
                                e.to_string()
                            ),
                        },
                    )
                }

                if let Err(e) = self
                    .storage
                    .put_last_opened_at_txn(ctx, &mut txn, &id, last_opened_at)
                    .await
                {
                    error(
                        LogScope::Session,
                        LogEvent {
                            resource: None,
                            message: format!(
                                "failed to put workspace last opened at to the database: {}",
                                e.to_string()
                            ),
                        },
                    )
                }

                if let Err(e) = txn.commit() {
                    error(
                        LogScope::Session,
                        LogEvent {
                            resource: None,
                            message: format!("failed to commit transaction: {}", e.to_string()),
                        },
                    )
                }
            }
            Err(e) => error(
                LogScope::Session,
                LogEvent {
                    resource: None,
                    message: format!("failed to start write transaction: {}", e.to_string()),
                },
            ),
        }

        Ok(WorkspaceItemDescription {
            id: id.to_owned(),
            name,
            abs_path: Arc::clone(&abs_path),
            last_opened_at: Some(last_opened_at),
            active: true,
        })
    }

    pub(crate) async fn deactivate_workspace(
        &self,
        ctx: &R::AsyncContext,
    ) -> joinerror::Result<()> {
        let mut state_lock = self.state.write().await;
        state_lock.active_workspace = None;

        if let Err(e) = self.storage.remove_last_active_workspace(ctx).await {
            error(
                LogScope::Session,
                LogEvent {
                    resource: None,
                    message: format!(
                        "failed to remove last active workspace from database: {}",
                        e.to_string()
                    ),
                },
            )
        }

        // ctx.remove_value::<ctxkeys::ActiveWorkspaceId>();

        Ok(())
    }
}

async fn restore_known_workspaces<R: AppRuntime>(
    ctx: &R::AsyncContext,
    abs_path: &Path,
    fs: &Arc<dyn FileSystem>,
    storage_service: &Arc<StorageService<R>>,
) -> joinerror::Result<WorkspaceMap> {
    let mut workspaces = HashMap::new();

    // Log the error when we failed to restore workspace cache
    let restored_items = storage_service
        .list_all_by_prefix(ctx, SEGKEY_WORKSPACE.as_str().expect("invalid utf-8"))
        .await
        .unwrap_or_else(|e| {
            error(
                LogScope::Session,
                LogEvent {
                    resource: None,
                    message: format!("failed to restore workspace cache: {}", e.to_string()),
                },
            );
            HashMap::new()
        });

    let mut read_dir = fs.read_dir(&abs_path).await?;

    while let Some(entry) = read_dir.next_entry().await? {
        if !entry.file_type().await?.is_dir() {
            continue;
        }

        let id_str = entry.file_name().to_string_lossy().to_string();
        let id: WorkspaceId = id_str.into();

        // Log the error and skip when encountering a workspace with invalid manifest
        let summary = match WorkspaceSummary::new(fs, &entry.path()).await {
            Ok(summary) => summary,
            Err(e) => {
                error(
                    LogScope::Session,
                    LogEvent {
                        resource: None,
                        message: format!(
                            "failed to parse workspace `{}` manifest: {}",
                            id.as_str(),
                            e.to_string()
                        ),
                    },
                );
                continue;
            }
        };

        let filtered_items = restored_items
            .iter()
            .filter(|(key, _)| key.starts_with(&segkey_workspace(&id)))
            .collect::<HashMap<_, _>>();

        // Leave `last_opened_at` empty if we failed to fetch it from the database

        let last_opened_at = filtered_items
            .get(&segkey_last_opened_at(&id))
            .map(|v| {
                v.deserialize::<i64>()
            }).transpose().unwrap_or_else(
            |e| {
                error(LogScope::Session, LogEvent {
                    resource: None,
                    message: format!("failed to get last_opened_at time from the database for workspace `{}`: {}", id.as_str(), e.to_string()),
                });
                None
            }
        );

        workspaces.insert(
            id.clone(),
            WorkspaceItem {
                id,
                name: summary.name,
                abs_path: entry.path().into(),
                last_opened_at,
            }
            .into(),
        );
    }

    Ok(workspaces)
}<|MERGE_RESOLUTION|>--- conflicted
+++ resolved
@@ -1,6 +1,6 @@
 use chrono::Utc;
 use derive_more::{Deref, DerefMut};
-use joinerror::{OptionExt, ResultExt};
+use joinerror::{Error, OptionExt, ResultExt};
 use moss_activity_indicator::ActivityIndicator;
 use moss_applib::{AppRuntime, PublicServiceMarker, ServiceMarker};
 use moss_fs::{FileSystem, FsResultExt, RemoveOptions};
@@ -294,21 +294,13 @@
         ctx: &R::AsyncContext,
         id: &WorkspaceId,
         activity_indicator: ActivityIndicator<R::EventLoop>,
-<<<<<<< HEAD
     ) -> joinerror::Result<WorkspaceItemDescription> {
-        let mut state_lock = self.state.write().await;
-        let item = state_lock
-            .known_workspaces
-            .get_mut(&id)
-            .ok_or_join_err_with::<()>(|| format!("workspace `{}` not found", id))?;
-=======
-    ) -> WorkspaceServiceResult<WorkspaceItemDescription> {
         let (name, already_active) = {
             let state_lock = self.state.read().await;
             let item = state_lock
                 .known_workspaces
-                .get(&id)
-                .ok_or(WorkspaceServiceError::NotFound(id.to_string()))?;
+                .get_mut(&id)
+                .ok_or_join_err_with::<()>(|| format!("workspace `{}` not found", id))?;
 
             let already_active = state_lock
                 .active_workspace
@@ -320,7 +312,10 @@
         };
 
         if already_active {
-            return Err(WorkspaceServiceError::AlreadyLoaded(id.to_string()));
+            return Err(Error::new::<()>(format!(
+                "workspace `{}` is already loaded",
+                id
+            )));
         }
 
         {
@@ -330,7 +325,6 @@
                 drop(previous_workspace);
             }
         }
->>>>>>> 33ca6655
 
         let last_opened_at = Utc::now().timestamp();
         let abs_path: Arc<Path> = self.absolutize(&id.to_string()).into();
