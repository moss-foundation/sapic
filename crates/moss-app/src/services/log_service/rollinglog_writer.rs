<<<<<<< HEAD
=======
use chrono::DateTime;
use moss_db::primitives::AnyValue;
use moss_storage::{
    GlobalStorage, primitives::segkey::SegKey, storage::operations::TransactionalPutItem,
};
use parking_lot::Mutex;
use std::{collections::VecDeque, fs::OpenOptions, io::BufWriter, path::PathBuf, sync::Arc};

>>>>>>> 0a25289d
use crate::{
    models::types::LogEntryInfo,
    services::log_service::constants::{FILE_TIMESTAMP_FORMAT, TIMESTAMP_FORMAT},
};
<<<<<<< HEAD
use chrono::DateTime;
use std::{
    collections::VecDeque,
    fs::OpenOptions,
    io::BufWriter,
    path::PathBuf,
    sync::{Arc, Mutex},
};
=======
// log:{log_id}: log_entry_path
>>>>>>> 0a25289d

pub struct RollingLogWriter {
    pub log_path: PathBuf,
    pub dump_threshold: usize,
    pub log_queue: Arc<Mutex<VecDeque<LogEntryInfo>>>,
    pub storage: Arc<dyn GlobalStorage>,
}

impl RollingLogWriter {
    pub fn new(
        log_path: PathBuf,
        dump_threshold: usize,
        log_queue: Arc<Mutex<VecDeque<LogEntryInfo>>>,
        storage: Arc<dyn GlobalStorage>,
    ) -> Self {
        Self {
            log_path,
            dump_threshold,
            log_queue,
            storage,
        }
    }
}

impl<'a> std::io::Write for RollingLogWriter {
    fn write(&mut self, buf: &[u8]) -> std::io::Result<usize> {
        let log_entry: LogEntryInfo = serde_json::from_str(String::from_utf8_lossy(buf).as_ref())?;

        let mut queue_lock = self
            .log_queue
            .lock()
            .map_err(|_| std::io::Error::new(std::io::ErrorKind::Other, "Mutex poisoned"))?;
        while queue_lock.len() >= self.dump_threshold {
            // Use the timestamp of the oldest entry for filename
            if let Ok(datetime) =
                DateTime::parse_from_str(queue_lock[0].timestamp.as_ref(), TIMESTAMP_FORMAT)
            {
                let file_name = datetime.format(FILE_TIMESTAMP_FORMAT).to_string();
                let file_path = self.log_path.join(file_name).with_extension("log");

                let file = OpenOptions::new()
                    .create(true)
                    .append(true)
                    .open(&file_path)?;
                let mut writer = BufWriter::new(file);

                let mut txn = self.storage.begin_write()?;

                let log_store = self.storage.log_store();

                while let Some(entry) = queue_lock.pop_front() {
                    serde_json::to_writer(&mut writer, &entry)?;
                    writer.write(b"\n")?;
                    writer.flush()?;
                    // Record the file to which the log entry is written
                    let segkey = SegKey::new(&entry.id).to_segkey_buf();
                    let value = AnyValue::serialize(&file_path)?;

                    TransactionalPutItem::put(log_store.as_ref(), &mut txn, segkey, value)?;
                }
                txn.commit()?;
            } else {
                // Skip the first entry since its timestamp is invalid
                queue_lock.pop_front();
            }
        }
        queue_lock.push_back(log_entry);

        Ok(buf.len())
    }

    fn flush(&mut self) -> std::io::Result<()> {
        Ok(())
    }
}<|MERGE_RESOLUTION|>--- conflicted
+++ resolved
@@ -1,20 +1,8 @@
-<<<<<<< HEAD
-=======
 use chrono::DateTime;
 use moss_db::primitives::AnyValue;
 use moss_storage::{
     GlobalStorage, primitives::segkey::SegKey, storage::operations::TransactionalPutItem,
 };
-use parking_lot::Mutex;
-use std::{collections::VecDeque, fs::OpenOptions, io::BufWriter, path::PathBuf, sync::Arc};
-
->>>>>>> 0a25289d
-use crate::{
-    models::types::LogEntryInfo,
-    services::log_service::constants::{FILE_TIMESTAMP_FORMAT, TIMESTAMP_FORMAT},
-};
-<<<<<<< HEAD
-use chrono::DateTime;
 use std::{
     collections::VecDeque,
     fs::OpenOptions,
@@ -22,9 +10,12 @@
     path::PathBuf,
     sync::{Arc, Mutex},
 };
-=======
+
+use crate::{
+    models::types::LogEntryInfo,
+    services::log_service::constants::{FILE_TIMESTAMP_FORMAT, TIMESTAMP_FORMAT},
+};
 // log:{log_id}: log_entry_path
->>>>>>> 0a25289d
 
 pub struct RollingLogWriter {
     pub log_path: PathBuf,
