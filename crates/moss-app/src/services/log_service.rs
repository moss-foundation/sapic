--- conflicted
+++ resolved
@@ -253,21 +253,6 @@
         })
     }
 
-<<<<<<< HEAD
-    // TODO: should use LogServiceError
-    // TODO: should accept a list of log entry refs
-    pub async fn delete_log(&self, input: &LogEntryRef) -> OperationResult<LogItemSourceInfo> {
-        let datetime =
-            DateTime::parse_from_str(&input.timestamp, TIMESTAMP_FORMAT).map_err(|_| {
-                OperationError::InvalidInput("The input timestamp is invalid".to_string())
-            })?;
-        {
-            let mut applog_queue_lock = self
-                .applog_queue
-                .lock()
-                .map_err(|_| OperationError::Internal("Mutex poisoned".to_string()))?;
-            let idx = applog_queue_lock.iter().position(|x| x.id == input.id);
-=======
     pub(crate) async fn list_logs_with_filter(
         &self,
         filter: &LogFilter,
@@ -297,7 +282,6 @@
             // Try deleting from applog queue
             let mut applog_queue_lock = self.applog_queue.lock();
             let idx = applog_queue_lock.iter().position(|x| x.id == entry_id);
->>>>>>> 0a25289d
             if let Some(idx) = idx {
                 applog_queue_lock.remove(idx);
                 result.push(LogItemSourceInfo {
@@ -306,21 +290,11 @@
                 });
                 continue;
             }
-<<<<<<< HEAD
-        }
-        {
-            let mut sessionlog_queue_lock = self
-                .sessionlog_queue
-                .lock()
-                .map_err(|_| OperationError::Internal("Mutex poisoned".to_string()))?;
-            let idx = sessionlog_queue_lock.iter().position(|x| x.id == input.id);
-=======
             drop(applog_queue_lock);
 
             // Try deleting from sessionlog queue
             let mut sessionlog_queue_lock = self.sessionlog_queue.lock();
             let idx = sessionlog_queue_lock.iter().position(|x| x.id == entry_id);
->>>>>>> 0a25289d
             if let Some(idx) = idx {
                 sessionlog_queue_lock.remove(idx);
                 result.push(LogItemSourceInfo {
