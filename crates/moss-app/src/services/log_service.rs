--- conflicted
+++ resolved
@@ -301,25 +301,9 @@
             }
             drop(sessionlog_queue_lock);
 
-<<<<<<< HEAD
-        {
-            let f = self.fs.open_file(path).await?;
-            let reader = BufReader::new(f);
-            for line in reader.lines() {
-                let line = line?;
-                let log_entry: LogEntryInfo = serde_json::from_str(&line)?;
-                if log_entry.id == id {
-                    // Splice this line from the output content
-                    deleted = true;
-                } else {
-                    new_content.push_str(&line);
-                    new_content.push('\n');
-                }
-            }
-=======
             // Try deleting the entry from the log files
             file_entries.push(entry_id);
->>>>>>> 9127ed1b
+
         }
         if file_entries.is_empty() {
             return Ok(result);
