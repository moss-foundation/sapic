--- conflicted
+++ resolved
@@ -118,11 +118,7 @@
         }
     }
 
-<<<<<<< HEAD
-    pub fn scan(&self, txn: &Transaction) -> Result<impl Iterator<Item = (K, V)> + use<K, V>> {
-=======
     pub fn scan(&self, txn: &Transaction) -> Result<impl Iterator<Item = (K, V)>, DatabaseError> {
->>>>>>> a0aa7893
         match txn {
             Transaction::Read(txn) => {
                 let table = txn.open_table(self.table)?;
