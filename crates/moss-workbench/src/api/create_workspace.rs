use anyhow::Context as _;
use chrono::Utc;
use moss_common::{
    api::{OperationError, OperationResult, OperationResultExt},
    models::primitives::Identifier,
    sanitized::sanitize,
};
use moss_db::primitives::AnyValue;
use moss_storage::{global_storage::entities::WorkspaceInfoEntity, storage::operations::PutItem};
use moss_workspace::Workspace;
use std::{path::Path, sync::Arc};
use tauri::Runtime as TauriRuntime;
use uuid::Uuid;
use validator::Validate;

use crate::workbench::WORKSPACES_DIR;
use crate::{
    models::operations::{CreateWorkspaceInput, CreateWorkspaceOutput},
    storage::segments::WORKSPACE_SEGKEY,
    workbench::{Workbench, WorkspaceDescriptor},
};

impl<R: TauriRuntime> Workbench<R> {
    pub async fn create_workspace(
        &self,
        input: &CreateWorkspaceInput,
    ) -> OperationResult<CreateWorkspaceOutput> {
        input.validate()?;

<<<<<<< HEAD
        let id = Uuid::new_v4();
        let workspace_path = Path::new(WORKSPACES_DIR).join(id.to_string());
        let abs_path: Arc<Path> = self.absolutize(&workspace_path).into();
=======
        let encoded_name = sanitize(&input.name);
        let abs_path: Arc<Path> = self.absolutize(&encoded_name).into();
>>>>>>> 3e2f13e6
        if abs_path.exists() {
            return Err(OperationError::AlreadyExists(
                abs_path.to_string_lossy().to_string(),
            ));
        }

        let workspaces = self
            .workspaces()
            .await
            .context("Failed to get known workspaces")
            .map_err_as_internal()?;

        self.fs
            .create_dir(&abs_path)
            .await
            .context("Failed to create workspace")
            .map_err_as_internal()?;

        let new_workspace = Workspace::create(
            input.name.clone(),
            self.app_handle.clone(),
            Arc::clone(&abs_path),
            Arc::clone(&self.fs),
            self.activity_indicator.clone(),
        )
        .await?;

        let last_opened_at = if input.open_on_creation {
            Some(Utc::now().timestamp())
        } else {
            None
        };

        workspaces.write().await.insert(
            id,
            WorkspaceDescriptor {
                id,
                name: input.name.to_owned(),
                last_opened_at,
                abs_path: Arc::clone(&abs_path),
            }
            .into(),
        );

        match (last_opened_at, input.open_on_creation) {
            (Some(last_opened_at), true) => {
                self.set_active_workspace(id, new_workspace);

                let item_store = self.global_storage.item_store();
                let segkey = WORKSPACE_SEGKEY.join(id.to_string());
                let value = AnyValue::serialize(&WorkspaceInfoEntity { last_opened_at })?;
                PutItem::put(item_store.as_ref(), segkey, value)?;
            }
            _ => {}
        }

        Ok(CreateWorkspaceOutput { id, abs_path })
    }
}<|MERGE_RESOLUTION|>--- conflicted
+++ resolved
@@ -27,14 +27,9 @@
     ) -> OperationResult<CreateWorkspaceOutput> {
         input.validate()?;
 
-<<<<<<< HEAD
         let id = Uuid::new_v4();
-        let workspace_path = Path::new(WORKSPACES_DIR).join(id.to_string());
-        let abs_path: Arc<Path> = self.absolutize(&workspace_path).into();
-=======
-        let encoded_name = sanitize(&input.name);
-        let abs_path: Arc<Path> = self.absolutize(&encoded_name).into();
->>>>>>> 3e2f13e6
+        let id_str = id.to_string();
+        let abs_path: Arc<Path> = self.absolutize(&id_str).into();
         if abs_path.exists() {
             return Err(OperationError::AlreadyExists(
                 abs_path.to_string_lossy().to_string(),
@@ -84,7 +79,7 @@
                 self.set_active_workspace(id, new_workspace);
 
                 let item_store = self.global_storage.item_store();
-                let segkey = WORKSPACE_SEGKEY.join(id.to_string());
+                let segkey = WORKSPACE_SEGKEY.join(id_str);
                 let value = AnyValue::serialize(&WorkspaceInfoEntity { last_opened_at })?;
                 PutItem::put(item_store.as_ref(), segkey, value)?;
             }
