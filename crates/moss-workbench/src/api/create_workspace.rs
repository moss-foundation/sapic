use anyhow::Context as _;
use chrono::Utc;
use moss_applib::context::Context;
use moss_common::api::{OperationError, OperationResult, OperationResultExt};
use moss_db::primitives::AnyValue;
use moss_fs::FileSystem;
use moss_storage::{global_storage::entities::WorkspaceInfoEntity, storage::operations::PutItem};
use moss_workspace::{Workspace, workspace::CreateParams};
use std::{
    path::{Path, PathBuf},
    sync::Arc,
};
use tauri::Runtime as TauriRuntime;
use uuid::Uuid;
use validator::Validate;

use crate::{
    dirs,
    models::operations::{CreateWorkspaceInput, CreateWorkspaceOutput},
    storage::segments::WORKSPACE_SEGKEY,
    workbench::{Workbench, WorkspaceDescriptor},
};

impl<R: TauriRuntime> Workbench<R> {
    pub async fn create_workspace<C: Context<R>>(
        &self,
        ctx: &C,
        input: &CreateWorkspaceInput,
    ) -> OperationResult<CreateWorkspaceOutput> {
        input.validate()?;

        let id = Uuid::new_v4();
        let id_str = id.to_string();
        let path = PathBuf::from(dirs::WORKSPACES_DIR).join(&id_str);
        let abs_path: Arc<Path> = self.absolutize(&path).into();
        if abs_path.exists() {
            return Err(OperationError::AlreadyExists(
                abs_path.to_string_lossy().to_string(),
            ));
        }

        let fs = <dyn FileSystem>::global::<R, C>(ctx);
        let workspaces = self
            .workspaces(ctx)
            .await
            .context("Failed to get known workspaces")
            .map_err_as_internal()?;

<<<<<<< HEAD
        self.fs
            .create_dir_all(&abs_path)
=======
        fs.create_dir(&abs_path)
>>>>>>> 6c342fbc
            .await
            .context("Failed to create workspace")
            .map_err_as_internal()?;

        let new_workspace = Workspace::create(
            ctx,
            &abs_path,
            self.activity_indicator.clone(),
            CreateParams {
                name: Some(input.name.clone()),
            },
        )
        .await?;

        let last_opened_at = if input.open_on_creation {
            Some(Utc::now().timestamp())
        } else {
            None
        };

        workspaces.write().await.insert(
            id,
            WorkspaceDescriptor {
                id,
                name: input.name.to_owned(),
                last_opened_at,
                abs_path: Arc::clone(&abs_path),
            }
            .into(),
        );

        match (last_opened_at, input.open_on_creation) {
            (Some(last_opened_at), true) => {
                self.set_active_workspace(id, new_workspace);

                let item_store = self.global_storage.item_store();
                let segkey = WORKSPACE_SEGKEY.join(id_str);
                let value = AnyValue::serialize(&WorkspaceInfoEntity { last_opened_at })?;
                PutItem::put(item_store.as_ref(), segkey, value)?;
            }
            _ => {}
        }

        Ok(CreateWorkspaceOutput { id, abs_path })
    }
}<|MERGE_RESOLUTION|>--- conflicted
+++ resolved
@@ -46,12 +46,7 @@
             .context("Failed to get known workspaces")
             .map_err_as_internal()?;
 
-<<<<<<< HEAD
-        self.fs
-            .create_dir_all(&abs_path)
-=======
         fs.create_dir(&abs_path)
->>>>>>> 6c342fbc
             .await
             .context("Failed to create workspace")
             .map_err_as_internal()?;
