--- conflicted
+++ resolved
@@ -153,14 +153,9 @@
                         continue;
                     }
 
-<<<<<<< HEAD
                     let id_str = entry.file_name().to_string_lossy().to_string();
                     let id =
                         Uuid::parse_str(&id_str).context("failed to parse the workspace id")?;
-=======
-                    let encoded_name = entry.file_name().to_string_lossy().to_string();
-                    let display_name = desanitize(&encoded_name);
->>>>>>> 3e2f13e6
 
                     // TODO: can we use just use  entry.path()?
                     let path = PathBuf::from(WORKSPACES_DIR).join(&id_str);
