use anyhow::{anyhow, Result};
use moss_app::service::AppService;
use moss_fs::ports::{FileSystem, RemoveOptions, RenameOptions};
use std::collections::HashMap;
use std::{path::PathBuf, sync::Arc};
use thiserror::Error;
use tokio::sync::OnceCell;

use crate::{
    collection_handle::{CollectionHandle, CollectionState},
    indexing::CollectionIndexer,
    models::{
        collection::CollectionRequestVariantEntry,
        operations::collection_operations::{CreateCollectionInput, OverviewCollectionOutput},
        storage::CollectionMetadataEntity,
    },
    request_handle::{RequestHandle, RequestState},
    storage::{CollectionMetadataStore, CollectionRequestSubstore},
};

// TODO: Testing the performance impact of RwLock in this case
// Earlier we had used DashMap, but it doesn't work well in an async context
type CollectionMap = tokio::sync::RwLock<HashMap<PathBuf, CollectionHandle>>;

#[derive(Clone, Debug, Error)]
pub enum CollectionOperationError {
    #[error("The name of a collection cannot be empty.")]
    EmptyName,
    #[error("`{name}` is an invalid name for a collection.")]
    InvalidName { name: String }, // TODO: validate name
    #[error("A collection named {name} already exists in {path}.")]
    DuplicateName { name: String, path: PathBuf },
    #[error("The collection named `{name}` does not exist in {path}")]
    NonexistentCollection { name: String, path: PathBuf },
}

pub struct CollectionManager {
    fs: Arc<dyn FileSystem>,
    collection_store: Arc<dyn CollectionMetadataStore>,
    // TODO: extract request store
    collection_request_substore: Arc<dyn CollectionRequestSubstore>,
    collections: OnceCell<Arc<CollectionMap>>,
    indexer: Arc<dyn CollectionIndexer>,
}

impl CollectionManager {
    pub fn new(
        fs: Arc<dyn FileSystem>,
        collection_store: Arc<dyn CollectionMetadataStore>,
        collection_request_substore: Arc<dyn CollectionRequestSubstore>,
        indexer: Arc<dyn CollectionIndexer>,
    ) -> Result<Self> {
        Ok(Self {
            fs,
            collection_store,
            collection_request_substore,
            collections: OnceCell::new(),
            indexer,
        })
    }
}

impl CollectionManager {
    async fn collections(&self) -> Result<Arc<CollectionMap>> {
        let collections = self
            .collections
            .get_or_try_init(|| async move {
                let mut collections = HashMap::new();

                for (collection_path, collection_metadata) in
                    self.collection_store.get_all_items()?
                {
                    let collection_name = match collection_path.file_name() {
                        Some(name) => name.to_string_lossy().to_string(),
                        None => {
                            // TODO: logging
                            println!("failed to get the collection {:?} name", collection_path);
                            continue;
                        }
                    };

                    collections.insert(
                        collection_path,
                        CollectionHandle::new(
                            Arc::clone(&self.fs),
                            Arc::clone(&self.collection_request_substore),
                            collection_name,
                            collection_metadata.order,
                        ),
                    );
                }

                Ok::<Arc<CollectionMap>, anyhow::Error>(Arc::new(tokio::sync::RwLock::new(
                    collections,
                )))
            })
            .await?;

        Ok(Arc::clone(collections))
    }
}

impl CollectionManager {
    pub async fn overview_collections(&self) -> Result<Vec<OverviewCollectionOutput>> {
        let collections = self.collections().await?;
        let read_lock = collections.read().await;
        Ok(read_lock
            .iter()
            .map(|item| {
                let item_state = item.1.state();

                OverviewCollectionOutput {
                    name: item_state.name.clone(),
                    path: item.0.clone(),
                    order: item_state.order,
                }
            })
            .collect())
    }

    // TODO: At the moment, there is no clear understanding of the format in which
    // collection descriptions should be sent to the frontend. This largely depends
    // on the library we choose to use for displaying hierarchical structures.

    pub async fn index_collection(&self, path: PathBuf) -> Result<Arc<CollectionState>> {
        let collections = self.collections().await?;
        let read_lock = collections.read().await;

        let collection_handle = (*read_lock)
            .get(&path)
            .ok_or_else(|| anyhow!("Collection with path {:?} not found", path))?;
        let collection_state = collection_handle.state();

        let indexed_collection = self.indexer.index(&path).await?;

        for (raw_request_path, indexed_request_entry) in indexed_collection.requests {
            let request_handle =
                collection_state.get_request_handle_or_init(&raw_request_path, || {
                    RequestHandle::new(
                        Arc::clone(&self.fs),
                        RequestState {
                            name: indexed_request_entry.name,
                            order: None,
                            typ: indexed_request_entry.typ,
                            variants: Default::default(),
                        },
                    )
                });

            let mut variants = Vec::new();

            {
                let variants_lock = request_handle.state.variants.read();
                for (variant_path, variant_entry) in indexed_request_entry.variants {
                    let variant_order = variants_lock
                        .get(&variant_path)
                        .and_then(|variant| variant.order);

                    variants.push((
                        variant_path,
                        CollectionRequestVariantEntry {
                            name: variant_entry.name,
                            order: variant_order,
                        },
                    ));
                }
            }

            request_handle
                .state
                .variants
                .write()
                .extend(variants.into_iter());
        }

        Ok(collection_state)
    }

    pub async fn create_collection(&self, input: CreateCollectionInput) -> Result<()> {
        if input.name.trim().is_empty() {
            return Err(CollectionOperationError::EmptyName.into());
        }
        let full_path = input.path.join(&input.name);
        let collections = self.collections().await?;
        {
            let read_lock = collections.read().await;
            if read_lock.contains_key(&full_path) {
                return Err(CollectionOperationError::DuplicateName {
                    name: input.name,
                    path: full_path,
                }
                .into());
            }
        }
        self.fs.create_dir(&full_path).await?;
        // TODO: init repo

        self.collection_store.put_collection_item(
            full_path.clone(),
            CollectionMetadataEntity {
                order: None,
                requests: Default::default(),
            },
        )?;

        {
            let mut write_lock = collections.write().await;
            (*write_lock).insert(
                full_path.clone(),
                CollectionHandle::new(
                    Arc::clone(&self.fs),
                    Arc::clone(&self.collection_request_substore),
                    input.name,
                    None,
                ),
            );
        }

        Ok(())
    }

    // TODO: In the future, we need to test the impact of this on the user experience
    // Since we use the full path as the PatriciaMap's key
    // Renaming a collection is potentially a very heavy operation
    // Which requires rebuilding the entire PatriciaMap
    pub async fn rename_collection(&self, path_buf: PathBuf, new_name: &str) -> Result<()> {
        if new_name.trim().is_empty() {
            return Err(CollectionOperationError::EmptyName.into());
        }
        let collections = self.collections().await?;
        // FIXME: Is this checking necessary?
        {
            let read_lock = collections.read().await;
            if !read_lock.contains_key(&path_buf) {
                let name = path_buf.file_name().unwrap();
                return Err(CollectionOperationError::NonexistentCollection {
                    name: name.to_string_lossy().to_string(),
                    path: path_buf,
                }
                .into());
            }
        }

        let new_path = path_buf.parent().unwrap().join(&new_name);
        self.fs
            .rename(&path_buf, &new_path, RenameOptions::default())
            .await?;

        let metadata = self
            .collection_store
            .remove_collection_item(path_buf.clone())?;
        self.collection_store
            .put_collection_item(new_path.clone(), metadata)?;

        // Updating the key for every request within the collection
        {
            let mut write_lock = collections.write().await;

            let handle = (*write_lock).remove(&path_buf).unwrap();
            let state = handle.state();
            let requests = state
                .requests
                .read()
                .iter()
                .map(|(k, v)| (k.clone(), v.clone()))
                .collect::<Vec<_>>();

            for (old_key, req_handle) in requests {
                // TODO: I'm not sure if this logic is robust enough?
                let req_relative_path =
                    PathBuf::from(String::from_utf8_lossy(&old_key).to_string())
                        .strip_prefix(&path_buf)?
                        .to_path_buf();
                let new_prefix = &path_buf.parent().unwrap().join(&new_name);
                let new_path = new_prefix.join(req_relative_path);
                println!("{}", new_path.to_string_lossy());

                let mut write_lock = state.requests.write();
                (*write_lock).remove(old_key);
                (*write_lock).insert(new_path.to_string_lossy().to_string(), req_handle);
            }

            (*write_lock).insert(new_path.clone(), handle);
        }

        Ok(())
    }

    pub async fn delete_collection(&self, path_buf: PathBuf) -> Result<()> {
        match path_buf.try_exists() {
            Ok(true) => {
                self.fs
                    .remove_dir(
                        &path_buf,
                        RemoveOptions {
                            recursive: true,
                            ignore_if_not_exists: true,
                        },
                    )
                    .await?;
            }
            Ok(false) => {
                // TODO: Logging this anormaly, the collection has already been deleted in the filesystem
            }
            Err(e) => {
                // This is likely a permission issue
                return Err(e.into());
            }
        }

        let collections = self.collections().await?;
        {
            let read_lock = collections.read().await;
            if !read_lock.contains_key(&path_buf) {
                // TODO: Logging this anormaly, the collection is already deleted from the map
            }
        }

        let _ = self
            .collection_store
            .remove_collection_item(path_buf.clone())?;
        {
            let mut write_lock = collections.write().await;
            (*write_lock).remove(&path_buf);
        }

        Ok(())
    }
}

impl AppService for CollectionManager {
    fn name(&self) -> &'static str {
        std::any::type_name::<Self>()
    }

    fn dispose(&self) {}

    fn as_any(&self) -> &(dyn std::any::Any + Send) {
        self
    }
}

#[cfg(test)]
mod tests {
<<<<<<< HEAD
    use dashmap::DashMap;
    use moss_fs::adapters::disk::DiskFileSystem;
    use std::collections::HashMap;

=======
>>>>>>> ff3aafaa
    use super::*;
    use crate::models::operations::collection_operations::CreateRequestInput;
    use crate::{
        indexing::indexer::IndexingService,
        models::storage::RequestMetadataEntity,
        storage::{MockCollectionMetadataStore, MockCollectionRequestSubstore},
    };
    use dashmap::DashMap;
    use moss_fs::adapters::disk::DiskFileSystem;
    use std::collections::HashMap;

    const TEST_COLLECTION_PATH: &'static str = "TestCollection";

    const TEST_REQUEST_PATH: &'static str = "TestCollection/requests/Test1.request";
    // FIXME: I have not figured out how automock works and the best way to use it
    // For easier testing on my part I'll try to manually create test structures for them
    struct TestCollectionMetadataStore {
        collections: DashMap<PathBuf, CollectionMetadataEntity>,
    }

    impl TestCollectionMetadataStore {
        pub fn new() -> Self {
            Self {
                collections: DashMap::new(),
            }
        }
    }
    impl CollectionMetadataStore for TestCollectionMetadataStore {
        fn get_all_items(&self) -> Result<Vec<(PathBuf, CollectionMetadataEntity)>> {
            Ok(self
                .collections
                .iter()
                .map(|ref_multi| (ref_multi.key().clone(), ref_multi.value().clone()))
                .collect())
        }

        fn put_collection_item(&self, path: PathBuf, item: CollectionMetadataEntity) -> Result<()> {
            self.collections.insert(path.clone(), item);
            Ok(())
        }

        fn remove_collection_item(&self, path: PathBuf) -> Result<CollectionMetadataEntity> {
            if let Some((_k, v)) = self.collections.remove(&path) {
                Ok(v)
            } else {
                Err(anyhow!(
                    "{} not found in CollectionMetadataStore",
                    path.to_string_lossy()
                ))
            }
        }
    }

    struct TestCollectionRequestSubstore {}

    impl TestCollectionRequestSubstore {
        pub fn new() -> Self {
            Self {}
        }
    }
    impl CollectionRequestSubstore for TestCollectionRequestSubstore {}

    fn generate_test_service() -> CollectionManager {
        let fs = Arc::new(DiskFileSystem::new());
        let collection_store = TestCollectionMetadataStore::new();
        let collection_request_substore = TestCollectionRequestSubstore::new();
        let indexer = Arc::new(IndexingService::new(fs.clone()));
        CollectionManager::new(
            fs,
            Arc::new(collection_store),
            Arc::new(collection_request_substore),
            indexer,
        )
        .unwrap()
    }

    #[test]
    fn test_create_collection() {
        let service = generate_test_service();
        tokio::runtime::Builder::new_multi_thread()
            .enable_all()
            .build()
            .unwrap()
            .block_on(async {
                service
                    .create_collection(CreateCollectionInput {
                        name: "TestCollection".to_string(),
                        path: "Collections".into(),
                        repo: None,
                    })
                    .await
                    .unwrap();
                let collections = service.collections().await.unwrap();
                let read_lock = collections.read().await;
                assert!(
                    (*read_lock).contains_key(&PathBuf::from("Collections").join("TestCollection"))
                );
            });
    }

    #[test]
    fn test_rename_collection() {
        let service = generate_test_service();
        tokio::runtime::Builder::new_multi_thread()
            .enable_all()
            .build()
            .unwrap()
            .block_on(async {
                service
                    .create_collection(CreateCollectionInput {
                        name: "Pre-renaming".to_string(),
                        path: "Collections".into(),
                        repo: None,
                    })
                    .await
                    .unwrap();
                let old_collection_path = PathBuf::from("Collections").join("Pre-renaming");
                let collections = service.collections().await.unwrap();
                {
                    let mut write_lock = collections.read().await;

                    let handle = (*write_lock).get(&old_collection_path).unwrap();
                    handle
                        .create_request(
                            &old_collection_path,
                            None,
                            CreateRequestInput {
                                name: "Test".to_string(),
                                url: None,
                                payload: None,
                            },
                        )
                        .await
                        .unwrap();
                }
                let new_collection_path = PathBuf::from("Collections").join("Post-renaming");
                service
                    .rename_collection(old_collection_path.clone(), "Post-renaming")
                    .await
                    .unwrap();
                {
                    let read_lock = collections.read().await;
                    assert!(!(*read_lock).contains_key(&old_collection_path));
                    assert!((*read_lock).contains_key(&new_collection_path));
                    let collection = (*read_lock).get(&new_collection_path).unwrap();
                    let new_request_path =
                        new_collection_path.join("requests").join("Test.request");
                    assert!(collection
                        .state()
                        .requests
                        .read()
                        .contains_key(new_request_path.to_string_lossy().to_string()))
                }
            });
    }

    #[test]
    fn test_delete_collection() {
        let service = generate_test_service();
        tokio::runtime::Builder::new_multi_thread()
            .enable_all()
            .build()
            .unwrap()
            .block_on(async {
                service
                    .create_collection(CreateCollectionInput {
                        name: "ToBeDeleted".to_string(),
                        path: "Collections".into(),
                        repo: None,
                    })
                    .await
                    .unwrap();
                let path = PathBuf::from("Collections").join("ToBeDeleted");
                service.delete_collection(path.clone()).await.unwrap();
                let collections = service.collections().await.unwrap();
                {
                    let read_lock = collections.read().await;
                    assert!(!(*read_lock).contains_key(&path));
                }
            });
    }

    // #[test]
    // fn collections() {
    //     let fs = Arc::new(DiskFileSystem::new());
    //     let mut collection_store = MockCollectionMetadataStore::new();
    //     collection_store.expect_get_all_items().returning(|| {
    //         Ok(vec![(
    //             PathBuf::from(TEST_COLLECTION_PATH),
    //             CollectionMetadataEntity {
    //                 order: None,
    //                 requests: {
    //                     let mut this = HashMap::new();
    //                     this.insert(
    //                         TEST_REQUEST_PATH.into(),
    //                         RequestMetadataEntity {
    //                             order: None,
    //                             variants: Default::default(),
    //                         },
    //                     );
    //
    //                     this
    //                 },
    //             },
    //         )])
    //     });
    //
    //     let collection_request_substore = MockCollectionRequestSubstore::new();
    //     let indexer = Arc::new(IndexingService::new(fs.clone()));
    //     let service = CollectionManager::new(
    //         fs,
    //         Arc::new(collection_store),
    //         Arc::new(collection_request_substore),
    //         indexer,
    //     )
    //     .unwrap();
    //
    //     tokio::runtime::Builder::new_multi_thread()
    //         .enable_all()
    //         .build()
    //         .unwrap()
    //         .block_on(async {
    //             let result: Arc<DashMap<PathBuf, CollectionHandle>> =
    //                 service.collections().await.unwrap();
    //
    //             for item in result.iter() {
    //                 dbg!(item.key());
    //             }
    //         });
    // }

    #[test]
    fn overview_collection() {
        let fs = Arc::new(DiskFileSystem::new());
        let mut collection_store = MockCollectionMetadataStore::new();
        collection_store.expect_get_all_items().returning(|| {
            Ok(vec![(
                PathBuf::from(TEST_COLLECTION_PATH),
                CollectionMetadataEntity {
                    order: None,
                    requests: {
                        let mut this = HashMap::new();
                        this.insert(
                            TEST_REQUEST_PATH.into(),
                            RequestMetadataEntity {
                                order: None,
                                variants: Default::default(),
                            },
                        );

                        this
                    },
                },
            )])
        });

        let collection_request_substore = MockCollectionRequestSubstore::new();
        let indexer = Arc::new(IndexingService::new(fs.clone()));
        let service = CollectionManager::new(
            fs,
            Arc::new(collection_store),
            Arc::new(collection_request_substore),
            indexer,
        )
        .unwrap();

        tokio::runtime::Builder::new_multi_thread()
            .enable_all()
            .build()
            .unwrap()
            .block_on(async {
                let result = service.overview_collections().await.unwrap();

                dbg!(&result);
            });
    }

    #[test]
    fn index_collection() {
        let fs = Arc::new(DiskFileSystem::new());
        let mut collection_store = MockCollectionMetadataStore::new();
        collection_store.expect_get_all_items().returning(|| {
            Ok(vec![(
                PathBuf::from(TEST_COLLECTION_PATH),
                CollectionMetadataEntity {
                    order: None,
                    requests: {
                        let mut this = HashMap::new();
                        this.insert(
                            TEST_REQUEST_PATH.into(),
                            RequestMetadataEntity {
                                order: None,
                                variants: Default::default(),
                            },
                        );

                        this
                    },
                },
            )])
        });

        let collection_request_substore = MockCollectionRequestSubstore::new();
        let indexer = Arc::new(IndexingService::new(fs.clone()));
        let service = CollectionManager::new(
            fs,
            Arc::new(collection_store),
            Arc::new(collection_request_substore),
            indexer,
        )
        .unwrap();
        tokio::runtime::Builder::new_multi_thread()
            .enable_all()
            .build()
            .unwrap()
            .block_on(async {
                let result = service
                    .index_collection(PathBuf::from(TEST_COLLECTION_PATH))
                    .await
                    .unwrap();

                for (path, handle) in result.requests.read().iter() {
                    dbg!(String::from_utf8_lossy(&path).to_string());
                    dbg!(handle.state.variants.read());
                }
            });
    }
}<|MERGE_RESOLUTION|>--- conflicted
+++ resolved
@@ -342,13 +342,6 @@
 
 #[cfg(test)]
 mod tests {
-<<<<<<< HEAD
-    use dashmap::DashMap;
-    use moss_fs::adapters::disk::DiskFileSystem;
-    use std::collections::HashMap;
-
-=======
->>>>>>> ff3aafaa
     use super::*;
     use crate::models::operations::collection_operations::CreateRequestInput;
     use crate::{
