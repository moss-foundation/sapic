--- conflicted
+++ resolved
@@ -1,5 +1,4 @@
 use moss_common::api::{OperationError, OperationResult};
-use moss_fs::utils::encode_name;
 use std::sync::Arc;
 use validator::Validate;
 
@@ -11,14 +10,8 @@
     common::{is_dir, path_starts_with, validate_entry},
     snapshot::EntryRef,
 };
-<<<<<<< HEAD
-=======
-use moss_common::api::{OperationError, OperationResult};
 
 use moss_common::sanitized::SanitizedName;
-use std::sync::Arc;
-use validator::Validate;
->>>>>>> 129a2853
 
 impl Collection {
     pub async fn update_request_entry(
