use anyhow::{Context as _, Result};
use moss_applib::ServiceMarker;
use moss_db::{Transaction, primitives::AnyValue};
use moss_storage::{
    CollectionStorage,
    collection_storage::CollectionStorageImpl,
    primitives::segkey::SegKeyBuf,
    storage::operations::{GetItem, ListByPrefix, TransactionalPutItem},
};
use serde::{Serialize, de::DeserializeOwned};
use std::{hash::Hash, path::Path, sync::Arc};

use crate::{models::primitives::EntryId, storage::segments};

pub struct StorageService {
    storage: Arc<dyn CollectionStorage>,
}

impl ServiceMarker for StorageService {}

impl StorageService {
    pub fn new(abs_path: &Path) -> Result<Self> {
        debug_assert!(abs_path.is_absolute());

        let storage = CollectionStorageImpl::new(&abs_path).context(format!(
            "Failed to open the collection {} state database",
            abs_path.display()
        ))?;

        Ok(Self {
            storage: Arc::new(storage),
        })
    }

    pub(crate) fn begin_write(&self) -> Result<Transaction> {
        Ok(self.storage.begin_write()?)
    }

    #[allow(dead_code)]
    pub(crate) fn begin_read(&self) -> Result<Transaction> {
        Ok(self.storage.begin_read()?)
    }

    pub(crate) fn put_entry_order_txn(
        &self,
        txn: &mut Transaction,
<<<<<<< HEAD
        id: Uuid,
        order: isize,
    ) -> Result<()> {
        let store = self.storage.resource_store();

        let segkey = segments::segkey_entry_order(&id.to_string());
        TransactionalPutItem::put(store.as_ref(), txn, segkey, AnyValue::serialize(&order)?)?;
=======
        id: &EntryId,
        order: usize,
    ) -> Result<()> {
        let store = self.storage.resource_store();

        let segkey = segments::segkey_entry_order(&id);
        TransactionalPutItem::put(store.as_ref(), txn, segkey, AnyValue::from(order))?;
>>>>>>> ed489245

        Ok(())
    }

    pub(crate) fn get_all_entry_keys(&self) -> Result<impl Iterator<Item = (SegKeyBuf, AnyValue)>> {
        let store = self.storage.resource_store();
        let value = ListByPrefix::list_by_prefix(
            store.as_ref(),
            &segments::SEGKEY_RESOURCE_ENTRY.to_segkey_buf().to_string(),
        )?;

        Ok(value.into_iter())
    }

    pub(crate) fn put_expanded_entries<T: Serialize>(
        &self,
        expanded_entries: Vec<T>,
    ) -> Result<()> {
        let mut txn = self.begin_write()?;
        self.put_expanded_entries_txn(&mut txn, expanded_entries)?;
        txn.commit()?;

        Ok(())
    }

    pub(crate) fn put_expanded_entries_txn<T: Serialize>(
        &self,
        txn: &mut Transaction,
        expanded_entries: Vec<T>,
    ) -> Result<()> {
        let store = self.storage.resource_store();
        TransactionalPutItem::put(
            store.as_ref(),
            txn,
            segments::SEGKEY_EXPANDED_ENTRIES.to_segkey_buf(),
            AnyValue::serialize(&expanded_entries)?,
        )?;

        Ok(())
    }

    pub(crate) fn get_expanded_entries<T: DeserializeOwned>(&self) -> Result<Vec<T>>
    where
        T: Eq + Hash,
    {
        let store = self.storage.resource_store();
        let segkey = segments::SEGKEY_EXPANDED_ENTRIES.to_segkey_buf();
        let value = GetItem::get(store.as_ref(), segkey)?;
        Ok(AnyValue::deserialize::<Vec<T>>(&value)?)
    }

    // HACK: This is a hack to get the storage service for testing purposes.
    // As soon as we switch to getting services by trait instead of by type,
    // we'll be able to move this method into the test service, TestStorageService.
    pub fn __storage(&self) -> &Arc<dyn CollectionStorage> {
        &self.storage
    }
}<|MERGE_RESOLUTION|>--- conflicted
+++ resolved
@@ -44,23 +44,13 @@
     pub(crate) fn put_entry_order_txn(
         &self,
         txn: &mut Transaction,
-<<<<<<< HEAD
-        id: Uuid,
+        id: &EntryId,
         order: isize,
     ) -> Result<()> {
         let store = self.storage.resource_store();
 
-        let segkey = segments::segkey_entry_order(&id.to_string());
+        let segkey = segments::segkey_entry_order(&id);
         TransactionalPutItem::put(store.as_ref(), txn, segkey, AnyValue::serialize(&order)?)?;
-=======
-        id: &EntryId,
-        order: usize,
-    ) -> Result<()> {
-        let store = self.storage.resource_store();
-
-        let segkey = segments::segkey_entry_order(&id);
-        TransactionalPutItem::put(store.as_ref(), txn, segkey, AnyValue::from(order))?;
->>>>>>> ed489245
 
         Ok(())
     }
