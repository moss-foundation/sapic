use anyhow::Result;
use chrono::{DateTime, Utc};
use joinerror::ResultExt;
use json_patch::{
    AddOperation, PatchOperation, RemoveOperation, ReplaceOperation, jsonptr::PointerBuf,
};
use moss_applib::{
    AppRuntime, EventMarker,
    subscription::{Event, EventEmitter},
};
use moss_bindingutils::primitives::{ChangePath, ChangeString};
use moss_edit::json::EditOptions;
use moss_environment::{environment::Environment, models::primitives::EnvironmentId};
use moss_environment_provider::EnvironmentProvider;
use moss_fs::{FileSystem, FsResultExt};
use moss_git::{models::types::BranchInfo, url::normalize_git_url};
use moss_git_hosting_provider::{
    GitHostingProvider,
    common::GitUrlForAPI,
    github::client::GitHubClient,
    gitlab::client::GitLabClient,
    models::{primitives::GitProviderType, types::Contributor},
};
use serde_json::Value as JsonValue;
use std::{
    collections::HashMap,
    path::{Path, PathBuf},
    sync::Arc,
};
use tokio::sync::OnceCell;

use crate::{
<<<<<<< HEAD
    DescribeCollection, dirs,
=======
    DescribeCollection, DescribeRepository,
>>>>>>> eac62f92
    edit::CollectionEdit,
    helpers::{fetch_contributors, fetch_vcs_summary},
    manifest::{MANIFEST_FILE_NAME, ManifestFile},
    services::{
        git_service::GitService, set_icon_service::SetIconService, storage_service::StorageService,
    },
    worktree::Worktree,
};

pub struct EnvironmentItem<R: AppRuntime> {
    pub id: EnvironmentId,
    pub name: String,
    pub inner: Environment<R>,
}

type EnvironmentMap<R> = HashMap<EnvironmentId, Arc<EnvironmentItem<R>>>;

#[derive(Debug, Clone)]
pub enum OnDidChangeEvent {
    Toggled(bool),
}

impl EventMarker for OnDidChangeEvent {}

pub struct CollectionModifyParams {
    pub name: Option<String>,
    pub repository: Option<ChangeString>,
    pub icon_path: Option<ChangePath>,
}

pub enum VcsSummary {
    GitHub {
        branch: BranchInfo,
        url: String,
        updated_at: Option<String>,
        owner: Option<String>,
    },
    GitLab {
        branch: BranchInfo,
        url: String,
        updated_at: Option<String>,
        owner: Option<String>,
    },
}

pub struct CollectionDetails {
    pub name: String,
    pub vcs: Option<VcsSummary>,
    pub contributors: Vec<Contributor>,
    pub created_at: String, // File created time
}

pub struct Collection<R: AppRuntime> {
    #[allow(dead_code)]
    pub(super) fs: Arc<dyn FileSystem>,
    pub(super) abs_path: Arc<Path>,
    pub(super) edit: CollectionEdit,
    pub(super) worktree: Arc<Worktree<R>>,
    pub(super) set_icon_service: SetIconService,
    pub(super) storage_service: Arc<StorageService<R>>,
    pub(super) git_service: Arc<GitService>,
    // TODO: Extract Git Provider Service
    pub(super) github_client: Arc<GitHubClient>,
    pub(super) gitlab_client: Arc<GitLabClient>,
    #[allow(dead_code)]
    pub(super) environments: OnceCell<EnvironmentMap<R>>,

    pub(super) on_did_change: EventEmitter<OnDidChangeEvent>,
}

impl<R: AppRuntime> From<&Collection<R>> for EnvironmentProvider {
    fn from(collection: &Collection<R>) -> Self {
        let abs_path = collection.abs_path.join(dirs::ENVIRONMENTS_DIR);
        EnvironmentProvider::new(collection.fs.clone(), abs_path)
    }
}

#[rustfmt::skip]
impl<R: AppRuntime> Collection<R> {
    pub fn on_did_change(&self) -> Event<OnDidChangeEvent> { self.on_did_change.event() }
}

impl<R: AppRuntime> Collection<R> {
    pub fn abs_path(&self) -> &Arc<Path> {
        &self.abs_path
    }

    pub fn external_path(&self) -> Option<&Arc<Path>> {
        unimplemented!()
    }

    pub fn icon_path(&self) -> Option<PathBuf> {
        self.set_icon_service.icon_path()
    }

    pub fn environments_path(&self) -> PathBuf {
        self.abs_path.join(dirs::ENVIRONMENTS_DIR)
    }

    pub async fn describe(&self) -> joinerror::Result<DescribeCollection> {
        let manifest_path = self.abs_path.join(MANIFEST_FILE_NAME);

        let rdr = self
            .fs
            .open_file(&manifest_path)
            .await
            .join_err_with::<()>(|| {
                format!("failed to open manifest file: {}", manifest_path.display())
            })?;

        let manifest: ManifestFile = serde_json::from_reader(rdr).join_err_with::<()>(|| {
            format!("failed to parse manifest file: {}", manifest_path.display())
        })?;

        Ok(DescribeCollection {
            name: manifest.name,
            repository: manifest.repository.map(|repo| DescribeRepository {
                repository: repo.url,
                git_provider_type: repo.git_provider_type,
            }),
        })
    }

    pub async fn describe_details(&self) -> joinerror::Result<CollectionDetails> {
        let desc = self.describe().await?;
        let created_at_time =
            std::fs::metadata(self.abs_path.join(MANIFEST_FILE_NAME))?.created()?;
        let created_at: DateTime<Utc> = created_at_time.into();

        let mut output = CollectionDetails {
            name: desc.name,
            vcs: None,
            contributors: vec![],
            created_at: created_at.to_rfc3339(),
        };

        if let Some(repo_desc) = desc.repository {
            let repo_ref = match GitUrlForAPI::parse(&repo_desc.repository) {
                Ok(repo_ref) => repo_ref,
                Err(e) => {
                    // TODO: Tell the frontend
                    println!(
                        "unable to parse repository {}: {}",
                        repo_desc.repository,
                        e.to_string()
                    );
                    return Ok(output);
                }
            };
            let git_provider_type = repo_desc.git_provider_type;
            let client: Arc<dyn GitHostingProvider> = match &git_provider_type {
                GitProviderType::GitHub => self.github_client.clone(),
                GitProviderType::GitLab => self.gitlab_client.clone(),
            };

            output.contributors = fetch_contributors(&repo_ref, client.clone())
                .await
                .unwrap_or_else(|e| {
                    // TODO: Tell the frontend
                    println!("unable to fetch contributors: {}", e);
                    Vec::new()
                });

            output.vcs =
                match fetch_vcs_summary(self, &repo_ref, git_provider_type, client.clone()).await {
                    Ok(vcs) => Some(vcs),
                    Err(e) => {
                        // TODO: Tell the fronend
                        println!("unable to fetch vcs: {}", e);
                        None
                    }
                };
        }

        Ok(output)
    }

    pub async fn modify(&self, params: CollectionModifyParams) -> joinerror::Result<()> {
        let mut patches = Vec::new();

        if let Some(new_name) = params.name {
            patches.push((
                PatchOperation::Replace(ReplaceOperation {
                    path: unsafe { PointerBuf::new_unchecked("/name") },
                    value: JsonValue::String(new_name),
                }),
                EditOptions {
                    create_missing_segments: false,
                    ignore_if_not_exists: false,
                },
            ));
        }

        match params.repository {
            Some(ChangeString::Update(url)) => {
                let normalized_url = normalize_git_url(&url)?;
                patches.push((
                    PatchOperation::Add(AddOperation {
                        path: unsafe { PointerBuf::new_unchecked("/repository/url") },
                        value: JsonValue::String(normalized_url),
                    }),
                    EditOptions {
                        create_missing_segments: false,
                        ignore_if_not_exists: false,
                    },
                ));
            }
            Some(ChangeString::Remove) => {
                patches.push((
                    PatchOperation::Remove(RemoveOperation {
                        path: unsafe { PointerBuf::new_unchecked("/repository/url") },
                    }),
                    EditOptions {
                        create_missing_segments: false,
                        ignore_if_not_exists: true,
                    },
                ));
            }
            None => {}
        }

        match params.icon_path {
            None => {}
            Some(ChangePath::Update(new_icon_path)) => {
                self.set_icon_service.set_icon(&new_icon_path)?;
            }
            Some(ChangePath::Remove) => {
                self.set_icon_service.remove_icon().await?;
            }
        }
        self.edit
            .edit(&patches)
            .await
            .join_err::<()>("failed to edit collection")?;

        Ok(())
    }

    pub async fn environments(&self) -> Result<&EnvironmentMap<R>> {
        let result = self
            .environments
            .get_or_try_init(|| async move {
                let environments = HashMap::new();
                Ok::<_, anyhow::Error>(environments)
            })
            .await?;

        Ok(result)
    }

    pub async fn get_current_branch_info(&self) -> joinerror::Result<BranchInfo> {
        self.git_service.get_current_branch_info().await
    }
    pub async fn dispose(&self) -> joinerror::Result<()> {
        self.git_service.dispose(self.fs.clone()).await
    }
}

#[cfg(any(test, feature = "integration-tests"))]
impl<R: AppRuntime> Collection<R> {
    pub fn db(&self) -> &Arc<dyn moss_storage::CollectionStorage<R::AsyncContext>> {
        self.storage_service.storage()
    }
}<|MERGE_RESOLUTION|>--- conflicted
+++ resolved
@@ -30,11 +30,7 @@
 use tokio::sync::OnceCell;
 
 use crate::{
-<<<<<<< HEAD
-    DescribeCollection, dirs,
-=======
-    DescribeCollection, DescribeRepository,
->>>>>>> eac62f92
+    DescribeCollection, DescribeRepository, dirs,
     edit::CollectionEdit,
     helpers::{fetch_contributors, fetch_vcs_summary},
     manifest::{MANIFEST_FILE_NAME, ManifestFile},
