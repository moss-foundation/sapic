--- conflicted
+++ resolved
@@ -23,19 +23,11 @@
     defaults,
     dirs::{self, ASSETS_DIR},
     manifest::{MANIFEST_FILE_NAME, ManifestModel, ManifestModelDiff},
-<<<<<<< HEAD
     models::types::configuration::docschema::{
         RawDirComponentConfiguration, RawDirEndpointConfiguration, RawDirRequestConfiguration,
         RawDirSchemaConfiguration,
     },
-    services::set_icon::{
-        SetIconService,
-        constants::{ICON_NAME, ICON_SIZE},
-    },
-=======
-    models::types::configuration::{CompositeDirConfigurationModel, ConfigurationModel},
     services::set_icon::{SetIconService, constants::ICON_SIZE},
->>>>>>> 0f9c82d4
     worktree::Worktree,
 };
 
