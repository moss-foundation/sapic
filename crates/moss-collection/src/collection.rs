--- conflicted
+++ resolved
@@ -148,20 +148,24 @@
             return Ok(output);
         };
 
-<<<<<<< HEAD
-        let repo_url = match GitUrl::parse(&repo_desc.url) {
-=======
-        let repository = vcs.repository();
-        let repo_ref = match GitUrl::parse(repository) {
->>>>>>> f877d3b1
-            Ok(repo_ref) => repo_ref,
-            Err(e) => {
-                println!("unable to parse repository url{}: {}", repository, e);
-                return Ok(output);
-            }
-        };
-
-<<<<<<< HEAD
+        // let repo_url = match GitUrl::parse(&repo_desc.url) {
+        // let repository = vcs.repository();
+        // let repo_ref = match GitUrl::parse(repository) {
+        //     Ok(repo_ref) => repo_ref,
+        //     Err(e) => {
+        //         println!("unable to parse repository url{}: {}", repository, e);
+        //         return Ok(output);
+        //     }
+        // };
+
+        //new
+        // let git_provider_type = vcs.provider();
+        // let client: Arc<dyn GitHostingProvider> = match &git_provider_type {
+        //     GitProviderType::GitHub => self.github_client.clone(),
+        //     GitProviderType::GitLab => self.gitlab_client.clone(),
+        // };
+        // ------------------------------------------------------------
+
         // match &self.git_client {
         //     GitClient::GitHub { api, session } => {
         //         let branch = self.git_service.get_current_branch_info().await?;
@@ -206,31 +210,6 @@
         //         println!("unable to fetch contributors: {}", e);
         //         Vec::new()
         //     });
-=======
-        let git_provider_type = vcs.provider();
-        let client: Arc<dyn GitHostingProvider> = match &git_provider_type {
-            GitProviderType::GitHub => self.github_client.clone(),
-            GitProviderType::GitLab => self.gitlab_client.clone(),
-        };
-
-        output.contributors = fetch_contributors(&repo_ref, client.clone())
-            .await
-            .unwrap_or_else(|e| {
-                println!("unable to fetch contributors: {}", e);
-                Vec::new()
-            });
-
-        output.vcs = match self
-            .fetch_vcs_summary(&repo_ref, git_provider_type, client)
-            .await
-        {
-            Ok(vcs) => Some(vcs),
-            Err(e) => {
-                println!("unable to fetch vcs: {}", e);
-                None
-            }
-        };
->>>>>>> f877d3b1
 
         Ok(output)
     }
