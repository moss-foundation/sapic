mod component;
mod endpoint;
mod request;
mod schema;

pub use component::*;
pub use endpoint::*;
pub use request::*;
pub use schema::*;

use crate::{
    dirs,
    models::primitives::{EntryClass, EntryProtocol},
};
use hcl::Expression;
use moss_hcl::{Block, Object};
use serde::{Deserialize, Serialize};

<<<<<<< HEAD
=======
use crate::models::primitives::{EntryClass, EntryId, EntryProtocol};

>>>>>>> ed489245
pub type HeaderName = String;
pub type Protocol = String;

#[derive(Debug, Clone, Serialize, Deserialize)]
pub struct UrlDetails {
    pub raw: String,
}

#[derive(Debug, Clone, Serialize, Deserialize)]
#[serde(rename_all = "snake_case")]
pub enum UrlParts {
    Get(Block<UrlDetails>),
    Post(Block<UrlDetails>),
    Put(Block<UrlDetails>),
    Delete(Block<UrlDetails>),
}

impl UrlParts {
    pub fn protocol(&self) -> Option<EntryProtocol> {
        match self {
            UrlParts::Get(_) => Some(EntryProtocol::Get),
            UrlParts::Post(_) => Some(EntryProtocol::Post),
            UrlParts::Put(_) => Some(EntryProtocol::Put),
            UrlParts::Delete(_) => Some(EntryProtocol::Delete),
        }
    }

    pub fn details(&self) -> &UrlDetails {
        match self {
            UrlParts::Get(details) => details,
            UrlParts::Post(details) => details,
            UrlParts::Put(details) => details,
            UrlParts::Delete(details) => details,
        }
    }
}

#[derive(Debug, Clone, Serialize, Deserialize)]
pub struct RawHeaderParameter {
    pub value: Expression,
    pub disabled: bool,
    pub description: String,
    pub options: Object<HeaderParameterOptions>,
}

#[derive(Debug, Clone, Serialize, Deserialize)]
pub struct HeaderParameterOptions {
    pub propagate: bool,
}

#[derive(Debug, Clone, Serialize, Deserialize)]
pub struct RawMetadata {
    pub id: EntryId,
}

#[derive(Debug, Clone, Serialize, Deserialize)]
#[serde(rename_all = "snake_case")]
pub enum RawItemConfiguration {
    Request(Block<RawItemRequestConfiguration>),
    Endpoint(Block<RawItemEndpointConfiguration>),
    Component(Block<RawItemComponentConfiguration>),
    Schema(Block<RawItemSchemaConfiguration>),
}

impl RawItemConfiguration {
    pub fn id(&self) -> &EntryId {
        match self {
            RawItemConfiguration::Request(block) => &block.metadata.id,
            RawItemConfiguration::Endpoint(block) => &block.metadata.id,
            RawItemConfiguration::Component(block) => &block.metadata.id,
            RawItemConfiguration::Schema(block) => &block.metadata.id,
        }
    }

    pub fn classification_folder(&self) -> &str {
        match self {
            RawItemConfiguration::Request(_) => dirs::REQUESTS_DIR,
            RawItemConfiguration::Endpoint(_) => dirs::ENDPOINTS_DIR,
            RawItemConfiguration::Component(_) => dirs::COMPONENTS_DIR,
            RawItemConfiguration::Schema(_) => dirs::SCHEMAS_DIR,
        }
    }
}

#[derive(Debug, Clone, Serialize, Deserialize)]
#[serde(rename_all = "snake_case")]
pub enum RawDirConfiguration {
    Request(Block<RawDirRequestConfiguration>),
    Endpoint(Block<RawDirEndpointConfiguration>),
    Component(Block<RawDirComponentConfiguration>),
    Schema(Block<RawDirSchemaConfiguration>),
}

impl RawDirConfiguration {
    pub fn id(&self) -> &EntryId {
        match self {
            RawDirConfiguration::Request(block) => &block.metadata.id,
            RawDirConfiguration::Endpoint(block) => &block.metadata.id,
            RawDirConfiguration::Component(block) => &block.metadata.id,
            RawDirConfiguration::Schema(block) => &block.metadata.id,
        }
    }

    pub fn classification(&self) -> EntryClass {
        match self {
            RawDirConfiguration::Request(_) => EntryClass::Request,
            RawDirConfiguration::Endpoint(_) => EntryClass::Endpoint,
            RawDirConfiguration::Component(_) => EntryClass::Component,
            RawDirConfiguration::Schema(_) => EntryClass::Schema,
        }
    }

    pub fn classification_folder(&self) -> &str {
        match self {
            RawDirConfiguration::Request(_) => dirs::REQUESTS_DIR,
            RawDirConfiguration::Endpoint(_) => dirs::ENDPOINTS_DIR,
            RawDirConfiguration::Component(_) => dirs::COMPONENTS_DIR,
            RawDirConfiguration::Schema(_) => dirs::SCHEMAS_DIR,
        }
    }
}

#[cfg(test)]
mod tests {
    use hcl::{Expression as HclExpression, ser::LabeledBlock};
    use indexmap::indexmap;

    use super::*;

    #[test]
    fn test_dir() {
        let config = RawDirRequestConfiguration {
            metadata: Block::new(RawMetadata { id: EntryId::new() }),
            headers: None,
        };

        let item = RawDirConfiguration::Request(Block::new(config));

        let str = hcl::to_string(&item).unwrap();
        println!("{}", str);

        let new = hcl::from_str::<RawDirConfiguration>(&str).unwrap();

        println!("{:?}", new);
    }

    #[test]
    fn test_item() {
        let config = RawItemRequestConfiguration {
            metadata: Block::new(RawMetadata { id: EntryId::new() }),
            url: Block::new(UrlParts::Get(Block::new(UrlDetails {
                raw: "https://example.com".to_string(),
            }))),
            headers: Some(LabeledBlock::new(indexmap! {
                    "Content-Type".to_string() => RawHeaderParameter {
                        value: HclExpression::String("application/json".to_string()),
                        disabled: false,
                        description: "The content type of the request".to_string(),
                        options: Object::new(HeaderParameterOptions { propagate: true }),
                    },
                    "Accept".to_string() => RawHeaderParameter {
                        value: HclExpression::String("application/json, application/xml".to_string()),
                        disabled: false,
                        description: "The accept type of the request".to_string(),
                    options: Object::new(HeaderParameterOptions { propagate: true }),
                }
            })),
        };

        let item = RawItemConfiguration::Request(Block::new(config));

        let str = hcl::to_string(&item).unwrap();
        println!("{}", str);

        let new = hcl::from_str::<RawItemConfiguration>(&str).unwrap();

        println!("{:?}", new);
    }
}<|MERGE_RESOLUTION|>--- conflicted
+++ resolved
@@ -8,19 +8,12 @@
 pub use request::*;
 pub use schema::*;
 
-use crate::{
-    dirs,
-    models::primitives::{EntryClass, EntryProtocol},
-};
 use hcl::Expression;
 use moss_hcl::{Block, Object};
 use serde::{Deserialize, Serialize};
 
-<<<<<<< HEAD
-=======
 use crate::models::primitives::{EntryClass, EntryId, EntryProtocol};
 
->>>>>>> ed489245
 pub type HeaderName = String;
 pub type Protocol = String;
 
