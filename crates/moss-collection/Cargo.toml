--- conflicted
+++ resolved
@@ -19,11 +19,7 @@
 moss_bindingutils.workspace = true
 moss_applib.workspace = true
 moss_keyring.workspace = true
-<<<<<<< HEAD
 moss_id_macro.workspace = true
-joinerror.workspace = true
-=======
->>>>>>> 33ca6655
 
 joinerror.workspace = true
 anyhow.workspace = true
