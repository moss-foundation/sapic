--- conflicted
+++ resolved
@@ -35,11 +35,8 @@
 indexmap.workspace = true
 nanoid.workspace = true
 json-patch.workspace = true
-<<<<<<< HEAD
 reqwest = { workspace = true, optional = true }
-=======
 rustc-hash.workspace = true
->>>>>>> 483f3e55
 
 [dev-dependencies]
 tauri = { workspace = true, features = ["test"] }
