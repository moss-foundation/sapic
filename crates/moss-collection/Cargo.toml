--- conflicted
+++ resolved
@@ -12,11 +12,8 @@
 moss_text.workspace = true
 moss_file.workspace = true
 moss_environment.workspace = true
-<<<<<<< HEAD
 moss_git.workspace = true
-=======
 moss_hcl.workspace = true
->>>>>>> 3aa73469
 
 moss_applib.workspace = true
 anyhow.workspace = true
