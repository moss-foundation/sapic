[package]
name = "moss_collection"
version = "0.1.0"
edition = "2021"

[dependencies]
moss_fs.workspace = true
moss_db.workspace = true
anyhow.workspace = true
moss_common.workspace = true
moss_workbench.workspace = true

kdl.workspace = true
serde = { workspace = true, features = ["derive"] }
thiserror.workspace = true
# miette = { workspace = true, features = ["fancy"] }
tokio.workspace = true
ts-rs = { workspace = true, features = ["serde-json-impl"] }
serde_json.workspace = true
scraper.workspace = true
xml-rs.workspace = true
validator = { workspace = true, features = ["derive"] }
<<<<<<< HEAD
tauri.workspace = true
tokio-stream.workspace = true
=======
>>>>>>> 55830d2b

[dev-dependencies]
moss_testutils.workspace = true<|MERGE_RESOLUTION|>--- conflicted
+++ resolved
@@ -20,11 +20,8 @@
 scraper.workspace = true
 xml-rs.workspace = true
 validator = { workspace = true, features = ["derive"] }
-<<<<<<< HEAD
 tauri.workspace = true
-tokio-stream.workspace = true
-=======
->>>>>>> 55830d2b
+
 
 [dev-dependencies]
 moss_testutils.workspace = true