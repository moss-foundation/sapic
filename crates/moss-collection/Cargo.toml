[package]
name = "moss_collection"
version = "0.1.0"
edition = "2021"

[dependencies]
moss_fs.workspace = true
moss_app.workspace = true
moss_db.workspace = true
anyhow.workspace = true
kdl.workspace = true
serde = { workspace = true, features = ["derive"] }
thiserror.workspace = true
miette = { workspace = true, features = ["fancy"] }
sled.workspace = true
bincode.workspace = true
dashmap.workspace = true
tokio.workspace = true
async-trait.workspace = true
patricia_tree.workspace = true
parking_lot.workspace = true
ts-rs = { workspace = true, features = ["serde-json-impl"] }
serde_json.workspace = true
<<<<<<< HEAD
arc-swap.workspace = true

=======
html5ever.workspace = true
scraper.workspace = true
xml-rs.workspace = true
>>>>>>> 3ecae3f5
[dev-dependencies]
mockall = "0.13.1"<|MERGE_RESOLUTION|>--- conflicted
+++ resolved
@@ -21,13 +21,10 @@
 parking_lot.workspace = true
 ts-rs = { workspace = true, features = ["serde-json-impl"] }
 serde_json.workspace = true
-<<<<<<< HEAD
 arc-swap.workspace = true
-
-=======
 html5ever.workspace = true
 scraper.workspace = true
 xml-rs.workspace = true
->>>>>>> 3ecae3f5
+
 [dev-dependencies]
 mockall = "0.13.1"