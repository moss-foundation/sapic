pub mod shared;

use futures;
use moss_collection::{
    dirs, models::primitives::EntryKind, services::worktree_service::EntryDescription,
};
use tokio::sync::mpsc;

use crate::shared::{
    create_test_collection, create_test_component_dir_entry, create_test_endpoint_dir_entry,
    create_test_request_dir_entry, create_test_schema_dir_entry, random_entry_name,
};

// Helper function to scan entries using worktree directly
// This bypasses the Tauri Channel requirement for testing
async fn scan_entries_for_test(
    collection: &moss_collection::Collection,
    dir_name: &str,
) -> Vec<EntryDescription> {
    let (tx, mut rx) = mpsc::unbounded_channel::<EntryDescription>();

    // Access the worktree service through the Collection's service system
    let worktree_service =
        collection.service::<moss_collection::services::worktree_service::WorktreeService>();

    let dir_path = std::path::Path::new(dir_name);

    // Check if directory exists before scanning
    let abs_dir = worktree_service.absolutize(dir_path);
    if abs_dir.is_err() || !abs_dir.as_ref().unwrap().exists() {
        return Vec::new(); // Return empty vec if directory doesn't exist
    }

    // Create empty sets for scanning
    let expanded_entries = std::sync::Arc::new(std::collections::HashSet::new());
    let all_entry_keys = std::sync::Arc::new(std::collections::HashMap::new());

    let _result = worktree_service
        .scan(dir_path, expanded_entries, all_entry_keys, tx)
        .await;

    let mut entries = Vec::new();
    while let Ok(entry) = rx.try_recv() {
        entries.push(entry);
    }

    entries
}

#[tokio::test]
async fn stream_entries_empty_collection() {
    let (collection_path, collection) = create_test_collection().await;

    // Each directory should return exactly one entry (the directory itself)
    // since the base directories are created with config files
    for dir in &[
        dirs::REQUESTS_DIR,
        dirs::ENDPOINTS_DIR,
        dirs::COMPONENTS_DIR,
        dirs::SCHEMAS_DIR,
    ] {
        let entries = scan_entries_for_test(&collection, dir).await;
        assert_eq!(
            entries.len(),
            1,
            "Expected exactly one entry (the directory itself) in directory {}",
            dir
        );

        // Verify the entry is the directory itself
        let entry = &entries[0];
        assert_eq!(entry.name, *dir);
        assert!(matches!(entry.kind, EntryKind::Dir));
    }

    // Cleanup
    std::fs::remove_dir_all(collection_path).unwrap();
}

#[tokio::test]
async fn stream_entries_single_entry() {
    let (collection_path, mut collection) = create_test_collection().await;

    let entry_name = random_entry_name();
    create_test_request_dir_entry(&mut collection, &entry_name).await;

    // Scan the components directory
    let entries = scan_entries_for_test(&collection, dirs::REQUESTS_DIR).await;

    // Should have 2 entries: the directory itself + the created entry
    assert_eq!(
        entries.len(),
        2,
        "Expected two entries: directory + created entry"
    );

    // Find the created entry (not the directory entry)
    let created_entry = entries
        .iter()
        .find(|e| e.name == entry_name)
        .expect("Should find the created entry");

    assert_eq!(created_entry.name, entry_name);
    assert_eq!(
        created_entry.path.file_name().unwrap().to_string_lossy(),
        entry_name
    );

    // Verify the directory entry is also present
    let dir_entry = entries
        .iter()
        .find(|e| e.name == dirs::REQUESTS_DIR)
        .expect("Should find the directory entry");
    assert!(matches!(dir_entry.kind, EntryKind::Dir));

    // Cleanup
    std::fs::remove_dir_all(collection_path).unwrap();
}

#[tokio::test]
async fn stream_entries_multiple_entries_same_directory() {
    let (collection_path, mut collection) = create_test_collection().await;

    let entry1_name = format!("{}_1", random_entry_name());
    let entry2_name = format!("{}_2", random_entry_name());
    let entry3_name = format!("{}_3", random_entry_name());

    create_test_request_dir_entry(&mut collection, &entry1_name).await;
    create_test_request_dir_entry(&mut collection, &entry2_name).await;
    create_test_request_dir_entry(&mut collection, &entry3_name).await;

    let entries = scan_entries_for_test(&collection, dirs::REQUESTS_DIR).await;

    // Should have 4 entries: the directory itself + 3 created entries
    assert_eq!(
        entries.len(),
        4,
        "Expected four entries: directory + 3 created entries"
    );

    // Filter out the directory entry to check created entries
    let created_entries: Vec<_> = entries
        .iter()
        .filter(|e| e.name != dirs::REQUESTS_DIR)
        .collect();
    assert_eq!(
        created_entries.len(),
        3,
        "Expected exactly three created entries"
    );

    let entry_names: Vec<&str> = created_entries.iter().map(|e| e.name.as_str()).collect();
    assert!(entry_names.contains(&entry1_name.as_str()));
    assert!(entry_names.contains(&entry2_name.as_str()));
    assert!(entry_names.contains(&entry3_name.as_str()));

    // Verify the directory entry is present
    let dir_entry = entries
        .iter()
        .find(|e| e.name == dirs::REQUESTS_DIR)
        .expect("Should find the directory entry");
    assert!(matches!(dir_entry.kind, EntryKind::Dir));

    // Cleanup
    std::fs::remove_dir_all(collection_path).unwrap();
}

#[tokio::test]
async fn stream_entries_multiple_directories() {
    let (collection_path, mut collection) = create_test_collection().await;

    // We have to manually do this now, since we will validate path against configuration
    let _ = create_test_request_dir_entry(&mut collection, "entry").await;
    let _ = create_test_endpoint_dir_entry(&mut collection, "entry").await;
    let _ = create_test_component_dir_entry(&mut collection, "entry").await;
    let _ = create_test_schema_dir_entry(&mut collection, "entry").await;

    let directories = [
        dirs::REQUESTS_DIR,
        dirs::ENDPOINTS_DIR,
        dirs::COMPONENTS_DIR,
        dirs::SCHEMAS_DIR,
    ];

    for dir in directories {
        let entries = scan_entries_for_test(&collection, dir).await;

        // Should have 2 entries: the directory itself + the created entry
        assert_eq!(
            entries.len(),
            2,
            "Expected two entries: directory + created entry in {}",
            dir
        );

        // Find the created entry (not the directory)
        let created_entry = entries
            .iter()
            .find(|e| e.name == "entry")
            .expect(&format!("Should find created entry in {}", dir));

<<<<<<< HEAD
        assert_eq!(created_entry.name, "entry");
        assert!(!created_entry.id.is_nil());
=======
        assert_eq!(created_entry.name, *expected_name);
>>>>>>> ed489245

        // Verify the directory entry is present
        let dir_entry = entries
            .iter()
            .find(|e| e.name == dir)
            .expect(&format!("Should find directory entry for {}", dir));
        assert!(matches!(dir_entry.kind, EntryKind::Dir));
    }

    // Cleanup
    std::fs::remove_dir_all(collection_path).unwrap();
}

#[tokio::test]
async fn stream_entries_scan_operation_stability() {
    let (collection_path, mut collection) = create_test_collection().await;

    // Create some entries to test scan stability
    let entry1_name = format!("{}_1", random_entry_name());
    let entry2_name = format!("{}_2", random_entry_name());

    let _ = create_test_component_dir_entry(&mut collection, &entry1_name).await;
    let _ = create_test_request_dir_entry(&mut collection, &entry2_name).await;

    // Test that scan operations don't crash with mixed content
    for dir in &[
        dirs::REQUESTS_DIR,
        dirs::ENDPOINTS_DIR,
        dirs::COMPONENTS_DIR,
        dirs::SCHEMAS_DIR,
    ] {
        let entries = scan_entries_for_test(&collection, dir).await;
        // Each directory should have at least 1 entry (the directory itself)
        // and at most 2 entries (directory + 1 created entry)
        assert!(
            entries.len() >= 1 && entries.len() <= 2,
            "Expected 1-2 entries in directory {}, found {}",
            dir,
            entries.len()
        );
    }

    // Test concurrent scans (simulating what stream_entries does)
    let futures = [
        dirs::REQUESTS_DIR,
        dirs::ENDPOINTS_DIR,
        dirs::COMPONENTS_DIR,
        dirs::SCHEMAS_DIR,
    ]
    .iter()
    .map(|dir| scan_entries_for_test(&collection, dir));

    let results = futures::future::join_all(futures).await;

    // Verify all scans completed successfully
    assert_eq!(results.len(), 4, "All 4 directory scans should complete");

    // Total entries should be: 4 directories + 2 created entries = 6
    let total_entries: usize = results.iter().map(|r| r.len()).sum();
    assert_eq!(
        total_entries, 6,
        "Should find exactly 6 entries total (4 directories + 2 created)"
    );

    // Cleanup
    std::fs::remove_dir_all(collection_path).unwrap();
}

#[tokio::test]
async fn stream_entries_mixed_content() {
    let (collection_path, mut collection) = create_test_collection().await;

    // Create entries in multiple directories
    let requests_entry = format!("{}_requests", random_entry_name());
    let components_entry1 = format!("{}_comp1", random_entry_name());
    let components_entry2 = format!("{}_comp2", random_entry_name());
    let schemas_entry = format!("{}_schema", random_entry_name());

    create_test_request_dir_entry(&mut collection, &requests_entry).await;
    create_test_component_dir_entry(&mut collection, &components_entry1).await;
    create_test_component_dir_entry(&mut collection, &components_entry2).await;
    create_test_schema_dir_entry(&mut collection, &schemas_entry).await;

    // Test each directory independently

    // Requests should have 2 entries: directory + 1 created entry
    let requests_entries = scan_entries_for_test(&collection, dirs::REQUESTS_DIR).await;
    assert_eq!(requests_entries.len(), 2);
    let created_request = requests_entries
        .iter()
        .find(|e| e.name == requests_entry)
        .expect("Should find created request entry");
    assert_eq!(created_request.name, requests_entry);

    // Components should have 3 entries: directory + 2 created entries
    let components_entries = scan_entries_for_test(&collection, dirs::COMPONENTS_DIR).await;
    assert_eq!(components_entries.len(), 3);
    let created_components: Vec<_> = components_entries
        .iter()
        .filter(|e| e.name != dirs::COMPONENTS_DIR)
        .collect();
    assert_eq!(created_components.len(), 2);
    let component_names: Vec<&str> = created_components.iter().map(|e| e.name.as_str()).collect();
    assert!(component_names.contains(&components_entry1.as_str()));
    assert!(component_names.contains(&components_entry2.as_str()));

    // Schemas should have 2 entries: directory + 1 created entry
    let schemas_entries = scan_entries_for_test(&collection, dirs::SCHEMAS_DIR).await;
    assert_eq!(schemas_entries.len(), 2);
    let created_schema = schemas_entries
        .iter()
        .find(|e| e.name == schemas_entry)
        .expect("Should find created schema entry");
    assert_eq!(created_schema.name, schemas_entry);

    // Endpoints should have 1 entry: just the directory
    let endpoints_entries = scan_entries_for_test(&collection, dirs::ENDPOINTS_DIR).await;
    assert_eq!(endpoints_entries.len(), 1);
    let dir_entry = endpoints_entries
        .iter()
        .find(|e| e.name == dirs::ENDPOINTS_DIR)
        .expect("Should find directory entry");
    assert!(matches!(dir_entry.kind, EntryKind::Dir));

    // Cleanup
    std::fs::remove_dir_all(collection_path).unwrap();
}

#[tokio::test]
async fn stream_entries_verify_entry_properties() {
    let (collection_path, mut collection) = create_test_collection().await;

    let entry_name = random_entry_name();
    create_test_request_dir_entry(&mut collection, &entry_name).await;

    let entries = scan_entries_for_test(&collection, dirs::REQUESTS_DIR).await;
    // Should have 2 entries: directory + created entry
    assert_eq!(entries.len(), 2);

    // Find the created entry (not the directory)
    let created_entry = entries
        .iter()
        .find(|e| e.name == entry_name)
        .expect("Should find the created entry");

    // Verify all properties are set correctly for the created entry
    assert_eq!(created_entry.name, entry_name, "Name should match");
    assert!(
        !created_entry.path.to_string_lossy().is_empty(),
        "Path should be set"
    );

    // The entry should be a directory entry with request classification
    assert!(
        matches!(
            created_entry.kind,
            moss_collection::models::primitives::EntryKind::Dir
        ),
        "Should be a directory"
    );
    assert!(
        matches!(
            created_entry.class,
            moss_collection::models::primitives::EntryClass::Request
        ),
        "Should be classified as Request"
    );

    // Verify the directory entry is also present
    let dir_entry = entries
        .iter()
        .find(|e| e.name == dirs::REQUESTS_DIR)
        .expect("Should find the directory entry");
    assert!(matches!(dir_entry.kind, EntryKind::Dir));

    // Cleanup
    std::fs::remove_dir_all(collection_path).unwrap();
}<|MERGE_RESOLUTION|>--- conflicted
+++ resolved
@@ -199,12 +199,7 @@
             .find(|e| e.name == "entry")
             .expect(&format!("Should find created entry in {}", dir));
 
-<<<<<<< HEAD
-        assert_eq!(created_entry.name, "entry");
-        assert!(!created_entry.id.is_nil());
-=======
         assert_eq!(created_entry.name, *expected_name);
->>>>>>> ed489245
 
         // Verify the directory entry is present
         let dir_entry = entries
