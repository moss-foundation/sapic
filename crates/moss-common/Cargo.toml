[package]
name = "moss_common"
version = "0.1.0"
edition = "2024"

[dependencies]
moss_db.workspace = true

slotmap.workspace = true
anyhow.workspace = true
serde = { workspace = true, features = ["derive"] }
ts-rs.workspace = true
thiserror.workspace = true
validator.workspace = true
tauri.workspace = true
<<<<<<< HEAD
serde_json.workspace = true
=======
tokio = { workspace = true, features = ["rt-multi-thread", "macros"] }
>>>>>>> 52edee56
<|MERGE_RESOLUTION|>--- conflicted
+++ resolved
@@ -13,8 +13,5 @@
 thiserror.workspace = true
 validator.workspace = true
 tauri.workspace = true
-<<<<<<< HEAD
 serde_json.workspace = true
-=======
-tokio = { workspace = true, features = ["rt-multi-thread", "macros"] }
->>>>>>> 52edee56
+tokio = { workspace = true, features = ["rt-multi-thread", "macros"] }