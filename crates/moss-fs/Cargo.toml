--- conflicted
+++ resolved
@@ -5,6 +5,7 @@
 
 [dependencies]
 moss_applib.workspace = true
+moss_common.workspace = true
 moss_text.workspace = true
 
 async-trait.workspace = true
@@ -15,8 +16,5 @@
 async-stream.workspace = true
 tokio-stream.workspace = true
 tauri.workspace = true
-<<<<<<< HEAD
-thiserror.workspace = true
-=======
 derive_more.workspace = true
->>>>>>> 26e99083
+thiserror.workspace = true