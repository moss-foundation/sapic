<<<<<<< HEAD
use crate::GitAuthAgent;
pub use git2::{BranchType, IndexAddOption, Signature};
use git2::{
    IntoCString, PushOptions, RemoteCallbacks, Repository, Status, StatusOptions,
    build::RepoBuilder,
};
use joinerror::OptionExt;
use std::{
    collections::HashMap,
    path::{Path, PathBuf},
    sync::Arc,
};
=======
pub use git2::{BranchType, IndexAddOption, Signature};
use git2::{
    IntoCString, PushOptions, RemoteCallbacks, Repository,
    build::{CheckoutBuilder, RepoBuilder},
};
use joinerror::{OptionExt, ResultExt};
use std::{collections::HashMap, path::Path, sync::Arc};

use crate::{GitAuthAgent, constants::DEFAULT_REMOTE_NAME};
>>>>>>> 5c37ddba

// https://github.com/rust-lang/git2-rs/issues/194

unsafe impl Send for RepoHandle {}
unsafe impl Sync for RepoHandle {}

pub enum FileStatus {
    Added,
    Modified,
    Deleted,
}

/// Since all the git operations are synchronous, we should wrap all RepoHandle operations
/// with `tokio::task::spawn_blocking`.
/// This will prevent git operations from blocking the main thread
pub struct RepoHandle {
    auth_agent: Arc<dyn GitAuthAgent>,
    repo: Repository,
}

// https://stackoverflow.com/questions/27672722/libgit2-commit-example
// https://github.com/rust-lang/git2-rs/tree/master/examples

// TODO: Use callback to return/display progress
impl RepoHandle {
    // Must
    pub fn clone(
        url: &str,
        path: &Path,
        auth_agent: Arc<dyn GitAuthAgent>,
    ) -> joinerror::Result<RepoHandle> {
        let mut callbacks = RemoteCallbacks::new();
        auth_agent.generate_callback(&mut callbacks)?;

        let mut fetch_opts = git2::FetchOptions::new();
        fetch_opts.remote_callbacks(callbacks);
        let mut builder = RepoBuilder::new();
        builder.fetch_options(fetch_opts);

        let repo = builder.clone(url, &path)?;

        Ok(RepoHandle {
            auth_agent: auth_agent.clone(),
            repo,
        })
    }

    pub fn open(path: &Path, auth_agent: Arc<dyn GitAuthAgent>) -> joinerror::Result<RepoHandle> {
        let repo = Repository::open(path)?;

        Ok(RepoHandle { auth_agent, repo })
    }

    pub fn init(path: &Path, auth_agent: Arc<dyn GitAuthAgent>) -> joinerror::Result<RepoHandle> {
        let repo = Repository::init(path)?;

        Ok(RepoHandle { auth_agent, repo })
    }
}

impl RepoHandle {
    pub fn add(
        &self,
        paths: impl IntoIterator<Item = impl IntoCString>,
        opts: IndexAddOption,
    ) -> joinerror::Result<()> {
        let mut index = self.repo.index()?;
        index.add_all(paths, opts, None)?;
        index.write()?;
        Ok(())
    }

    pub fn remove(
        &self,
        paths: impl IntoIterator<Item = impl IntoCString>,
    ) -> joinerror::Result<()> {
        let mut index = self.repo.index()?;
        index.remove_all(paths, None)?;
        index.write()?;
        Ok(())
    }

    pub fn commit(&self, message: &str, sig: Signature) -> joinerror::Result<()> {
        let mut index = self.repo.index()?;
        let tree = self.repo.find_tree(index.write_tree()?)?;

        let last_commit = self.repo.head().and_then(|r| r.peel_to_commit());
        if let Ok(parent) = last_commit {
            self.repo
                .commit(Some("HEAD"), &sig, &sig, &message, &tree, &[&parent])?;
        } else {
            // Empty repo, make the initial commit
            self.repo
                .commit(Some("HEAD"), &sig, &sig, &message, &tree, &[])?;
        }
        Ok(())
    }

    /// If remote_branch is None, configured remote for the branch will be used, otherwise "origin"
    /// If local_branch is None, currently checked out branch will be pushed, similar to `git push`
    /// If remote_branch is None, configured refspec will be used
    /// If set_upstream is true, configuration will be updated
    pub fn push(
        &self,
        remote_name: Option<&str>,
        local_branch: Option<&str>,
        remote_branch: Option<&str>,
        set_upstream: bool,
    ) -> joinerror::Result<()> {
        let repo: &Repository = &self.repo;

        // If no local_branch is provided, push the current branch
        let local_branch = if let Some(local_branch) = local_branch {
            local_branch.to_string()
        } else {
            self.current_branch()?
        };

        let mut cfg = repo.config()?;

        // If no remote_name is specified, use the configured remote for the branch,
        // before falling back to `origin`
        let remote_name = if let Some(remote_name) = remote_name {
            remote_name.to_string()
        } else {
            cfg.get_string(&format!("branch.{}.remote", local_branch))
                .unwrap_or(DEFAULT_REMOTE_NAME.to_string())
        };

        let mut remote = repo.find_remote(&remote_name)?;

        let mut callbacks = RemoteCallbacks::new();
        self.auth_agent.generate_callback(&mut callbacks)?;

        // register push_update_reference to catch server rejection messages
        callbacks.push_update_reference(|refname, message| {
            if let Some(status_msg) = message {
                eprintln!("push update for {} failed: {}", refname, status_msg);
                return Err(git2::Error::from_str(&format!(
                    "push update for {} failed: {}",
                    refname, status_msg
                )));
            }
            Ok(())
        });

        let mut refspecs = Vec::new();

        // If no remote_branch is specified, use the configured refspec
        if let Some(remote_branch) = remote_branch {
            refspecs.push(format!(
                "refs/heads/{}:refs/heads/{}",
                local_branch, remote_branch
            ));
        }

        remote.push(
            refspecs.as_slice(),
            Some(&mut PushOptions::new().remote_callbacks(callbacks)),
        )?;

        if set_upstream {
<<<<<<< HEAD
            let mut branch = self
                .repo
                .find_branch(local_branch_name, BranchType::Local)?;
            branch.set_upstream(Some(&format!("{}/{}", remote_name, remote_branch_name)))?;
=======
            cfg.set_str(&format!("branch.{}.remote", local_branch), &remote_name)?;
            let remote_branch = remote_branch.unwrap_or(local_branch.as_str());
            cfg.set_str(
                &format!("branch.{}.merge", local_branch),
                &format!("refs/heads/{}", remote_branch),
            )?;
>>>>>>> 5c37ddba
        }

        Ok(())
    }

    pub fn fetch(&self, remote_name: Option<&str>) -> joinerror::Result<()> {
        let remote_name = remote_name.unwrap_or(DEFAULT_REMOTE_NAME);
        let mut remote = self.repo.find_remote(remote_name)?;
        let refspec = format!("+refs/heads/*:refs/remotes/{}/*", remote_name);

        let mut fetch_opts = git2::FetchOptions::new();
        let mut callbacks = RemoteCallbacks::new();
        self.auth_agent.generate_callback(&mut callbacks)?;
        fetch_opts.remote_callbacks(callbacks);
        fetch_opts.prune(git2::FetchPrune::On);

        remote.fetch(&[&refspec], Some(&mut fetch_opts), None)?;

        Ok(())
    }

    pub fn merge(&self, branch_name: &str) -> joinerror::Result<()> {
        let incoming_reference = self
            .repo
            .find_branch(branch_name, git2::BranchType::Local)?
            .into_reference();
        self.merge_helper(
            self.repo
                .reference_to_annotated_commit(&incoming_reference)?,
        )?;

        Ok(())
    }

    pub fn pull(&self, remote_name: Option<&str>) -> joinerror::Result<()> {
        // Pull = Fetch + Merge FETCH_HEAD
        let remote = self
            .repo
            .find_remote(remote_name.unwrap_or(DEFAULT_REMOTE_NAME))?;
        let mut callbacks = RemoteCallbacks::new();
        self.auth_agent.generate_callback(&mut callbacks)?;

        self.fetch(remote.name())?;
        let fetch_head = self.repo.find_reference("FETCH_HEAD")?;
        let fetch_commit = self.repo.reference_to_annotated_commit(&fetch_head)?;

        self.merge_helper(fetch_commit)?;

        Ok(())
    }

    pub fn add_remote(&self, remote_name: Option<&str>, remote_url: &str) -> joinerror::Result<()> {
        self.repo
            .remote(remote_name.unwrap_or(DEFAULT_REMOTE_NAME), remote_url)?;

        Ok(())
    }

    /// Return a list of remote names and their urls
    // TODO: Support remote with special push_url?
    pub fn list_remotes(&self) -> joinerror::Result<HashMap<String, String>> {
        let remote_names = self.repo.remotes()?;
        let mut result = HashMap::new();

        for remote_name in remote_names.iter() {
            if remote_name.is_none() {
                continue;
            }
            let remote_name = remote_name.unwrap();
            let remote = self.repo.find_remote(remote_name)?;
            let url = remote.url();
            if url.is_none() {
                continue;
            }
            result.insert(remote_name.to_string(), url.unwrap().to_string());
        }
        Ok(result)
    }

    pub fn list_branches(&self, branch_type: Option<BranchType>) -> joinerror::Result<Vec<String>> {
        let branches = self.repo.branches(branch_type)?;

        let names = branches
            .into_iter()
            .filter_map(|b| {
                if let Ok((branch, _)) = b {
                    branch.name().ok().flatten().map(|name| name.to_string())
                } else {
                    None
                }
            })
            .collect::<Vec<_>>();
        Ok(names)
    }

    pub fn current_branch(&self) -> joinerror::Result<String> {
        let head = self.repo.head()?;

        // If HEAD points to a branch, get the branch name.
        if head.is_branch() {
            let branch_name = head
                .shorthand()
                .ok_or_join_err::<()>("invalid branch name")?;
            Ok(branch_name.to_string())
        } else {
            Err(joinerror::Error::new::<()>("HEAD is detached"))
        }
    }

    /// If base_branch is None, the new branch will be based on the current HEAD
    pub fn create_branch(
        &self,
        branch_name: &str,
        base_branch: Option<(&str, BranchType)>,
        force: bool,
    ) -> joinerror::Result<()> {
        let target = if let Some(base_branch) = base_branch {
            self.repo
                .find_branch(base_branch.0, base_branch.1)?
                .get()
                .peel_to_commit()?
        } else {
            self.repo.head()?.peel_to_commit()?
        };

        self.repo.branch(branch_name, &target, force)?;

        Ok(())
    }

    /// FIXME: Right now we are only renaming the
    pub fn rename_branch(
        &self,
        old_name: &str,
        new_name: &str,
        force: bool,
    ) -> joinerror::Result<()> {
        let mut branch = self.repo.find_branch(old_name, BranchType::Local)?;
        branch.rename(new_name, force)?;
        Ok(())
    }

    pub fn checkout_branch(
        &self,
        remote_name: Option<&str>,
        branch_name: &str,
        create_from_remote: bool,
    ) -> joinerror::Result<()> {
        // Try to find an existing local branch
        match self.repo.find_branch(branch_name, BranchType::Local) {
            // A local branch is found
            Ok(branch) => {
                // Convert branch wrapper into its underlying reference, get full refname.
                let reference = branch.into_reference();
                let refname = reference
                    .name()
                    .ok_or_join_err::<()>("invalid branch refname")?;
                // Set HEAD to that branch reference (e.g. "refs/heads/<branch>")
                self.repo.set_head(refname)?;
            }
            // A local branch is not found
            Err(_) => {
                if !create_from_remote {
                    return Err(joinerror::Error::new::<()>(format!(
                        "a local branch named `{}` does not exist",
                        branch_name
                    )));
                }

                // Create a local branch based on the remote branch
                let remote = remote_name.unwrap_or(DEFAULT_REMOTE_NAME);
                let remote_refname = format!("refs/remotes/{}/{}", remote, branch_name);
                let remote_ref = self
                    .repo
                    .find_reference(&remote_refname)
                    .join_err::<()>("failed to find remote branch reference")?;

                let target_commit = remote_ref.peel_to_commit()?;
                let mut local_branch = self.repo.branch(branch_name, &target_commit, false)?;

                let upstream_name = format!("{}/{}", remote, branch_name);
                local_branch.set_upstream(Some(&upstream_name))?;

                // Set HEAD to the new local branch
                let local_refname = format!("refs/heads/{}", branch_name);
                self.repo.set_head(&local_refname)?;
            }
        }

        let mut co = CheckoutBuilder::new();
        self.repo.checkout_head(Some(&mut co))?;
        Ok(())
    }

    /// Compare a local branch and its remote-tracking branch
    /// Returns (ahead_commits, behind_commits)
    pub fn compare_with_remote_branch(
        &self,
        branch_name: &str,
    ) -> joinerror::Result<(usize, usize)> {
        let local = self.repo.find_branch(branch_name, BranchType::Local)?;
        let upstream = local.upstream()?;

        let local_commit = local.get().peel_to_commit()?;
        let upstream_commit = upstream.get().peel_to_commit()?;
        let (ahead, behind) = self
            .repo
            .graph_ahead_behind(local_commit.id(), upstream_commit.id())?;
        Ok((ahead, behind))
    }

    pub fn get_file_statuses(&self) -> joinerror::Result<HashMap<PathBuf, FileStatus>> {
        let mut status_opts = StatusOptions::new();
        status_opts
            .include_untracked(true)
            .recurse_untracked_dirs(true);

        let statuses = self.repo.statuses(Some(&mut status_opts))?;
        let mut out = HashMap::new();

        for entry in statuses.iter() {
            let path = entry.path();
            if path.is_none() {
                // Ignore non-UTF8 paths
                continue;
            }
            let path = PathBuf::from(path.unwrap());

            // FIXME: Technically if the status begins with INDEX_, it means they are already staged
            // This should never happen if the user interacts with git only through our application
            // Since we will only stage files immediately before making a commit
            // Not sure if we should support unstaging such changes in our app
            // For now those changes will not be displayed
            if entry.status().intersects(Status::WT_NEW) {
                out.insert(path, FileStatus::Added);
                continue;
            }

            if entry.status().intersects(Status::WT_MODIFIED) {
                out.insert(path, FileStatus::Modified);
                continue;
            }

            if entry.status().intersects(Status::WT_DELETED) {
                out.insert(path, FileStatus::Deleted);
                continue;
            }

            // TODO: Implement rename detection if it can be done robustly
            // TODO: Support for conflicted files?
        }

        Ok(out)
    }
}
impl RepoHandle {
    fn fast_forward(
        &self,
        our_reference: &mut git2::Reference,
        incoming_commit: &git2::AnnotatedCommit,
    ) -> joinerror::Result<()> {
        let name = match our_reference.name() {
            Some(s) => s.to_string(),
            None => String::from_utf8_lossy(our_reference.name_bytes()).to_string(),
        };
        let msg = format!(
            "Fast-Forward: Setting {} to id: {}",
            name,
            incoming_commit.id()
        );
        println!("{}", msg);
        our_reference.set_target(incoming_commit.id(), &msg)?;
        self.repo.set_head(&name)?;
        self.repo.checkout_head(Some(
            git2::build::CheckoutBuilder::default()
                // TODO: Handle dirty workspace state (stashing?)
                .force(),
        ))?;
        Ok(())
    }

    fn normal_merge(
        &self,
        our_commit: &git2::AnnotatedCommit,
        incoming_commit: &git2::AnnotatedCommit,
    ) -> joinerror::Result<()> {
        let our_tree = self.repo.find_commit(our_commit.id())?.tree()?;
        let incoming_tree = self.repo.find_commit(incoming_commit.id())?.tree()?;
        let ancestor = self
            .repo
            .find_commit(
                self.repo
                    .merge_base(our_commit.id(), incoming_commit.id())?,
            )?
            .tree()?;
        let mut idx = self
            .repo
            .merge_trees(&ancestor, &our_tree, &incoming_tree, None)?;

        if idx.has_conflicts() {
            println!("Merge conflicts detected...");
            self.repo.checkout_index(Some(&mut idx), None)?;
            return Ok(());
        }
        let result_tree = self.repo.find_tree(idx.write_tree_to(&self.repo)?)?;
        // now create the merge commit
        let msg = format!("Merge: {} into {}", incoming_commit.id(), our_commit.id());
        let sig = self.repo.signature()?;
        let local_commit = self.repo.find_commit(our_commit.id())?;
        let remote_commit = self.repo.find_commit(incoming_commit.id())?;
        // Do our merge commit and set current branch head to that commit.
        let _merge_commit = self.repo.commit(
            Some("HEAD"),
            &sig,
            &sig,
            &msg,
            &result_tree,
            &[&local_commit, &remote_commit],
        )?;
        // Set working tree to match head.
        self.repo.checkout_head(None)?;
        Ok(())
    }

    fn merge_helper(&self, incoming_commit: git2::AnnotatedCommit) -> joinerror::Result<()> {
        let head = self.repo.head()?;
        let our_branch = head.name().unwrap_or("main");

        // 1. do a merge analysis
        let analysis = self.repo.merge_analysis(&[&incoming_commit])?;

        // 2. Do the appropriate merge
        if analysis.0.is_fast_forward() {
            println!("Doing a fast forward");
            // do a fast forward
            let refname = format!("refs/heads/{}", our_branch);
            match self.repo.find_reference(&refname) {
                Ok(mut r) => {
                    self.fast_forward(&mut r, &incoming_commit)?;
                }
                Err(_) => {
                    // The branch doesn't exist so just set the reference to the
                    // commit directly. Usually this is because you are pulling
                    // into an empty repository.
                    self.repo.reference(
                        &refname,
                        incoming_commit.id(),
                        true,
                        &format!("Setting {} to {}", our_branch, incoming_commit.id()),
                    )?;
                    self.repo.set_head(&refname)?;
                    self.repo.checkout_head(Some(
                        git2::build::CheckoutBuilder::default()
                            .allow_conflicts(true)
                            .conflict_style_merge(true)
                            .force(),
                    ))?;
                }
            };
        } else if analysis.0.is_normal() {
            // do a normal merge
            let head_commit = self
                .repo
                .reference_to_annotated_commit(&self.repo.head()?)?;
            self.normal_merge(&head_commit, &incoming_commit)?;
        } else {
            println!("Nothing to do...");
        }
        Ok(())
    }
}

#[cfg(any(test, feature = "integration-tests"))]
impl RepoHandle {
    pub fn repo(&self) -> &git2::Repository {
        &self.repo
    }
}

#[cfg(test)]
mod tests {
    use git2::{Cred, IndexAddOption, RemoteCallbacks, Signature};
    use std::{path::Path, sync::Arc, time::SystemTime};

    use crate::{GitAuthAgent, repo::RepoHandle};

    // This is so that we don't have circular dependency on git-hosting-provider when testing repo
    struct TestAuthAgent {}
    impl GitAuthAgent for TestAuthAgent {
        fn generate_callback<'a>(&'a self, cb: &mut RemoteCallbacks<'a>) -> anyhow::Result<()> {
            dotenv::dotenv().ok();
            let public_key = dotenv::var("GITHUB_SSH_PUBLIC")?;
            let private_key = dotenv::var("GITHUB_SSH_PRIVATE")?;
            let password = dotenv::var("GITHUB_SSH_PASSWORD")?;

            cb.credentials(move |_url, _username_from_url, _allowed_types| {
                Cred::ssh_key(
                    "git",
                    Some(public_key.as_ref()),
                    private_key.as_ref(),
                    Some(&password),
                )
            });
            Ok(())
        }
    }

    // cargo test test_clone_add_commit_push -- --nocapture
    #[ignore]
    #[test]
    fn manual_clone_add_commit_push() {
        // TODO: Support verified signed commits using `gpg`
        // From example: https://github.com/ramosbugs/oauth2-rs/blob/main/examples/github.rs
        // https://users.rust-lang.org/t/how-to-use-git2-push-correctly/97202/6
        let repo_url = dotenv::var("GITHUB_TEST_REPO_SSH").unwrap();
        let repo_path = Path::new("test-repo");

        let auth_agent = Arc::new(TestAuthAgent {});

        let repo = RepoHandle::clone(&repo_url, &repo_path, auth_agent).unwrap();

        let time = SystemTime::now()
            .duration_since(SystemTime::UNIX_EPOCH)
            .unwrap()
            .as_secs();
        std::fs::write(repo_path.join("TEST.txt"), time.to_string()).unwrap();
        let author = Signature::now("Hongyu Yang", "brutusyhy@gmail.com").unwrap();

        // Git Add
        repo.add(vec![Path::new("TEST.txt")], IndexAddOption::DEFAULT)
            .expect("Failed to add");

        // Git Commit
        repo.commit(&format!("Test Commit {time}"), author)
            .expect("Failed to commit");

        // Git Push
        repo.push(Some("origin"), Some("main"), Some("main"), true)
            .expect("Failed to push");
    }

    #[ignore]
    #[test]
    fn manual_open_fetch_pull() {
        let _repo_url = dotenv::var("GITHUB_TEST_REPO_SSH").unwrap();
        let repo_path = Path::new("test-repo");

        let auth_agent = Arc::new(TestAuthAgent {});

        let repo = RepoHandle::open(repo_path, auth_agent).unwrap();

        println!(
            "HEAD before pulling: {}",
            repo.repo
                .find_reference("HEAD")
                .unwrap()
                .peel_to_commit()
                .unwrap()
                .message()
                .unwrap()
        );

        let _ = repo.fetch(Some("origin"));

        println!(
            "Current FETCH_HEAD: {}",
            repo.repo
                .find_reference("FETCH_HEAD")
                .unwrap()
                .peel_to_commit()
                .unwrap()
                .message()
                .unwrap()
        );

        repo.pull(Some("origin")).unwrap();

        println!(
            "Current HEAD: {}",
            repo.repo
                .find_reference("HEAD")
                .unwrap()
                .peel_to_commit()
                .unwrap()
                .message()
                .unwrap()
        );
    }
}<|MERGE_RESOLUTION|>--- conflicted
+++ resolved
@@ -1,27 +1,8 @@
-<<<<<<< HEAD
+pub use git2::{BranchType, IndexAddOption, Signature};
+use git2::{IntoCString, PushOptions, RemoteCallbacks, Repository, build::RepoBuilder};
+use std::{collections::HashMap, path::Path, sync::Arc};
+
 use crate::GitAuthAgent;
-pub use git2::{BranchType, IndexAddOption, Signature};
-use git2::{
-    IntoCString, PushOptions, RemoteCallbacks, Repository, Status, StatusOptions,
-    build::RepoBuilder,
-};
-use joinerror::OptionExt;
-use std::{
-    collections::HashMap,
-    path::{Path, PathBuf},
-    sync::Arc,
-};
-=======
-pub use git2::{BranchType, IndexAddOption, Signature};
-use git2::{
-    IntoCString, PushOptions, RemoteCallbacks, Repository,
-    build::{CheckoutBuilder, RepoBuilder},
-};
-use joinerror::{OptionExt, ResultExt};
-use std::{collections::HashMap, path::Path, sync::Arc};
-
-use crate::{GitAuthAgent, constants::DEFAULT_REMOTE_NAME};
->>>>>>> 5c37ddba
 
 // https://github.com/rust-lang/git2-rs/issues/194
 
@@ -184,19 +165,12 @@
         )?;
 
         if set_upstream {
-<<<<<<< HEAD
-            let mut branch = self
-                .repo
-                .find_branch(local_branch_name, BranchType::Local)?;
-            branch.set_upstream(Some(&format!("{}/{}", remote_name, remote_branch_name)))?;
-=======
             cfg.set_str(&format!("branch.{}.remote", local_branch), &remote_name)?;
             let remote_branch = remote_branch.unwrap_or(local_branch.as_str());
             cfg.set_str(
                 &format!("branch.{}.merge", local_branch),
                 &format!("refs/heads/{}", remote_branch),
             )?;
->>>>>>> 5c37ddba
         }
 
         Ok(())
