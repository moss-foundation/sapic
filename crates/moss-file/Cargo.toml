--- conflicted
+++ resolved
@@ -18,8 +18,4 @@
 [dev-dependencies]
 tokio = { workspace = true, features = ["macros", "rt-multi-thread"] }
 toml.workspace = true
-<<<<<<< HEAD
-uuid = { workspace = true, features = ["v4"] } 
-=======
-uuid = { workspace = true, features = ["v4"] }
->>>>>>> 32100d3b
+uuid = { workspace = true, features = ["v4"] }