// TODO: move to system/application/ services

use joinerror::OptionExt;
use moss_app_delegate::AppDelegate;
use moss_applib::AppRuntime;
use moss_common::continue_if_err;
use sapic_base::extension::types::LoadedExtensionInfo;
use sapic_platform::extension::scanner::{ExtensionScanner, ExtensionsKind};
use sapic_runtime::extension_point::ExtensionPoint;
use std::path::PathBuf;

use moss_fs::FileSystem;
use rustc_hash::FxHashMap;
use sapic_core::context::AnyAsyncContext;
use sapic_platform::extension::unpacker::ExtensionUnpacker;
use sapic_system::application::extensions_service::ExtensionsApiService;
use std::sync::Arc;

#[allow(unused)]
pub struct ExtensionService<R: AppRuntime> {
    scanner: ExtensionScanner,
    points: FxHashMap<&'static str, Box<dyn ExtensionPoint<R>>>,
    fs: Arc<dyn FileSystem>,
    user_extensions_path: PathBuf,
    download_path: PathBuf,
    extension_unpacker: Arc<dyn ExtensionUnpacker>,
}

impl<R: AppRuntime> ExtensionService<R> {
    pub async fn new(
        app_delegate: &AppDelegate<R>,
        fs: Arc<dyn FileSystem>,
        points: Vec<Box<dyn ExtensionPoint<R>>>,
        user_extensions_path: PathBuf,
        download_path: PathBuf,
        extension_unpacker: Arc<dyn ExtensionUnpacker>,
    ) -> joinerror::Result<Self> {
        let points: FxHashMap<&'static str, Box<dyn ExtensionPoint<R>>> =
            points.into_iter().map(|p| (p.key().as_str(), p)).collect();

        let scanner = ExtensionScanner::new(
            fs.clone(),
            vec![
                (
                    app_delegate.resource_dir().join("extensions"),
                    ExtensionsKind::BuiltIn,
                ),
<<<<<<< HEAD
                (app_delegate.user_extensions_dir(), ExtensionsKind::User),
=======
                (user_extensions_path.clone(), ExtensionsKind::User),
>>>>>>> 641333c1
            ],
        );

        let descriptions = scanner.scan().await?;
        for desc in descriptions {
            let info = LoadedExtensionInfo {
                source: desc.abs_path.clone(),
            };

            for (key, value) in desc.contributes {
                if !(value.is_object() || value.is_array()) {
                    // FIXME: cant use session log here because it's not initialized yet
                    // session::warn!(format!(
                    //     "Invalid contribution value: {} from extension: {}",
                    //     value,
                    //     desc.abs_path.display()
                    // ));

                    println!(
                        "ERROR: invalid contribution value: {} from extension: {}",
                        value,
                        desc.abs_path.display()
                    );

                    continue;
                }

                let point = points
                    .get(key.as_str())
                    // Error should never happen, if it does, it's definitely a bug.
                    .ok_or_join_err::<()>(format!(
                        "Failed to find extension point for key: {}",
                        key
                    ))?;

                continue_if_err!(point.handle(app_delegate, &info, value).await, |err| {
                    // FIXME: cant use session log here because it's not initialized yet
                    // session::error!(format!(
                    //     "Failed to handle contribution: {} from extension: {}",
                    //     err,
                    //     desc.abs_path.display()
                    // ));

                    println!(
                        "ERROR: failed to handle contribution: {} from extension: {}",
                        err,
                        desc.abs_path.display()
                    );
                });
            }
        }

        Ok(Self {
            fs,
            points,
            scanner,
            user_extensions_path,
            download_path,
            extension_unpacker,
        })
    }

    pub async fn download_extension(
        &self,
        ctx: &dyn AnyAsyncContext,
        extension_id: &str,
        version: &str,
        api: Arc<ExtensionsApiService>,
    ) -> joinerror::Result<String> {
        let (archive_path, info) = api
            .download_extension(ctx, extension_id, version, &self.download_path)
            .await?;

        let extension_folder_name = format!("{}@{}", info.id, info.version);
        self.extension_unpacker
            .unpack(
                &archive_path,
                &self.user_extensions_path.join(extension_folder_name),
            )
            .await?;

        Ok(info.name)
    }
}<|MERGE_RESOLUTION|>--- conflicted
+++ resolved
@@ -45,11 +45,7 @@
                     app_delegate.resource_dir().join("extensions"),
                     ExtensionsKind::BuiltIn,
                 ),
-<<<<<<< HEAD
-                (app_delegate.user_extensions_dir(), ExtensionsKind::User),
-=======
                 (user_extensions_path.clone(), ExtensionsKind::User),
->>>>>>> 641333c1
             ],
         );
 
