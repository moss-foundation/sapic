--- conflicted
+++ resolved
@@ -192,7 +192,7 @@
         version: 8.1.0(typescript@5.8.2)
       '@svgr/rollup':
         specifier: ^8.1.0
-        version: 8.1.0(rollup@4.34.9)(typescript@5.8.2)
+        version: 8.1.0(rollup@4.34.6)(typescript@5.8.2)
       '@types/react':
         specifier: ^18.3.3
         version: 18.3.18
@@ -237,7 +237,7 @@
         version: 5.67.1(@tanstack/react-query@5.67.1(react@18.3.1))(react@18.3.1)
       '@tauri-apps/api':
         specifier: ^2
-        version: 2.3.0
+        version: 2.2.0
       '@tauri-apps/plugin-opener':
         specifier: ^2
         version: 2.2.5
@@ -246,13 +246,13 @@
         version: 2.2.0
       '@types/i18next':
         specifier: ^13.0.0
-        version: 13.0.0(typescript@5.7.3)
+        version: 13.0.0(typescript@5.8.2)
       allotment:
         specifier: ^1.20.3
         version: 1.20.3(react-dom@18.3.1(react@18.3.1))(react@18.3.1)
       i18next:
         specifier: ^24.2.2
-        version: 24.2.2(typescript@5.7.3)
+        version: 24.2.2(typescript@5.8.2)
       overlayscrollbars:
         specifier: ^2.11.0
         version: 2.11.0
@@ -267,7 +267,7 @@
         version: 18.3.1(react@18.3.1)
       react-i18next:
         specifier: ^15.4.1
-        version: 15.4.1(i18next@24.2.2(typescript@5.7.3))(react-dom@18.3.1(react@18.3.1))(react@18.3.1)
+        version: 15.4.1(i18next@24.2.2(typescript@5.8.2))(react-dom@18.3.1(react@18.3.1))(react@18.3.1)
       zustand:
         specifier: ^5.0.3
         version: 5.0.3(@types/react@18.3.18)(react@18.3.1)
@@ -298,11 +298,10 @@
         version: link:../../packages/config-typescript
       '@tauri-apps/cli':
         specifier: ^2
-        version: 2.3.1
+        version: 2.2.7
       '@types/node':
         specifier: ^22.10.1
         version: 22.13.1
-<<<<<<< HEAD
       '@types/react':
         specifier: ^18.3.1
         version: 18.3.18
@@ -311,9 +310,7 @@
         version: 18.3.5(@types/react@18.3.18)
       '@types/react-i18next':
         specifier: ^8.1.0
-        version: 8.1.0(i18next@24.2.2(typescript@5.7.3))(react-dom@18.3.1(react@18.3.1))(react@18.3.1)
-=======
->>>>>>> ba59187a
+        version: 8.1.0(i18next@24.2.2(typescript@5.8.2))(react-dom@18.3.1(react@18.3.1))(react@18.3.1)
 
   view/desktop/src/lib/moss-tabs:
     dependencies:
@@ -385,8 +382,8 @@
   '@atlaskit/pragmatic-drag-and-drop@1.5.0':
     resolution: {integrity: sha512-VnHcgOBALm+mbL9CoJPI6wBNQeB0is+CkejdfAlaP8RfBoELe+0sQtE8j4Z4fPRqDzo11OEqUYKHkmx4Ttzozg==}
 
-  '@atlaskit/tokens@4.3.0':
-    resolution: {integrity: sha512-3xcv/oZ7hs7ExlxxwI32RTnEdPSqCRS6E3Gg+dlhvfoWPTHGRF/oVb6kO5kNt2/dobg+Brjtlw0pggzBsoEjDw==}
+  '@atlaskit/tokens@4.3.2':
+    resolution: {integrity: sha512-AD4Nw0iIxwJs64R39WLaX52UXD0CijxPhDeZ2CPs09gjKY2xJsPJe2EO1qdYGiT7024174A9omrsnP2n1otIkA==}
     peerDependencies:
       react: ^18.2.0
 
@@ -1760,98 +1757,98 @@
       rollup:
         optional: true
 
-  '@rollup/rollup-android-arm-eabi@4.34.9':
-    resolution: {integrity: sha512-qZdlImWXur0CFakn2BJ2znJOdqYZKiedEPEVNTBrpfPjc/YuTGcaYZcdmNFTkUj3DU0ZM/AElcM8Ybww3xVLzA==}
+  '@rollup/rollup-android-arm-eabi@4.34.6':
+    resolution: {integrity: sha512-+GcCXtOQoWuC7hhX1P00LqjjIiS/iOouHXhMdiDSnq/1DGTox4SpUvO52Xm+div6+106r+TcvOeo/cxvyEyTgg==}
     cpu: [arm]
     os: [android]
 
-  '@rollup/rollup-android-arm64@4.34.9':
-    resolution: {integrity: sha512-4KW7P53h6HtJf5Y608T1ISKvNIYLWRKMvfnG0c44M6In4DQVU58HZFEVhWINDZKp7FZps98G3gxwC1sb0wXUUg==}
+  '@rollup/rollup-android-arm64@4.34.6':
+    resolution: {integrity: sha512-E8+2qCIjciYUnCa1AiVF1BkRgqIGW9KzJeesQqVfyRITGQN+dFuoivO0hnro1DjT74wXLRZ7QF8MIbz+luGaJA==}
     cpu: [arm64]
     os: [android]
 
-  '@rollup/rollup-darwin-arm64@4.34.9':
-    resolution: {integrity: sha512-0CY3/K54slrzLDjOA7TOjN1NuLKERBgk9nY5V34mhmuu673YNb+7ghaDUs6N0ujXR7fz5XaS5Aa6d2TNxZd0OQ==}
+  '@rollup/rollup-darwin-arm64@4.34.6':
+    resolution: {integrity: sha512-z9Ib+OzqN3DZEjX7PDQMHEhtF+t6Mi2z/ueChQPLS/qUMKY7Ybn5A2ggFoKRNRh1q1T03YTQfBTQCJZiepESAg==}
     cpu: [arm64]
     os: [darwin]
 
-  '@rollup/rollup-darwin-x64@4.34.9':
-    resolution: {integrity: sha512-eOojSEAi/acnsJVYRxnMkPFqcxSMFfrw7r2iD9Q32SGkb/Q9FpUY1UlAu1DH9T7j++gZ0lHjnm4OyH2vCI7l7Q==}
+  '@rollup/rollup-darwin-x64@4.34.6':
+    resolution: {integrity: sha512-PShKVY4u0FDAR7jskyFIYVyHEPCPnIQY8s5OcXkdU8mz3Y7eXDJPdyM/ZWjkYdR2m0izD9HHWA8sGcXn+Qrsyg==}
     cpu: [x64]
     os: [darwin]
 
-  '@rollup/rollup-freebsd-arm64@4.34.9':
-    resolution: {integrity: sha512-2lzjQPJbN5UnHm7bHIUKFMulGTQwdvOkouJDpPysJS+QFBGDJqcfh+CxxtG23Ik/9tEvnebQiylYoazFMAgrYw==}
+  '@rollup/rollup-freebsd-arm64@4.34.6':
+    resolution: {integrity: sha512-YSwyOqlDAdKqs0iKuqvRHLN4SrD2TiswfoLfvYXseKbL47ht1grQpq46MSiQAx6rQEN8o8URtpXARCpqabqxGQ==}
     cpu: [arm64]
     os: [freebsd]
 
-  '@rollup/rollup-freebsd-x64@4.34.9':
-    resolution: {integrity: sha512-SLl0hi2Ah2H7xQYd6Qaiu01kFPzQ+hqvdYSoOtHYg/zCIFs6t8sV95kaoqjzjFwuYQLtOI0RZre/Ke0nPaQV+g==}
+  '@rollup/rollup-freebsd-x64@4.34.6':
+    resolution: {integrity: sha512-HEP4CgPAY1RxXwwL5sPFv6BBM3tVeLnshF03HMhJYCNc6kvSqBgTMmsEjb72RkZBAWIqiPUyF1JpEBv5XT9wKQ==}
     cpu: [x64]
     os: [freebsd]
 
-  '@rollup/rollup-linux-arm-gnueabihf@4.34.9':
-    resolution: {integrity: sha512-88I+D3TeKItrw+Y/2ud4Tw0+3CxQ2kLgu3QvrogZ0OfkmX/DEppehus7L3TS2Q4lpB+hYyxhkQiYPJ6Mf5/dPg==}
+  '@rollup/rollup-linux-arm-gnueabihf@4.34.6':
+    resolution: {integrity: sha512-88fSzjC5xeH9S2Vg3rPgXJULkHcLYMkh8faix8DX4h4TIAL65ekwuQMA/g2CXq8W+NJC43V6fUpYZNjaX3+IIg==}
     cpu: [arm]
     os: [linux]
 
-  '@rollup/rollup-linux-arm-musleabihf@4.34.9':
-    resolution: {integrity: sha512-3qyfWljSFHi9zH0KgtEPG4cBXHDFhwD8kwg6xLfHQ0IWuH9crp005GfoUUh/6w9/FWGBwEHg3lxK1iHRN1MFlA==}
+  '@rollup/rollup-linux-arm-musleabihf@4.34.6':
+    resolution: {integrity: sha512-wM4ztnutBqYFyvNeR7Av+reWI/enK9tDOTKNF+6Kk2Q96k9bwhDDOlnCUNRPvromlVXo04riSliMBs/Z7RteEg==}
     cpu: [arm]
     os: [linux]
 
-  '@rollup/rollup-linux-arm64-gnu@4.34.9':
-    resolution: {integrity: sha512-6TZjPHjKZUQKmVKMUowF3ewHxctrRR09eYyvT5eFv8w/fXarEra83A2mHTVJLA5xU91aCNOUnM+DWFMSbQ0Nxw==}
+  '@rollup/rollup-linux-arm64-gnu@4.34.6':
+    resolution: {integrity: sha512-9RyprECbRa9zEjXLtvvshhw4CMrRa3K+0wcp3KME0zmBe1ILmvcVHnypZ/aIDXpRyfhSYSuN4EPdCCj5Du8FIA==}
     cpu: [arm64]
     os: [linux]
 
-  '@rollup/rollup-linux-arm64-musl@4.34.9':
-    resolution: {integrity: sha512-LD2fytxZJZ6xzOKnMbIpgzFOuIKlxVOpiMAXawsAZ2mHBPEYOnLRK5TTEsID6z4eM23DuO88X0Tq1mErHMVq0A==}
+  '@rollup/rollup-linux-arm64-musl@4.34.6':
+    resolution: {integrity: sha512-qTmklhCTyaJSB05S+iSovfo++EwnIEZxHkzv5dep4qoszUMX5Ca4WM4zAVUMbfdviLgCSQOu5oU8YoGk1s6M9Q==}
     cpu: [arm64]
     os: [linux]
 
-  '@rollup/rollup-linux-loongarch64-gnu@4.34.9':
-    resolution: {integrity: sha512-dRAgTfDsn0TE0HI6cmo13hemKpVHOEyeciGtvlBTkpx/F65kTvShtY/EVyZEIfxFkV5JJTuQ9tP5HGBS0hfxIg==}
+  '@rollup/rollup-linux-loongarch64-gnu@4.34.6':
+    resolution: {integrity: sha512-4Qmkaps9yqmpjY5pvpkfOerYgKNUGzQpFxV6rnS7c/JfYbDSU0y6WpbbredB5cCpLFGJEqYX40WUmxMkwhWCjw==}
     cpu: [loong64]
     os: [linux]
 
-  '@rollup/rollup-linux-powerpc64le-gnu@4.34.9':
-    resolution: {integrity: sha512-PHcNOAEhkoMSQtMf+rJofwisZqaU8iQ8EaSps58f5HYll9EAY5BSErCZ8qBDMVbq88h4UxaNPlbrKqfWP8RfJA==}
+  '@rollup/rollup-linux-powerpc64le-gnu@4.34.6':
+    resolution: {integrity: sha512-Zsrtux3PuaxuBTX/zHdLaFmcofWGzaWW1scwLU3ZbW/X+hSsFbz9wDIp6XvnT7pzYRl9MezWqEqKy7ssmDEnuQ==}
     cpu: [ppc64]
     os: [linux]
 
-  '@rollup/rollup-linux-riscv64-gnu@4.34.9':
-    resolution: {integrity: sha512-Z2i0Uy5G96KBYKjeQFKbbsB54xFOL5/y1P5wNBsbXB8yE+At3oh0DVMjQVzCJRJSfReiB2tX8T6HUFZ2k8iaKg==}
+  '@rollup/rollup-linux-riscv64-gnu@4.34.6':
+    resolution: {integrity: sha512-aK+Zp+CRM55iPrlyKiU3/zyhgzWBxLVrw2mwiQSYJRobCURb781+XstzvA8Gkjg/hbdQFuDw44aUOxVQFycrAg==}
     cpu: [riscv64]
     os: [linux]
 
-  '@rollup/rollup-linux-s390x-gnu@4.34.9':
-    resolution: {integrity: sha512-U+5SwTMoeYXoDzJX5dhDTxRltSrIax8KWwfaaYcynuJw8mT33W7oOgz0a+AaXtGuvhzTr2tVKh5UO8GVANTxyQ==}
+  '@rollup/rollup-linux-s390x-gnu@4.34.6':
+    resolution: {integrity: sha512-WoKLVrY9ogmaYPXwTH326+ErlCIgMmsoRSx6bO+l68YgJnlOXhygDYSZe/qbUJCSiCiZAQ+tKm88NcWuUXqOzw==}
     cpu: [s390x]
     os: [linux]
 
-  '@rollup/rollup-linux-x64-gnu@4.34.9':
-    resolution: {integrity: sha512-FwBHNSOjUTQLP4MG7y6rR6qbGw4MFeQnIBrMe161QGaQoBQLqSUEKlHIiVgF3g/mb3lxlxzJOpIBhaP+C+KP2A==}
+  '@rollup/rollup-linux-x64-gnu@4.34.6':
+    resolution: {integrity: sha512-Sht4aFvmA4ToHd2vFzwMFaQCiYm2lDFho5rPcvPBT5pCdC+GwHG6CMch4GQfmWTQ1SwRKS0dhDYb54khSrjDWw==}
     cpu: [x64]
     os: [linux]
 
-  '@rollup/rollup-linux-x64-musl@4.34.9':
-    resolution: {integrity: sha512-cYRpV4650z2I3/s6+5/LONkjIz8MBeqrk+vPXV10ORBnshpn8S32bPqQ2Utv39jCiDcO2eJTuSlPXpnvmaIgRA==}
+  '@rollup/rollup-linux-x64-musl@4.34.6':
+    resolution: {integrity: sha512-zmmpOQh8vXc2QITsnCiODCDGXFC8LMi64+/oPpPx5qz3pqv0s6x46ps4xoycfUiVZps5PFn1gksZzo4RGTKT+A==}
     cpu: [x64]
     os: [linux]
 
-  '@rollup/rollup-win32-arm64-msvc@4.34.9':
-    resolution: {integrity: sha512-z4mQK9dAN6byRA/vsSgQiPeuO63wdiDxZ9yg9iyX2QTzKuQM7T4xlBoeUP/J8uiFkqxkcWndWi+W7bXdPbt27Q==}
+  '@rollup/rollup-win32-arm64-msvc@4.34.6':
+    resolution: {integrity: sha512-3/q1qUsO/tLqGBaD4uXsB6coVGB3usxw3qyeVb59aArCgedSF66MPdgRStUd7vbZOsko/CgVaY5fo2vkvPLWiA==}
     cpu: [arm64]
     os: [win32]
 
-  '@rollup/rollup-win32-ia32-msvc@4.34.9':
-    resolution: {integrity: sha512-KB48mPtaoHy1AwDNkAJfHXvHp24H0ryZog28spEs0V48l3H1fr4i37tiyHsgKZJnCmvxsbATdZGBpbmxTE3a9w==}
+  '@rollup/rollup-win32-ia32-msvc@4.34.6':
+    resolution: {integrity: sha512-oLHxuyywc6efdKVTxvc0135zPrRdtYVjtVD5GUm55I3ODxhU/PwkQFD97z16Xzxa1Fz0AEe4W/2hzRtd+IfpOA==}
     cpu: [ia32]
     os: [win32]
 
-  '@rollup/rollup-win32-x64-msvc@4.34.9':
-    resolution: {integrity: sha512-AyleYRPU7+rgkMWbEh71fQlrzRfeP6SyMnRf9XX4fCdDPAJumdSBqYEcWPMzVQ4ScAl7E4oFfK0GUVn77xSwbw==}
+  '@rollup/rollup-win32-x64-msvc@4.34.6':
+    resolution: {integrity: sha512-0PVwmgzZ8+TZ9oGBmdZoQVXflbvuwzN/HRclujpl4N/q3i+y0lqLw8n1bXA8ru3sApDjlmONaNAuYr38y1Kr9w==}
     cpu: [x64]
     os: [win32]
 
@@ -2028,7 +2025,6 @@
     peerDependencies:
       vite: ^5.2.0 || ^6
 
-<<<<<<< HEAD
   '@tanstack/query-core@5.67.1':
     resolution: {integrity: sha512-AkFmuukVejyqVIjEQoFhLb3q+xHl7JG8G9cANWTMe3s8iKzD9j1VBSYXgCjy6vm6xM8cUCR9zP2yqWxY9pTWOA==}
 
@@ -2048,73 +2044,69 @@
 
   '@tauri-apps/api@2.2.0':
     resolution: {integrity: sha512-R8epOeZl1eJEl603aUMIGb4RXlhPjpgxbGVEaqY+0G5JG9vzV/clNlzTeqc+NLYXVqXcn8mb4c5b9pJIUDEyAg==}
-=======
-  '@tauri-apps/api@2.3.0':
-    resolution: {integrity: sha512-33Z+0lX2wgZbx1SPFfqvzI6su63hCBkbzv+5NexeYjIx7WA9htdOKoRR7Dh3dJyltqS5/J8vQFyybiRoaL0hlA==}
->>>>>>> ba59187a
-
-  '@tauri-apps/cli-darwin-arm64@2.3.1':
-    resolution: {integrity: sha512-TOhSdsXYt+f+asRU+Dl+Wufglj/7+CX9h8RO4hl5k7D6lR4L8yTtdhpS7btaclOMmjYC4piNfJE70GoxhOoYWw==}
+
+  '@tauri-apps/cli-darwin-arm64@2.2.7':
+    resolution: {integrity: sha512-54kcpxZ3X1Rq+pPTzk3iIcjEVY4yv493uRx/80rLoAA95vAC0c//31Whz75UVddDjJfZvXlXZ3uSZ+bnCOnt0A==}
     engines: {node: '>= 10'}
     cpu: [arm64]
     os: [darwin]
 
-  '@tauri-apps/cli-darwin-x64@2.3.1':
-    resolution: {integrity: sha512-LDwGg3AuBQ3aCeMAFaFwt0MSGOVFoXuXEe0z4QxQ7jZE5tdAOhKABaq4i569V5lShCgQZ6nLD/tmA5+GipvHnA==}
+  '@tauri-apps/cli-darwin-x64@2.2.7':
+    resolution: {integrity: sha512-Vgu2XtBWemLnarB+6LqQeLanDlRj7CeFN//H8bVVdjbNzxcSxsvbLYMBP8+3boa7eBnjDrqMImRySSgL6IrwTw==}
     engines: {node: '>= 10'}
     cpu: [x64]
     os: [darwin]
 
-  '@tauri-apps/cli-linux-arm-gnueabihf@2.3.1':
-    resolution: {integrity: sha512-hu3HpbbtJBvHXw5i54QHwLxOUoXWqhf7CL2YYSPOrWEEQo10NKddulP61L5gfr5z+bSSaitfLwqgTidgnaNJCA==}
+  '@tauri-apps/cli-linux-arm-gnueabihf@2.2.7':
+    resolution: {integrity: sha512-+Clha2iQAiK9zoY/KKW0KLHkR0k36O78YLx5Sl98tWkwI3OBZFg5H5WT1plH/4sbZIS2aLFN6dw58/JlY9Bu/g==}
     engines: {node: '>= 10'}
     cpu: [arm]
     os: [linux]
 
-  '@tauri-apps/cli-linux-arm64-gnu@2.3.1':
-    resolution: {integrity: sha512-mEGgwkiGSKYXWHhGodo7zU9PCd2I/d6KkR+Wp1nzK+DxsCrEK6yJ5XxYLSQSDcKkM4dCxpVEPUiVMbDhmn08jg==}
+  '@tauri-apps/cli-linux-arm64-gnu@2.2.7':
+    resolution: {integrity: sha512-Z/Lp4SQe6BUEOays9BQAEum2pvZF4w9igyXijP+WbkOejZx4cDvarFJ5qXrqSLmBh7vxrdZcLwoLk9U//+yQrg==}
     engines: {node: '>= 10'}
     cpu: [arm64]
     os: [linux]
 
-  '@tauri-apps/cli-linux-arm64-musl@2.3.1':
-    resolution: {integrity: sha512-tqQkafikGfnc7ISnGjSYkbpnzJKEyO8XSa0YOXTAL3J8R5Pss5ZIZY7G8kq1mwQSR/dPVR1ZLTVXgZGuysjP8w==}
+  '@tauri-apps/cli-linux-arm64-musl@2.2.7':
+    resolution: {integrity: sha512-+8HZ+txff/Y3YjAh80XcLXcX8kpGXVdr1P8AfjLHxHdS6QD4Md+acSxGTTNbplmHuBaSHJvuTvZf9tU1eDCTDg==}
     engines: {node: '>= 10'}
     cpu: [arm64]
     os: [linux]
 
-  '@tauri-apps/cli-linux-x64-gnu@2.3.1':
-    resolution: {integrity: sha512-I3puDJ2wGEauXlXbzIHn2etz78TaWs1cpN6zre02maHr6ZR7nf7euTCOGPhhfoMG0opA5mT/eLuYpVw648/VAA==}
+  '@tauri-apps/cli-linux-x64-gnu@2.2.7':
+    resolution: {integrity: sha512-ahlSnuCnUntblp9dG7/w5ZWZOdzRFi3zl0oScgt7GF4KNAOEa7duADsxPA4/FT2hLRa0SvpqtD4IYFvCxoVv3Q==}
     engines: {node: '>= 10'}
     cpu: [x64]
     os: [linux]
 
-  '@tauri-apps/cli-linux-x64-musl@2.3.1':
-    resolution: {integrity: sha512-rbWiCOBuQN7tPySkUyBs914uUikE3mEUOqV/IFospvKESw4UC3G1DL5+ybfXH7Orb8/in3JpJuVzYQjo+OSbBA==}
+  '@tauri-apps/cli-linux-x64-musl@2.2.7':
+    resolution: {integrity: sha512-+qKAWnJRSX+pjjRbKAQgTdFY8ecdcu8UdJ69i7wn3ZcRn2nMMzOO2LOMOTQV42B7/Q64D1pIpmZj9yblTMvadA==}
     engines: {node: '>= 10'}
     cpu: [x64]
     os: [linux]
 
-  '@tauri-apps/cli-win32-arm64-msvc@2.3.1':
-    resolution: {integrity: sha512-PdTmUzSeTHjJuBpCV7L+V29fPhPtToU+NZU46slHKSA1aT38MiFDXBZ/6P5Zudrt9QPMfIubqnJKbK8Ivvv7Ww==}
+  '@tauri-apps/cli-win32-arm64-msvc@2.2.7':
+    resolution: {integrity: sha512-aa86nRnrwT04u9D9fhf5JVssuAZlUCCc8AjqQjqODQjMd4BMA2+d4K9qBMpEG/1kVh95vZaNsLogjEaqSTTw4A==}
     engines: {node: '>= 10'}
     cpu: [arm64]
     os: [win32]
 
-  '@tauri-apps/cli-win32-ia32-msvc@2.3.1':
-    resolution: {integrity: sha512-K/Xa97kspWT4UWj3t26lL2D3QsopTAxS7kWi5kObdqtAGn3qD52qBi24FH38TdvHYz4QlnLIb30TukviCgh4gw==}
+  '@tauri-apps/cli-win32-ia32-msvc@2.2.7':
+    resolution: {integrity: sha512-EiJ5/25tLSQOSGvv+t6o3ZBfOTKB5S3vb+hHQuKbfmKdRF0XQu2YPdIi1CQw1DU97ZAE0Dq4frvnyYEKWgMzVQ==}
     engines: {node: '>= 10'}
     cpu: [ia32]
     os: [win32]
 
-  '@tauri-apps/cli-win32-x64-msvc@2.3.1':
-    resolution: {integrity: sha512-RgwzXbP8gAno3kQEsybMtgLp6D1Z1Nec2cftryYbPTJmoMJs6e4qgtxuTSbUz5SKnHe8rGgMiFSvEGoHvbG72Q==}
+  '@tauri-apps/cli-win32-x64-msvc@2.2.7':
+    resolution: {integrity: sha512-ZB8Kw90j8Ld+9tCWyD2fWCYfIrzbQohJ4DJSidNwbnehlZzP7wAz6Z3xjsvUdKtQ3ibtfoeTqVInzCCEpI+pWg==}
     engines: {node: '>= 10'}
     cpu: [x64]
     os: [win32]
 
-  '@tauri-apps/cli@2.3.1':
-    resolution: {integrity: sha512-xewcw/ZsCqgilTy2h7+pp2Baxoy7zLR2wXOV7SZLzkb6SshHVbm1BFAjn8iFATURRW85KLzl6wSGJ2dQHjVHqw==}
+  '@tauri-apps/cli@2.2.7':
+    resolution: {integrity: sha512-ZnsS2B4BplwXP37celanNANiIy8TCYhvg5RT09n72uR/o+navFZtGpFSqljV8fy1Y4ixIPds8FrGSXJCN2BerA==}
     engines: {node: '>= 10'}
     hasBin: true
 
@@ -2465,8 +2457,8 @@
   caniuse-lite@1.0.30001699:
     resolution: {integrity: sha512-b+uH5BakXZ9Do9iK+CkDmctUSEqZl+SP056vc5usa0PL+ev5OHw003rZXcnjNDv3L8P5j6rwT6C0BPKSikW08w==}
 
-  chai@5.2.0:
-    resolution: {integrity: sha512-mCuXncKXk5iCLhfhwTc0izo0gtEmpz5CtG2y8GiOINBlMVS6v8TMRc5TaLWKS6692m9+dVVfzgeVxR5UxWHTYw==}
+  chai@5.1.2:
+    resolution: {integrity: sha512-aGtmf24DW6MLHHG5gCx4zaI3uBq3KRtxeVs0DjFH6Z0rDNbsvTxFASFvdj79pxjxZ8/5u3PIiN3IwEIQkiiuPw==}
     engines: {node: '>=12'}
 
   chalk@4.1.2:
@@ -2803,8 +2795,8 @@
     resolution: {integrity: sha512-VyhnebXciFV2DESc+p6B+y0LjSm0krU4OgJN44qFAhBY0TJ+1V61tYD2+wHusZ6F9n5K+vl8k0sTy7PEfV4qpg==}
     engines: {node: '>=16.17'}
 
-  expect-type@1.2.0:
-    resolution: {integrity: sha512-80F22aiJ3GLyVnS/B3HzgR6RelZVumzj9jkL0Rhz4h0xYbNW9PjlQz5h3J/SShErbXBc295vseR4/MIbVmUbeA==}
+  expect-type@1.1.0:
+    resolution: {integrity: sha512-bFi65yM+xZgk+u/KRIpekdSYkTB5W1pEf0Lt8Q8Msh7b+eQ7LXVtIB1Bkm4fvclDEL1b2CZkMhv2mOeF8tMdkA==}
     engines: {node: '>=12.0.0'}
 
   fast-deep-equal@3.1.3:
@@ -2820,8 +2812,8 @@
   fast-levenshtein@2.0.6:
     resolution: {integrity: sha512-DCXu6Ifhqcks7TZKY3Hxp3y6qphY5SJZmrWMDrKcERSOXWQdMhU9Ig/PYrzyw/ul9jOIyh0N4M0tbC5hodg8dw==}
 
-  fastq@1.19.1:
-    resolution: {integrity: sha512-GwLTyxkCXjXbxqIhTsMI2Nui8huMPtnxg7krajPJAjnEG/iiOS7i+zCtWGZR9G0NBKbXKh6X9m9UIsYX/N6vvQ==}
+  fastq@1.19.0:
+    resolution: {integrity: sha512-7SFSRCNjBQIZH/xZR3iy5iQYR8aGBE0h3VG6/cwlbrpdciNYBMotQav8c1XI3HjHH+NikUpP53nPdlZSdWmFzA==}
 
   file-entry-cache@8.0.0:
     resolution: {integrity: sha512-XXTUwCvisa5oacNGRP9SfNtYBNAMi+RPwBFmblZEF7N7swHYQS6/Zfk7SRwx4D5j3CH211YNRco1DEMNVfZCnQ==}
@@ -2842,8 +2834,8 @@
     resolution: {integrity: sha512-f7ccFPK3SXFHpx15UIGyRJ/FJQctuKZ0zVuN3frBo4HnK3cay9VEW0R6yPYFHC0AgqhukPzKjq22t5DmAyqGyw==}
     engines: {node: '>=16'}
 
-  flatted@3.3.3:
-    resolution: {integrity: sha512-GX+ysw4PBCz0PzosHDepZGANEuFCMLrnRTiEy9McGjmkCQYwRq4A/X786G/fjM/+OjsWSU1ZrY5qyARZmO/uwg==}
+  flatted@3.3.2:
+    resolution: {integrity: sha512-AiwGJM8YcNOaobumgtng+6NHuOqC3A7MixFeDafM3X9cIUM+xUXoS5Vfgf+OihAYe20fxqNM9yPBXJzRtZ/4eA==}
 
   foreground-child@3.3.1:
     resolution: {integrity: sha512-gIXjKqtFuWEgzFRJA9WCQeSJLZDjgJUOMCMzxtvFq/37KojM1BFGufqsCy0r4qSQmYLsZYMeyRqzIWOMup03sw==}
@@ -3639,8 +3631,8 @@
     resolution: {integrity: sha512-oMA2dcrw6u0YfxJQXm342bFKX/E4sG9rbTzO9ptUcR/e8A33cHuvStiYOwH7fszkZlZ1z/ta9AAoPk2F4qIOHA==}
     engines: {node: '>=18'}
 
-  reusify@1.1.0:
-    resolution: {integrity: sha512-g6QUff04oZpHs0eG5p83rFLhHeV00ug/Yf9nZM6fLeUrPguBTkTQOdpAWWspMh55TZfVQDPaN3NQJfbVRAxdIw==}
+  reusify@1.0.4:
+    resolution: {integrity: sha512-U9nH88a3fc/ekCF1l0/UP1IosiuIjyTh7hBvXVMHYgVcfGvt897Xguj2UOLDeI5BG2m7/uwyaLVT6fbtCwTyzw==}
     engines: {iojs: '>=1.0.0', node: '>=0.10.0'}
 
   rfdc@1.4.1:
@@ -3651,8 +3643,8 @@
     engines: {node: 20 || >=22}
     hasBin: true
 
-  rollup@4.34.9:
-    resolution: {integrity: sha512-nF5XYqWWp9hx/LrpC8sZvvvmq0TeTjQgaZHYmAgwysT9nh8sWnZhBnM8ZyVbbJFIQBLwHDNoMqsBZBbUo4U8sQ==}
+  rollup@4.34.6:
+    resolution: {integrity: sha512-wc2cBWqJgkU3Iz5oztRkQbfVkbxoz5EhnCGOrnJvnLnQ7O0WhQUYyv18qQI79O8L7DdHrrlJNeCHd4VGpnaXKQ==}
     engines: {node: '>=18.0.0', npm: '>=8.0.0'}
     hasBin: true
 
@@ -3726,8 +3718,8 @@
     resolution: {integrity: sha512-RwNA9Z/7PrK06rYLIzFMlaF+l73iwpzsqRIFgbMLbTcLD6cOao82TaWefPXQvB2fOC4AjuYSEndS7N/mTCbkdQ==}
     engines: {node: '>= 0.8'}
 
-  std-env@3.8.1:
-    resolution: {integrity: sha512-vj5lIj3Mwf9D79hBkltk5qmkFI+biIKWS2IBxEyEU3AX1tUf7AoL8nSazCOiiqQsGKIq01SClsKEzweu34uwvA==}
+  std-env@3.8.0:
+    resolution: {integrity: sha512-Bc3YwwCB+OzldMxOXJIIvC6cPRWr/LxOp48CdQTOkPyk/t4JWWJbrilwBd7RJzKV8QW7tJkcgAmeuLLJugl5/w==}
 
   strict-event-emitter@0.5.1:
     resolution: {integrity: sha512-vMgjE/GGEPEFnhFub6pa4FmJBRBVOLpIII2hvCZ8Kzb7K0hlHo7mQv6xYrBvCL2LtAIBwFUK8wvuJgTVSQ5MFQ==}
@@ -3924,6 +3916,11 @@
     peerDependencies:
       eslint: ^8.57.0 || ^9.0.0
       typescript: '>=4.8.4 <5.9.0'
+
+  typescript@5.7.3:
+    resolution: {integrity: sha512-84MVSjMEHP+FQRPy3pX9sTVV/INIex71s9TL2Gm5FG/WG1SqXeKyZ0k7/blY/4FdOzI12CBy1vGc4og/eus0fw==}
+    engines: {node: '>=14.17'}
+    hasBin: true
 
   typescript@5.8.2:
     resolution: {integrity: sha512-aJn6wq13/afZp/jT9QZmwEjDqqvSGp1VT5GVg+f/t6/oVyrgXM6BY1h9BRh/O5p3PlUPAe+WuiEZOmb/49RqoQ==}
@@ -4281,7 +4278,7 @@
     dependencies:
       '@atlaskit/pragmatic-drag-and-drop': 1.5.0
       '@atlaskit/pragmatic-drag-and-drop-hitbox': 1.0.3
-      '@atlaskit/tokens': 4.3.0(@types/react@18.3.18)(react@18.3.1)
+      '@atlaskit/tokens': 4.3.2(@types/react@18.3.18)(react@18.3.1)
       '@babel/runtime': 7.26.7
       '@emotion/react': 11.14.0(@types/react@18.3.18)(react@18.3.1)
       react: 18.3.1
@@ -4295,7 +4292,7 @@
       bind-event-listener: 3.0.0
       raf-schd: 4.0.3
 
-  '@atlaskit/tokens@4.3.0(@types/react@18.3.18)(react@18.3.1)':
+  '@atlaskit/tokens@4.3.2(@types/react@18.3.18)(react@18.3.1)':
     dependencies:
       '@atlaskit/ds-lib': 4.0.0(@types/react@18.3.18)(react@18.3.1)
       '@atlaskit/platform-feature-flags': 1.1.0(react@18.3.1)
@@ -5477,7 +5474,7 @@
   '@nodelib/fs.walk@1.2.8':
     dependencies:
       '@nodelib/fs.scandir': 2.1.5
-      fastq: 1.19.1
+      fastq: 1.19.0
 
   '@open-draft/deferred-promise@2.2.0': {}
 
@@ -5709,69 +5706,69 @@
 
   '@remix-run/router@1.22.0': {}
 
-  '@rollup/pluginutils@5.1.4(rollup@4.34.9)':
+  '@rollup/pluginutils@5.1.4(rollup@4.34.6)':
     dependencies:
       '@types/estree': 1.0.6
       estree-walker: 2.0.2
       picomatch: 4.0.2
     optionalDependencies:
-      rollup: 4.34.9
-
-  '@rollup/rollup-android-arm-eabi@4.34.9':
-    optional: true
-
-  '@rollup/rollup-android-arm64@4.34.9':
-    optional: true
-
-  '@rollup/rollup-darwin-arm64@4.34.9':
-    optional: true
-
-  '@rollup/rollup-darwin-x64@4.34.9':
-    optional: true
-
-  '@rollup/rollup-freebsd-arm64@4.34.9':
-    optional: true
-
-  '@rollup/rollup-freebsd-x64@4.34.9':
-    optional: true
-
-  '@rollup/rollup-linux-arm-gnueabihf@4.34.9':
-    optional: true
-
-  '@rollup/rollup-linux-arm-musleabihf@4.34.9':
-    optional: true
-
-  '@rollup/rollup-linux-arm64-gnu@4.34.9':
-    optional: true
-
-  '@rollup/rollup-linux-arm64-musl@4.34.9':
-    optional: true
-
-  '@rollup/rollup-linux-loongarch64-gnu@4.34.9':
-    optional: true
-
-  '@rollup/rollup-linux-powerpc64le-gnu@4.34.9':
-    optional: true
-
-  '@rollup/rollup-linux-riscv64-gnu@4.34.9':
-    optional: true
-
-  '@rollup/rollup-linux-s390x-gnu@4.34.9':
-    optional: true
-
-  '@rollup/rollup-linux-x64-gnu@4.34.9':
-    optional: true
-
-  '@rollup/rollup-linux-x64-musl@4.34.9':
-    optional: true
-
-  '@rollup/rollup-win32-arm64-msvc@4.34.9':
-    optional: true
-
-  '@rollup/rollup-win32-ia32-msvc@4.34.9':
-    optional: true
-
-  '@rollup/rollup-win32-x64-msvc@4.34.9':
+      rollup: 4.34.6
+
+  '@rollup/rollup-android-arm-eabi@4.34.6':
+    optional: true
+
+  '@rollup/rollup-android-arm64@4.34.6':
+    optional: true
+
+  '@rollup/rollup-darwin-arm64@4.34.6':
+    optional: true
+
+  '@rollup/rollup-darwin-x64@4.34.6':
+    optional: true
+
+  '@rollup/rollup-freebsd-arm64@4.34.6':
+    optional: true
+
+  '@rollup/rollup-freebsd-x64@4.34.6':
+    optional: true
+
+  '@rollup/rollup-linux-arm-gnueabihf@4.34.6':
+    optional: true
+
+  '@rollup/rollup-linux-arm-musleabihf@4.34.6':
+    optional: true
+
+  '@rollup/rollup-linux-arm64-gnu@4.34.6':
+    optional: true
+
+  '@rollup/rollup-linux-arm64-musl@4.34.6':
+    optional: true
+
+  '@rollup/rollup-linux-loongarch64-gnu@4.34.6':
+    optional: true
+
+  '@rollup/rollup-linux-powerpc64le-gnu@4.34.6':
+    optional: true
+
+  '@rollup/rollup-linux-riscv64-gnu@4.34.6':
+    optional: true
+
+  '@rollup/rollup-linux-s390x-gnu@4.34.6':
+    optional: true
+
+  '@rollup/rollup-linux-x64-gnu@4.34.6':
+    optional: true
+
+  '@rollup/rollup-linux-x64-musl@4.34.6':
+    optional: true
+
+  '@rollup/rollup-win32-arm64-msvc@4.34.6':
+    optional: true
+
+  '@rollup/rollup-win32-ia32-msvc@4.34.6':
+    optional: true
+
+  '@rollup/rollup-win32-x64-msvc@4.34.6':
     optional: true
 
   '@statsig/client-core@3.12.1': {}
@@ -5881,14 +5878,14 @@
     transitivePeerDependencies:
       - typescript
 
-  '@svgr/rollup@8.1.0(rollup@4.34.9)(typescript@5.8.2)':
+  '@svgr/rollup@8.1.0(rollup@4.34.6)(typescript@5.8.2)':
     dependencies:
       '@babel/core': 7.26.8
       '@babel/plugin-transform-react-constant-elements': 7.25.9(@babel/core@7.26.8)
       '@babel/preset-env': 7.26.9(@babel/core@7.26.8)
       '@babel/preset-react': 7.26.3(@babel/core@7.26.8)
       '@babel/preset-typescript': 7.26.0(@babel/core@7.26.8)
-      '@rollup/pluginutils': 5.1.4(rollup@4.34.9)
+      '@rollup/pluginutils': 5.1.4(rollup@4.34.6)
       '@svgr/core': 8.1.0(typescript@5.8.2)
       '@svgr/plugin-jsx': 8.1.0(@svgr/core@8.1.0(typescript@5.8.2))
       '@svgr/plugin-svgo': 8.1.0(@svgr/core@8.1.0(typescript@5.8.2))(typescript@5.8.2)
@@ -5958,7 +5955,6 @@
       tailwindcss: 4.0.6
       vite: 6.2.0(@types/node@22.13.1)(jiti@2.4.2)(lightningcss@1.29.1)(yaml@2.7.0)
 
-<<<<<<< HEAD
   '@tanstack/query-core@5.67.1': {}
 
   '@tanstack/query-devtools@5.65.0': {}
@@ -5975,60 +5971,57 @@
       react: 18.3.1
 
   '@tauri-apps/api@2.2.0': {}
-=======
-  '@tauri-apps/api@2.3.0': {}
->>>>>>> ba59187a
-
-  '@tauri-apps/cli-darwin-arm64@2.3.1':
-    optional: true
-
-  '@tauri-apps/cli-darwin-x64@2.3.1':
-    optional: true
-
-  '@tauri-apps/cli-linux-arm-gnueabihf@2.3.1':
-    optional: true
-
-  '@tauri-apps/cli-linux-arm64-gnu@2.3.1':
-    optional: true
-
-  '@tauri-apps/cli-linux-arm64-musl@2.3.1':
-    optional: true
-
-  '@tauri-apps/cli-linux-x64-gnu@2.3.1':
-    optional: true
-
-  '@tauri-apps/cli-linux-x64-musl@2.3.1':
-    optional: true
-
-  '@tauri-apps/cli-win32-arm64-msvc@2.3.1':
-    optional: true
-
-  '@tauri-apps/cli-win32-ia32-msvc@2.3.1':
-    optional: true
-
-  '@tauri-apps/cli-win32-x64-msvc@2.3.1':
-    optional: true
-
-  '@tauri-apps/cli@2.3.1':
+
+  '@tauri-apps/cli-darwin-arm64@2.2.7':
+    optional: true
+
+  '@tauri-apps/cli-darwin-x64@2.2.7':
+    optional: true
+
+  '@tauri-apps/cli-linux-arm-gnueabihf@2.2.7':
+    optional: true
+
+  '@tauri-apps/cli-linux-arm64-gnu@2.2.7':
+    optional: true
+
+  '@tauri-apps/cli-linux-arm64-musl@2.2.7':
+    optional: true
+
+  '@tauri-apps/cli-linux-x64-gnu@2.2.7':
+    optional: true
+
+  '@tauri-apps/cli-linux-x64-musl@2.2.7':
+    optional: true
+
+  '@tauri-apps/cli-win32-arm64-msvc@2.2.7':
+    optional: true
+
+  '@tauri-apps/cli-win32-ia32-msvc@2.2.7':
+    optional: true
+
+  '@tauri-apps/cli-win32-x64-msvc@2.2.7':
+    optional: true
+
+  '@tauri-apps/cli@2.2.7':
     optionalDependencies:
-      '@tauri-apps/cli-darwin-arm64': 2.3.1
-      '@tauri-apps/cli-darwin-x64': 2.3.1
-      '@tauri-apps/cli-linux-arm-gnueabihf': 2.3.1
-      '@tauri-apps/cli-linux-arm64-gnu': 2.3.1
-      '@tauri-apps/cli-linux-arm64-musl': 2.3.1
-      '@tauri-apps/cli-linux-x64-gnu': 2.3.1
-      '@tauri-apps/cli-linux-x64-musl': 2.3.1
-      '@tauri-apps/cli-win32-arm64-msvc': 2.3.1
-      '@tauri-apps/cli-win32-ia32-msvc': 2.3.1
-      '@tauri-apps/cli-win32-x64-msvc': 2.3.1
+      '@tauri-apps/cli-darwin-arm64': 2.2.7
+      '@tauri-apps/cli-darwin-x64': 2.2.7
+      '@tauri-apps/cli-linux-arm-gnueabihf': 2.2.7
+      '@tauri-apps/cli-linux-arm64-gnu': 2.2.7
+      '@tauri-apps/cli-linux-arm64-musl': 2.2.7
+      '@tauri-apps/cli-linux-x64-gnu': 2.2.7
+      '@tauri-apps/cli-linux-x64-musl': 2.2.7
+      '@tauri-apps/cli-win32-arm64-msvc': 2.2.7
+      '@tauri-apps/cli-win32-ia32-msvc': 2.2.7
+      '@tauri-apps/cli-win32-x64-msvc': 2.2.7
 
   '@tauri-apps/plugin-opener@2.2.5':
     dependencies:
-      '@tauri-apps/api': 2.3.0
+      '@tauri-apps/api': 2.2.0
 
   '@tauri-apps/plugin-os@2.2.0':
     dependencies:
-      '@tauri-apps/api': 2.3.0
+      '@tauri-apps/api': 2.2.0
 
   '@testing-library/dom@10.4.0':
     dependencies:
@@ -6096,9 +6089,9 @@
 
   '@types/gensync@1.0.4': {}
 
-  '@types/i18next@13.0.0(typescript@5.7.3)':
-    dependencies:
-      i18next: 24.2.2(typescript@5.7.3)
+  '@types/i18next@13.0.0(typescript@5.8.2)':
+    dependencies:
+      i18next: 24.2.2(typescript@5.8.2)
     transitivePeerDependencies:
       - typescript
 
@@ -6116,9 +6109,9 @@
     dependencies:
       '@types/react': 18.3.18
 
-  '@types/react-i18next@8.1.0(i18next@24.2.2(typescript@5.7.3))(react-dom@18.3.1(react@18.3.1))(react@18.3.1)':
-    dependencies:
-      react-i18next: 15.4.1(i18next@24.2.2(typescript@5.7.3))(react-dom@18.3.1(react@18.3.1))(react@18.3.1)
+  '@types/react-i18next@8.1.0(i18next@24.2.2(typescript@5.8.2))(react-dom@18.3.1(react@18.3.1))(react@18.3.1)':
+    dependencies:
+      react-i18next: 15.4.1(i18next@24.2.2(typescript@5.8.2))(react-dom@18.3.1(react@18.3.1))(react@18.3.1)
     transitivePeerDependencies:
       - i18next
       - react
@@ -6263,7 +6256,7 @@
     dependencies:
       '@vitest/spy': 2.1.9
       '@vitest/utils': 2.1.9
-      chai: 5.2.0
+      chai: 5.1.2
       tinyrainbow: 1.2.0
 
   '@vitest/mocker@2.1.9(msw@2.7.0(@types/node@22.13.1)(typescript@5.8.2))(vite@5.4.14(@types/node@22.13.1)(lightningcss@1.29.1))':
@@ -6439,7 +6432,7 @@
 
   caniuse-lite@1.0.30001699: {}
 
-  chai@5.2.0:
+  chai@5.1.2:
     dependencies:
       assertion-error: 2.0.1
       check-error: 2.1.1
@@ -6816,7 +6809,7 @@
       signal-exit: 4.1.0
       strip-final-newline: 3.0.0
 
-  expect-type@1.2.0: {}
+  expect-type@1.1.0: {}
 
   fast-deep-equal@3.1.3: {}
 
@@ -6832,9 +6825,9 @@
 
   fast-levenshtein@2.0.6: {}
 
-  fastq@1.19.1:
-    dependencies:
-      reusify: 1.1.0
+  fastq@1.19.0:
+    dependencies:
+      reusify: 1.0.4
 
   file-entry-cache@8.0.0:
     dependencies:
@@ -6853,10 +6846,10 @@
 
   flat-cache@4.0.1:
     dependencies:
-      flatted: 3.3.3
+      flatted: 3.3.2
       keyv: 4.5.4
 
-  flatted@3.3.3: {}
+  flatted@3.3.2: {}
 
   foreground-child@3.3.1:
     dependencies:
@@ -6957,11 +6950,11 @@
 
   human-signals@5.0.0: {}
 
-  i18next@24.2.2(typescript@5.7.3):
+  i18next@24.2.2(typescript@5.8.2):
     dependencies:
       '@babel/runtime': 7.26.7
     optionalDependencies:
-      typescript: 5.7.3
+      typescript: 5.8.2
 
   iconv-lite@0.6.3:
     dependencies:
@@ -7416,11 +7409,11 @@
       react: 18.3.1
       scheduler: 0.23.2
 
-  react-i18next@15.4.1(i18next@24.2.2(typescript@5.7.3))(react-dom@18.3.1(react@18.3.1))(react@18.3.1):
+  react-i18next@15.4.1(i18next@24.2.2(typescript@5.8.2))(react-dom@18.3.1(react@18.3.1))(react@18.3.1):
     dependencies:
       '@babel/runtime': 7.26.7
       html-parse-stringify: 3.0.1
-      i18next: 24.2.2(typescript@5.7.3)
+      i18next: 24.2.2(typescript@5.8.2)
       react: 18.3.1
     optionalDependencies:
       react-dom: 18.3.1(react@18.3.1)
@@ -7525,7 +7518,7 @@
       onetime: 7.0.0
       signal-exit: 4.1.0
 
-  reusify@1.1.0: {}
+  reusify@1.0.4: {}
 
   rfdc@1.4.1: {}
 
@@ -7534,29 +7527,29 @@
       glob: 11.0.1
       package-json-from-dist: 1.0.1
 
-  rollup@4.34.9:
+  rollup@4.34.6:
     dependencies:
       '@types/estree': 1.0.6
     optionalDependencies:
-      '@rollup/rollup-android-arm-eabi': 4.34.9
-      '@rollup/rollup-android-arm64': 4.34.9
-      '@rollup/rollup-darwin-arm64': 4.34.9
-      '@rollup/rollup-darwin-x64': 4.34.9
-      '@rollup/rollup-freebsd-arm64': 4.34.9
-      '@rollup/rollup-freebsd-x64': 4.34.9
-      '@rollup/rollup-linux-arm-gnueabihf': 4.34.9
-      '@rollup/rollup-linux-arm-musleabihf': 4.34.9
-      '@rollup/rollup-linux-arm64-gnu': 4.34.9
-      '@rollup/rollup-linux-arm64-musl': 4.34.9
-      '@rollup/rollup-linux-loongarch64-gnu': 4.34.9
-      '@rollup/rollup-linux-powerpc64le-gnu': 4.34.9
-      '@rollup/rollup-linux-riscv64-gnu': 4.34.9
-      '@rollup/rollup-linux-s390x-gnu': 4.34.9
-      '@rollup/rollup-linux-x64-gnu': 4.34.9
-      '@rollup/rollup-linux-x64-musl': 4.34.9
-      '@rollup/rollup-win32-arm64-msvc': 4.34.9
-      '@rollup/rollup-win32-ia32-msvc': 4.34.9
-      '@rollup/rollup-win32-x64-msvc': 4.34.9
+      '@rollup/rollup-android-arm-eabi': 4.34.6
+      '@rollup/rollup-android-arm64': 4.34.6
+      '@rollup/rollup-darwin-arm64': 4.34.6
+      '@rollup/rollup-darwin-x64': 4.34.6
+      '@rollup/rollup-freebsd-arm64': 4.34.6
+      '@rollup/rollup-freebsd-x64': 4.34.6
+      '@rollup/rollup-linux-arm-gnueabihf': 4.34.6
+      '@rollup/rollup-linux-arm-musleabihf': 4.34.6
+      '@rollup/rollup-linux-arm64-gnu': 4.34.6
+      '@rollup/rollup-linux-arm64-musl': 4.34.6
+      '@rollup/rollup-linux-loongarch64-gnu': 4.34.6
+      '@rollup/rollup-linux-powerpc64le-gnu': 4.34.6
+      '@rollup/rollup-linux-riscv64-gnu': 4.34.6
+      '@rollup/rollup-linux-s390x-gnu': 4.34.6
+      '@rollup/rollup-linux-x64-gnu': 4.34.6
+      '@rollup/rollup-linux-x64-musl': 4.34.6
+      '@rollup/rollup-win32-arm64-msvc': 4.34.6
+      '@rollup/rollup-win32-ia32-msvc': 4.34.6
+      '@rollup/rollup-win32-x64-msvc': 4.34.6
       fsevents: 2.3.3
 
   rrweb-cssom@0.8.0: {}
@@ -7618,7 +7611,7 @@
 
   statuses@2.0.1: {}
 
-  std-env@3.8.1: {}
+  std-env@3.8.0: {}
 
   strict-event-emitter@0.5.1: {}
 
@@ -7794,6 +7787,8 @@
     transitivePeerDependencies:
       - supports-color
 
+  typescript@5.7.3: {}
+
   typescript@5.8.2: {}
 
   undici-types@6.20.0: {}
@@ -7871,7 +7866,7 @@
     dependencies:
       esbuild: 0.21.5
       postcss: 8.5.3
-      rollup: 4.34.9
+      rollup: 4.34.6
     optionalDependencies:
       '@types/node': 22.13.1
       fsevents: 2.3.3
@@ -7881,7 +7876,7 @@
     dependencies:
       esbuild: 0.25.0
       postcss: 8.5.3
-      rollup: 4.34.9
+      rollup: 4.34.6
     optionalDependencies:
       '@types/node': 22.13.1
       fsevents: 2.3.3
@@ -7898,12 +7893,12 @@
       '@vitest/snapshot': 2.1.9
       '@vitest/spy': 2.1.9
       '@vitest/utils': 2.1.9
-      chai: 5.2.0
+      chai: 5.1.2
       debug: 4.4.0
-      expect-type: 1.2.0
+      expect-type: 1.1.0
       magic-string: 0.30.17
       pathe: 1.1.2
-      std-env: 3.8.1
+      std-env: 3.8.0
       tinybench: 2.9.0
       tinyexec: 0.3.2
       tinypool: 1.0.2
