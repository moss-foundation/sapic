lockfileVersion: '9.0'

settings:
  autoInstallPeers: true
  excludeLinksFromLockfile: false

importers:

  .:
    dependencies:
      '@atlaskit/pragmatic-drag-and-drop':
        specifier: ^1.4.0
        version: 1.7.2
      '@atlaskit/pragmatic-drag-and-drop-hitbox':
        specifier: ^1.0.3
        version: 1.1.0
      '@atlaskit/pragmatic-drag-and-drop-react-drop-indicator':
        specifier: ^3.0.2
        version: 3.2.1(@types/react@18.3.23)(react@18.3.1)
      react:
        specifier: ^18.3.1
        version: 18.3.1
      react-dom:
        specifier: ^18.3.1
        version: 18.3.1(react@18.3.1)
    devDependencies:
      '@ianvs/prettier-plugin-sort-imports':
        specifier: ^4.4.0
        version: 4.4.2(prettier@3.5.3)
      '@playwright/test':
        specifier: ^1.51.1
        version: 1.52.0
      '@tailwindcss/vite':
        specifier: ^4.1.0
        version: 4.1.8(vite@6.3.5(@types/node@22.15.29)(jiti@2.4.2)(lightningcss@1.30.1)(tsx@4.19.3)(yaml@2.7.1))
      '@types/node':
        specifier: ^22.10.1
        version: 22.15.29
      '@types/react':
        specifier: ^18
        version: 18.3.23
      '@types/react-dom':
        specifier: ^18
        version: 18.3.7(@types/react@18.3.23)
      '@typespec/prettier-plugin-typespec':
        specifier: 1.0.0
        version: 1.0.0
      '@vitejs/plugin-react':
        specifier: ^4.3.4
        version: 4.5.1(vite@6.3.5(@types/node@22.15.29)(jiti@2.4.2)(lightningcss@1.30.1)(tsx@4.19.3)(yaml@2.7.1))
      '@vitest/browser':
        specifier: ^2.1.8
        version: 2.1.9(@types/node@22.15.29)(playwright@1.52.0)(typescript@5.8.3)(vite@6.3.5(@types/node@22.15.29)(jiti@2.4.2)(lightningcss@1.30.1)(tsx@4.19.3)(yaml@2.7.1))(vitest@2.1.9)
      clsx:
        specifier: ^2.1.1
        version: 2.1.1
      lefthook:
        specifier: ^1.11.13
        version: 1.11.13
      lint-staged:
        specifier: ^15.4.3
        version: 15.5.2
      prettier:
        specifier: ^3.5.3
        version: 3.5.3
      prettier-plugin-tailwindcss:
        specifier: 0.6.9
        version: 0.6.9(@ianvs/prettier-plugin-sort-imports@4.4.2(prettier@3.5.3))(prettier@3.5.3)
      prettier-plugin-toml:
        specifier: ^2.0.5
        version: 2.0.5(prettier@3.5.3)
      tailwind-merge:
        specifier: ^3.0.2
        version: 3.3.0
      tailwindcss:
        specifier: ^4.1.0
        version: 4.1.8
      ts-node:
        specifier: ^10.9.2
        version: 10.9.2(@types/node@22.15.29)(typescript@5.8.3)
      turbo:
        specifier: ^2.4.2
        version: 2.5.4
      typescript:
        specifier: ^5.8.2
        version: 5.8.3
      vite:
        specifier: ^6.2.0
        version: 6.3.5(@types/node@22.15.29)(jiti@2.4.2)(lightningcss@1.30.1)(tsx@4.19.3)(yaml@2.7.1)
      vitest:
        specifier: ^2.1.8
        version: 2.1.9(@types/node@22.15.29)(@vitest/browser@2.1.9)(jsdom@26.1.0)(lightningcss@1.30.1)(msw@2.7.3(@types/node@22.15.29)(typescript@5.8.3))

  crates/moss-activity-indicator:
    dependencies:
      typescript:
        specifier: ^5.7.2
        version: 5.8.3
      zod:
        specifier: ^3.24.4
        version: 3.25.51
    devDependencies:
      '@repo/typescript-config':
        specifier: workspace:*
        version: link:../../packages/config-typescript

  crates/moss-collection:
    dependencies:
      typescript:
        specifier: ^5.8.2
        version: 5.8.3
      zod:
        specifier: ^3.24.4
        version: 3.25.51
    devDependencies:
      '@repo/bindings-utils':
        specifier: workspace:*
        version: link:../../packages/bindings-utils
      '@repo/typescript-config':
        specifier: workspace:*
        version: link:../../packages/config-typescript

  crates/moss-common:
    dependencies:
      typescript:
        specifier: ^5.7.2
        version: 5.8.3
      zod:
        specifier: ^3.24.4
        version: 3.25.51
    devDependencies:
      '@repo/typescript-config':
        specifier: workspace:*
        version: link:../../packages/config-typescript

  crates/moss-environment:
    dependencies:
      typescript:
        specifier: ^5.7.2
        version: 5.8.3
      zod:
        specifier: ^3.24.4
        version: 3.25.51
    devDependencies:
      '@repo/typescript-config':
        specifier: workspace:*
        version: link:../../packages/config-typescript

  crates/moss-logging:
    dependencies:
      typescript:
        specifier: ^5.7.2
        version: 5.8.3
      zod:
        specifier: ^3.24.4
        version: 3.25.51
    devDependencies:
      '@repo/typescript-config':
        specifier: workspace:*
        version: link:../../packages/config-typescript

  crates/moss-nls:
    dependencies:
      typescript:
        specifier: ^5.7.2
        version: 5.8.3
      zod:
        specifier: ^3.24.4
        version: 3.25.51
    devDependencies:
      '@repo/bindings-utils':
        specifier: workspace:*
        version: link:../../packages/bindings-utils
      '@repo/typescript-config':
        specifier: workspace:*
        version: link:../../packages/config-typescript

  crates/moss-state:
    dependencies:
      typescript:
        specifier: ^5.7.2
        version: 5.8.3
      zod:
        specifier: ^3.24.4
        version: 3.25.51
    devDependencies:
      '@repo/moss-nls':
        specifier: workspace:*
        version: link:../moss-nls
      '@repo/moss-theme':
        specifier: workspace:*
        version: link:../moss-theme
      '@repo/typescript-config':
        specifier: workspace:*
        version: link:../../packages/config-typescript

  crates/moss-text:
    dependencies:
      typescript:
        specifier: ^5.8.2
        version: 5.8.3
      zod:
        specifier: ^3.24.4
        version: 3.25.51
    devDependencies:
      '@repo/typescript-config':
        specifier: workspace:*
        version: link:../../packages/config-typescript

  crates/moss-theme:
    dependencies:
      typescript:
        specifier: ^5.7.2
        version: 5.8.3
      zod:
        specifier: ^3.24.4
        version: 3.25.51
    devDependencies:
      '@repo/typescript-config':
        specifier: workspace:*
        version: link:../../packages/config-typescript

  crates/moss-workbench:
    dependencies:
      typescript:
        specifier: ^5.7.2
        version: 5.8.3
      zod:
        specifier: ^3.24.4
        version: 3.25.51
    devDependencies:
      '@repo/moss-common':
        specifier: workspace:*
        version: link:../moss-common
      '@repo/moss-workspace':
        specifier: workspace:*
        version: link:../moss-workspace
      '@repo/typescript-config':
        specifier: workspace:*
        version: link:../../packages/config-typescript

  crates/moss-workspace:
    dependencies:
      typescript:
        specifier: ^5.7.2
        version: 5.8.3
      zod:
        specifier: ^3.24.4
        version: 3.25.51
    devDependencies:
      '@repo/bindings-utils':
        specifier: workspace:*
        version: link:../../packages/bindings-utils
      '@repo/moss-environment':
        specifier: workspace:*
        version: link:../moss-environment
      '@repo/typescript-config':
        specifier: workspace:*
        version: link:../../packages/config-typescript

  packages/bindings-utils:
    dependencies:
      typescript:
        specifier: ^5.7.2
        version: 5.8.3
      zod:
        specifier: ^3.24.4
        version: 3.25.51
    devDependencies:
      '@repo/typescript-config':
        specifier: workspace:*
        version: link:../config-typescript

  packages/config-eslint:
    devDependencies:
      '@typescript-eslint/rule-tester':
        specifier: ^8.26.0
        version: 8.33.1(eslint@9.28.0(jiti@2.4.2))(typescript@5.8.3)
      eslint:
        specifier: ^9.21.0
        version: 9.28.0(jiti@2.4.2)
      eslint-config-turbo:
        specifier: ^2.0.0
        version: 2.5.4(eslint@9.28.0(jiti@2.4.2))(turbo@2.5.4)
      eslint-plugin-react-hooks:
        specifier: ^5.2.0
        version: 5.2.0(eslint@9.28.0(jiti@2.4.2))
      eslint-plugin-react-refresh:
        specifier: ^0.4.14
        version: 0.4.20(eslint@9.28.0(jiti@2.4.2))
      typescript-eslint:
        specifier: ^8.26.0
        version: 8.33.1(eslint@9.28.0(jiti@2.4.2))(typescript@5.8.3)

  packages/config-tailwind:
    dependencies:
      tailwindcss:
        specifier: ^4.1.0
        version: 4.1.8
      tailwindcss-animate:
        specifier: ^1.0.7
        version: 1.0.7(tailwindcss@4.1.8)
    devDependencies:
      '@repo/typescript-config':
        specifier: workspace:*
        version: link:../config-typescript

  packages/config-typescript:
    devDependencies:
      '@types/node':
        specifier: ^22.10.1
        version: 22.15.29

  tools/gen-bindings:
    dependencies:
      ts-morph:
        specifier: ^26.0.0
        version: 26.0.0
      ts-to-zod:
        specifier: ^3.15.0
        version: 3.15.0
      zod:
        specifier: ^3.24.4
        version: 3.25.51
    devDependencies:
      '@types/node':
        specifier: ^22.0.0
        version: 22.15.29

  view/desktop:
    dependencies:
      '@atlaskit/pragmatic-drag-and-drop':
        specifier: ^1.5.2
        version: 1.7.2
      '@atlaskit/pragmatic-drag-and-drop-hitbox':
        specifier: ^1.1.0
        version: 1.1.0
      '@langchain/core':
        specifier: ^0.3.53
        version: 0.3.57
      '@langchain/langgraph':
        specifier: ^0.2.68
        version: 0.2.74(@langchain/core@0.3.57)(react@18.3.1)(zod-to-json-schema@3.24.5(zod@3.25.51))
      '@langchain/ollama':
        specifier: ^0.2.0
        version: 0.2.1(@langchain/core@0.3.57)
      '@radix-ui/primitive':
        specifier: ^1.1.1
        version: 1.1.2
      '@radix-ui/react-checkbox':
        specifier: ^1.2.2
        version: 1.3.2(@types/react-dom@18.3.7(@types/react@18.3.23))(@types/react@18.3.23)(react-dom@18.3.1(react@18.3.1))(react@18.3.1)
      '@radix-ui/react-compose-refs':
        specifier: ^1.1.1
        version: 1.1.2(@types/react@18.3.23)(react@18.3.1)
      '@radix-ui/react-context':
        specifier: ^1.1.1
        version: 1.1.2(@types/react@18.3.23)(react@18.3.1)
      '@radix-ui/react-dropdown-menu':
        specifier: ^2.1.12
        version: 2.1.15(@types/react-dom@18.3.7(@types/react@18.3.23))(@types/react@18.3.23)(react-dom@18.3.1(react@18.3.1))(react@18.3.1)
      '@radix-ui/react-id':
        specifier: ^1.1.0
        version: 1.1.1(@types/react@18.3.23)(react@18.3.1)
      '@radix-ui/react-menu':
        specifier: ^2.1.6
        version: 2.1.15(@types/react-dom@18.3.7(@types/react@18.3.23))(@types/react@18.3.23)(react-dom@18.3.1(react@18.3.1))(react@18.3.1)
      '@radix-ui/react-primitive':
        specifier: ^2.0.2
        version: 2.1.3(@types/react-dom@18.3.7(@types/react@18.3.23))(@types/react@18.3.23)(react-dom@18.3.1(react@18.3.1))(react@18.3.1)
      '@radix-ui/react-radio-group':
        specifier: ^1.3.3
        version: 1.3.7(@types/react-dom@18.3.7(@types/react@18.3.23))(@types/react@18.3.23)(react-dom@18.3.1(react@18.3.1))(react@18.3.1)
      '@radix-ui/react-select':
        specifier: ^2.2.2
        version: 2.2.5(@types/react-dom@18.3.7(@types/react@18.3.23))(@types/react@18.3.23)(react-dom@18.3.1(react@18.3.1))(react@18.3.1)
      '@radix-ui/react-toggle-group':
        specifier: ^1.1.7
        version: 1.1.10(@types/react-dom@18.3.7(@types/react@18.3.23))(@types/react@18.3.23)(react-dom@18.3.1(react@18.3.1))(react@18.3.1)
      '@radix-ui/react-use-callback-ref':
        specifier: ^1.1.0
        version: 1.1.1(@types/react@18.3.23)(react@18.3.1)
      '@radix-ui/react-use-controllable-state':
        specifier: ^1.1.0
        version: 1.2.2(@types/react@18.3.23)(react@18.3.1)
      '@repo/moss-logging':
        specifier: workspace:*
        version: link:../../crates/moss-logging
      '@repo/moss-nls':
        specifier: workspace:*
        version: link:../../crates/moss-nls
      '@repo/moss-state':
        specifier: workspace:*
        version: link:../../crates/moss-state
      '@repo/moss-tabs':
        specifier: workspace:*
        version: link:src/lib/moss-tabs
      '@repo/moss-theme':
        specifier: workspace:*
        version: link:../../crates/moss-theme
      '@repo/moss-workbench':
        specifier: workspace:*
        version: link:../../crates/moss-workbench
      '@repo/moss-workspace':
        specifier: workspace:*
        version: link:../../crates/moss-workspace
      '@tanstack/react-pacer':
        specifier: ^0.2.0
        version: 0.2.0(react-dom@18.3.1(react@18.3.1))(react@18.3.1)
      '@tanstack/react-query':
        specifier: ^5.67.1
        version: 5.80.3(react@18.3.1)
      '@tanstack/react-query-devtools':
        specifier: ^5.67.1
        version: 5.80.3(@tanstack/react-query@5.80.3(react@18.3.1))(react@18.3.1)
      '@tauri-apps/api':
        specifier: ^2
        version: 2.5.0
      '@tauri-apps/plugin-opener':
        specifier: ^2
        version: 2.2.7
      '@tauri-apps/plugin-os':
        specifier: ^2.2.0
        version: 2.2.1
      '@types/i18next':
        specifier: ^13.0.0
        version: 13.0.0(typescript@5.8.3)
      allotment:
        specifier: ^1.20.3
        version: 1.20.3(react-dom@18.3.1(react@18.3.1))(react@18.3.1)
      class-variance-authority:
        specifier: ^0.7.1
        version: 0.7.1
      i18next:
        specifier: ^25.0.2
        version: 25.2.1(typescript@5.8.3)
      overlayscrollbars:
        specifier: ^2.11.0
        version: 2.11.4
      overlayscrollbars-react:
        specifier: ^0.5.6
        version: 0.5.6(overlayscrollbars@2.11.4)(react@18.3.1)
      react:
        specifier: ^18.3.1
        version: 18.3.1
      react-dom:
        specifier: ^18.3.1
        version: 18.3.1(react@18.3.1)
      react-i18next:
        specifier: ^15.4.1
        version: 15.5.2(i18next@25.2.1(typescript@5.8.3))(react-dom@18.3.1(react@18.3.1))(react@18.3.1)(typescript@5.8.3)
      zod:
        specifier: ^3.24.4
        version: 3.25.51
      zustand:
        specifier: ^5.0.3
        version: 5.0.5(@types/react@18.3.23)(react@18.3.1)
    devDependencies:
      '@repo/eslint-config':
        specifier: workspace:*
        version: link:../../packages/config-eslint
      '@repo/tailwind-config':
        specifier: workspace:*
        version: link:../../packages/config-tailwind
      '@repo/typescript-config':
        specifier: workspace:*
        version: link:../../packages/config-typescript
      '@tauri-apps/cli':
        specifier: ^2
        version: 2.5.0
      '@types/node':
        specifier: ^22.10.1
        version: 22.15.29
      '@types/react':
        specifier: ^18.3.20
        version: 18.3.23
      '@types/react-dom':
        specifier: ^18.3.5
        version: 18.3.7(@types/react@18.3.23)
      '@types/react-i18next':
        specifier: ^8.1.0
        version: 8.1.0(i18next@25.2.1(typescript@5.8.3))(react-dom@18.3.1(react@18.3.1))(react@18.3.1)(typescript@5.8.3)

  view/desktop/src/lib/moss-tabs:
    dependencies:
      '@testing-library/dom':
        specifier: ^10.4.0
        version: 10.4.0
      '@testing-library/react':
        specifier: ^16.2.0
        version: 16.3.0(@testing-library/dom@10.4.0)(@types/react-dom@18.3.7(@types/react@18.3.23))(@types/react@18.3.23)(react-dom@18.3.1(react@18.3.1))(react@18.3.1)
      '@total-typescript/shoehorn':
        specifier: ^0.1.2
        version: 0.1.2
      cross-env:
        specifier: ^7.0.3
        version: 7.0.3
      react:
        specifier: ^16.8.0 || ^17.0.0 || ^18.0.0
        version: 18.3.1
    devDependencies:
      '@repo/tailwind-config':
        specifier: workspace:*
        version: link:../../../../../packages/config-tailwind
      '@repo/typescript-config':
        specifier: workspace:*
        version: link:../../../../../packages/config-typescript
      '@types/node':
        specifier: ^22.10.1
        version: 22.15.29
      jsdom:
        specifier: ^26.0.0
        version: 26.1.0
      ts-node:
        specifier: ^10.9.2
        version: 10.9.2(@types/node@22.15.29)(typescript@5.8.3)

packages:

  '@ampproject/remapping@2.3.0':
    resolution: {integrity: sha512-30iZtAPgz+LTIYoeivqYo853f02jBYSd5uGnGpkFV0M3xOt9aN73erkgYAmZU43x4VfqcnLxW9Kpg3R5LC4YYw==}
    engines: {node: '>=6.0.0'}

  '@asamuzakjp/css-color@3.1.1':
    resolution: {integrity: sha512-hpRD68SV2OMcZCsrbdkccTw5FXjNDLo5OuqSHyHZfwweGsDWZwDJ2+gONyNAbazZclobMirACLw0lk8WVxIqxA==}

  '@atlaskit/atlassian-context@0.2.0':
    resolution: {integrity: sha512-msLRSp0qck6eflkShplgyIoOogNKxKRc6QIWGQlSvKGxHQNEbLEkRGcDzdh8PuBxSs1gda7OqYrdtQYQiPbpTQ==}
    peerDependencies:
      react: ^18.2.0

  '@atlaskit/ds-lib@4.0.0':
    resolution: {integrity: sha512-nM0wAo8bm7FyAYuId6Ba2MFnLSVzlsZpyfRxPJ7dMFqEhJ4R53/CoT8v18mvi2Hu1Y4+d1t97lOyybHfgFyb+A==}
    peerDependencies:
      react: ^18.2.0

  '@atlaskit/feature-gate-js-client@5.3.1':
    resolution: {integrity: sha512-2ZsxZ3r2+J22fT341JzR/vad1N95OK5hHybJC5iVQ961+x0q6pjRikaqOtRjGfcH6tOmV4br4wb14DeHH1YcbQ==}

  '@atlaskit/platform-feature-flags@1.1.1':
    resolution: {integrity: sha512-YKuy3RsqCEoNALiMHVma0GGHkzZMSIBsEgZlV/2TPw65QRzOWJvKA3ZIKucmXzr3m7AUqg1XHwXvVlUuNZhUgg==}

  '@atlaskit/pragmatic-drag-and-drop-hitbox@1.1.0':
    resolution: {integrity: sha512-JWt6eVp6Br2FPHRM8s0dUIHQk/jFInGP1f3ti5CdtM1Ji5/pt8Akm44wDC063Gv2i5RGseixtbW0z/t6RYtbdg==}

  '@atlaskit/pragmatic-drag-and-drop-react-drop-indicator@3.2.1':
    resolution: {integrity: sha512-OzsYWfQPLF3xEE8WCyQh/dSqUB8zpGim/LUbP+3/7to9pNyHYICVJs9OByW2G2SuYshkQHUyYixn4w+VOJ4jxA==}
    peerDependencies:
      react: ^18.2.0 || ^19.0.0

  '@atlaskit/pragmatic-drag-and-drop@1.7.2':
    resolution: {integrity: sha512-GFlFVusm+PpzNwpk4ju8+w9a9pWD5NIGi4DoJ9g6CXTUMlQ4BCsivvmUk+azsV31luEKZtf2J0tg1y3vdltrTQ==}

  '@atlaskit/tokens@5.0.0':
    resolution: {integrity: sha512-v+wUs6tsTx0ZnW+CsWrs+IiNIKIr97bonw81ZyqFECIzG+jZzuzErgp3KRDhwUorNvboUoyYvYddHrOsEziOfw==}
    peerDependencies:
      react: ^18.2.0

  '@babel/code-frame@7.26.2':
    resolution: {integrity: sha512-RJlIHRueQgwWitWgF8OdFYGZX328Ax5BCemNGlqHfplnRT9ESi8JkFlvaVYbS+UubVY6dpv87Fs2u5M29iNFVQ==}
    engines: {node: '>=6.9.0'}

  '@babel/code-frame@7.27.1':
    resolution: {integrity: sha512-cjQ7ZlQ0Mv3b47hABuTevyTuYN4i+loJKGeV9flcCgIK37cCXRh+L1bd3iBHlynerhQ7BhCkn2BPbQUL+rGqFg==}
    engines: {node: '>=6.9.0'}

  '@babel/compat-data@7.26.8':
    resolution: {integrity: sha512-oH5UPLMWR3L2wEFLnFJ1TZXqHufiTKAiLfqw5zkhS4dKXLJ10yVztfil/twG8EDTA4F/tvVNw9nOl4ZMslB8rQ==}
    engines: {node: '>=6.9.0'}

  '@babel/core@7.26.10':
    resolution: {integrity: sha512-vMqyb7XCDMPvJFFOaT9kxtiRh42GwlZEg1/uIgtZshS5a/8OaduUfCi7kynKgc3Tw/6Uo2D+db9qBttghhmxwQ==}
    engines: {node: '>=6.9.0'}

  '@babel/generator@7.27.0':
    resolution: {integrity: sha512-VybsKvpiN1gU1sdMZIp7FcqphVVKEwcuj02x73uvcHE0PTihx1nlBcowYWhDwjpoAXRv43+gDzyggGnn1XZhVw==}
    engines: {node: '>=6.9.0'}

  '@babel/generator@7.27.5':
    resolution: {integrity: sha512-ZGhA37l0e/g2s1Cnzdix0O3aLYm66eF8aufiVteOgnwxgnRP8GoyMj7VWsgWnQbVKXyge7hqrFh2K2TQM6t1Hw==}
    engines: {node: '>=6.9.0'}

  '@babel/helper-compilation-targets@7.27.0':
    resolution: {integrity: sha512-LVk7fbXml0H2xH34dFzKQ7TDZ2G4/rVTOrq9V+icbbadjbVxxeFeDsNHv2SrZeWoA+6ZiTyWYWtScEIW07EAcA==}
    engines: {node: '>=6.9.0'}

  '@babel/helper-module-imports@7.25.9':
    resolution: {integrity: sha512-tnUA4RsrmflIM6W6RFTLFSXITtl0wKjgpnLgXyowocVPrbYrLUXSBXDgTs8BlbmIzIdlBySRQjINYs2BAkiLtw==}
    engines: {node: '>=6.9.0'}

  '@babel/helper-module-transforms@7.26.0':
    resolution: {integrity: sha512-xO+xu6B5K2czEnQye6BHA7DolFFmS3LB7stHZFaOLb1pAwO1HWLS8fXA+eh0A2yIvltPVmx3eNNDBJA2SLHXFw==}
    engines: {node: '>=6.9.0'}
    peerDependencies:
      '@babel/core': ^7.0.0

  '@babel/helper-plugin-utils@7.26.5':
    resolution: {integrity: sha512-RS+jZcRdZdRFzMyr+wcsaqOmld1/EqTghfaBGQQd/WnRdzdlvSZ//kF7U8VQTxf1ynZ4cjUcYgjVGx13ewNPMg==}
    engines: {node: '>=6.9.0'}

  '@babel/helper-string-parser@7.25.9':
    resolution: {integrity: sha512-4A/SCr/2KLd5jrtOMFzaKjVtAei3+2r/NChoBNoZ3EyP/+GlhoaEGoWOZUmFmoITP7zOJyHIMm+DYRd8o3PvHA==}
    engines: {node: '>=6.9.0'}

  '@babel/helper-string-parser@7.27.1':
    resolution: {integrity: sha512-qMlSxKbpRlAridDExk92nSobyDdpPijUq2DW6oDnUqd0iOGxmQjyqhMIihI9+zv4LPyZdRje2cavWPbCbWm3eA==}
    engines: {node: '>=6.9.0'}

  '@babel/helper-validator-identifier@7.25.9':
    resolution: {integrity: sha512-Ed61U6XJc3CVRfkERJWDz4dJwKe7iLmmJsbOGu9wSloNSFttHV0I8g6UAgb7qnK5ly5bGLPd4oXZlxCdANBOWQ==}
    engines: {node: '>=6.9.0'}

  '@babel/helper-validator-identifier@7.27.1':
    resolution: {integrity: sha512-D2hP9eA+Sqx1kBZgzxZh0y1trbuU+JoDkiEwqhQ36nodYqJwyEIhPSdMNd7lOm/4io72luTPWH20Yda0xOuUow==}
    engines: {node: '>=6.9.0'}

  '@babel/helper-validator-option@7.25.9':
    resolution: {integrity: sha512-e/zv1co8pp55dNdEcCynfj9X7nyUKUXoUEwfXqaZt0omVOmDe9oOTdKStH4GmAw6zxMFs50ZayuMfHDKlO7Tfw==}
    engines: {node: '>=6.9.0'}

  '@babel/helpers@7.27.0':
    resolution: {integrity: sha512-U5eyP/CTFPuNE3qk+WZMxFkp/4zUzdceQlfzf7DdGdhp+Fezd7HD+i8Y24ZuTMKX3wQBld449jijbGq6OdGNQg==}
    engines: {node: '>=6.9.0'}

  '@babel/parser@7.27.0':
    resolution: {integrity: sha512-iaepho73/2Pz7w2eMS0Q5f83+0RKI7i4xmiYeBmDzfRVbQtTOG7Ts0S4HzJVsTMGI9keU8rNfuZr8DKfSt7Yyg==}
    engines: {node: '>=6.0.0'}
    hasBin: true

  '@babel/parser@7.27.5':
    resolution: {integrity: sha512-OsQd175SxWkGlzbny8J3K8TnnDD0N3lrIUtB92xwyRpzaenGZhxDvxN/JgU00U3CDZNj9tPuDJ5H0WS4Nt3vKg==}
    engines: {node: '>=6.0.0'}
    hasBin: true

  '@babel/plugin-transform-react-jsx-self@7.25.9':
    resolution: {integrity: sha512-y8quW6p0WHkEhmErnfe58r7x0A70uKphQm8Sp8cV7tjNQwK56sNVK0M73LK3WuYmsuyrftut4xAkjjgU0twaMg==}
    engines: {node: '>=6.9.0'}
    peerDependencies:
      '@babel/core': ^7.0.0-0

  '@babel/plugin-transform-react-jsx-source@7.25.9':
    resolution: {integrity: sha512-+iqjT8xmXhhYv4/uiYd8FNQsraMFZIfxVSqxxVSZP0WbbSAWvBXAul0m/zu+7Vv4O/3WtApy9pmaTMiumEZgfg==}
    engines: {node: '>=6.9.0'}
    peerDependencies:
      '@babel/core': ^7.0.0-0

  '@babel/runtime@7.27.0':
    resolution: {integrity: sha512-VtPOkrdPHZsKc/clNqyi9WUA8TINkZ4cGk63UUE3u4pmB2k+ZMQRDuIOagv8UVd6j7k0T3+RRIb7beKTebNbcw==}
    engines: {node: '>=6.9.0'}

  '@babel/runtime@7.27.1':
    resolution: {integrity: sha512-1x3D2xEk2fRo3PAhwQwu5UubzgiVWSXTBfWpVd2Mx2AzRqJuDJCsgaDVZ7HB5iGzDW1Hl1sWN2mFyKjmR9uAog==}
    engines: {node: '>=6.9.0'}

  '@babel/template@7.27.0':
    resolution: {integrity: sha512-2ncevenBqXI6qRMukPlXwHKHchC7RyMuu4xv5JBXRfOGVcTy1mXCD12qrp7Jsoxll1EV3+9sE4GugBVRjT2jFA==}
    engines: {node: '>=6.9.0'}

  '@babel/template@7.27.2':
    resolution: {integrity: sha512-LPDZ85aEJyYSd18/DkjNh4/y1ntkE5KwUHWTiqgRxruuZL2F1yuHligVHLvcHY2vMHXttKFpJn6LwfI7cw7ODw==}
    engines: {node: '>=6.9.0'}

  '@babel/traverse@7.27.0':
    resolution: {integrity: sha512-19lYZFzYVQkkHkl4Cy4WrAVcqBkgvV2YM2TU3xG6DIwO7O3ecbDPfW3yM3bjAGcqcQHi+CCtjMR3dIEHxsd6bA==}
    engines: {node: '>=6.9.0'}

  '@babel/traverse@7.27.4':
    resolution: {integrity: sha512-oNcu2QbHqts9BtOWJosOVJapWjBDSxGCpFvikNR5TGDYDQf3JwpIoMzIKrvfoti93cLfPJEG4tH9SPVeyCGgdA==}
    engines: {node: '>=6.9.0'}

  '@babel/types@7.27.0':
    resolution: {integrity: sha512-H45s8fVLYjbhFH62dIJ3WtmJ6RSPt/3DRO0ZcT2SUiYiQyz3BLVb9ADEnLl91m74aQPS3AzzeajZHYOalWe3bg==}
    engines: {node: '>=6.9.0'}

  '@babel/types@7.27.3':
    resolution: {integrity: sha512-Y1GkI4ktrtvmawoSq+4FCVHNryea6uR+qUQy0AGxLSsjCX0nVmkYQMBLHDkXZuo5hGx7eYdnIaslsdBFm7zbUw==}
    engines: {node: '>=6.9.0'}

  '@bundled-es-modules/cookie@2.0.1':
    resolution: {integrity: sha512-8o+5fRPLNbjbdGRRmJj3h6Hh1AQJf2dk3qQ/5ZFb+PXkRNiSoMGGUKlsgLfrxneb72axVJyIYji64E2+nNfYyw==}

  '@bundled-es-modules/statuses@1.0.1':
    resolution: {integrity: sha512-yn7BklA5acgcBr+7w064fGV+SGIFySjCKpqjcWgBAIfrAkY+4GQTJJHQMeT3V/sgz23VTEVV8TtOmkvJAhFVfg==}

  '@bundled-es-modules/tough-cookie@0.1.6':
    resolution: {integrity: sha512-dvMHbL464C0zI+Yqxbz6kZ5TOEp7GLW+pry/RWndAR8MJQAXZ2rPmIs8tziTZjeIyhSNZgZbCePtfSbdWqStJw==}

  '@cfworker/json-schema@4.1.1':
    resolution: {integrity: sha512-gAmrUZSGtKc3AiBL71iNWxDsyUC5uMaKKGdvzYsBoTW/xi42JQHl7eKV2OYzCUqvc+D2RCcf7EXY2iCyFIk6og==}

  '@compiled/react@0.18.3':
    resolution: {integrity: sha512-dejX23L8JwqbgOzpGWfmk8dB3ygozY1vBJCsDsdyMkeD8cSPD4e1CQZNcz67X0dVdj/rkgJGM5cLKlumP9W/Hg==}
    peerDependencies:
      react: '>= 16.12.0'

  '@cspotcode/source-map-support@0.8.1':
    resolution: {integrity: sha512-IchNf6dN4tHoMFIn/7OE8LWZ19Y6q/67Bmf6vnGREv8RSbBVb9LPJxEcnwrcwX6ixSvaiGoomAUvu4YSxXrVgw==}
    engines: {node: '>=12'}

  '@csstools/color-helpers@5.0.2':
    resolution: {integrity: sha512-JqWH1vsgdGcw2RR6VliXXdA0/59LttzlU8UlRT/iUUsEeWfYq8I+K0yhihEUTTHLRm1EXvpsCx3083EU15ecsA==}
    engines: {node: '>=18'}

  '@csstools/css-calc@2.1.2':
    resolution: {integrity: sha512-TklMyb3uBB28b5uQdxjReG4L80NxAqgrECqLZFQbyLekwwlcDDS8r3f07DKqeo8C4926Br0gf/ZDe17Zv4wIuw==}
    engines: {node: '>=18'}
    peerDependencies:
      '@csstools/css-parser-algorithms': ^3.0.4
      '@csstools/css-tokenizer': ^3.0.3

  '@csstools/css-color-parser@3.0.8':
    resolution: {integrity: sha512-pdwotQjCCnRPuNi06jFuP68cykU1f3ZWExLe/8MQ1LOs8Xq+fTkYgd+2V8mWUWMrOn9iS2HftPVaMZDaXzGbhQ==}
    engines: {node: '>=18'}
    peerDependencies:
      '@csstools/css-parser-algorithms': ^3.0.4
      '@csstools/css-tokenizer': ^3.0.3

  '@csstools/css-parser-algorithms@3.0.4':
    resolution: {integrity: sha512-Up7rBoV77rv29d3uKHUIVubz1BTcgyUK72IvCQAbfbMv584xHcGKCKbWh7i8hPrRJ7qU4Y8IO3IY9m+iTB7P3A==}
    engines: {node: '>=18'}
    peerDependencies:
      '@csstools/css-tokenizer': ^3.0.3

  '@csstools/css-tokenizer@3.0.3':
    resolution: {integrity: sha512-UJnjoFsmxfKUdNYdWgOB0mWUypuLvAfQPH1+pyvRJs6euowbFkFC6P13w1l8mJyi3vxYMxc9kld5jZEGRQs6bw==}
    engines: {node: '>=18'}

  '@esbuild/aix-ppc64@0.21.5':
    resolution: {integrity: sha512-1SDgH6ZSPTlggy1yI6+Dbkiz8xzpHJEVAlF/AM1tHPLsf5STom9rwtjE4hKAF20FfXXNTFqEYXyJNWh1GiZedQ==}
    engines: {node: '>=12'}
    cpu: [ppc64]
    os: [aix]

  '@esbuild/aix-ppc64@0.25.2':
    resolution: {integrity: sha512-wCIboOL2yXZym2cgm6mlA742s9QeJ8DjGVaL39dLN4rRwrOgOyYSnOaFPhKZGLb2ngj4EyfAFjsNJwPXZvseag==}
    engines: {node: '>=18'}
    cpu: [ppc64]
    os: [aix]

  '@esbuild/aix-ppc64@0.25.5':
    resolution: {integrity: sha512-9o3TMmpmftaCMepOdA5k/yDw8SfInyzWWTjYTFCX3kPSDJMROQTb8jg+h9Cnwnmm1vOzvxN7gIfB5V2ewpjtGA==}
    engines: {node: '>=18'}
    cpu: [ppc64]
    os: [aix]

  '@esbuild/android-arm64@0.21.5':
    resolution: {integrity: sha512-c0uX9VAUBQ7dTDCjq+wdyGLowMdtR/GoC2U5IYk/7D1H1JYC0qseD7+11iMP2mRLN9RcCMRcjC4YMclCzGwS/A==}
    engines: {node: '>=12'}
    cpu: [arm64]
    os: [android]

  '@esbuild/android-arm64@0.25.2':
    resolution: {integrity: sha512-5ZAX5xOmTligeBaeNEPnPaeEuah53Id2tX4c2CVP3JaROTH+j4fnfHCkr1PjXMd78hMst+TlkfKcW/DlTq0i4w==}
    engines: {node: '>=18'}
    cpu: [arm64]
    os: [android]

  '@esbuild/android-arm64@0.25.5':
    resolution: {integrity: sha512-VGzGhj4lJO+TVGV1v8ntCZWJktV7SGCs3Pn1GRWI1SBFtRALoomm8k5E9Pmwg3HOAal2VDc2F9+PM/rEY6oIDg==}
    engines: {node: '>=18'}
    cpu: [arm64]
    os: [android]

  '@esbuild/android-arm@0.21.5':
    resolution: {integrity: sha512-vCPvzSjpPHEi1siZdlvAlsPxXl7WbOVUBBAowWug4rJHb68Ox8KualB+1ocNvT5fjv6wpkX6o/iEpbDrf68zcg==}
    engines: {node: '>=12'}
    cpu: [arm]
    os: [android]

  '@esbuild/android-arm@0.25.2':
    resolution: {integrity: sha512-NQhH7jFstVY5x8CKbcfa166GoV0EFkaPkCKBQkdPJFvo5u+nGXLEH/ooniLb3QI8Fk58YAx7nsPLozUWfCBOJA==}
    engines: {node: '>=18'}
    cpu: [arm]
    os: [android]

  '@esbuild/android-arm@0.25.5':
    resolution: {integrity: sha512-AdJKSPeEHgi7/ZhuIPtcQKr5RQdo6OO2IL87JkianiMYMPbCtot9fxPbrMiBADOWWm3T2si9stAiVsGbTQFkbA==}
    engines: {node: '>=18'}
    cpu: [arm]
    os: [android]

  '@esbuild/android-x64@0.21.5':
    resolution: {integrity: sha512-D7aPRUUNHRBwHxzxRvp856rjUHRFW1SdQATKXH2hqA0kAZb1hKmi02OpYRacl0TxIGz/ZmXWlbZgjwWYaCakTA==}
    engines: {node: '>=12'}
    cpu: [x64]
    os: [android]

  '@esbuild/android-x64@0.25.2':
    resolution: {integrity: sha512-Ffcx+nnma8Sge4jzddPHCZVRvIfQ0kMsUsCMcJRHkGJ1cDmhe4SsrYIjLUKn1xpHZybmOqCWwB0zQvsjdEHtkg==}
    engines: {node: '>=18'}
    cpu: [x64]
    os: [android]

  '@esbuild/android-x64@0.25.5':
    resolution: {integrity: sha512-D2GyJT1kjvO//drbRT3Hib9XPwQeWd9vZoBJn+bu/lVsOZ13cqNdDeqIF/xQ5/VmWvMduP6AmXvylO/PIc2isw==}
    engines: {node: '>=18'}
    cpu: [x64]
    os: [android]

  '@esbuild/darwin-arm64@0.21.5':
    resolution: {integrity: sha512-DwqXqZyuk5AiWWf3UfLiRDJ5EDd49zg6O9wclZ7kUMv2WRFr4HKjXp/5t8JZ11QbQfUS6/cRCKGwYhtNAY88kQ==}
    engines: {node: '>=12'}
    cpu: [arm64]
    os: [darwin]

  '@esbuild/darwin-arm64@0.25.2':
    resolution: {integrity: sha512-MpM6LUVTXAzOvN4KbjzU/q5smzryuoNjlriAIx+06RpecwCkL9JpenNzpKd2YMzLJFOdPqBpuub6eVRP5IgiSA==}
    engines: {node: '>=18'}
    cpu: [arm64]
    os: [darwin]

  '@esbuild/darwin-arm64@0.25.5':
    resolution: {integrity: sha512-GtaBgammVvdF7aPIgH2jxMDdivezgFu6iKpmT+48+F8Hhg5J/sfnDieg0aeG/jfSvkYQU2/pceFPDKlqZzwnfQ==}
    engines: {node: '>=18'}
    cpu: [arm64]
    os: [darwin]

  '@esbuild/darwin-x64@0.21.5':
    resolution: {integrity: sha512-se/JjF8NlmKVG4kNIuyWMV/22ZaerB+qaSi5MdrXtd6R08kvs2qCN4C09miupktDitvh8jRFflwGFBQcxZRjbw==}
    engines: {node: '>=12'}
    cpu: [x64]
    os: [darwin]

  '@esbuild/darwin-x64@0.25.2':
    resolution: {integrity: sha512-5eRPrTX7wFyuWe8FqEFPG2cU0+butQQVNcT4sVipqjLYQjjh8a8+vUTfgBKM88ObB85ahsnTwF7PSIt6PG+QkA==}
    engines: {node: '>=18'}
    cpu: [x64]
    os: [darwin]

  '@esbuild/darwin-x64@0.25.5':
    resolution: {integrity: sha512-1iT4FVL0dJ76/q1wd7XDsXrSW+oLoquptvh4CLR4kITDtqi2e/xwXwdCVH8hVHU43wgJdsq7Gxuzcs6Iq/7bxQ==}
    engines: {node: '>=18'}
    cpu: [x64]
    os: [darwin]

  '@esbuild/freebsd-arm64@0.21.5':
    resolution: {integrity: sha512-5JcRxxRDUJLX8JXp/wcBCy3pENnCgBR9bN6JsY4OmhfUtIHe3ZW0mawA7+RDAcMLrMIZaf03NlQiX9DGyB8h4g==}
    engines: {node: '>=12'}
    cpu: [arm64]
    os: [freebsd]

  '@esbuild/freebsd-arm64@0.25.2':
    resolution: {integrity: sha512-mLwm4vXKiQ2UTSX4+ImyiPdiHjiZhIaE9QvC7sw0tZ6HoNMjYAqQpGyui5VRIi5sGd+uWq940gdCbY3VLvsO1w==}
    engines: {node: '>=18'}
    cpu: [arm64]
    os: [freebsd]

  '@esbuild/freebsd-arm64@0.25.5':
    resolution: {integrity: sha512-nk4tGP3JThz4La38Uy/gzyXtpkPW8zSAmoUhK9xKKXdBCzKODMc2adkB2+8om9BDYugz+uGV7sLmpTYzvmz6Sw==}
    engines: {node: '>=18'}
    cpu: [arm64]
    os: [freebsd]

  '@esbuild/freebsd-x64@0.21.5':
    resolution: {integrity: sha512-J95kNBj1zkbMXtHVH29bBriQygMXqoVQOQYA+ISs0/2l3T9/kj42ow2mpqerRBxDJnmkUDCaQT/dfNXWX/ZZCQ==}
    engines: {node: '>=12'}
    cpu: [x64]
    os: [freebsd]

  '@esbuild/freebsd-x64@0.25.2':
    resolution: {integrity: sha512-6qyyn6TjayJSwGpm8J9QYYGQcRgc90nmfdUb0O7pp1s4lTY+9D0H9O02v5JqGApUyiHOtkz6+1hZNvNtEhbwRQ==}
    engines: {node: '>=18'}
    cpu: [x64]
    os: [freebsd]

  '@esbuild/freebsd-x64@0.25.5':
    resolution: {integrity: sha512-PrikaNjiXdR2laW6OIjlbeuCPrPaAl0IwPIaRv+SMV8CiM8i2LqVUHFC1+8eORgWyY7yhQY+2U2fA55mBzReaw==}
    engines: {node: '>=18'}
    cpu: [x64]
    os: [freebsd]

  '@esbuild/linux-arm64@0.21.5':
    resolution: {integrity: sha512-ibKvmyYzKsBeX8d8I7MH/TMfWDXBF3db4qM6sy+7re0YXya+K1cem3on9XgdT2EQGMu4hQyZhan7TeQ8XkGp4Q==}
    engines: {node: '>=12'}
    cpu: [arm64]
    os: [linux]

  '@esbuild/linux-arm64@0.25.2':
    resolution: {integrity: sha512-gq/sjLsOyMT19I8obBISvhoYiZIAaGF8JpeXu1u8yPv8BE5HlWYobmlsfijFIZ9hIVGYkbdFhEqC0NvM4kNO0g==}
    engines: {node: '>=18'}
    cpu: [arm64]
    os: [linux]

  '@esbuild/linux-arm64@0.25.5':
    resolution: {integrity: sha512-Z9kfb1v6ZlGbWj8EJk9T6czVEjjq2ntSYLY2cw6pAZl4oKtfgQuS4HOq41M/BcoLPzrUbNd+R4BXFyH//nHxVg==}
    engines: {node: '>=18'}
    cpu: [arm64]
    os: [linux]

  '@esbuild/linux-arm@0.21.5':
    resolution: {integrity: sha512-bPb5AHZtbeNGjCKVZ9UGqGwo8EUu4cLq68E95A53KlxAPRmUyYv2D6F0uUI65XisGOL1hBP5mTronbgo+0bFcA==}
    engines: {node: '>=12'}
    cpu: [arm]
    os: [linux]

  '@esbuild/linux-arm@0.25.2':
    resolution: {integrity: sha512-UHBRgJcmjJv5oeQF8EpTRZs/1knq6loLxTsjc3nxO9eXAPDLcWW55flrMVc97qFPbmZP31ta1AZVUKQzKTzb0g==}
    engines: {node: '>=18'}
    cpu: [arm]
    os: [linux]

  '@esbuild/linux-arm@0.25.5':
    resolution: {integrity: sha512-cPzojwW2okgh7ZlRpcBEtsX7WBuqbLrNXqLU89GxWbNt6uIg78ET82qifUy3W6OVww6ZWobWub5oqZOVtwolfw==}
    engines: {node: '>=18'}
    cpu: [arm]
    os: [linux]

  '@esbuild/linux-ia32@0.21.5':
    resolution: {integrity: sha512-YvjXDqLRqPDl2dvRODYmmhz4rPeVKYvppfGYKSNGdyZkA01046pLWyRKKI3ax8fbJoK5QbxblURkwK/MWY18Tg==}
    engines: {node: '>=12'}
    cpu: [ia32]
    os: [linux]

  '@esbuild/linux-ia32@0.25.2':
    resolution: {integrity: sha512-bBYCv9obgW2cBP+2ZWfjYTU+f5cxRoGGQ5SeDbYdFCAZpYWrfjjfYwvUpP8MlKbP0nwZ5gyOU/0aUzZ5HWPuvQ==}
    engines: {node: '>=18'}
    cpu: [ia32]
    os: [linux]

  '@esbuild/linux-ia32@0.25.5':
    resolution: {integrity: sha512-sQ7l00M8bSv36GLV95BVAdhJ2QsIbCuCjh/uYrWiMQSUuV+LpXwIqhgJDcvMTj+VsQmqAHL2yYaasENvJ7CDKA==}
    engines: {node: '>=18'}
    cpu: [ia32]
    os: [linux]

  '@esbuild/linux-loong64@0.21.5':
    resolution: {integrity: sha512-uHf1BmMG8qEvzdrzAqg2SIG/02+4/DHB6a9Kbya0XDvwDEKCoC8ZRWI5JJvNdUjtciBGFQ5PuBlpEOXQj+JQSg==}
    engines: {node: '>=12'}
    cpu: [loong64]
    os: [linux]

  '@esbuild/linux-loong64@0.25.2':
    resolution: {integrity: sha512-SHNGiKtvnU2dBlM5D8CXRFdd+6etgZ9dXfaPCeJtz+37PIUlixvlIhI23L5khKXs3DIzAn9V8v+qb1TRKrgT5w==}
    engines: {node: '>=18'}
    cpu: [loong64]
    os: [linux]

  '@esbuild/linux-loong64@0.25.5':
    resolution: {integrity: sha512-0ur7ae16hDUC4OL5iEnDb0tZHDxYmuQyhKhsPBV8f99f6Z9KQM02g33f93rNH5A30agMS46u2HP6qTdEt6Q1kg==}
    engines: {node: '>=18'}
    cpu: [loong64]
    os: [linux]

  '@esbuild/linux-mips64el@0.21.5':
    resolution: {integrity: sha512-IajOmO+KJK23bj52dFSNCMsz1QP1DqM6cwLUv3W1QwyxkyIWecfafnI555fvSGqEKwjMXVLokcV5ygHW5b3Jbg==}
    engines: {node: '>=12'}
    cpu: [mips64el]
    os: [linux]

  '@esbuild/linux-mips64el@0.25.2':
    resolution: {integrity: sha512-hDDRlzE6rPeoj+5fsADqdUZl1OzqDYow4TB4Y/3PlKBD0ph1e6uPHzIQcv2Z65u2K0kpeByIyAjCmjn1hJgG0Q==}
    engines: {node: '>=18'}
    cpu: [mips64el]
    os: [linux]

  '@esbuild/linux-mips64el@0.25.5':
    resolution: {integrity: sha512-kB/66P1OsHO5zLz0i6X0RxlQ+3cu0mkxS3TKFvkb5lin6uwZ/ttOkP3Z8lfR9mJOBk14ZwZ9182SIIWFGNmqmg==}
    engines: {node: '>=18'}
    cpu: [mips64el]
    os: [linux]

  '@esbuild/linux-ppc64@0.21.5':
    resolution: {integrity: sha512-1hHV/Z4OEfMwpLO8rp7CvlhBDnjsC3CttJXIhBi+5Aj5r+MBvy4egg7wCbe//hSsT+RvDAG7s81tAvpL2XAE4w==}
    engines: {node: '>=12'}
    cpu: [ppc64]
    os: [linux]

  '@esbuild/linux-ppc64@0.25.2':
    resolution: {integrity: sha512-tsHu2RRSWzipmUi9UBDEzc0nLc4HtpZEI5Ba+Omms5456x5WaNuiG3u7xh5AO6sipnJ9r4cRWQB2tUjPyIkc6g==}
    engines: {node: '>=18'}
    cpu: [ppc64]
    os: [linux]

  '@esbuild/linux-ppc64@0.25.5':
    resolution: {integrity: sha512-UZCmJ7r9X2fe2D6jBmkLBMQetXPXIsZjQJCjgwpVDz+YMcS6oFR27alkgGv3Oqkv07bxdvw7fyB71/olceJhkQ==}
    engines: {node: '>=18'}
    cpu: [ppc64]
    os: [linux]

  '@esbuild/linux-riscv64@0.21.5':
    resolution: {integrity: sha512-2HdXDMd9GMgTGrPWnJzP2ALSokE/0O5HhTUvWIbD3YdjME8JwvSCnNGBnTThKGEB91OZhzrJ4qIIxk/SBmyDDA==}
    engines: {node: '>=12'}
    cpu: [riscv64]
    os: [linux]

  '@esbuild/linux-riscv64@0.25.2':
    resolution: {integrity: sha512-k4LtpgV7NJQOml/10uPU0s4SAXGnowi5qBSjaLWMojNCUICNu7TshqHLAEbkBdAszL5TabfvQ48kK84hyFzjnw==}
    engines: {node: '>=18'}
    cpu: [riscv64]
    os: [linux]

  '@esbuild/linux-riscv64@0.25.5':
    resolution: {integrity: sha512-kTxwu4mLyeOlsVIFPfQo+fQJAV9mh24xL+y+Bm6ej067sYANjyEw1dNHmvoqxJUCMnkBdKpvOn0Ahql6+4VyeA==}
    engines: {node: '>=18'}
    cpu: [riscv64]
    os: [linux]

  '@esbuild/linux-s390x@0.21.5':
    resolution: {integrity: sha512-zus5sxzqBJD3eXxwvjN1yQkRepANgxE9lgOW2qLnmr8ikMTphkjgXu1HR01K4FJg8h1kEEDAqDcZQtbrRnB41A==}
    engines: {node: '>=12'}
    cpu: [s390x]
    os: [linux]

  '@esbuild/linux-s390x@0.25.2':
    resolution: {integrity: sha512-GRa4IshOdvKY7M/rDpRR3gkiTNp34M0eLTaC1a08gNrh4u488aPhuZOCpkF6+2wl3zAN7L7XIpOFBhnaE3/Q8Q==}
    engines: {node: '>=18'}
    cpu: [s390x]
    os: [linux]

  '@esbuild/linux-s390x@0.25.5':
    resolution: {integrity: sha512-K2dSKTKfmdh78uJ3NcWFiqyRrimfdinS5ErLSn3vluHNeHVnBAFWC8a4X5N+7FgVE1EjXS1QDZbpqZBjfrqMTQ==}
    engines: {node: '>=18'}
    cpu: [s390x]
    os: [linux]

  '@esbuild/linux-x64@0.21.5':
    resolution: {integrity: sha512-1rYdTpyv03iycF1+BhzrzQJCdOuAOtaqHTWJZCWvijKD2N5Xu0TtVC8/+1faWqcP9iBCWOmjmhoH94dH82BxPQ==}
    engines: {node: '>=12'}
    cpu: [x64]
    os: [linux]

  '@esbuild/linux-x64@0.25.2':
    resolution: {integrity: sha512-QInHERlqpTTZ4FRB0fROQWXcYRD64lAoiegezDunLpalZMjcUcld3YzZmVJ2H/Cp0wJRZ8Xtjtj0cEHhYc/uUg==}
    engines: {node: '>=18'}
    cpu: [x64]
    os: [linux]

  '@esbuild/linux-x64@0.25.5':
    resolution: {integrity: sha512-uhj8N2obKTE6pSZ+aMUbqq+1nXxNjZIIjCjGLfsWvVpy7gKCOL6rsY1MhRh9zLtUtAI7vpgLMK6DxjO8Qm9lJw==}
    engines: {node: '>=18'}
    cpu: [x64]
    os: [linux]

  '@esbuild/netbsd-arm64@0.25.2':
    resolution: {integrity: sha512-talAIBoY5M8vHc6EeI2WW9d/CkiO9MQJ0IOWX8hrLhxGbro/vBXJvaQXefW2cP0z0nQVTdQ/eNyGFV1GSKrxfw==}
    engines: {node: '>=18'}
    cpu: [arm64]
    os: [netbsd]

  '@esbuild/netbsd-arm64@0.25.5':
    resolution: {integrity: sha512-pwHtMP9viAy1oHPvgxtOv+OkduK5ugofNTVDilIzBLpoWAM16r7b/mxBvfpuQDpRQFMfuVr5aLcn4yveGvBZvw==}
    engines: {node: '>=18'}
    cpu: [arm64]
    os: [netbsd]

  '@esbuild/netbsd-x64@0.21.5':
    resolution: {integrity: sha512-Woi2MXzXjMULccIwMnLciyZH4nCIMpWQAs049KEeMvOcNADVxo0UBIQPfSmxB3CWKedngg7sWZdLvLczpe0tLg==}
    engines: {node: '>=12'}
    cpu: [x64]
    os: [netbsd]

  '@esbuild/netbsd-x64@0.25.2':
    resolution: {integrity: sha512-voZT9Z+tpOxrvfKFyfDYPc4DO4rk06qamv1a/fkuzHpiVBMOhpjK+vBmWM8J1eiB3OLSMFYNaOaBNLXGChf5tg==}
    engines: {node: '>=18'}
    cpu: [x64]
    os: [netbsd]

  '@esbuild/netbsd-x64@0.25.5':
    resolution: {integrity: sha512-WOb5fKrvVTRMfWFNCroYWWklbnXH0Q5rZppjq0vQIdlsQKuw6mdSihwSo4RV/YdQ5UCKKvBy7/0ZZYLBZKIbwQ==}
    engines: {node: '>=18'}
    cpu: [x64]
    os: [netbsd]

  '@esbuild/openbsd-arm64@0.25.2':
    resolution: {integrity: sha512-dcXYOC6NXOqcykeDlwId9kB6OkPUxOEqU+rkrYVqJbK2hagWOMrsTGsMr8+rW02M+d5Op5NNlgMmjzecaRf7Tg==}
    engines: {node: '>=18'}
    cpu: [arm64]
    os: [openbsd]

  '@esbuild/openbsd-arm64@0.25.5':
    resolution: {integrity: sha512-7A208+uQKgTxHd0G0uqZO8UjK2R0DDb4fDmERtARjSHWxqMTye4Erz4zZafx7Di9Cv+lNHYuncAkiGFySoD+Mw==}
    engines: {node: '>=18'}
    cpu: [arm64]
    os: [openbsd]

  '@esbuild/openbsd-x64@0.21.5':
    resolution: {integrity: sha512-HLNNw99xsvx12lFBUwoT8EVCsSvRNDVxNpjZ7bPn947b8gJPzeHWyNVhFsaerc0n3TsbOINvRP2byTZ5LKezow==}
    engines: {node: '>=12'}
    cpu: [x64]
    os: [openbsd]

  '@esbuild/openbsd-x64@0.25.2':
    resolution: {integrity: sha512-t/TkWwahkH0Tsgoq1Ju7QfgGhArkGLkF1uYz8nQS/PPFlXbP5YgRpqQR3ARRiC2iXoLTWFxc6DJMSK10dVXluw==}
    engines: {node: '>=18'}
    cpu: [x64]
    os: [openbsd]

  '@esbuild/openbsd-x64@0.25.5':
    resolution: {integrity: sha512-G4hE405ErTWraiZ8UiSoesH8DaCsMm0Cay4fsFWOOUcz8b8rC6uCvnagr+gnioEjWn0wC+o1/TAHt+It+MpIMg==}
    engines: {node: '>=18'}
    cpu: [x64]
    os: [openbsd]

  '@esbuild/sunos-x64@0.21.5':
    resolution: {integrity: sha512-6+gjmFpfy0BHU5Tpptkuh8+uw3mnrvgs+dSPQXQOv3ekbordwnzTVEb4qnIvQcYXq6gzkyTnoZ9dZG+D4garKg==}
    engines: {node: '>=12'}
    cpu: [x64]
    os: [sunos]

  '@esbuild/sunos-x64@0.25.2':
    resolution: {integrity: sha512-cfZH1co2+imVdWCjd+D1gf9NjkchVhhdpgb1q5y6Hcv9TP6Zi9ZG/beI3ig8TvwT9lH9dlxLq5MQBBgwuj4xvA==}
    engines: {node: '>=18'}
    cpu: [x64]
    os: [sunos]

  '@esbuild/sunos-x64@0.25.5':
    resolution: {integrity: sha512-l+azKShMy7FxzY0Rj4RCt5VD/q8mG/e+mDivgspo+yL8zW7qEwctQ6YqKX34DTEleFAvCIUviCFX1SDZRSyMQA==}
    engines: {node: '>=18'}
    cpu: [x64]
    os: [sunos]

  '@esbuild/win32-arm64@0.21.5':
    resolution: {integrity: sha512-Z0gOTd75VvXqyq7nsl93zwahcTROgqvuAcYDUr+vOv8uHhNSKROyU961kgtCD1e95IqPKSQKH7tBTslnS3tA8A==}
    engines: {node: '>=12'}
    cpu: [arm64]
    os: [win32]

  '@esbuild/win32-arm64@0.25.2':
    resolution: {integrity: sha512-7Loyjh+D/Nx/sOTzV8vfbB3GJuHdOQyrOryFdZvPHLf42Tk9ivBU5Aedi7iyX+x6rbn2Mh68T4qq1SDqJBQO5Q==}
    engines: {node: '>=18'}
    cpu: [arm64]
    os: [win32]

  '@esbuild/win32-arm64@0.25.5':
    resolution: {integrity: sha512-O2S7SNZzdcFG7eFKgvwUEZ2VG9D/sn/eIiz8XRZ1Q/DO5a3s76Xv0mdBzVM5j5R639lXQmPmSo0iRpHqUUrsxw==}
    engines: {node: '>=18'}
    cpu: [arm64]
    os: [win32]

  '@esbuild/win32-ia32@0.21.5':
    resolution: {integrity: sha512-SWXFF1CL2RVNMaVs+BBClwtfZSvDgtL//G/smwAc5oVK/UPu2Gu9tIaRgFmYFFKrmg3SyAjSrElf0TiJ1v8fYA==}
    engines: {node: '>=12'}
    cpu: [ia32]
    os: [win32]

  '@esbuild/win32-ia32@0.25.2':
    resolution: {integrity: sha512-WRJgsz9un0nqZJ4MfhabxaD9Ft8KioqU3JMinOTvobbX6MOSUigSBlogP8QB3uxpJDsFS6yN+3FDBdqE5lg9kg==}
    engines: {node: '>=18'}
    cpu: [ia32]
    os: [win32]

  '@esbuild/win32-ia32@0.25.5':
    resolution: {integrity: sha512-onOJ02pqs9h1iMJ1PQphR+VZv8qBMQ77Klcsqv9CNW2w6yLqoURLcgERAIurY6QE63bbLuqgP9ATqajFLK5AMQ==}
    engines: {node: '>=18'}
    cpu: [ia32]
    os: [win32]

  '@esbuild/win32-x64@0.21.5':
    resolution: {integrity: sha512-tQd/1efJuzPC6rCFwEvLtci/xNFcTZknmXs98FYDfGE4wP9ClFV98nyKrzJKVPMhdDnjzLhdUyMX4PsQAPjwIw==}
    engines: {node: '>=12'}
    cpu: [x64]
    os: [win32]

  '@esbuild/win32-x64@0.25.2':
    resolution: {integrity: sha512-kM3HKb16VIXZyIeVrM1ygYmZBKybX8N4p754bw390wGO3Tf2j4L2/WYL+4suWujpgf6GBYs3jv7TyUivdd05JA==}
    engines: {node: '>=18'}
    cpu: [x64]
    os: [win32]

  '@esbuild/win32-x64@0.25.5':
    resolution: {integrity: sha512-TXv6YnJ8ZMVdX+SXWVBo/0p8LTcrUYngpWjvm91TMjjBQii7Oz11Lw5lbDV5Y0TzuhSJHwiH4hEtC1I42mMS0g==}
    engines: {node: '>=18'}
    cpu: [x64]
    os: [win32]

  '@eslint-community/eslint-utils@4.5.1':
    resolution: {integrity: sha512-soEIOALTfTK6EjmKMMoLugwaP0rzkad90iIWd1hMO9ARkSAyjfMfkRRhLvD5qH7vvM0Cg72pieUfR6yh6XxC4w==}
    engines: {node: ^12.22.0 || ^14.17.0 || >=16.0.0}
    peerDependencies:
      eslint: ^6.0.0 || ^7.0.0 || >=8.0.0

  '@eslint-community/eslint-utils@4.7.0':
    resolution: {integrity: sha512-dyybb3AcajC7uha6CvhdVRJqaKyn7w2YKqKyAN37NKYgZT36w+iRb0Dymmc5qEJ549c/S31cMMSFd75bteCpCw==}
    engines: {node: ^12.22.0 || ^14.17.0 || >=16.0.0}
    peerDependencies:
      eslint: ^6.0.0 || ^7.0.0 || >=8.0.0

  '@eslint-community/regexpp@4.12.1':
    resolution: {integrity: sha512-CCZCDJuduB9OUkFkY2IgppNZMi2lBQgD2qzwXkEia16cge2pijY/aXi96CJMquDMn3nJdlPV1A5KrJEXwfLNzQ==}
    engines: {node: ^12.0.0 || ^14.0.0 || >=16.0.0}

  '@eslint/config-array@0.20.0':
    resolution: {integrity: sha512-fxlS1kkIjx8+vy2SjuCB94q3htSNrufYTXubwiBFeaQHbH6Ipi43gFJq2zCMt6PHhImH3Xmr0NksKDvchWlpQQ==}
    engines: {node: ^18.18.0 || ^20.9.0 || >=21.1.0}

  '@eslint/config-helpers@0.2.2':
    resolution: {integrity: sha512-+GPzk8PlG0sPpzdU5ZvIRMPidzAnZDl/s9L+y13iodqvb8leL53bTannOrQ/Im7UkpsmFU5Ily5U60LWixnmLg==}
    engines: {node: ^18.18.0 || ^20.9.0 || >=21.1.0}

  '@eslint/core@0.14.0':
    resolution: {integrity: sha512-qIbV0/JZr7iSDjqAc60IqbLdsj9GDt16xQtWD+B78d/HAlvysGdZZ6rpJHGAc2T0FQx1X6thsSPdnoiGKdNtdg==}
    engines: {node: ^18.18.0 || ^20.9.0 || >=21.1.0}

  '@eslint/eslintrc@3.3.1':
    resolution: {integrity: sha512-gtF186CXhIl1p4pJNGZw8Yc6RlshoePRvE0X91oPGb3vZ8pM3qOS9W9NGPat9LziaBV7XrJWGylNQXkGcnM3IQ==}
    engines: {node: ^18.18.0 || ^20.9.0 || >=21.1.0}

  '@eslint/js@9.28.0':
    resolution: {integrity: sha512-fnqSjGWd/CoIp4EXIxWVK/sHA6DOHN4+8Ix2cX5ycOY7LG0UY8nHCU5pIp2eaE1Mc7Qd8kHspYNzYXT2ojPLzg==}
    engines: {node: ^18.18.0 || ^20.9.0 || >=21.1.0}

  '@eslint/object-schema@2.1.6':
    resolution: {integrity: sha512-RBMg5FRL0I0gs51M/guSAj5/e14VQ4tpZnQNWwuDT66P14I43ItmPfIZRhO9fUVIPOAQXU47atlywZ/czoqFPA==}
    engines: {node: ^18.18.0 || ^20.9.0 || >=21.1.0}

  '@eslint/plugin-kit@0.3.1':
    resolution: {integrity: sha512-0J+zgWxHN+xXONWIyPWKFMgVuJoZuGiIFu8yxk7RJjxkzpGmyja5wRFqZIVtjDVOQpV+Rw0iOAjYPE2eQyjr0w==}
    engines: {node: ^18.18.0 || ^20.9.0 || >=21.1.0}

  '@floating-ui/core@1.7.1':
    resolution: {integrity: sha512-azI0DrjMMfIug/ExbBaeDVJXcY0a7EPvPjb2xAJPa4HeimBX+Z18HK8QQR3jb6356SnDDdxx+hinMLcJEDdOjw==}

  '@floating-ui/dom@1.7.1':
    resolution: {integrity: sha512-cwsmW/zyw5ltYTUeeYJ60CnQuPqmGwuGVhG9w0PRaRKkAyi38BT5CKrpIbb+jtahSwUl04cWzSx9ZOIxeS6RsQ==}

  '@floating-ui/react-dom@2.1.3':
    resolution: {integrity: sha512-huMBfiU9UnQ2oBwIhgzyIiSpVgvlDstU8CX0AF+wS+KzmYMs0J2a3GwuFHV1Lz+jlrQGeC1fF+Nv0QoumyV0bA==}
    peerDependencies:
      react: '>=16.8.0'
      react-dom: '>=16.8.0'

  '@floating-ui/utils@0.2.9':
    resolution: {integrity: sha512-MDWhGtE+eHw5JW7lq4qhc5yRLS11ERl1c7Z6Xd0a58DozHES6EnNNwUWbMiG4J9Cgj053Bhk8zvlhFYKVhULwg==}

  '@humanfs/core@0.19.1':
    resolution: {integrity: sha512-5DyQ4+1JEUzejeK1JGICcideyfUbGixgS9jNgex5nqkW+cY7WZhxBigmieN5Qnw9ZosSNVC9KQKyb+GUaGyKUA==}
    engines: {node: '>=18.18.0'}

  '@humanfs/node@0.16.6':
    resolution: {integrity: sha512-YuI2ZHQL78Q5HbhDiBA1X4LmYdXCKCMQIfw0pw7piHJwyREFebJUvrQN4cMssyES6x+vfUbx1CIpaQUKYdQZOw==}
    engines: {node: '>=18.18.0'}

  '@humanwhocodes/module-importer@1.0.1':
    resolution: {integrity: sha512-bxveV4V8v5Yb4ncFTT3rPSgZBOpCkjfK0y4oVVVJwIuDVBRMDXrPyXRL988i5ap9m9bnyEEjWfm5WkBmtffLfA==}
    engines: {node: '>=12.22'}

  '@humanwhocodes/retry@0.3.1':
    resolution: {integrity: sha512-JBxkERygn7Bv/GbN5Rv8Ul6LVknS+5Bp6RgDC/O8gEBU/yeH5Ui5C/OlWrTb6qct7LjjfT6Re2NxB0ln0yYybA==}
    engines: {node: '>=18.18'}

  '@humanwhocodes/retry@0.4.2':
    resolution: {integrity: sha512-xeO57FpIu4p1Ri3Jq/EXq4ClRm86dVF2z/+kvFnyqVYRavTZmaFaUBbWCOuuTh0o/g7DSsk6kc2vrS4Vl5oPOQ==}
    engines: {node: '>=18.18'}

  '@ianvs/prettier-plugin-sort-imports@4.4.2':
    resolution: {integrity: sha512-KkVFy3TLh0OFzimbZglMmORi+vL/i2OFhEs5M07R9w0IwWAGpsNNyE4CY/2u0YoMF5bawKC2+8/fUH60nnNtjw==}
    peerDependencies:
      '@vue/compiler-sfc': 2.7.x || 3.x
      prettier: 2 || 3 || ^4.0.0-0
    peerDependenciesMeta:
      '@vue/compiler-sfc':
        optional: true

  '@inquirer/confirm@5.1.8':
    resolution: {integrity: sha512-dNLWCYZvXDjO3rnQfk2iuJNL4Ivwz/T2+C3+WnNfJKsNGSuOs3wAo2F6e0p946gtSAk31nZMfW+MRmYaplPKsg==}
    engines: {node: '>=18'}
    peerDependencies:
      '@types/node': '>=18'
    peerDependenciesMeta:
      '@types/node':
        optional: true

  '@inquirer/core@10.1.9':
    resolution: {integrity: sha512-sXhVB8n20NYkUBfDYgizGHlpRVaCRjtuzNZA6xpALIUbkgfd2Hjz+DfEN6+h1BRnuxw0/P4jCIMjMsEOAMwAJw==}
    engines: {node: '>=18'}
    peerDependencies:
      '@types/node': '>=18'
    peerDependenciesMeta:
      '@types/node':
        optional: true

  '@inquirer/figures@1.0.11':
    resolution: {integrity: sha512-eOg92lvrn/aRUqbxRyvpEWnrvRuTYRifixHkYVpJiygTgVSBIHDqLh0SrMQXkafvULg3ck11V7xvR+zcgvpHFw==}
    engines: {node: '>=18'}

  '@inquirer/type@3.0.5':
    resolution: {integrity: sha512-ZJpeIYYueOz/i/ONzrfof8g89kNdO2hjGuvULROo3O8rlB2CRtSseE5KeirnyE4t/thAn/EwvS/vuQeJCn+NZg==}
    engines: {node: '>=18'}
    peerDependencies:
      '@types/node': '>=18'
    peerDependenciesMeta:
      '@types/node':
        optional: true

  '@isaacs/fs-minipass@4.0.1':
    resolution: {integrity: sha512-wgm9Ehl2jpeqP3zw/7mo3kRHFp5MEDhqAdwy1fTGkHAwnkGOVsgpvQhL8B5n1qlb01jV3n/bI0ZfZp5lWA1k4w==}
    engines: {node: '>=18.0.0'}

  '@jridgewell/gen-mapping@0.3.8':
    resolution: {integrity: sha512-imAbBGkb+ebQyxKgzv5Hu2nmROxoDOXHh80evxdoXNOrvAnVx7zimzc1Oo5h9RlfV4vPXaE2iM5pOFbvOCClWA==}
    engines: {node: '>=6.0.0'}

  '@jridgewell/resolve-uri@3.1.2':
    resolution: {integrity: sha512-bRISgCIjP20/tbWSPWMEi54QVPRZExkuD9lJL+UIxUKtwVJA8wW1Trb1jMs1RFXo1CBTNZ/5hpC9QvmKWdopKw==}
    engines: {node: '>=6.0.0'}

  '@jridgewell/set-array@1.2.1':
    resolution: {integrity: sha512-R8gLRTZeyp03ymzP/6Lil/28tGeGEzhx1q2k703KGWRAI1VdvPIXdG70VJc2pAMw3NA6JKL5hhFu1sJX0Mnn/A==}
    engines: {node: '>=6.0.0'}

  '@jridgewell/sourcemap-codec@1.5.0':
    resolution: {integrity: sha512-gv3ZRaISU3fjPAgNsriBRqGWQL6quFx04YMPW/zD8XMLsU32mhCCbfbO6KZFLjvYpCZ8zyDEgqsgf+PwPaM7GQ==}

  '@jridgewell/trace-mapping@0.3.25':
    resolution: {integrity: sha512-vNk6aEwybGtawWmy/PzwnGDOjCkLWSD2wqvjGGAgOAwCGWySYXfYoxt00IJkTF+8Lb57DwOb3Aa0o9CApepiYQ==}

  '@jridgewell/trace-mapping@0.3.9':
    resolution: {integrity: sha512-3Belt6tdc8bPgAtbcmdtNJlirVoTmEb5e2gC94PnkwEW9jI6CAHUeoG85tjWP5WquqfavoMtMwiG4P926ZKKuQ==}

  '@juggle/resize-observer@3.4.0':
    resolution: {integrity: sha512-dfLbk+PwWvFzSxwk3n5ySL0hfBog779o8h68wK/7/APo/7cgyWp5jcXockbxdk5kFRkbeXWm4Fbi9FrdN381sA==}

  '@langchain/core@0.3.57':
    resolution: {integrity: sha512-jz28qCTKJmi47b6jqhQ6vYRTG5jRpqhtPQjriRTB5wR8mgvzo6xKs0fG/kExS3ZvM79ytD1npBvgf8i19xOo9Q==}
    engines: {node: '>=18'}

  '@langchain/langgraph-checkpoint@0.0.17':
    resolution: {integrity: sha512-6b3CuVVYx+7x0uWLG+7YXz9j2iBa+tn2AXvkLxzEvaAsLE6Sij++8PPbS2BZzC+S/FPJdWsz6I5bsrqL0BYrCA==}
    engines: {node: '>=18'}
    peerDependencies:
      '@langchain/core': '>=0.2.31 <0.4.0'

  '@langchain/langgraph-sdk@0.0.74':
    resolution: {integrity: sha512-IUN0m4BYkGWdviFd4EaWDcQgxNq8z+1LIwXajCSt9B+Cb/pz0ZNpIPdu5hAIsf6a0RWu5yRUhzL1L40t7vu3Zg==}
    peerDependencies:
      '@langchain/core': '>=0.2.31 <0.4.0'
      react: ^18 || ^19
    peerDependenciesMeta:
      '@langchain/core':
        optional: true
      react:
        optional: true

  '@langchain/langgraph@0.2.74':
    resolution: {integrity: sha512-oHpEi5sTZTPaeZX1UnzfM2OAJ21QGQrwReTV6+QnX7h8nDCBzhtipAw1cK616S+X8zpcVOjgOtJuaJhXa4mN8w==}
    engines: {node: '>=18'}
    peerDependencies:
      '@langchain/core': '>=0.2.36 <0.3.0 || >=0.3.40 < 0.4.0'
      zod-to-json-schema: ^3.x
    peerDependenciesMeta:
      zod-to-json-schema:
        optional: true

  '@langchain/ollama@0.2.1':
    resolution: {integrity: sha512-9WQ/rJV002n2f/aBPzNKBZU7kJfhqDnaGTWeIKO5gM0wZ+Rb2mfk7psluFIedachwsM/FQ+oIBcViHriaXngzA==}
    engines: {node: '>=18'}
    peerDependencies:
      '@langchain/core': '>=0.2.21 <0.4.0'

  '@mswjs/interceptors@0.37.6':
    resolution: {integrity: sha512-wK+5pLK5XFmgtH3aQ2YVvA3HohS3xqV/OxuVOdNx9Wpnz7VE/fnC+e1A7ln6LFYeck7gOJ/dsZV6OLplOtAJ2w==}
    engines: {node: '>=18'}

  '@nodelib/fs.scandir@2.1.5':
    resolution: {integrity: sha512-vq24Bq3ym5HEQm2NKCr3yXDwjc7vTsEThRDnkp2DK9p1uqLR+DHurm/NOTo0KG7HYHU7eppKZj3MyqYuMBf62g==}
    engines: {node: '>= 8'}

  '@nodelib/fs.stat@2.0.5':
    resolution: {integrity: sha512-RkhPPp2zrqDAQA/2jNhnztcPAlv64XdhIp7a7454A5ovI7Bukxgt7MX7udwAu3zg1DcpPU0rz3VV1SeaqvY4+A==}
    engines: {node: '>= 8'}

  '@nodelib/fs.walk@1.2.8':
    resolution: {integrity: sha512-oGB+UxlgWcgQkgwo8GcEGwemoTFt3FIO9ababBmaGwXIoBKZ+GTy0pP185beGg7Llih/NSHSV2XAs1lnznocSg==}
    engines: {node: '>= 8'}

  '@oclif/core@4.3.0':
    resolution: {integrity: sha512-lIzHY+JMP6evrS5E/sGijNnwrCoNtGy8703jWXcMuPOYKiFhWoAqnIm1BGgoRgmxczkbSfRsHUL/lwsSgh74Lw==}
    engines: {node: '>=18.0.0'}

  '@open-draft/deferred-promise@2.2.0':
    resolution: {integrity: sha512-CecwLWx3rhxVQF6V4bAgPS5t+So2sTbPgAzafKkVizyi7tlwpcFpdFqq+wqF2OwNBmqFuu6tOyouTuxgpMfzmA==}

  '@open-draft/logger@0.3.0':
    resolution: {integrity: sha512-X2g45fzhxH238HKO4xbSr7+wBS8Fvw6ixhTDuvLd5mqh6bJJCFAPwU9mPDxbcrRtfxv4u5IHCEH77BmxvXmmxQ==}

  '@open-draft/until@2.1.0':
    resolution: {integrity: sha512-U69T3ItWHvLwGg5eJ0n3I62nWuE6ilHlmz7zM0npLBRvPRd7e6NYmg54vvRtP5mZG7kZqZCFVdsTWo7BPtBujg==}

  '@playwright/test@1.52.0':
    resolution: {integrity: sha512-uh6W7sb55hl7D6vsAeA+V2p5JnlAqzhqFyF0VcJkKZXkgnFcVG9PziERRHQfPLfNGx1C292a4JqbWzhR8L4R1g==}
    engines: {node: '>=18'}
    hasBin: true

  '@polka/url@1.0.0-next.28':
    resolution: {integrity: sha512-8LduaNlMZGwdZ6qWrKlfa+2M4gahzFkprZiAt2TF8uS0qQgBizKXpXURqvTJ4WtmupWxaLqjRb2UCTe72mu+Aw==}

  '@radix-ui/number@1.1.1':
    resolution: {integrity: sha512-MkKCwxlXTgz6CFoJx3pCwn07GKp36+aZyu/u2Ln2VrA5DcdyCZkASEDBTd8x5whTQQL5CiYf4prXKLcgQdv29g==}

  '@radix-ui/primitive@1.1.2':
    resolution: {integrity: sha512-XnbHrrprsNqZKQhStrSwgRUQzoCI1glLzdw79xiZPoofhGICeZRSQ3dIxAKH1gb3OHfNf4d6f+vAv3kil2eggA==}

  '@radix-ui/react-arrow@1.1.7':
    resolution: {integrity: sha512-F+M1tLhO+mlQaOWspE8Wstg+z6PwxwRd8oQ8IXceWz92kfAmalTRf0EjrouQeo7QssEPfCn05B4Ihs1K9WQ/7w==}
    peerDependencies:
      '@types/react': '*'
      '@types/react-dom': '*'
      react: ^16.8 || ^17.0 || ^18.0 || ^19.0 || ^19.0.0-rc
      react-dom: ^16.8 || ^17.0 || ^18.0 || ^19.0 || ^19.0.0-rc
    peerDependenciesMeta:
      '@types/react':
        optional: true
      '@types/react-dom':
        optional: true

  '@radix-ui/react-checkbox@1.3.2':
    resolution: {integrity: sha512-yd+dI56KZqawxKZrJ31eENUwqc1QSqg4OZ15rybGjF2ZNwMO+wCyHzAVLRp9qoYJf7kYy0YpZ2b0JCzJ42HZpA==}
    peerDependencies:
      '@types/react': '*'
      '@types/react-dom': '*'
      react: ^16.8 || ^17.0 || ^18.0 || ^19.0 || ^19.0.0-rc
      react-dom: ^16.8 || ^17.0 || ^18.0 || ^19.0 || ^19.0.0-rc
    peerDependenciesMeta:
      '@types/react':
        optional: true
      '@types/react-dom':
        optional: true

  '@radix-ui/react-collection@1.1.7':
    resolution: {integrity: sha512-Fh9rGN0MoI4ZFUNyfFVNU4y9LUz93u9/0K+yLgA2bwRojxM8JU1DyvvMBabnZPBgMWREAJvU2jjVzq+LrFUglw==}
    peerDependencies:
      '@types/react': '*'
      '@types/react-dom': '*'
      react: ^16.8 || ^17.0 || ^18.0 || ^19.0 || ^19.0.0-rc
      react-dom: ^16.8 || ^17.0 || ^18.0 || ^19.0 || ^19.0.0-rc
    peerDependenciesMeta:
      '@types/react':
        optional: true
      '@types/react-dom':
        optional: true

  '@radix-ui/react-compose-refs@1.1.2':
    resolution: {integrity: sha512-z4eqJvfiNnFMHIIvXP3CY57y2WJs5g2v3X0zm9mEJkrkNv4rDxu+sg9Jh8EkXyeqBkB7SOcboo9dMVqhyrACIg==}
    peerDependencies:
      '@types/react': '*'
      react: ^16.8 || ^17.0 || ^18.0 || ^19.0 || ^19.0.0-rc
    peerDependenciesMeta:
      '@types/react':
        optional: true

  '@radix-ui/react-context@1.1.2':
    resolution: {integrity: sha512-jCi/QKUM2r1Ju5a3J64TH2A5SpKAgh0LpknyqdQ4m6DCV0xJ2HG1xARRwNGPQfi1SLdLWZ1OJz6F4OMBBNiGJA==}
    peerDependencies:
      '@types/react': '*'
      react: ^16.8 || ^17.0 || ^18.0 || ^19.0 || ^19.0.0-rc
    peerDependenciesMeta:
      '@types/react':
        optional: true

  '@radix-ui/react-direction@1.1.1':
    resolution: {integrity: sha512-1UEWRX6jnOA2y4H5WczZ44gOOjTEmlqv1uNW4GAJEO5+bauCBhv8snY65Iw5/VOS/ghKN9gr2KjnLKxrsvoMVw==}
    peerDependencies:
      '@types/react': '*'
      react: ^16.8 || ^17.0 || ^18.0 || ^19.0 || ^19.0.0-rc
    peerDependenciesMeta:
      '@types/react':
        optional: true

  '@radix-ui/react-dismissable-layer@1.1.10':
    resolution: {integrity: sha512-IM1zzRV4W3HtVgftdQiiOmA0AdJlCtMLe00FXaHwgt3rAnNsIyDqshvkIW3hj/iu5hu8ERP7KIYki6NkqDxAwQ==}
    peerDependencies:
      '@types/react': '*'
      '@types/react-dom': '*'
      react: ^16.8 || ^17.0 || ^18.0 || ^19.0 || ^19.0.0-rc
      react-dom: ^16.8 || ^17.0 || ^18.0 || ^19.0 || ^19.0.0-rc
    peerDependenciesMeta:
      '@types/react':
        optional: true
      '@types/react-dom':
        optional: true

  '@radix-ui/react-dropdown-menu@2.1.15':
    resolution: {integrity: sha512-mIBnOjgwo9AH3FyKaSWoSu/dYj6VdhJ7frEPiGTeXCdUFHjl9h3mFh2wwhEtINOmYXWhdpf1rY2minFsmaNgVQ==}
    peerDependencies:
      '@types/react': '*'
      '@types/react-dom': '*'
      react: ^16.8 || ^17.0 || ^18.0 || ^19.0 || ^19.0.0-rc
      react-dom: ^16.8 || ^17.0 || ^18.0 || ^19.0 || ^19.0.0-rc
    peerDependenciesMeta:
      '@types/react':
        optional: true
      '@types/react-dom':
        optional: true

  '@radix-ui/react-focus-guards@1.1.2':
    resolution: {integrity: sha512-fyjAACV62oPV925xFCrH8DR5xWhg9KYtJT4s3u54jxp+L/hbpTY2kIeEFFbFe+a/HCE94zGQMZLIpVTPVZDhaA==}
    peerDependencies:
      '@types/react': '*'
      react: ^16.8 || ^17.0 || ^18.0 || ^19.0 || ^19.0.0-rc
    peerDependenciesMeta:
      '@types/react':
        optional: true

  '@radix-ui/react-focus-scope@1.1.7':
    resolution: {integrity: sha512-t2ODlkXBQyn7jkl6TNaw/MtVEVvIGelJDCG41Okq/KwUsJBwQ4XVZsHAVUkK4mBv3ewiAS3PGuUWuY2BoK4ZUw==}
    peerDependencies:
      '@types/react': '*'
      '@types/react-dom': '*'
      react: ^16.8 || ^17.0 || ^18.0 || ^19.0 || ^19.0.0-rc
      react-dom: ^16.8 || ^17.0 || ^18.0 || ^19.0 || ^19.0.0-rc
    peerDependenciesMeta:
      '@types/react':
        optional: true
      '@types/react-dom':
        optional: true

  '@radix-ui/react-id@1.1.1':
    resolution: {integrity: sha512-kGkGegYIdQsOb4XjsfM97rXsiHaBwco+hFI66oO4s9LU+PLAC5oJ7khdOVFxkhsmlbpUqDAvXw11CluXP+jkHg==}
    peerDependencies:
      '@types/react': '*'
      react: ^16.8 || ^17.0 || ^18.0 || ^19.0 || ^19.0.0-rc
    peerDependenciesMeta:
      '@types/react':
        optional: true

  '@radix-ui/react-menu@2.1.15':
    resolution: {integrity: sha512-tVlmA3Vb9n8SZSd+YSbuFR66l87Wiy4du+YE+0hzKQEANA+7cWKH1WgqcEX4pXqxUFQKrWQGHdvEfw00TjFiew==}
    peerDependencies:
      '@types/react': '*'
      '@types/react-dom': '*'
      react: ^16.8 || ^17.0 || ^18.0 || ^19.0 || ^19.0.0-rc
      react-dom: ^16.8 || ^17.0 || ^18.0 || ^19.0 || ^19.0.0-rc
    peerDependenciesMeta:
      '@types/react':
        optional: true
      '@types/react-dom':
        optional: true

  '@radix-ui/react-popper@1.2.7':
    resolution: {integrity: sha512-IUFAccz1JyKcf/RjB552PlWwxjeCJB8/4KxT7EhBHOJM+mN7LdW+B3kacJXILm32xawcMMjb2i0cIZpo+f9kiQ==}
    peerDependencies:
      '@types/react': '*'
      '@types/react-dom': '*'
      react: ^16.8 || ^17.0 || ^18.0 || ^19.0 || ^19.0.0-rc
      react-dom: ^16.8 || ^17.0 || ^18.0 || ^19.0 || ^19.0.0-rc
    peerDependenciesMeta:
      '@types/react':
        optional: true
      '@types/react-dom':
        optional: true

  '@radix-ui/react-portal@1.1.9':
    resolution: {integrity: sha512-bpIxvq03if6UNwXZ+HTK71JLh4APvnXntDc6XOX8UVq4XQOVl7lwok0AvIl+b8zgCw3fSaVTZMpAPPagXbKmHQ==}
    peerDependencies:
      '@types/react': '*'
      '@types/react-dom': '*'
      react: ^16.8 || ^17.0 || ^18.0 || ^19.0 || ^19.0.0-rc
      react-dom: ^16.8 || ^17.0 || ^18.0 || ^19.0 || ^19.0.0-rc
    peerDependenciesMeta:
      '@types/react':
        optional: true
      '@types/react-dom':
        optional: true

  '@radix-ui/react-presence@1.1.4':
    resolution: {integrity: sha512-ueDqRbdc4/bkaQT3GIpLQssRlFgWaL/U2z/S31qRwwLWoxHLgry3SIfCwhxeQNbirEUXFa+lq3RL3oBYXtcmIA==}
    peerDependencies:
      '@types/react': '*'
      '@types/react-dom': '*'
      react: ^16.8 || ^17.0 || ^18.0 || ^19.0 || ^19.0.0-rc
      react-dom: ^16.8 || ^17.0 || ^18.0 || ^19.0 || ^19.0.0-rc
    peerDependenciesMeta:
      '@types/react':
        optional: true
      '@types/react-dom':
        optional: true

  '@radix-ui/react-primitive@2.1.3':
    resolution: {integrity: sha512-m9gTwRkhy2lvCPe6QJp4d3G1TYEUHn/FzJUtq9MjH46an1wJU+GdoGC5VLof8RX8Ft/DlpshApkhswDLZzHIcQ==}
    peerDependencies:
      '@types/react': '*'
      '@types/react-dom': '*'
      react: ^16.8 || ^17.0 || ^18.0 || ^19.0 || ^19.0.0-rc
      react-dom: ^16.8 || ^17.0 || ^18.0 || ^19.0 || ^19.0.0-rc
    peerDependenciesMeta:
      '@types/react':
        optional: true
      '@types/react-dom':
        optional: true

  '@radix-ui/react-radio-group@1.3.7':
    resolution: {integrity: sha512-9w5XhD0KPOrm92OTTE0SysH3sYzHsSTHNvZgUBo/VZ80VdYyB5RneDbc0dKpURS24IxkoFRu/hI0i4XyfFwY6g==}
    peerDependencies:
      '@types/react': '*'
      '@types/react-dom': '*'
      react: ^16.8 || ^17.0 || ^18.0 || ^19.0 || ^19.0.0-rc
      react-dom: ^16.8 || ^17.0 || ^18.0 || ^19.0 || ^19.0.0-rc
    peerDependenciesMeta:
      '@types/react':
        optional: true
      '@types/react-dom':
        optional: true

  '@radix-ui/react-roving-focus@1.1.10':
    resolution: {integrity: sha512-dT9aOXUen9JSsxnMPv/0VqySQf5eDQ6LCk5Sw28kamz8wSOW2bJdlX2Bg5VUIIcV+6XlHpWTIuTPCf/UNIyq8Q==}
    peerDependencies:
      '@types/react': '*'
      '@types/react-dom': '*'
      react: ^16.8 || ^17.0 || ^18.0 || ^19.0 || ^19.0.0-rc
      react-dom: ^16.8 || ^17.0 || ^18.0 || ^19.0 || ^19.0.0-rc
    peerDependenciesMeta:
      '@types/react':
        optional: true
      '@types/react-dom':
        optional: true

  '@radix-ui/react-select@2.2.5':
    resolution: {integrity: sha512-HnMTdXEVuuyzx63ME0ut4+sEMYW6oouHWNGUZc7ddvUWIcfCva/AMoqEW/3wnEllriMWBa0RHspCYnfCWJQYmA==}
    peerDependencies:
      '@types/react': '*'
      '@types/react-dom': '*'
      react: ^16.8 || ^17.0 || ^18.0 || ^19.0 || ^19.0.0-rc
      react-dom: ^16.8 || ^17.0 || ^18.0 || ^19.0 || ^19.0.0-rc
    peerDependenciesMeta:
      '@types/react':
        optional: true
      '@types/react-dom':
        optional: true

  '@radix-ui/react-slot@1.2.3':
    resolution: {integrity: sha512-aeNmHnBxbi2St0au6VBVC7JXFlhLlOnvIIlePNniyUNAClzmtAUEY8/pBiK3iHjufOlwA+c20/8jngo7xcrg8A==}
    peerDependencies:
      '@types/react': '*'
      react: ^16.8 || ^17.0 || ^18.0 || ^19.0 || ^19.0.0-rc
    peerDependenciesMeta:
      '@types/react':
        optional: true

  '@radix-ui/react-toggle-group@1.1.10':
    resolution: {integrity: sha512-kiU694Km3WFLTC75DdqgM/3Jauf3rD9wxeS9XtyWFKsBUeZA337lC+6uUazT7I1DhanZ5gyD5Stf8uf2dbQxOQ==}
    peerDependencies:
      '@types/react': '*'
      '@types/react-dom': '*'
      react: ^16.8 || ^17.0 || ^18.0 || ^19.0 || ^19.0.0-rc
      react-dom: ^16.8 || ^17.0 || ^18.0 || ^19.0 || ^19.0.0-rc
    peerDependenciesMeta:
      '@types/react':
        optional: true
      '@types/react-dom':
        optional: true

  '@radix-ui/react-toggle@1.1.9':
    resolution: {integrity: sha512-ZoFkBBz9zv9GWer7wIjvdRxmh2wyc2oKWw6C6CseWd6/yq1DK/l5lJ+wnsmFwJZbBYqr02mrf8A2q/CVCuM3ZA==}
    peerDependencies:
      '@types/react': '*'
      '@types/react-dom': '*'
      react: ^16.8 || ^17.0 || ^18.0 || ^19.0 || ^19.0.0-rc
      react-dom: ^16.8 || ^17.0 || ^18.0 || ^19.0 || ^19.0.0-rc
    peerDependenciesMeta:
      '@types/react':
        optional: true
      '@types/react-dom':
        optional: true

  '@radix-ui/react-use-callback-ref@1.1.1':
    resolution: {integrity: sha512-FkBMwD+qbGQeMu1cOHnuGB6x4yzPjho8ap5WtbEJ26umhgqVXbhekKUQO+hZEL1vU92a3wHwdp0HAcqAUF5iDg==}
    peerDependencies:
      '@types/react': '*'
      react: ^16.8 || ^17.0 || ^18.0 || ^19.0 || ^19.0.0-rc
    peerDependenciesMeta:
      '@types/react':
        optional: true

  '@radix-ui/react-use-controllable-state@1.2.2':
    resolution: {integrity: sha512-BjasUjixPFdS+NKkypcyyN5Pmg83Olst0+c6vGov0diwTEo6mgdqVR6hxcEgFuh4QrAs7Rc+9KuGJ9TVCj0Zzg==}
    peerDependencies:
      '@types/react': '*'
      react: ^16.8 || ^17.0 || ^18.0 || ^19.0 || ^19.0.0-rc
    peerDependenciesMeta:
      '@types/react':
        optional: true

  '@radix-ui/react-use-effect-event@0.0.2':
    resolution: {integrity: sha512-Qp8WbZOBe+blgpuUT+lw2xheLP8q0oatc9UpmiemEICxGvFLYmHm9QowVZGHtJlGbS6A6yJ3iViad/2cVjnOiA==}
    peerDependencies:
      '@types/react': '*'
      react: ^16.8 || ^17.0 || ^18.0 || ^19.0 || ^19.0.0-rc
    peerDependenciesMeta:
      '@types/react':
        optional: true

  '@radix-ui/react-use-escape-keydown@1.1.1':
    resolution: {integrity: sha512-Il0+boE7w/XebUHyBjroE+DbByORGR9KKmITzbR7MyQ4akpORYP/ZmbhAr0DG7RmmBqoOnZdy2QlvajJ2QA59g==}
    peerDependencies:
      '@types/react': '*'
      react: ^16.8 || ^17.0 || ^18.0 || ^19.0 || ^19.0.0-rc
    peerDependenciesMeta:
      '@types/react':
        optional: true

  '@radix-ui/react-use-layout-effect@1.1.1':
    resolution: {integrity: sha512-RbJRS4UWQFkzHTTwVymMTUv8EqYhOp8dOOviLj2ugtTiXRaRQS7GLGxZTLL1jWhMeoSCf5zmcZkqTl9IiYfXcQ==}
    peerDependencies:
      '@types/react': '*'
      react: ^16.8 || ^17.0 || ^18.0 || ^19.0 || ^19.0.0-rc
    peerDependenciesMeta:
      '@types/react':
        optional: true

  '@radix-ui/react-use-previous@1.1.1':
    resolution: {integrity: sha512-2dHfToCj/pzca2Ck724OZ5L0EVrr3eHRNsG/b3xQJLA2hZpVCS99bLAX+hm1IHXDEnzU6by5z/5MIY794/a8NQ==}
    peerDependencies:
      '@types/react': '*'
      react: ^16.8 || ^17.0 || ^18.0 || ^19.0 || ^19.0.0-rc
    peerDependenciesMeta:
      '@types/react':
        optional: true

  '@radix-ui/react-use-rect@1.1.1':
    resolution: {integrity: sha512-QTYuDesS0VtuHNNvMh+CjlKJ4LJickCMUAqjlE3+j8w+RlRpwyX3apEQKGFzbZGdo7XNG1tXa+bQqIE7HIXT2w==}
    peerDependencies:
      '@types/react': '*'
      react: ^16.8 || ^17.0 || ^18.0 || ^19.0 || ^19.0.0-rc
    peerDependenciesMeta:
      '@types/react':
        optional: true

  '@radix-ui/react-use-size@1.1.1':
    resolution: {integrity: sha512-ewrXRDTAqAXlkl6t/fkXWNAhFX9I+CkKlw6zjEwk86RSPKwZr3xpBRso655aqYafwtnbpHLj6toFzmd6xdVptQ==}
    peerDependencies:
      '@types/react': '*'
      react: ^16.8 || ^17.0 || ^18.0 || ^19.0 || ^19.0.0-rc
    peerDependenciesMeta:
      '@types/react':
        optional: true

  '@radix-ui/react-visually-hidden@1.2.3':
    resolution: {integrity: sha512-pzJq12tEaaIhqjbzpCuv/OypJY/BPavOofm+dbab+MHLajy277+1lLm6JFcGgF5eskJ6mquGirhXY2GD/8u8Ug==}
    peerDependencies:
      '@types/react': '*'
      '@types/react-dom': '*'
      react: ^16.8 || ^17.0 || ^18.0 || ^19.0 || ^19.0.0-rc
      react-dom: ^16.8 || ^17.0 || ^18.0 || ^19.0 || ^19.0.0-rc
    peerDependenciesMeta:
      '@types/react':
        optional: true
      '@types/react-dom':
        optional: true

  '@radix-ui/rect@1.1.1':
    resolution: {integrity: sha512-HPwpGIzkl28mWyZqG52jiqDJ12waP11Pa1lGoiyUkIEuMLBP0oeK/C89esbXrxsky5we7dfd8U58nm0SgAWpVw==}

  '@rolldown/pluginutils@1.0.0-beta.9':
    resolution: {integrity: sha512-e9MeMtVWo186sgvFFJOPGy7/d2j2mZhLJIdVW0C/xDluuOvymEATqz6zKsP0ZmXGzQtqlyjz5sC1sYQUoJG98w==}

  '@rollup/rollup-android-arm-eabi@4.38.0':
    resolution: {integrity: sha512-ldomqc4/jDZu/xpYU+aRxo3V4mGCV9HeTgUBANI3oIQMOL+SsxB+S2lxMpkFp5UamSS3XuTMQVbsS24R4J4Qjg==}
    cpu: [arm]
    os: [android]

  '@rollup/rollup-android-arm64@4.38.0':
    resolution: {integrity: sha512-VUsgcy4GhhT7rokwzYQP+aV9XnSLkkhlEJ0St8pbasuWO/vwphhZQxYEKUP3ayeCYLhk6gEtacRpYP/cj3GjyQ==}
    cpu: [arm64]
    os: [android]

  '@rollup/rollup-darwin-arm64@4.38.0':
    resolution: {integrity: sha512-buA17AYXlW9Rn091sWMq1xGUvWQFOH4N1rqUxGJtEQzhChxWjldGCCup7r/wUnaI6Au8sKXpoh0xg58a7cgcpg==}
    cpu: [arm64]
    os: [darwin]

  '@rollup/rollup-darwin-x64@4.38.0':
    resolution: {integrity: sha512-Mgcmc78AjunP1SKXl624vVBOF2bzwNWFPMP4fpOu05vS0amnLcX8gHIge7q/lDAHy3T2HeR0TqrriZDQS2Woeg==}
    cpu: [x64]
    os: [darwin]

  '@rollup/rollup-freebsd-arm64@4.38.0':
    resolution: {integrity: sha512-zzJACgjLbQTsscxWqvrEQAEh28hqhebpRz5q/uUd1T7VTwUNZ4VIXQt5hE7ncs0GrF+s7d3S4on4TiXUY8KoQA==}
    cpu: [arm64]
    os: [freebsd]

  '@rollup/rollup-freebsd-x64@4.38.0':
    resolution: {integrity: sha512-hCY/KAeYMCyDpEE4pTETam0XZS4/5GXzlLgpi5f0IaPExw9kuB+PDTOTLuPtM10TlRG0U9OSmXJ+Wq9J39LvAg==}
    cpu: [x64]
    os: [freebsd]

  '@rollup/rollup-linux-arm-gnueabihf@4.38.0':
    resolution: {integrity: sha512-mimPH43mHl4JdOTD7bUMFhBdrg6f9HzMTOEnzRmXbOZqjijCw8LA5z8uL6LCjxSa67H2xiLFvvO67PT05PRKGg==}
    cpu: [arm]
    os: [linux]

  '@rollup/rollup-linux-arm-musleabihf@4.38.0':
    resolution: {integrity: sha512-tPiJtiOoNuIH8XGG8sWoMMkAMm98PUwlriOFCCbZGc9WCax+GLeVRhmaxjJtz6WxrPKACgrwoZ5ia/uapq3ZVg==}
    cpu: [arm]
    os: [linux]

  '@rollup/rollup-linux-arm64-gnu@4.38.0':
    resolution: {integrity: sha512-wZco59rIVuB0tjQS0CSHTTUcEde+pXQWugZVxWaQFdQQ1VYub/sTrNdY76D1MKdN2NB48JDuGABP6o6fqos8mA==}
    cpu: [arm64]
    os: [linux]

  '@rollup/rollup-linux-arm64-musl@4.38.0':
    resolution: {integrity: sha512-fQgqwKmW0REM4LomQ+87PP8w8xvU9LZfeLBKybeli+0yHT7VKILINzFEuggvnV9M3x1Ed4gUBmGUzCo/ikmFbQ==}
    cpu: [arm64]
    os: [linux]

  '@rollup/rollup-linux-loongarch64-gnu@4.38.0':
    resolution: {integrity: sha512-hz5oqQLXTB3SbXpfkKHKXLdIp02/w3M+ajp8p4yWOWwQRtHWiEOCKtc9U+YXahrwdk+3qHdFMDWR5k+4dIlddg==}
    cpu: [loong64]
    os: [linux]

  '@rollup/rollup-linux-powerpc64le-gnu@4.38.0':
    resolution: {integrity: sha512-NXqygK/dTSibQ+0pzxsL3r4Xl8oPqVoWbZV9niqOnIHV/J92fe65pOir0xjkUZDRSPyFRvu+4YOpJF9BZHQImw==}
    cpu: [ppc64]
    os: [linux]

  '@rollup/rollup-linux-riscv64-gnu@4.38.0':
    resolution: {integrity: sha512-GEAIabR1uFyvf/jW/5jfu8gjM06/4kZ1W+j1nWTSSB3w6moZEBm7iBtzwQ3a1Pxos2F7Gz+58aVEnZHU295QTg==}
    cpu: [riscv64]
    os: [linux]

  '@rollup/rollup-linux-riscv64-musl@4.38.0':
    resolution: {integrity: sha512-9EYTX+Gus2EGPbfs+fh7l95wVADtSQyYw4DfSBcYdUEAmP2lqSZY0Y17yX/3m5VKGGJ4UmIH5LHLkMJft3bYoA==}
    cpu: [riscv64]
    os: [linux]

  '@rollup/rollup-linux-s390x-gnu@4.38.0':
    resolution: {integrity: sha512-Mpp6+Z5VhB9VDk7RwZXoG2qMdERm3Jw07RNlXHE0bOnEeX+l7Fy4bg+NxfyN15ruuY3/7Vrbpm75J9QHFqj5+Q==}
    cpu: [s390x]
    os: [linux]

  '@rollup/rollup-linux-x64-gnu@4.38.0':
    resolution: {integrity: sha512-vPvNgFlZRAgO7rwncMeE0+8c4Hmc+qixnp00/Uv3ht2x7KYrJ6ERVd3/R0nUtlE6/hu7/HiiNHJ/rP6knRFt1w==}
    cpu: [x64]
    os: [linux]

  '@rollup/rollup-linux-x64-musl@4.38.0':
    resolution: {integrity: sha512-q5Zv+goWvQUGCaL7fU8NuTw8aydIL/C9abAVGCzRReuj5h30TPx4LumBtAidrVOtXnlB+RZkBtExMsfqkMfb8g==}
    cpu: [x64]
    os: [linux]

  '@rollup/rollup-win32-arm64-msvc@4.38.0':
    resolution: {integrity: sha512-u/Jbm1BU89Vftqyqbmxdq14nBaQjQX1HhmsdBWqSdGClNaKwhjsg5TpW+5Ibs1mb8Es9wJiMdl86BcmtUVXNZg==}
    cpu: [arm64]
    os: [win32]

  '@rollup/rollup-win32-ia32-msvc@4.38.0':
    resolution: {integrity: sha512-mqu4PzTrlpNHHbu5qleGvXJoGgHpChBlrBx/mEhTPpnAL1ZAYFlvHD7rLK839LLKQzqEQMFJfGrrOHItN4ZQqA==}
    cpu: [ia32]
    os: [win32]

  '@rollup/rollup-win32-x64-msvc@4.38.0':
    resolution: {integrity: sha512-jjqy3uWlecfB98Psxb5cD6Fny9Fupv9LrDSPTQZUROqjvZmcCqNu4UMl7qqhlUUGpwiAkotj6GYu4SZdcr/nLw==}
    cpu: [x64]
    os: [win32]

  '@statsig/client-core@3.17.2':
    resolution: {integrity: sha512-7jq4H2SinknR4L51lzaI2VodGR6BfO5paRRPAKubqGIG35NjwQ0Z0MozPCuR94aL0SV+VvwMsys3zavtdLV9Ng==}

  '@statsig/js-client@3.17.2':
    resolution: {integrity: sha512-wKlo0FA/h8TrNt+kJc9nHRIMcgHrpdgMrsQlK19gMy8wRDD0Xs5VIKnVN8MNP7JRNvQgEGaoXLR5eXyPQ8h3RA==}

  '@tailwindcss/node@4.1.8':
    resolution: {integrity: sha512-OWwBsbC9BFAJelmnNcrKuf+bka2ZxCE2A4Ft53Tkg4uoiE67r/PMEYwCsourC26E+kmxfwE0hVzMdxqeW+xu7Q==}

  '@tailwindcss/oxide-android-arm64@4.1.8':
    resolution: {integrity: sha512-Fbz7qni62uKYceWYvUjRqhGfZKwhZDQhlrJKGtnZfuNtHFqa8wmr+Wn74CTWERiW2hn3mN5gTpOoxWKk0jRxjg==}
    engines: {node: '>= 10'}
    cpu: [arm64]
    os: [android]

  '@tailwindcss/oxide-darwin-arm64@4.1.8':
    resolution: {integrity: sha512-RdRvedGsT0vwVVDztvyXhKpsU2ark/BjgG0huo4+2BluxdXo8NDgzl77qh0T1nUxmM11eXwR8jA39ibvSTbi7A==}
    engines: {node: '>= 10'}
    cpu: [arm64]
    os: [darwin]

  '@tailwindcss/oxide-darwin-x64@4.1.8':
    resolution: {integrity: sha512-t6PgxjEMLp5Ovf7uMb2OFmb3kqzVTPPakWpBIFzppk4JE4ix0yEtbtSjPbU8+PZETpaYMtXvss2Sdkx8Vs4XRw==}
    engines: {node: '>= 10'}
    cpu: [x64]
    os: [darwin]

  '@tailwindcss/oxide-freebsd-x64@4.1.8':
    resolution: {integrity: sha512-g8C8eGEyhHTqwPStSwZNSrOlyx0bhK/V/+zX0Y+n7DoRUzyS8eMbVshVOLJTDDC+Qn9IJnilYbIKzpB9n4aBsg==}
    engines: {node: '>= 10'}
    cpu: [x64]
    os: [freebsd]

  '@tailwindcss/oxide-linux-arm-gnueabihf@4.1.8':
    resolution: {integrity: sha512-Jmzr3FA4S2tHhaC6yCjac3rGf7hG9R6Gf2z9i9JFcuyy0u79HfQsh/thifbYTF2ic82KJovKKkIB6Z9TdNhCXQ==}
    engines: {node: '>= 10'}
    cpu: [arm]
    os: [linux]

  '@tailwindcss/oxide-linux-arm64-gnu@4.1.8':
    resolution: {integrity: sha512-qq7jXtO1+UEtCmCeBBIRDrPFIVI4ilEQ97qgBGdwXAARrUqSn/L9fUrkb1XP/mvVtoVeR2bt/0L77xx53bPZ/Q==}
    engines: {node: '>= 10'}
    cpu: [arm64]
    os: [linux]

  '@tailwindcss/oxide-linux-arm64-musl@4.1.8':
    resolution: {integrity: sha512-O6b8QesPbJCRshsNApsOIpzKt3ztG35gfX9tEf4arD7mwNinsoCKxkj8TgEE0YRjmjtO3r9FlJnT/ENd9EVefQ==}
    engines: {node: '>= 10'}
    cpu: [arm64]
    os: [linux]

  '@tailwindcss/oxide-linux-x64-gnu@4.1.8':
    resolution: {integrity: sha512-32iEXX/pXwikshNOGnERAFwFSfiltmijMIAbUhnNyjFr3tmWmMJWQKU2vNcFX0DACSXJ3ZWcSkzNbaKTdngH6g==}
    engines: {node: '>= 10'}
    cpu: [x64]
    os: [linux]

  '@tailwindcss/oxide-linux-x64-musl@4.1.8':
    resolution: {integrity: sha512-s+VSSD+TfZeMEsCaFaHTaY5YNj3Dri8rST09gMvYQKwPphacRG7wbuQ5ZJMIJXN/puxPcg/nU+ucvWguPpvBDg==}
    engines: {node: '>= 10'}
    cpu: [x64]
    os: [linux]

  '@tailwindcss/oxide-wasm32-wasi@4.1.8':
    resolution: {integrity: sha512-CXBPVFkpDjM67sS1psWohZ6g/2/cd+cq56vPxK4JeawelxwK4YECgl9Y9TjkE2qfF+9/s1tHHJqrC4SS6cVvSg==}
    engines: {node: '>=14.0.0'}
    cpu: [wasm32]
    bundledDependencies:
      - '@napi-rs/wasm-runtime'
      - '@emnapi/core'
      - '@emnapi/runtime'
      - '@tybys/wasm-util'
      - '@emnapi/wasi-threads'
      - tslib

  '@tailwindcss/oxide-win32-arm64-msvc@4.1.8':
    resolution: {integrity: sha512-7GmYk1n28teDHUjPlIx4Z6Z4hHEgvP5ZW2QS9ygnDAdI/myh3HTHjDqtSqgu1BpRoI4OiLx+fThAyA1JePoENA==}
    engines: {node: '>= 10'}
    cpu: [arm64]
    os: [win32]

  '@tailwindcss/oxide-win32-x64-msvc@4.1.8':
    resolution: {integrity: sha512-fou+U20j+Jl0EHwK92spoWISON2OBnCazIc038Xj2TdweYV33ZRkS9nwqiUi2d/Wba5xg5UoHfvynnb/UB49cQ==}
    engines: {node: '>= 10'}
    cpu: [x64]
    os: [win32]

  '@tailwindcss/oxide@4.1.8':
    resolution: {integrity: sha512-d7qvv9PsM5N3VNKhwVUhpK6r4h9wtLkJ6lz9ZY9aeZgrUWk1Z8VPyqyDT9MZlem7GTGseRQHkeB1j3tC7W1P+A==}
    engines: {node: '>= 10'}

  '@tailwindcss/vite@4.1.8':
    resolution: {integrity: sha512-CQ+I8yxNV5/6uGaJjiuymgw0kEQiNKRinYbZXPdx1fk5WgiyReG0VaUx/Xq6aVNSUNJFzxm6o8FNKS5aMaim5A==}
    peerDependencies:
      vite: ^5.2.0 || ^6

  '@tanstack/pacer@0.2.0':
    resolution: {integrity: sha512-fUJs3NpSwtAL/tfq8kuYdgvm9HbbJvHsOG6aHY2dFDfff0NBFNwjvyGreWZZRPs2zgoIbr4nOk+rRV7aQgmf+A==}
    engines: {node: '>=18'}

  '@tanstack/query-core@5.80.2':
    resolution: {integrity: sha512-g2Es97uwFk7omkWiH9JmtLWSA8lTUFVseIyzqbjqJEEx7qN+Hg6jbBdDvelqtakamppaJtGORQ64hEJ5S6ojSg==}

  '@tanstack/query-devtools@5.80.0':
    resolution: {integrity: sha512-D6gH4asyjaoXrCOt5vG5Og/YSj0D/TxwNQgtLJIgWbhbWCC/emu2E92EFoVHh4ppVWg1qT2gKHvKyQBEFZhCuA==}

  '@tanstack/react-pacer@0.2.0':
    resolution: {integrity: sha512-KU5GtjkKSeNdYCilen5Dc+Pu/6BPQbsQshKrUUjrg7URyJIiGBCz6ZZFre1QjDz/aeUeqUJWMWSm+2Dsh64v+w==}
    engines: {node: '>=18'}
    peerDependencies:
      react: '>=16.8'
      react-dom: '>=16.8'

  '@tanstack/react-query-devtools@5.80.3':
    resolution: {integrity: sha512-WfoTdSd/SvBL7BJQzr2iQ8XGhMTw9hnKQn96ztG53Hm3AzWyvDrG8FoAPpwIE6c/f9+kmFGCxMvvTVueAy+0Gw==}
    peerDependencies:
      '@tanstack/react-query': ^5.80.3
      react: ^18 || ^19

  '@tanstack/react-query@5.80.3':
    resolution: {integrity: sha512-psqr/QRzYfqJvgD8F2teMO6mL4hN4gzkOra9BlPplNhwByviZIhHUrWTXQEMmUdPWHNkGjA1SP6xG2+brhmIoQ==}
    peerDependencies:
      react: ^18 || ^19

  '@taplo/core@0.2.0':
    resolution: {integrity: sha512-r8bl54Zj1In3QLkiW/ex694bVzpPJ9EhwqT9xkcUVODnVUGirdB1JTsmiIv0o1uwqZiwhi8xNnTOQBRQCpizrQ==}

  '@taplo/lib@0.5.0':
    resolution: {integrity: sha512-+xIqpQXJco3T+VGaTTwmhxLa51qpkQxCjRwezjFZgr+l21ExlywJFcDfTrNmL6lG6tqb0h8GyJKO3UPGPtSCWg==}

  '@tauri-apps/api@2.5.0':
    resolution: {integrity: sha512-Ldux4ip+HGAcPUmuLT8EIkk6yafl5vK0P0c0byzAKzxJh7vxelVtdPONjfgTm96PbN24yjZNESY8CKo8qniluA==}

  '@tauri-apps/cli-darwin-arm64@2.5.0':
    resolution: {integrity: sha512-VuVAeTFq86dfpoBDNYAdtQVLbP0+2EKCHIIhkaxjeoPARR0sLpFHz2zs0PcFU76e+KAaxtEtAJAXGNUc8E1PzQ==}
    engines: {node: '>= 10'}
    cpu: [arm64]
    os: [darwin]

  '@tauri-apps/cli-darwin-x64@2.5.0':
    resolution: {integrity: sha512-hUF01sC06cZVa8+I0/VtsHOk9BbO75rd+YdtHJ48xTdcYaQ5QIwL4yZz9OR1AKBTaUYhBam8UX9Pvd5V2/4Dpw==}
    engines: {node: '>= 10'}
    cpu: [x64]
    os: [darwin]

  '@tauri-apps/cli-linux-arm-gnueabihf@2.5.0':
    resolution: {integrity: sha512-LQKqttsK252LlqYyX8R02MinUsfFcy3+NZiJwHFgi5Y3+ZUIAED9cSxJkyNtuY5KMnR4RlpgWyLv4P6akN1xhg==}
    engines: {node: '>= 10'}
    cpu: [arm]
    os: [linux]

  '@tauri-apps/cli-linux-arm64-gnu@2.5.0':
    resolution: {integrity: sha512-mTQufsPcpdHg5RW0zypazMo4L55EfeE5snTzrPqbLX4yCK2qalN7+rnP8O8GT06xhp6ElSP/Ku1M2MR297SByQ==}
    engines: {node: '>= 10'}
    cpu: [arm64]
    os: [linux]

  '@tauri-apps/cli-linux-arm64-musl@2.5.0':
    resolution: {integrity: sha512-rQO1HhRUQqyEaal5dUVOQruTRda/TD36s9kv1hTxZiFuSq3558lsTjAcUEnMAtBcBkps20sbyTJNMT0AwYIk8Q==}
    engines: {node: '>= 10'}
    cpu: [arm64]
    os: [linux]

  '@tauri-apps/cli-linux-riscv64-gnu@2.5.0':
    resolution: {integrity: sha512-7oS18FN46yDxyw1zX/AxhLAd7T3GrLj3Ai6s8hZKd9qFVzrAn36ESL7d3G05s8wEtsJf26qjXnVF4qleS3dYsA==}
    engines: {node: '>= 10'}
    cpu: [riscv64]
    os: [linux]

  '@tauri-apps/cli-linux-x64-gnu@2.5.0':
    resolution: {integrity: sha512-SG5sFNL7VMmDBdIg3nO3EzNRT306HsiEQ0N90ILe3ZABYAVoPDO/ttpCO37ApLInTzrq/DLN+gOlC/mgZvLw1w==}
    engines: {node: '>= 10'}
    cpu: [x64]
    os: [linux]

  '@tauri-apps/cli-linux-x64-musl@2.5.0':
    resolution: {integrity: sha512-QXDM8zp/6v05PNWju5ELsVwF0VH1n6b5pk2E6W/jFbbiwz80Vs1lACl9pv5kEHkrxBj+aWU/03JzGuIj2g3SkQ==}
    engines: {node: '>= 10'}
    cpu: [x64]
    os: [linux]

  '@tauri-apps/cli-win32-arm64-msvc@2.5.0':
    resolution: {integrity: sha512-pFSHFK6b+o9y4Un8w0gGLwVyFTZaC3P0kQ7umRt/BLDkzD5RnQ4vBM7CF8BCU5nkwmEBUCZd7Wt3TWZxe41o6Q==}
    engines: {node: '>= 10'}
    cpu: [arm64]
    os: [win32]

  '@tauri-apps/cli-win32-ia32-msvc@2.5.0':
    resolution: {integrity: sha512-EArv1IaRlogdLAQyGlKmEqZqm5RfHCUMhJoedWu7GtdbOMUfSAz6FMX2boE1PtEmNO4An+g188flLeVErrxEKg==}
    engines: {node: '>= 10'}
    cpu: [ia32]
    os: [win32]

  '@tauri-apps/cli-win32-x64-msvc@2.5.0':
    resolution: {integrity: sha512-lj43EFYbnAta8pd9JnUq87o+xRUR0odz+4rixBtTUwUgdRdwQ2V9CzFtsMu6FQKpFQ6mujRK6P1IEwhL6ADRsQ==}
    engines: {node: '>= 10'}
    cpu: [x64]
    os: [win32]

  '@tauri-apps/cli@2.5.0':
    resolution: {integrity: sha512-rAtHqG0Gh/IWLjN2zTf3nZqYqbo81oMbqop56rGTjrlWk9pTTAjkqOjSL9XQLIMZ3RbeVjveCqqCA0s8RnLdMg==}
    engines: {node: '>= 10'}
    hasBin: true

  '@tauri-apps/plugin-opener@2.2.7':
    resolution: {integrity: sha512-uduEyvOdjpPOEeDRrhwlCspG/f9EQalHumWBtLBnp3fRp++fKGLqDOyUhSIn7PzX45b/rKep//ZQSAQoIxobLA==}

  '@tauri-apps/plugin-os@2.2.1':
    resolution: {integrity: sha512-cNYpNri2CCc6BaNeB6G/mOtLvg8dFyFQyCUdf2y0K8PIAKGEWdEcu8DECkydU2B+oj4OJihDPD2de5K6cbVl9A==}

  '@testing-library/dom@10.4.0':
    resolution: {integrity: sha512-pemlzrSESWbdAloYml3bAJMEfNh1Z7EduzqPKprCH5S341frlpYnUEW0H72dLxa6IsYr+mPno20GiSm+h9dEdQ==}
    engines: {node: '>=18'}

  '@testing-library/react@16.3.0':
    resolution: {integrity: sha512-kFSyxiEDwv1WLl2fgsq6pPBbw5aWKrsY2/noi1Id0TK0UParSF62oFQFGHXIyaG4pp2tEub/Zlel+fjjZILDsw==}
    engines: {node: '>=18'}
    peerDependencies:
      '@testing-library/dom': ^10.0.0
      '@types/react': ^18.0.0 || ^19.0.0
      '@types/react-dom': ^18.0.0 || ^19.0.0
      react: ^18.0.0 || ^19.0.0
      react-dom: ^18.0.0 || ^19.0.0
    peerDependenciesMeta:
      '@types/react':
        optional: true
      '@types/react-dom':
        optional: true

  '@testing-library/user-event@14.6.1':
    resolution: {integrity: sha512-vq7fv0rnt+QTXgPxr5Hjc210p6YKq2kmdziLgnsZGgLJ9e6VAShx1pACLuRjd/AS/sr7phAR58OIIpf0LlmQNw==}
    engines: {node: '>=12', npm: '>=6'}
    peerDependencies:
      '@testing-library/dom': '>=7.21.4'

  '@total-typescript/shoehorn@0.1.2':
    resolution: {integrity: sha512-p7nNZbOZIofpDNyP0u1BctFbjxD44Qc+oO5jufgQdFdGIXJLc33QRloJpq7k5T59CTgLWfQSUxsuqLcmeurYRw==}

  '@ts-morph/common@0.27.0':
    resolution: {integrity: sha512-Wf29UqxWDpc+i61k3oIOzcUfQt79PIT9y/MWfAGlrkjg6lBC1hwDECLXPVJAhWjiGbfBCxZd65F/LIZF3+jeJQ==}

  '@tsconfig/node10@1.0.11':
    resolution: {integrity: sha512-DcRjDCujK/kCk/cUe8Xz8ZSpm8mS3mNNpta+jGCA6USEDfktlNvm1+IuZ9eTcDbNk41BHwpHHeW+N1lKCz4zOw==}

  '@tsconfig/node12@1.0.11':
    resolution: {integrity: sha512-cqefuRsh12pWyGsIoBKJA9luFu3mRxCA+ORZvA4ktLSzIuCUtWVxGIuXigEwO5/ywWFMZ2QEGKWvkZG1zDMTag==}

  '@tsconfig/node14@1.0.3':
    resolution: {integrity: sha512-ysT8mhdixWK6Hw3i1V2AeRqZ5WfXg1G43mqoYlM2nc6388Fq5jcXyr5mRsqViLx/GJYdoL0bfXD8nmF+Zn/Iow==}

  '@tsconfig/node16@1.0.4':
    resolution: {integrity: sha512-vxhUy4J8lyeyinH7Azl1pdd43GJhZH/tP2weN8TntQblOY+A0XbT8DJk1/oCPuOOyg/Ja757rG0CgHcWC8OfMA==}

  '@types/aria-query@5.0.4':
    resolution: {integrity: sha512-rfT93uj5s0PRL7EzccGMs3brplhcrghnDoV26NqKhCAS1hVo+WdNsPvE/yb6ilfr5hi2MEk6d5EWJTKdxg8jVw==}

  '@types/babel__core@7.20.5':
    resolution: {integrity: sha512-qoQprZvz5wQFJwMDqeseRXWv3rqMvhgpbXFfVyWhbx9X47POIA6i/+dXefEmZKoAgOaTdaIgNSMqMIU61yRyzA==}

  '@types/babel__generator@7.6.8':
    resolution: {integrity: sha512-ASsj+tpEDsEiFr1arWrlN6V3mdfjRMZt6LtK/Vp/kreFLnr5QH5+DhvD5nINYZXzwJvXeGq+05iUXcAzVrqWtw==}

  '@types/babel__template@7.4.4':
    resolution: {integrity: sha512-h/NUaSyG5EyxBIp8YRxo4RMe2/qQgvyowRwVMzhYhBCONbW8PUsg4lkFMrhgZhUe5z3L3MiLDuvyJ/CaPa2A8A==}

  '@types/babel__traverse@7.20.7':
    resolution: {integrity: sha512-dkO5fhS7+/oos4ciWxyEyjWe48zmG6wbCheo/G2ZnHx4fs3EU6YC6UM8rk56gAjNJ9P3MTH2jo5jb92/K6wbng==}

  '@types/cookie@0.6.0':
    resolution: {integrity: sha512-4Kh9a6B2bQciAhf7FSuMRRkUWecJgJu9nPnx3yzpsfXX/c50REIqpHY4C82bXP90qrLtXtkDxTZosYO3UpOwlA==}

  '@types/estree@1.0.7':
    resolution: {integrity: sha512-w28IoSUCJpidD/TGviZwwMJckNESJZXFu7NBZ5YJ4mEUnNraUn9Pm8HSZm/jDF1pDWYKspWE7oVphigUPRakIQ==}

  '@types/i18next@13.0.0':
    resolution: {integrity: sha512-gp/SIShAuf4WOqi8ey0nuI7qfWaVpMNCcs/xLygrh/QTQIXmlDC1E0TtVejweNW+7SGDY7g0lyxyKZIJuCKIJw==}
    deprecated: This is a stub types definition. i18next provides its own type definitions, so you do not need this installed.

  '@types/json-schema@7.0.15':
    resolution: {integrity: sha512-5+fP8P8MFNC+AyZCDxrB2pkZFPGzqQWUzpSeuuVLvm8VMcorNYavBqoFcxK8bQz4Qsbn4oUEEem4wDLfcysGHA==}

  '@types/node@22.15.29':
    resolution: {integrity: sha512-LNdjOkUDlU1RZb8e1kOIUpN1qQUlzGkEtbVNo53vbrwDg5om6oduhm4SiUaPW5ASTXhAiP0jInWG8Qx9fVlOeQ==}

  '@types/prop-types@15.7.14':
    resolution: {integrity: sha512-gNMvNH49DJ7OJYv+KAKn0Xp45p8PLl6zo2YnvDIbTd4J6MER2BmWN49TG7n9LvkyihINxeKW8+3bfS2yDC9dzQ==}

  '@types/react-dom@18.3.7':
    resolution: {integrity: sha512-MEe3UeoENYVFXzoXEWsvcpg6ZvlrFNlOQ7EOsvhI3CfAXwzPfO8Qwuxd40nepsYKqyyVQnTdEfv68q91yLcKrQ==}
    peerDependencies:
      '@types/react': ^18.0.0

  '@types/react-i18next@8.1.0':
    resolution: {integrity: sha512-d4xhcjX5b3roNMObRNMfb1HinHQlQLPo8xlDj60dnHeeAw2bBymR2cy/l1giJpHzo/ZFgSvgVUvIWr4kCrenCg==}
    deprecated: This is a stub types definition. react-i18next provides its own type definitions, so you do not need this installed.

  '@types/react@18.3.23':
    resolution: {integrity: sha512-/LDXMQh55EzZQ0uVAZmKKhfENivEvWz6E+EYzh+/MCjMhNsotd+ZHhBGIjFDTi6+fz0OhQQQLbTgdQIxxCsC0w==}

  '@types/retry@0.12.0':
    resolution: {integrity: sha512-wWKOClTTiizcZhXnPY4wikVAwmdYHp8q6DmC+EJUzAMsycb7HB32Kh9RN4+0gExjmPmZSAQjgURXIGATPegAvA==}

  '@types/statuses@2.0.5':
    resolution: {integrity: sha512-jmIUGWrAiwu3dZpxntxieC+1n/5c3mjrImkmOSQ2NC5uP6cYO4aAZDdSmRcI5C1oiTmqlZGHC+/NmJrKogbP5A==}

  '@types/tough-cookie@4.0.5':
    resolution: {integrity: sha512-/Ad8+nIOV7Rl++6f1BdKxFSMgmoqEoYbHRpPcx3JEfv8VRsQe9Z4mCXeJBzxs7mbHY/XOZZuXlRNfhpVPbs6ZA==}

  '@types/uuid@10.0.0':
    resolution: {integrity: sha512-7gqG38EyHgyP1S+7+xomFtL+ZNHcKv6DwNaCZmJmo1vgMugyF3TCnXVg4t1uk89mLNwnLtnY3TpOpCOyp1/xHQ==}

  '@typescript-eslint/eslint-plugin@8.33.1':
    resolution: {integrity: sha512-TDCXj+YxLgtvxvFlAvpoRv9MAncDLBV2oT9Bd7YBGC/b/sEURoOYuIwLI99rjWOfY3QtDzO+mk0n4AmdFExW8A==}
    engines: {node: ^18.18.0 || ^20.9.0 || >=21.1.0}
    peerDependencies:
      '@typescript-eslint/parser': ^8.33.1
      eslint: ^8.57.0 || ^9.0.0
      typescript: '>=4.8.4 <5.9.0'

  '@typescript-eslint/parser@8.33.1':
    resolution: {integrity: sha512-qwxv6dq682yVvgKKp2qWwLgRbscDAYktPptK4JPojCwwi3R9cwrvIxS4lvBpzmcqzR4bdn54Z0IG1uHFskW4dA==}
    engines: {node: ^18.18.0 || ^20.9.0 || >=21.1.0}
    peerDependencies:
      eslint: ^8.57.0 || ^9.0.0
      typescript: '>=4.8.4 <5.9.0'

  '@typescript-eslint/project-service@8.33.1':
    resolution: {integrity: sha512-DZR0efeNklDIHHGRpMpR5gJITQpu6tLr9lDJnKdONTC7vvzOlLAG/wcfxcdxEWrbiZApcoBCzXqU/Z458Za5Iw==}
    engines: {node: ^18.18.0 || ^20.9.0 || >=21.1.0}
    peerDependencies:
      typescript: '>=4.8.4 <5.9.0'

  '@typescript-eslint/rule-tester@8.33.1':
    resolution: {integrity: sha512-tI5sR91lmeq9c3AN3b9YQH2koToOTQq0+x04CaVXludVX3eV2s7ZneqQ/nXgoG4VzWzVada8r49UXV5aa9g9fQ==}
    engines: {node: ^18.18.0 || ^20.9.0 || >=21.1.0}
    peerDependencies:
      eslint: ^8.57.0 || ^9.0.0

  '@typescript-eslint/scope-manager@8.33.1':
    resolution: {integrity: sha512-dM4UBtgmzHR9bS0Rv09JST0RcHYearoEoo3pG5B6GoTR9XcyeqX87FEhPo+5kTvVfKCvfHaHrcgeJQc6mrDKrA==}
<<<<<<< HEAD
=======
    engines: {node: ^18.18.0 || ^20.9.0 || >=21.1.0}

  '@typescript-eslint/tsconfig-utils@8.33.1':
    resolution: {integrity: sha512-STAQsGYbHCF0/e+ShUQ4EatXQ7ceh3fBCXkNU7/MZVKulrlq1usH7t2FhxvCpuCi5O5oi1vmVaAjrGeL71OK1g==}
>>>>>>> ee19bc38
    engines: {node: ^18.18.0 || ^20.9.0 || >=21.1.0}
    peerDependencies:
      typescript: '>=4.8.4 <5.9.0'

<<<<<<< HEAD
  '@typescript-eslint/tsconfig-utils@8.33.1':
    resolution: {integrity: sha512-STAQsGYbHCF0/e+ShUQ4EatXQ7ceh3fBCXkNU7/MZVKulrlq1usH7t2FhxvCpuCi5O5oi1vmVaAjrGeL71OK1g==}
    engines: {node: ^18.18.0 || ^20.9.0 || >=21.1.0}
    peerDependencies:
      typescript: '>=4.8.4 <5.9.0'

=======
>>>>>>> ee19bc38
  '@typescript-eslint/type-utils@8.33.1':
    resolution: {integrity: sha512-1cG37d9xOkhlykom55WVwG2QRNC7YXlxMaMzqw2uPeJixBFfKWZgaP/hjAObqMN/u3fr5BrTwTnc31/L9jQ2ww==}
    engines: {node: ^18.18.0 || ^20.9.0 || >=21.1.0}
    peerDependencies:
      eslint: ^8.57.0 || ^9.0.0
      typescript: '>=4.8.4 <5.9.0'

  '@typescript-eslint/types@8.33.1':
    resolution: {integrity: sha512-xid1WfizGhy/TKMTwhtVOgalHwPtV8T32MS9MaH50Cwvz6x6YqRIPdD2WvW0XaqOzTV9p5xdLY0h/ZusU5Lokg==}
    engines: {node: ^18.18.0 || ^20.9.0 || >=21.1.0}

  '@typescript-eslint/typescript-estree@8.33.1':
    resolution: {integrity: sha512-+s9LYcT8LWjdYWu7IWs7FvUxpQ/DGkdjZeE/GGulHvv8rvYwQvVaUZ6DE+j5x/prADUgSbbCWZ2nPI3usuVeOA==}
    engines: {node: ^18.18.0 || ^20.9.0 || >=21.1.0}
    peerDependencies:
      typescript: '>=4.8.4 <5.9.0'

  '@typescript-eslint/utils@8.33.1':
    resolution: {integrity: sha512-52HaBiEQUaRYqAXpfzWSR2U3gxk92Kw006+xZpElaPMg3C4PgM+A5LqwoQI1f9E5aZ/qlxAZxzm42WX+vn92SQ==}
    engines: {node: ^18.18.0 || ^20.9.0 || >=21.1.0}
    peerDependencies:
      eslint: ^8.57.0 || ^9.0.0
      typescript: '>=4.8.4 <5.9.0'

  '@typescript-eslint/visitor-keys@8.33.1':
    resolution: {integrity: sha512-3i8NrFcZeeDHJ+7ZUuDkGT+UHq+XoFGsymNK2jZCOHcfEzRQ0BdpRtdpSx/Iyf3MHLWIcLS0COuOPibKQboIiQ==}
    engines: {node: ^18.18.0 || ^20.9.0 || >=21.1.0}

  '@typescript/vfs@1.6.1':
    resolution: {integrity: sha512-JwoxboBh7Oz1v38tPbkrZ62ZXNHAk9bJ7c9x0eI5zBfBnBYGhURdbnh7Z4smN/MV48Y5OCcZb58n972UtbazsA==}
    peerDependencies:
      typescript: '*'

  '@typespec/prettier-plugin-typespec@1.0.0':
    resolution: {integrity: sha512-pnZRJ0hdjDUTfem49YncT9LwiUBf/XPYn/jSdifvjyspOUg0an6YmqqmG4dGOEvkwRJQQvDftT7HxxT+7f40YQ==}

  '@vitejs/plugin-react@4.5.1':
    resolution: {integrity: sha512-uPZBqSI0YD4lpkIru6M35sIfylLGTyhGHvDZbNLuMA73lMlwJKz5xweH7FajfcCAc2HnINciejA9qTz0dr0M7A==}
    engines: {node: ^14.18.0 || >=16.0.0}
    peerDependencies:
      vite: ^4.2.0 || ^5.0.0 || ^6.0.0

  '@vitest/browser@2.1.9':
    resolution: {integrity: sha512-AHDanTP4Ed6J5R6wRBcWRQ+AxgMnNJxsbaa229nFQz5KOMFZqlW11QkIDoLgCjBOpQ1+c78lTN5jVxO8ME+S4w==}
    peerDependencies:
      playwright: '*'
      safaridriver: '*'
      vitest: 2.1.9
      webdriverio: '*'
    peerDependenciesMeta:
      playwright:
        optional: true
      safaridriver:
        optional: true
      webdriverio:
        optional: true

  '@vitest/expect@2.1.9':
    resolution: {integrity: sha512-UJCIkTBenHeKT1TTlKMJWy1laZewsRIzYighyYiJKZreqtdxSos/S1t+ktRMQWu2CKqaarrkeszJx1cgC5tGZw==}

  '@vitest/mocker@2.1.9':
    resolution: {integrity: sha512-tVL6uJgoUdi6icpxmdrn5YNo3g3Dxv+IHJBr0GXHaEdTcw3F+cPKnsXFhli6nO+f/6SDKPHEK1UN+k+TQv0Ehg==}
    peerDependencies:
      msw: ^2.4.9
      vite: ^5.0.0
    peerDependenciesMeta:
      msw:
        optional: true
      vite:
        optional: true

  '@vitest/pretty-format@2.1.9':
    resolution: {integrity: sha512-KhRIdGV2U9HOUzxfiHmY8IFHTdqtOhIzCpd8WRdJiE7D/HUcZVD0EgQCVjm+Q9gkUXWgBvMmTtZgIG48wq7sOQ==}

  '@vitest/runner@2.1.9':
    resolution: {integrity: sha512-ZXSSqTFIrzduD63btIfEyOmNcBmQvgOVsPNPe0jYtESiXkhd8u2erDLnMxmGrDCwHCCHE7hxwRDCT3pt0esT4g==}

  '@vitest/snapshot@2.1.9':
    resolution: {integrity: sha512-oBO82rEjsxLNJincVhLhaxxZdEtV0EFHMK5Kmx5sJ6H9L183dHECjiefOAdnqpIgT5eZwT04PoggUnW88vOBNQ==}

  '@vitest/spy@2.1.9':
    resolution: {integrity: sha512-E1B35FwzXXTs9FHNK6bDszs7mtydNi5MIfUWpceJ8Xbfb1gBMscAnwLbEu+B44ed6W3XjL9/ehLPHR1fkf1KLQ==}

  '@vitest/utils@2.1.9':
    resolution: {integrity: sha512-v0psaMSkNJ3A2NMrUEHFRzJtDPFn+/VWZ5WxImB21T9fjucJRmS7xCS3ppEnARb9y11OAzaD+P2Ps+b+BGX5iQ==}

  acorn-jsx@5.3.2:
    resolution: {integrity: sha512-rq9s+JNhf0IChjtDXxllJ7g41oZk5SlXtp0LHwyA5cejwn7vKmKp4pPri6YEePv2PU65sAsegbXtIinmDFDXgQ==}
    peerDependencies:
      acorn: ^6.0.0 || ^7.0.0 || ^8.0.0

  acorn-walk@8.3.4:
    resolution: {integrity: sha512-ueEepnujpqee2o5aIYnvHU6C0A42MNdsIDeqy5BydrkuC5R1ZuUFnm27EeFJGoEHJQgn3uleRvmTXaJgfXbt4g==}
    engines: {node: '>=0.4.0'}

  acorn@8.14.1:
    resolution: {integrity: sha512-OvQ/2pUDKmgfCg++xsTX1wGxfTaszcHVcTctW4UJB4hibJx2HXxxO5UmVgyjMa+ZDsiaf5wWLXYpRWMmBI0QHg==}
    engines: {node: '>=0.4.0'}
    hasBin: true

  agent-base@7.1.3:
    resolution: {integrity: sha512-jRR5wdylq8CkOe6hei19GGZnxM6rBGwFl3Bg0YItGDimvjGtAvdZk4Pu6Cl4u4Igsws4a1fd1Vq3ezrhn4KmFw==}
    engines: {node: '>= 14'}

  ajv@6.12.6:
    resolution: {integrity: sha512-j3fVLgvTo527anyYyJOGTYJbG+vnnQYvE0m5mmkc1TK+nxAppkCLMIL0aZ4dblVCNoGShhm+kzE4ZUykBoMg4g==}

  allotment@1.20.3:
    resolution: {integrity: sha512-JCnklt7j0OsyDjD7A9AdT6wqJ3FSoo1ASV6w02Am02lo6NwO25yhG1DcWW8ueBV38ppXQmvrXBXuzX7iVkq6Tw==}
    peerDependencies:
      react: ^17.0.0 || ^18.0.0 || ^19.0.0
      react-dom: ^17.0.0 || ^18.0.0 || ^19.0.0

  ansi-escapes@4.3.2:
    resolution: {integrity: sha512-gKXj5ALrKWQLsYG9jlTRmR/xKluxHV+Z9QEwNIgCfM1/uwPMCuzVVnh5mwTd+OuBZcwSIMbqssNWRm1lE51QaQ==}
    engines: {node: '>=8'}

  ansi-escapes@7.0.0:
    resolution: {integrity: sha512-GdYO7a61mR0fOlAsvC9/rIHf7L96sBc6dEWzeOu+KAea5bZyQRPIpojrVoI4AXGJS/ycu/fBTdLrUkA4ODrvjw==}
    engines: {node: '>=18'}

  ansi-regex@5.0.1:
    resolution: {integrity: sha512-quJQXlTSUGL2LH9SUXo8VwsY4soanhgo6LNSm84E1LBcE8s3O0wpdiRzyR9z/ZZJMlMWv37qOOb9pdJlMUEKFQ==}
    engines: {node: '>=8'}

  ansi-regex@6.1.0:
    resolution: {integrity: sha512-7HSX4QQb4CspciLpVFwyRe79O3xsIZDDLER21kERQ71oaPodF8jL725AgJMFAYbooIqolJoRLuM81SpeUkpkvA==}
    engines: {node: '>=12'}

  ansi-styles@4.3.0:
    resolution: {integrity: sha512-zbB9rCJAT1rbjiVDb2hqKFHNYLxgtk8NURxZ3IZwD3F6NtxbXZQCnnSi1Lkx+IDohdPlFp222wVALIheZJQSEg==}
    engines: {node: '>=8'}

  ansi-styles@5.2.0:
    resolution: {integrity: sha512-Cxwpt2SfTzTtXcfOlzGEee8O+c+MmUgGrNiBcXnuWxuFJHe6a5Hz7qwhwe5OgaSYI0IJvkLqWX1ASG+cJOkEiA==}
    engines: {node: '>=10'}

  ansi-styles@6.2.1:
    resolution: {integrity: sha512-bN798gFfQX+viw3R7yrGWRqnrN2oRkEkUjjl4JNn4E8GxxbjtG3FbrEIIY3l8/hrwUwIeCZvi4QuOTP4MErVug==}
    engines: {node: '>=12'}

  ansis@3.17.0:
    resolution: {integrity: sha512-0qWUglt9JEqLFr3w1I1pbrChn1grhaiAR2ocX1PP/flRmxgtwTzPFFFnfIlD6aMOLQZgSuCRlidD70lvx8yhzg==}
    engines: {node: '>=14'}

  anymatch@3.1.3:
    resolution: {integrity: sha512-KMReFUr0B4t+D+OBkjR3KYqvocp2XaSzO55UcB6mgQMd3KbcE+mWTyvVV7D/zsdEbNnV6acZUutkiHQXvTr1Rw==}
    engines: {node: '>= 8'}

  arg@4.1.3:
    resolution: {integrity: sha512-58S9QDqG0Xx27YwPSt9fJxivjYl432YCwfDMfZ+71RAqUrZef7LrKQZ3LHLOwCS4FLNBplP533Zx895SeOCHvA==}

  argparse@2.0.1:
    resolution: {integrity: sha512-8+9WqebbFzpX9OR+Wa6O29asIogeRMzcGtAINdpMHHyAg10f05aSFVBbcEqGf/PXw1EjAZ+q2/bEBg3DvurK3Q==}

  aria-hidden@1.2.4:
    resolution: {integrity: sha512-y+CcFFwelSXpLZk/7fMB2mUbGtX9lKycf1MWJ7CaTIERyitVlyQx6C+sxcROU2BAJ24OiZyK+8wj2i8AlBoS3A==}
    engines: {node: '>=10'}

  aria-query@5.3.0:
    resolution: {integrity: sha512-b0P0sZPKtyu8HkeRAfCq0IfURZK+SuwMjY1UXGBU27wpAiTwQAIlq56IbIO+ytk/JjS1fMR14ee5WBBfKi5J6A==}

  array-union@2.1.0:
    resolution: {integrity: sha512-HGyxoOTYUyCM6stUe6EJgnd4EoewAI7zMdfqO+kGjnlZmBDz/cR5pf8r/cR4Wq60sL/p0IkcjUEEPwS3GFrIyw==}
    engines: {node: '>=8'}

  assertion-error@2.0.1:
    resolution: {integrity: sha512-Izi8RQcffqCeNVgFigKli1ssklIbpHnCYc6AknXGYoB6grJqyeby7jv12JUQgmTAnIDnbck1uxksT4dzN3PWBA==}
    engines: {node: '>=12'}

  async@3.2.6:
    resolution: {integrity: sha512-htCUDlxyyCLMgaM3xXg0C0LW2xqfuQ6p05pCEIsXuyQ+a1koYKTuBMzRNwmybfLgvJDMd0r1LTn4+E0Ti6C2AA==}

  balanced-match@1.0.2:
    resolution: {integrity: sha512-3oSeUO0TMV67hN1AmbXsK4yaqU7tjiHlbxRDZOpH0KW9+CeX4bRAaX0Anxt0tx2MrpRpWwQaPwIlISEJhYU5Pw==}

  base64-js@1.5.1:
    resolution: {integrity: sha512-AKpaYlHn8t4SVbOHCy+b5+KKgvR4vrsD8vbvrbiQJps7fKDTkjkDry6ji0rUJjC0kzbNePLwzxq8iypo41qeWA==}

  binary-extensions@2.3.0:
    resolution: {integrity: sha512-Ceh+7ox5qe7LJuLHoY0feh3pHuUDHAcRUeyL2VYghZwfpkNIy/+8Ocg0a3UuSoYzavmylwuLWQOf3hl0jjMMIw==}
    engines: {node: '>=8'}

  bind-event-listener@3.0.0:
    resolution: {integrity: sha512-PJvH288AWQhKs2v9zyfYdPzlPqf5bXbGMmhmUIY9x4dAUGIWgomO771oBQNwJnMQSnUIXhKu6sgzpBRXTlvb8Q==}

  bl@4.1.0:
    resolution: {integrity: sha512-1W07cM9gS6DcLperZfFSj+bWLtaPGSOHWhPiGzXmvVJbRLdG82sH/Kn8EtW1VqWVA54AKf2h5k5BbnIbwF3h6w==}

  brace-expansion@1.1.11:
    resolution: {integrity: sha512-iCuPHDFgrHX7H2vEI/5xpz07zSHB00TpugqhmYtVmMO6518mCuRMoOYFldEBl0g187ufozdaHgWKcYFb61qGiA==}

  brace-expansion@2.0.1:
    resolution: {integrity: sha512-XnAIvQ8eM+kC6aULx6wuQiwVsnzsi9d3WxzV3FpWTGA19F621kwdbsAcFKXgKUHZWsy+mY6iL1sHTxWEFCytDA==}

  braces@3.0.3:
    resolution: {integrity: sha512-yQbXgO/OSZVD2IsiLlro+7Hf6Q18EJrKSEsdoMzKePKXct3gvD8oLcOQdIzGupr5Fj+EDe8gO/lxc1BzfMpxvA==}
    engines: {node: '>=8'}

  browserslist@4.24.4:
    resolution: {integrity: sha512-KDi1Ny1gSePi1vm0q4oxSF8b4DR44GF4BbmS2YdhPLOEqd8pDviZOGH/GsmRwoWJ2+5Lr085X7naowMwKHDG1A==}
    engines: {node: ^6 || ^7 || ^8 || ^9 || ^10 || ^11 || ^12 || >=13.7}
    hasBin: true

  buffer@5.7.1:
    resolution: {integrity: sha512-EHcyIPBQ4BSGlvjB16k5KgAJ27CIsHY/2JBmCRReo48y9rQ3MaUzWX3KVlBa4U7MyX02HdVj0K7C3WaB3ju7FQ==}

  cac@6.7.14:
    resolution: {integrity: sha512-b6Ilus+c3RrdDk+JhLKUAQfzzgLEPy6wcXqS7f/xe1EETvsDP6GORG7SFuOs6cID5YkqchW/LXZbX5bc8j7ZcQ==}
    engines: {node: '>=8'}

  callsites@3.1.0:
    resolution: {integrity: sha512-P8BjAsXvZS+VIDUI11hHCQEv74YT67YUi5JJFNWIqL235sBmjX4+qx9Muvls5ivyNENctx46xQLQ3aTuE7ssaQ==}
    engines: {node: '>=6'}

  camelcase@6.3.0:
    resolution: {integrity: sha512-Gmy6FhYlCY7uOElZUSbxo2UCDH8owEk996gkbrpsgGtrJLM3J7jGxl9Ic7Qwwj4ivOE5AWZWRMecDdF7hqGjFA==}
    engines: {node: '>=10'}

  caniuse-lite@1.0.30001707:
    resolution: {integrity: sha512-3qtRjw/HQSMlDWf+X79N206fepf4SOOU6SQLMaq/0KkZLmSjPxAkBOQQ+FxbHKfHmYLZFfdWsO3KA90ceHPSnw==}

  case@1.6.3:
    resolution: {integrity: sha512-mzDSXIPaFwVDvZAHqZ9VlbyF4yyXRuX6IvB06WvPYkqJVO24kX1PPhv9bfpKNFZyxYFmmgo03HUiD8iklmJYRQ==}
    engines: {node: '>= 0.8.0'}

  chai@5.2.0:
    resolution: {integrity: sha512-mCuXncKXk5iCLhfhwTc0izo0gtEmpz5CtG2y8GiOINBlMVS6v8TMRc5TaLWKS6692m9+dVVfzgeVxR5UxWHTYw==}
    engines: {node: '>=12'}

  chalk@4.1.2:
    resolution: {integrity: sha512-oKnbhFyRIXpUuez8iBMmyEa4nbj4IOQyuhc/wy9kY7/WVPcwIO9VA668Pu8RkO7+0G76SLROeyw9CpQ061i4mA==}
    engines: {node: '>=10'}

  chalk@5.4.1:
    resolution: {integrity: sha512-zgVZuo2WcZgfUEmsn6eO3kINexW8RAE4maiQ8QNs8CtpPCSyMiYsULR3HQYkm3w8FIA3SberyMJMSldGsW+U3w==}
    engines: {node: ^12.17.0 || ^14.13 || >=16.0.0}

  chardet@0.7.0:
    resolution: {integrity: sha512-mT8iDcrh03qDGRRmoA2hmBJnxpllMR+0/0qlzjqZES6NdiWDcZkCNAk4rPFZ9Q85r27unkiNNg8ZOiwZXBHwcA==}

  check-error@2.1.1:
    resolution: {integrity: sha512-OAlb+T7V4Op9OwdkjmguYRqncdlx5JiofwOAUkmTF+jNdHwzTaTs4sRAGpzLF3oOz5xAyDGrPgeIDFQmDOTiJw==}
    engines: {node: '>= 16'}

  chokidar@3.6.0:
    resolution: {integrity: sha512-7VT13fmjotKpGipCW9JEQAusEPE+Ei8nl6/g4FBAmIm0GOOLMua9NDDo/DWp0ZAxCr3cPq5ZpBqmPAQgDda2Pw==}
    engines: {node: '>= 8.10.0'}

  chownr@3.0.0:
    resolution: {integrity: sha512-+IxzY9BZOQd/XuYPRmrvEVjF/nqj5kgT4kEq7VofrDoM1MxoRjEWkrCC3EtLi59TVawxTAn+orJwFQcrqEN1+g==}
    engines: {node: '>=18'}

  class-variance-authority@0.7.1:
    resolution: {integrity: sha512-Ka+9Trutv7G8M6WT6SeiRWz792K5qEqIGEGzXKhAE6xOWAY6pPH8U+9IY3oCMv6kqTmLsv7Xh/2w2RigkePMsg==}

  classnames@2.5.1:
    resolution: {integrity: sha512-saHYOzhIQs6wy2sVxTM6bUDsQO4F50V9RQ22qBpEdCW+I+/Wmke2HOl6lS6dTpdxVhb88/I6+Hs+438c3lfUow==}

  clean-stack@3.0.1:
    resolution: {integrity: sha512-lR9wNiMRcVQjSB3a7xXGLuz4cr4wJuuXlaAEbRutGowQTmlp7R72/DOgN21e8jdwblMWl9UOJMJXarX94pzKdg==}
    engines: {node: '>=10'}

  cli-cursor@3.1.0:
    resolution: {integrity: sha512-I/zHAwsKf9FqGoXM4WWRACob9+SNukZTd94DWF57E4toouRulbCxcUh6RKUEOQlYTHJnzkPMySvPNaaSLNfLZw==}
    engines: {node: '>=8'}

  cli-cursor@5.0.0:
    resolution: {integrity: sha512-aCj4O5wKyszjMmDT4tZj93kxyydN/K5zPWSCe6/0AV/AA1pqe5ZBIw0a2ZfPQV7lL5/yb5HsUreJ6UFAF1tEQw==}
    engines: {node: '>=18'}

  cli-spinners@2.9.2:
    resolution: {integrity: sha512-ywqV+5MmyL4E7ybXgKys4DugZbX0FC6LnwrhjuykIjnK9k8OQacQ7axGKnjDXWNhns0xot3bZI5h55H8yo9cJg==}
    engines: {node: '>=6'}

  cli-truncate@4.0.0:
    resolution: {integrity: sha512-nPdaFdQ0h/GEigbPClz11D0v/ZJEwxmeVZGeMo3Z5StPtUTkA9o1lD6QwoirYiSDzbcwn2XcjwmCp68W1IS4TA==}
    engines: {node: '>=18'}

  cli-width@3.0.0:
    resolution: {integrity: sha512-FxqpkPPwu1HjuN93Omfm4h8uIanXofW0RxVEW3k5RKx+mJJYSthzNhp32Kzxxy3YAEZ/Dc/EWN1vZRY0+kOhbw==}
    engines: {node: '>= 10'}

  cli-width@4.1.0:
    resolution: {integrity: sha512-ouuZd4/dm2Sw5Gmqy6bGyNNNe1qt9RpmxveLSO7KcgsTnU7RXfsw+/bukWGo1abgBiMAic068rclZsO4IWmmxQ==}
    engines: {node: '>= 12'}

  cliui@8.0.1:
    resolution: {integrity: sha512-BSeNnyus75C4//NQ9gQt1/csTXyo/8Sb+afLAkzAptFuMsod9HFokGNudZpi/oQV73hnVK+sR+5PVRMd+Dr7YQ==}
    engines: {node: '>=12'}

  clone@1.0.4:
    resolution: {integrity: sha512-JQHZ2QMW6l3aH/j6xCqQThY/9OH4D/9ls34cgkUBiEeocRTU04tHfKPBsUK1PqZCUQM7GiA0IIXJSuXHI64Kbg==}
    engines: {node: '>=0.8'}

  clsx@2.1.1:
    resolution: {integrity: sha512-eYm0QWBtUrBWZWG0d386OGAw16Z995PiOVo2B7bjWSbHedGl5e0ZWaq65kOGgUSNesEIDkB9ISbTg/JK9dhCZA==}
    engines: {node: '>=6'}

  code-block-writer@13.0.3:
    resolution: {integrity: sha512-Oofo0pq3IKnsFtuHqSF7TqBfr71aeyZDVJ0HpmqB7FBM2qEigL0iPONSCZSO9pE9dZTAxANe5XHG9Uy0YMv8cg==}

  color-convert@2.0.1:
    resolution: {integrity: sha512-RRECPsj7iu/xb5oKYcsFHSppFNnsj/52OVTRKb4zP5onXwVF3zVmmToNcOfGC+CRDpfK/U584fMg38ZHCaElKQ==}
    engines: {node: '>=7.0.0'}

  color-name@1.1.4:
    resolution: {integrity: sha512-dOy+3AuW3a2wNbZHIuMZpTcgjGuLU/uBL/ubcZF9OXbDo8ff4O8yVp5Bf0efS8uEoYo5q4Fx7dY9OgQGXgAsQA==}

  colorette@2.0.20:
    resolution: {integrity: sha512-IfEDxwoWIjkeXL1eXcDiow4UbKjhLdq6/EuSVR9GMN7KVH3r9gQ83e73hsz1Nd1T3ijd5xv1wcWRYO+D6kCI2w==}

  commander@13.1.0:
    resolution: {integrity: sha512-/rFeCpNJQbhSZjGVwO9RFV3xPqbnERS8MmIQzCtD/zl6gpJuV/bMLuN92oG3F7d8oDEHHRrujSXNUr8fpjntKw==}
    engines: {node: '>=18'}

  concat-map@0.0.1:
    resolution: {integrity: sha512-/Srv4dswyQNBfohGpz9o6Yb3Gz3SrUDqBH5rTuhGR7ahtlbYKnVxw2bCFMRljaA7EXHaXZ8wsHdodFvbkhKmqg==}

  console-table-printer@2.14.1:
    resolution: {integrity: sha512-Nvz+lt5BRvG8qJ8KrqhK0rtbE4hbi0oj4G5/2ig7pbMXBCvy+zcHEZbyIdidl2GEL0AwtxYX4Zc3C28fFSPXyA==}

  convert-source-map@2.0.0:
    resolution: {integrity: sha512-Kvp459HrV2FEJ1CAsi1Ku+MY3kasH19TFykTz2xWmMeq6bk2NU3XXvfJ+Q61m0xktWwt+1HSYf3JZsTms3aRJg==}

  cookie@0.7.2:
    resolution: {integrity: sha512-yki5XnKuf750l50uGTllt6kKILY4nQ1eNIQatoXEByZ5dWgnKqbnqmTrBE5B4N7lrMJKQ2ytWMiTO2o0v6Ew/w==}
    engines: {node: '>= 0.6'}

  create-require@1.1.1:
    resolution: {integrity: sha512-dcKFX3jn0MpIaXjisoRvexIJVEKzaq7z2rZKxf+MSr9TkdmHmsU4m2lcLojrj/FHl8mk5VxMmYA+ftRkP/3oKQ==}

  cross-env@7.0.3:
    resolution: {integrity: sha512-+/HKd6EgcQCJGh2PSjZuUitQBQynKor4wrFbRg4DtAgS1aWO+gU52xpH7M9ScGgXSYmAVS9bIJ8EzuaGw0oNAw==}
    engines: {node: '>=10.14', npm: '>=6', yarn: '>=1'}
    hasBin: true

  cross-spawn@7.0.6:
    resolution: {integrity: sha512-uV2QOWP2nWzsy2aMp8aRibhi9dlzF5Hgh5SHaB9OiTGEyDTiJJyx0uy51QXdyWbtAHNua4XJzUKca3OzKUd3vA==}
    engines: {node: '>= 8'}

  cssstyle@4.3.0:
    resolution: {integrity: sha512-6r0NiY0xizYqfBvWp1G7WXJ06/bZyrk7Dc6PHql82C/pKGUTKu4yAX4Y8JPamb1ob9nBKuxWzCGTRuGwU3yxJQ==}
    engines: {node: '>=18'}

  csstype@3.1.3:
    resolution: {integrity: sha512-M1uQkMl8rQK/szD0LNhtqxIPLpimGm8sOBwU7lLnCpSbTyY3yeU1Vc7l4KT5zT4s/yOxHH5O7tIuuLOCnLADRw==}

  data-urls@5.0.0:
    resolution: {integrity: sha512-ZYP5VBHshaDAiVZxjbRVcFJpc+4xGgT0bK3vzy1HLN8jTO975HEbuYzZJcHoQEY5K1a0z8YayJkyVETa08eNTg==}
    engines: {node: '>=18'}

  debug@4.4.0:
    resolution: {integrity: sha512-6WTZ/IxCY/T6BALoZHaE4ctp9xm+Z5kY/pzYaCHRFeyVhojxlrm+46y68HA6hr0TcwEssoxNiDEUJQjfPZ/RYA==}
    engines: {node: '>=6.0'}
    peerDependencies:
      supports-color: '*'
    peerDependenciesMeta:
      supports-color:
        optional: true

  debug@4.4.1:
    resolution: {integrity: sha512-KcKCqiftBJcZr++7ykoDIEwSa3XWowTfNPo92BYxjXiyYEVrUQh2aLyhxBCwww+heortUFxEJYcRzosstTEBYQ==}
    engines: {node: '>=6.0'}
    peerDependencies:
      supports-color: '*'
    peerDependenciesMeta:
      supports-color:
        optional: true

  decamelize@1.2.0:
    resolution: {integrity: sha512-z2S+W9X73hAUUki+N+9Za2lBlun89zigOyGrsax+KUQ6wKW4ZoWpEYBkGhQjwAjjDCkWxhY0VKEhk8wzY7F5cA==}
    engines: {node: '>=0.10.0'}

  decimal.js@10.5.0:
    resolution: {integrity: sha512-8vDa8Qxvr/+d94hSh5P3IJwI5t8/c0KsMp+g8bNw9cY2icONa5aPfvKeieW1WlG0WQYwwhJ7mjui2xtiePQSXw==}

  deep-eql@5.0.2:
    resolution: {integrity: sha512-h5k/5U50IJJFpzfL6nO9jaaumfjO/f2NjK/oYB2Djzm4p9L+3T9qWpZqZ2hAbLPuuYq9wrU08WQyBTL5GbPk5Q==}
    engines: {node: '>=6'}

  deep-is@0.1.4:
    resolution: {integrity: sha512-oIPzksmTg4/MriiaYGO+okXDT7ztn/w3Eptv/+gSIdMdKsJo0u4CfYNFJPy+4SKMuCqGw2wxnA+URMg3t8a/bQ==}

  defaults@1.0.4:
    resolution: {integrity: sha512-eFuaLoy/Rxalv2kr+lqMlUnrDWV+3j4pljOIJgLIhI058IQfWJ7vXhyEIHu+HtC738klGALYxOKDO0bQP3tg8A==}

  dequal@2.0.3:
    resolution: {integrity: sha512-0je+qPKHEMohvfRTCEo3CrPG6cAzAYgmzKyxRiYSSDkS6eGJdyVJm7WaYA5ECaAD9wLB2T4EEeymA5aFVcYXCA==}
    engines: {node: '>=6'}

  detect-libc@2.0.4:
    resolution: {integrity: sha512-3UDv+G9CsCKO1WKMGw9fwq/SWJYbI0c5Y7LU1AXYoDdbhE2AHQ6N6Nb34sG8Fj7T5APy8qXDCKuuIHd1BR0tVA==}
    engines: {node: '>=8'}

  detect-node-es@1.1.0:
    resolution: {integrity: sha512-ypdmJU/TbBby2Dxibuv7ZLW3Bs1QEmM7nHjEANfohJLvE0XVujisn1qPJcZxg+qDucsr+bP6fLD1rPS3AhJ7EQ==}

  diff@4.0.2:
    resolution: {integrity: sha512-58lmxKSA4BNyLz+HHMUzlOEpg09FV+ev6ZMe3vJihgdxzgcwZ8VoEEPmALCZG9LmqfVoNMMKpttIYTVG6uDY7A==}
    engines: {node: '>=0.3.1'}

  dir-glob@3.0.1:
    resolution: {integrity: sha512-WkrWp9GR4KXfKGYzOLmTuGVi1UWFfws377n9cc55/tb6DuqyF6pcQ5AbiHEshaDpY9v6oaSr2XCDidGmMwdzIA==}
    engines: {node: '>=8'}

  dom-accessibility-api@0.5.16:
    resolution: {integrity: sha512-X7BJ2yElsnOJ30pZF4uIIDfBEVgF4XEBxL9Bxhy6dnrm5hkzqmsWHGTiHqRiITNhMyFLyAiWndIJP7Z1NTteDg==}

  dotenv@16.0.3:
    resolution: {integrity: sha512-7GO6HghkA5fYG9TYnNxi14/7K9f5occMlp3zXAuSxn7CKCxt9xbNWG7yF8hTCSUchlfWSe3uLmlPfigevRItzQ==}
    engines: {node: '>=12'}

  ejs@3.1.10:
    resolution: {integrity: sha512-UeJmFfOrAQS8OJWPZ4qtgHyWExa088/MtK5UEyoJGFH67cDEXkZSviOiKRCZ4Xij0zxI3JECgYs3oKx+AizQBA==}
    engines: {node: '>=0.10.0'}
    hasBin: true

  electron-to-chromium@1.5.129:
    resolution: {integrity: sha512-JlXUemX4s0+9f8mLqib/bHH8gOHf5elKS6KeWG3sk3xozb/JTq/RLXIv8OKUWiK4Ah00Wm88EFj5PYkFr4RUPA==}

  emoji-regex@10.4.0:
    resolution: {integrity: sha512-EC+0oUMY1Rqm4O6LLrgjtYDvcVYTy7chDnM4Q7030tP4Kwj3u/pR6gP9ygnp2CJMK5Gq+9Q2oqmrFJAz01DXjw==}

  emoji-regex@8.0.0:
    resolution: {integrity: sha512-MSjYzcWNOA0ewAHpz0MxpYFvwg6yjy1NG3xteoqz644VCo/RPgnr1/GGt+ic3iJTzQ8Eu3TdM14SawnVUmGE6A==}

  enhanced-resolve@5.18.1:
    resolution: {integrity: sha512-ZSW3ma5GkcQBIpwZTSRAI8N71Uuwgs93IezB7mf7R60tC8ZbJideoDNKjHn2O9KIlx6rkGTTEk1xUCK2E1Y2Yg==}
    engines: {node: '>=10.13.0'}

  entities@4.5.0:
    resolution: {integrity: sha512-V0hjH4dGPh9Ao5p0MoRY6BVqtwCjhz6vI5LT8AJ55H+4g9/4vbHx1I54fS0XuclLhDHArPQCiMjDxjaL8fPxhw==}
    engines: {node: '>=0.12'}

  environment@1.1.0:
    resolution: {integrity: sha512-xUtoPkMggbz0MPyPiIWr1Kp4aeWJjDZ6SMvURhimjdZgsRuDplF5/s9hcgGhyXMhs+6vpnuoiZ2kFiu3FMnS8Q==}
    engines: {node: '>=18'}

  es-module-lexer@1.6.0:
    resolution: {integrity: sha512-qqnD1yMU6tk/jnaMosogGySTZP8YtUgAffA9nMN+E/rjxcfRQ6IEk7IiozUjgxKoFHBGjTLnrHB/YC45r/59EQ==}

  esbuild@0.21.5:
    resolution: {integrity: sha512-mg3OPMV4hXywwpoDxu3Qda5xCKQi+vCTZq8S9J/EpkhB2HzKXq4SNFZE3+NK93JYxc8VMSep+lOUSC/RVKaBqw==}
    engines: {node: '>=12'}
    hasBin: true

  esbuild@0.25.2:
    resolution: {integrity: sha512-16854zccKPnC+toMywC+uKNeYSv+/eXkevRAfwRD/G9Cleq66m8XFIrigkbvauLLlCfDL45Q2cWegSg53gGBnQ==}
    engines: {node: '>=18'}
    hasBin: true

  esbuild@0.25.5:
    resolution: {integrity: sha512-P8OtKZRv/5J5hhz0cUAdu/cLuPIKXpQl1R9pZtvmHWQvrAUVd0UNIPT4IB4W3rNOqVO0rlqHmCIbSwxh/c9yUQ==}
    engines: {node: '>=18'}
    hasBin: true

  escalade@3.2.0:
    resolution: {integrity: sha512-WUj2qlxaQtO4g6Pq5c29GTcWGDyd8itL8zTlipgECz3JesAiiOKotd8JU6otB3PACgG6xkJUyVhboMS+bje/jA==}
    engines: {node: '>=6'}

  escape-string-regexp@1.0.5:
    resolution: {integrity: sha512-vbRorB5FUQWvla16U8R/qgaFIya2qGzwDrNmCZuYKrbdSUMG6I1ZCGQRefkRVhuOkIGVne7BQ35DSfo1qvJqFg==}
    engines: {node: '>=0.8.0'}

  escape-string-regexp@4.0.0:
    resolution: {integrity: sha512-TtpcNJ3XAzx3Gq8sWRzJaVajRs0uVxA2YAkdb1jm2YkPz4G6egUFAyA3n5vtEIZefPk5Wa4UXbKuS5fKkJWdgA==}
    engines: {node: '>=10'}

  eslint-config-turbo@2.5.4:
    resolution: {integrity: sha512-OpjpDLXIaus0N/Y+pMj17K430xjpd6WTo0xPUESqYZ9BkMngv2n0ZdjktgJTbJVnDmK7gHrXgJAljtdIMcYBIg==}
    peerDependencies:
      eslint: '>6.6.0'
      turbo: '>2.0.0'

  eslint-plugin-react-hooks@5.2.0:
    resolution: {integrity: sha512-+f15FfK64YQwZdJNELETdn5ibXEUQmW1DZL6KXhNnc2heoy/sg9VJJeT7n8TlMWouzWqSWavFkIhHyIbIAEapg==}
    engines: {node: '>=10'}
    peerDependencies:
      eslint: ^3.0.0 || ^4.0.0 || ^5.0.0 || ^6.0.0 || ^7.0.0 || ^8.0.0-0 || ^9.0.0

  eslint-plugin-react-refresh@0.4.20:
    resolution: {integrity: sha512-XpbHQ2q5gUF8BGOX4dHe+71qoirYMhApEPZ7sfhF/dNnOF1UXnCMGZf79SFTBO7Bz5YEIT4TMieSlJBWhP9WBA==}
    peerDependencies:
      eslint: '>=8.40'

  eslint-plugin-turbo@2.5.4:
    resolution: {integrity: sha512-IZsW61DFj5mLMMaCJxhh1VE4HvNhfdnHnAaXajgne+LUzdyHk2NvYT0ECSa/1SssArcqgTvV74MrLL68hWLLFw==}
    peerDependencies:
      eslint: '>6.6.0'
      turbo: '>2.0.0'

  eslint-scope@8.3.0:
    resolution: {integrity: sha512-pUNxi75F8MJ/GdeKtVLSbYg4ZI34J6C0C7sbL4YOp2exGwen7ZsuBqKzUhXd0qMQ362yET3z+uPwKeg/0C2XCQ==}
    engines: {node: ^18.18.0 || ^20.9.0 || >=21.1.0}

  eslint-visitor-keys@3.4.3:
    resolution: {integrity: sha512-wpc+LXeiyiisxPlEkUzU6svyS1frIO3Mgxj1fdy7Pm8Ygzguax2N3Fa/D/ag1WqbOprdI+uY6wMUl8/a2G+iag==}
    engines: {node: ^12.22.0 || ^14.17.0 || >=16.0.0}

  eslint-visitor-keys@4.2.0:
    resolution: {integrity: sha512-UyLnSehNt62FFhSwjZlHmeokpRK59rcz29j+F1/aDgbkbRTk7wIc9XzdoasMUbRNKDM0qQt/+BJ4BrpFeABemw==}
    engines: {node: ^18.18.0 || ^20.9.0 || >=21.1.0}

  eslint@9.28.0:
    resolution: {integrity: sha512-ocgh41VhRlf9+fVpe7QKzwLj9c92fDiqOj8Y3Sd4/ZmVA4Btx4PlUYPq4pp9JDyupkf1upbEXecxL2mwNV7jPQ==}
    engines: {node: ^18.18.0 || ^20.9.0 || >=21.1.0}
    hasBin: true
    peerDependencies:
      jiti: '*'
    peerDependenciesMeta:
      jiti:
        optional: true

  esm@3.2.25:
    resolution: {integrity: sha512-U1suiZ2oDVWv4zPO56S0NcR5QriEahGtdN2OR6FiOG4WJvcjBVFB0qI4+eKoWFH483PKGuLuu6V8Z4T5g63UVA==}
    engines: {node: '>=6'}

  espree@10.3.0:
    resolution: {integrity: sha512-0QYC8b24HWY8zjRnDTL6RiHfDbAWn63qb4LMj1Z4b076A4une81+z03Kg7l7mn/48PUTqoLptSXez8oknU8Clg==}
    engines: {node: ^18.18.0 || ^20.9.0 || >=21.1.0}

  esquery@1.6.0:
    resolution: {integrity: sha512-ca9pw9fomFcKPvFLXhBKUK90ZvGibiGOvRJNbjljY7s7uq/5YO4BOzcYtJqExdx99rF6aAcnRxHmcUHcz6sQsg==}
    engines: {node: '>=0.10'}

  esrecurse@4.3.0:
    resolution: {integrity: sha512-KmfKL3b6G+RXvP8N1vr3Tq1kL/oCFgn2NYXEtqP8/L3pKapUA4G8cFVaoF3SU323CD4XypR/ffioHmkti6/Tag==}
    engines: {node: '>=4.0'}

  estraverse@5.3.0:
    resolution: {integrity: sha512-MMdARuVEQziNTeJD8DgMqmhwR11BRQ/cBP+pLtYdSTnf3MIO8fFeiINEbX36ZdNlfU/7A9f3gUw49B3oQsvwBA==}
    engines: {node: '>=4.0'}

  estree-walker@3.0.3:
    resolution: {integrity: sha512-7RUKfXgSMMkzt6ZuXmqapOurLGPPfgj6l9uRZ7lRGolvk0y2yocc35LdcxKC5PQZdn2DMqioAQ2NoWcrTKmm6g==}

  esutils@2.0.3:
    resolution: {integrity: sha512-kVscqXk4OCp68SZ0dkgEKVi6/8ij300KBWTJq32P/dYeWTSwK41WyTxalN1eRmA5Z9UU/LX9D7FWSmV9SAYx6g==}
    engines: {node: '>=0.10.0'}

  eventemitter2@4.1.2:
    resolution: {integrity: sha512-erx0niBaTi8B7ywjGAcg8ilGNRl/xs/o4MO2ZMpRlpZ62mYzjGTBlOpxxRIrPQqBs9mbXkEux6aR+Sc5vQ/wUw==}

  eventemitter3@4.0.7:
    resolution: {integrity: sha512-8guHBZCwKnFhYdHr2ysuRWErTwhoN2X8XELRlrRwpmfeY2jjuUN4taQMsULKUVo1K4DvZl+0pgfyoysHxvmvEw==}

  eventemitter3@5.0.1:
    resolution: {integrity: sha512-GWkBvjiSZK87ELrYOSESUYeVIc9mvLLf/nXalMOS5dYrgZq9o5OVkbZAVM06CVxYsCwH9BDZFPlQTlPA1j4ahA==}

  execa@8.0.1:
    resolution: {integrity: sha512-VyhnebXciFV2DESc+p6B+y0LjSm0krU4OgJN44qFAhBY0TJ+1V61tYD2+wHusZ6F9n5K+vl8k0sTy7PEfV4qpg==}
    engines: {node: '>=16.17'}

  expect-type@1.2.1:
    resolution: {integrity: sha512-/kP8CAwxzLVEeFrMm4kMmy4CCDlpipyA7MYLVrdJIkV0fYF0UaigQHRsxHiuY/GEea+bh4KSv3TIlgr+2UL6bw==}
    engines: {node: '>=12.0.0'}

  external-editor@3.1.0:
    resolution: {integrity: sha512-hMQ4CX1p1izmuLYyZqLMO/qGNw10wSv9QDCPfzXfyFrOaCSSoRfqE1Kf1s5an66J5JZC62NewG+mK49jOCtQew==}
    engines: {node: '>=4'}

  fast-deep-equal@3.1.3:
    resolution: {integrity: sha512-f3qQ9oQy9j2AhBe/H9VC91wLmKBCCU/gDOnKNAYG5hswO7BLKj09Hc5HYNz9cGI++xlpDCIgDaitVs03ATR84Q==}

  fast-glob@3.3.3:
    resolution: {integrity: sha512-7MptL8U0cqcFdzIzwOTHoilX9x5BrNqye7Z/LuC7kCMRio1EMSyqRK3BEAUD7sXRq4iT4AzTVuZdhgQ2TCvYLg==}
    engines: {node: '>=8.6.0'}

  fast-json-stable-stringify@2.1.0:
    resolution: {integrity: sha512-lhd/wF+Lk98HZoTCtlVraHtfh5XYijIjalXck7saUtuanSDyLMxnHhSXEDJqHxD7msR8D0uCmqlkwjCV8xvwHw==}

  fast-levenshtein@2.0.6:
    resolution: {integrity: sha512-DCXu6Ifhqcks7TZKY3Hxp3y6qphY5SJZmrWMDrKcERSOXWQdMhU9Ig/PYrzyw/ul9jOIyh0N4M0tbC5hodg8dw==}

  fastq@1.19.1:
    resolution: {integrity: sha512-GwLTyxkCXjXbxqIhTsMI2Nui8huMPtnxg7krajPJAjnEG/iiOS7i+zCtWGZR9G0NBKbXKh6X9m9UIsYX/N6vvQ==}

  fdir@6.4.4:
    resolution: {integrity: sha512-1NZP+GK4GfuAv3PqKvxQRDMjdSRZjnkq7KfhlNrCNNlZ0ygQFpebfrnfnq/W7fpUnAv9aGWmY1zKx7FYL3gwhg==}
    peerDependencies:
      picomatch: ^3 || ^4
    peerDependenciesMeta:
      picomatch:
        optional: true

  figures@3.2.0:
    resolution: {integrity: sha512-yaduQFRKLXYOGgEn6AZau90j3ggSOyiqXU0F9JZfeXYhNa+Jk4X+s45A2zg5jns87GAFa34BBm2kXw4XpNcbdg==}
    engines: {node: '>=8'}

  file-entry-cache@8.0.0:
    resolution: {integrity: sha512-XXTUwCvisa5oacNGRP9SfNtYBNAMi+RPwBFmblZEF7N7swHYQS6/Zfk7SRwx4D5j3CH211YNRco1DEMNVfZCnQ==}
    engines: {node: '>=16.0.0'}

  filelist@1.0.4:
    resolution: {integrity: sha512-w1cEuf3S+DrLCQL7ET6kz+gmlJdbq9J7yXCSjK/OZCPA+qEN1WyF4ZAf0YYJa4/shHJra2t/d/r8SV4Ji+x+8Q==}

  fill-range@7.1.1:
    resolution: {integrity: sha512-YsGpe3WHLK8ZYi4tWDg2Jy3ebRz2rXowDxnld4bkQB00cc/1Zw9AWnC0i9ztDJitivtQvaI9KaLyKrc+hBW0yg==}
    engines: {node: '>=8'}

  find-up@5.0.0:
    resolution: {integrity: sha512-78/PXT1wlLLDgTzDs7sjq9hzz0vXD+zn+7wypEe4fXQxCmdmqfGsEPQxmiCSQI3ajFV91bVSsvNtrJRiW6nGng==}
    engines: {node: '>=10'}

  flat-cache@4.0.1:
    resolution: {integrity: sha512-f7ccFPK3SXFHpx15UIGyRJ/FJQctuKZ0zVuN3frBo4HnK3cay9VEW0R6yPYFHC0AgqhukPzKjq22t5DmAyqGyw==}
    engines: {node: '>=16'}

  flatted@3.3.3:
    resolution: {integrity: sha512-GX+ysw4PBCz0PzosHDepZGANEuFCMLrnRTiEy9McGjmkCQYwRq4A/X786G/fjM/+OjsWSU1ZrY5qyARZmO/uwg==}

  fs-extra@11.3.0:
    resolution: {integrity: sha512-Z4XaCL6dUDHfP/jT25jJKMmtxvuwbkrD1vNSMFlo9lNLY2c5FHYSQgHPRZUjAB26TpDEoW9HCOgplrdbaPV/ew==}
    engines: {node: '>=14.14'}

  fsevents@2.3.2:
    resolution: {integrity: sha512-xiqMQR4xAeHTuB9uWm+fFRcIOgKBMiOBP+eXiyT7jsgVCq1bkVygt00oASowB7EdtpOHaaPgKt812P9ab+DDKA==}
    engines: {node: ^8.16.0 || ^10.6.0 || >=11.0.0}
    os: [darwin]

  fsevents@2.3.3:
    resolution: {integrity: sha512-5xoDfX+fL7faATnagmWPpbFtwh/R77WmMMqqHGS65C3vvB0YHrgF+B1YmZ3441tMj5n63k0212XNoJwzlhffQw==}
    engines: {node: ^8.16.0 || ^10.6.0 || >=11.0.0}
    os: [darwin]

  gensync@1.0.0-beta.2:
    resolution: {integrity: sha512-3hN7NaskYvMDLQY55gnW3NQ+mesEAepTqlg+VEbj7zzqEMBVNhzcGYYeqFo/TlYz6eQiFcp1HcsCZO+nGgS8zg==}
    engines: {node: '>=6.9.0'}

  get-caller-file@2.0.5:
    resolution: {integrity: sha512-DyFP3BM/3YHTQOCUL/w0OZHR0lpKeGrxotcHWcqNEdnltqFwXVfhEBQ94eIo34AfQpo0rGki4cyIiftY06h2Fg==}
    engines: {node: 6.* || 8.* || >= 10.*}

  get-east-asian-width@1.3.0:
    resolution: {integrity: sha512-vpeMIQKxczTD/0s2CdEWHcb0eeJe6TFjxb+J5xgX7hScxqrGuyjmv4c1D4A/gelKfyox0gJJwIHF+fLjeaM8kQ==}
    engines: {node: '>=18'}

  get-nonce@1.0.1:
    resolution: {integrity: sha512-FJhYRoDaiatfEkUK8HKlicmu/3SGFD51q3itKDGoSTysQJBnfOcxU5GxnhE1E6soB76MbT0MBtnKJuXyAx+96Q==}
    engines: {node: '>=6'}

  get-package-type@0.1.0:
    resolution: {integrity: sha512-pjzuKtY64GYfWizNAJ0fr9VqttZkNiK2iS430LtIHzjBEr6bX8Am2zm4sW4Ro5wjWW5cAlRL1qAMTcXbjNAO2Q==}
    engines: {node: '>=8.0.0'}

  get-stream@8.0.1:
    resolution: {integrity: sha512-VaUJspBffn/LMCJVoMvSAdmscJyS1auj5Zulnn5UoYcY531UWmdwhRWkcGKnGU93m5HSXP9LP2usOryrBtQowA==}
    engines: {node: '>=16'}

  get-tsconfig@4.10.1:
    resolution: {integrity: sha512-auHyJ4AgMz7vgS8Hp3N6HXSmlMdUyhSUrfBF16w153rxtLIEOE+HGqaBppczZvnHLqQJfiHotCYpNhl0lUROFQ==}

  glob-parent@5.1.2:
    resolution: {integrity: sha512-AOIgSQCepiJYwP3ARnGx+5VnTu2HBYdzbGP45eLw1vr3zB3vZLeyed1sC9hnbcOc9/SrMyM5RPQrkGz4aS9Zow==}
    engines: {node: '>= 6'}

  glob-parent@6.0.2:
    resolution: {integrity: sha512-XxwI8EOhVQgWp6iDL+3b0r86f4d6AX6zSU55HfB4ydCEuXLXc5FcYeOu+nnGftS4TEju/11rt4KJPTMgbfmv4A==}
    engines: {node: '>=10.13.0'}

  globals@11.12.0:
    resolution: {integrity: sha512-WOBp/EEGUiIsJSp7wcv/y6MO+lV9UoncWqxuFfm8eBwzWNgyfBd6Gz+IeKQ9jCmyhoH99g15M3T+QaVHFjizVA==}
    engines: {node: '>=4'}

  globals@14.0.0:
    resolution: {integrity: sha512-oahGvuMGQlPw/ivIYBjVSrWAfWLBeku5tpPE2fOPLi+WHffIWbuh2tCjhyQhTBPMf5E9jDEH4FOmTYgYwbKwtQ==}
    engines: {node: '>=18'}

  globby@11.1.0:
    resolution: {integrity: sha512-jhIXaOzy1sb8IyocaruWSn1TjmnBVs8Ayhcy83rmxNJ8q2uWKCAj3CnJY+KpGSXCueAPc0i05kVvVKtP1t9S3g==}
    engines: {node: '>=10'}

  graceful-fs@4.2.11:
    resolution: {integrity: sha512-RbJ5/jmFcNNCcDV5o9eTnBLJ/HszWV0P73bc+Ff4nS/rJj+YaS6IGyiOL0VoBYX+l1Wrl3k63h/KrH+nhJ0XvQ==}

  graphemer@1.4.0:
    resolution: {integrity: sha512-EtKwoO6kxCL9WO5xipiHTZlSzBm7WLT627TqC/uVRd0HKmq8NXyebnNYxDoBi7wt8eTWrUrKXCOVaFq9x1kgag==}

  graphql@16.10.0:
    resolution: {integrity: sha512-AjqGKbDGUFRKIRCP9tCKiIGHyriz2oHEbPIbEtcSLSs4YjReZOIPQQWek4+6hjw62H9QShXHyaGivGiYVLeYFQ==}
    engines: {node: ^12.22.0 || ^14.16.0 || ^16.0.0 || >=17.0.0}

  has-flag@4.0.0:
    resolution: {integrity: sha512-EykJT/Q1KjTWctppgIAgfSO0tKVuZUjhgMr17kqTumMl6Afv3EISleU7qZUzoXDFTAHTDC4NOoG/ZxU3EvlMPQ==}
    engines: {node: '>=8'}

  headers-polyfill@4.0.3:
    resolution: {integrity: sha512-IScLbePpkvO846sIwOtOTDjutRMWdXdJmXdMvk6gCBHxFO8d+QKOQedyZSxFTTFYRSmlgSTDtXqqq4pcenBXLQ==}

  html-encoding-sniffer@4.0.0:
    resolution: {integrity: sha512-Y22oTqIU4uuPgEemfz7NDJz6OeKf12Lsu+QC+s3BVpda64lTiMYCyGwg5ki4vFxkMwQdeZDl2adZoqUgdFuTgQ==}
    engines: {node: '>=18'}

  html-parse-stringify@3.0.1:
    resolution: {integrity: sha512-KknJ50kTInJ7qIScF3jeaFRpMpE8/lfiTdzf/twXyPBLAGrLRTmkz3AdTnKeh40X8k9L2fdYwEp/42WGXIRGcg==}

  http-proxy-agent@7.0.2:
    resolution: {integrity: sha512-T1gkAiYYDWYx3V5Bmyu7HcfcvL7mUrTWiM6yOfa3PIphViJ/gFPbvidQ+veqSOHci/PxBcDabeUNCzpOODJZig==}
    engines: {node: '>= 14'}

  https-proxy-agent@7.0.6:
    resolution: {integrity: sha512-vK9P5/iUfdl95AI+JVyUuIcVtd4ofvtrOr3HNtM2yxC9bnMbEdp3x01OhQNnjb8IJYi38VlTE3mBXwcfvywuSw==}
    engines: {node: '>= 14'}

  human-signals@5.0.0:
    resolution: {integrity: sha512-AXcZb6vzzrFAUE61HnN4mpLqd/cSIwNQjtNWR0euPm6y0iqx3G4gOXaIDdtdDwZmhwe82LA6+zinmW4UBWVePQ==}
    engines: {node: '>=16.17.0'}

  i18next@25.2.1:
    resolution: {integrity: sha512-+UoXK5wh+VlE1Zy5p6MjcvctHXAhRwQKCxiJD8noKZzIXmnAX8gdHX5fLPA3MEVxEN4vbZkQFy8N0LyD9tUqPw==}
    peerDependencies:
      typescript: ^5
    peerDependenciesMeta:
      typescript:
        optional: true

  iconv-lite@0.4.24:
    resolution: {integrity: sha512-v3MXnZAcvnywkTUEZomIActle7RXXeedOR31wwl7VlyoXO4Qi9arvSenNQWne1TcRwhCL1HwLI21bEqdpj8/rA==}
    engines: {node: '>=0.10.0'}

  iconv-lite@0.6.3:
    resolution: {integrity: sha512-4fCk79wshMdzMp2rH06qWrJE4iolqLhCUH+OiuIgU++RB0+94NlDL81atO7GX55uUKueo0txHNtvEyI6D7WdMw==}
    engines: {node: '>=0.10.0'}

  ieee754@1.2.1:
    resolution: {integrity: sha512-dcyqhDvX1C46lXZcVqCpK+FtMRQVdIMN6/Df5js2zouUsqG7I6sFxitIC+7KYK29KdXOLHdu9zL4sFnoVQnqaA==}

  ignore@5.3.2:
    resolution: {integrity: sha512-hsBTNUqQTDwkWtcdYI2i06Y/nUBEsNEDJKjWdigLvegy8kDuJAS8uRlpkkcQpyEXL0Z/pjDy5HBmMjRCJ2gq+g==}
    engines: {node: '>= 4'}

  ignore@7.0.5:
    resolution: {integrity: sha512-Hs59xBNfUIunMFgWAbGX5cq6893IbWg4KnrjbYwX3tx0ztorVgTDA6B2sxf8ejHJ4wz8BqGUMYlnzNBer5NvGg==}
    engines: {node: '>= 4'}

  import-fresh@3.3.1:
    resolution: {integrity: sha512-TR3KfrTZTYLPB6jUjfx6MF9WcWrHL9su5TObK4ZkYgBdWKPOFoSoQIdEuTuR82pmtxH2spWG9h6etwfr1pLBqQ==}
    engines: {node: '>=6'}

  imurmurhash@0.1.4:
    resolution: {integrity: sha512-JmXMZ6wuvDmLiHEml9ykzqO6lwFbof0GG4IkcGaENdCRDDmMVnny7s5HsIgHCbaq0w2MyPhDqkhTUgS2LU2PHA==}
    engines: {node: '>=0.8.19'}

  indent-string@4.0.0:
    resolution: {integrity: sha512-EdDDZu4A2OyIK7Lr/2zG+w5jmbuk1DVBnEwREQvBzspBJkCEbRa8GxU1lghYcaGJCnRWibjDXlq779X1/y5xwg==}
    engines: {node: '>=8'}

  inherits@2.0.4:
    resolution: {integrity: sha512-k/vGaX4/Yla3WzyMCvTQOXYeIHvqOKtnqBduzTHpzpQZzAskKMhZ2K+EnBiSM9zGSoIFeMpXKxa4dYeZIQqewQ==}

  inquirer@8.2.6:
    resolution: {integrity: sha512-M1WuAmb7pn9zdFRtQYk26ZBoY043Sse0wVDdk4Bppr+JOXyQYybdtvK+l9wUibhtjdjvtoiNy8tk+EgsYIUqKg==}
    engines: {node: '>=12.0.0'}

  is-binary-path@2.1.0:
    resolution: {integrity: sha512-ZMERYes6pDydyuGidse7OsHxtbI7WVeUEozgR/g7rd0xUimYNlvZRE/K2MgZTjWy725IfelLeVcEM97mmtRGXw==}
    engines: {node: '>=8'}

  is-docker@2.2.1:
    resolution: {integrity: sha512-F+i2BKsFrH66iaUFc0woD8sLy8getkwTwtOBjvs56Cx4CgJDeKQeqfz8wAYiSb8JOprWhHH5p77PbmYCvvUuXQ==}
    engines: {node: '>=8'}
    hasBin: true

  is-extglob@2.1.1:
    resolution: {integrity: sha512-SbKbANkN603Vi4jEZv49LeVJMn4yGwsbzZworEoyEiutsN3nJYdbO36zfhGJ6QEDpOZIFkDtnq5JRxmvl3jsoQ==}
    engines: {node: '>=0.10.0'}

  is-fullwidth-code-point@3.0.0:
    resolution: {integrity: sha512-zymm5+u+sCsSWyD9qNaejV3DFvhCKclKdizYaJUuHA83RLjb7nSuGnddCHGv0hk+KY7BMAlsWeK4Ueg6EV6XQg==}
    engines: {node: '>=8'}

  is-fullwidth-code-point@4.0.0:
    resolution: {integrity: sha512-O4L094N2/dZ7xqVdrXhh9r1KODPJpFms8B5sGdJLPy664AgvXsreZUyCQQNItZRDlYug4xStLjNp/sz3HvBowQ==}
    engines: {node: '>=12'}

  is-fullwidth-code-point@5.0.0:
    resolution: {integrity: sha512-OVa3u9kkBbw7b8Xw5F9P+D/T9X+Z4+JruYVNapTjPYZYUznQ5YfWeFkOj606XYYW8yugTfC8Pj0hYqvi4ryAhA==}
    engines: {node: '>=18'}

  is-glob@4.0.3:
    resolution: {integrity: sha512-xelSayHH36ZgE7ZWhli7pW34hNbNl8Ojv5KVmkJD4hBdD3th8Tfk9vYasLM+mXWOZhFkgZfxhLSnrwRr4elSSg==}
    engines: {node: '>=0.10.0'}

  is-interactive@1.0.0:
    resolution: {integrity: sha512-2HvIEKRoqS62guEC+qBjpvRubdX910WCMuJTZ+I9yvqKU2/12eSL549HMwtabb4oupdj2sMP50k+XJfB/8JE6w==}
    engines: {node: '>=8'}

  is-node-process@1.2.0:
    resolution: {integrity: sha512-Vg4o6/fqPxIjtxgUH5QLJhwZ7gW5diGCVlXpuUfELC62CuxM1iHcRe51f2W1FDy04Ai4KJkagKjx3XaqyfRKXw==}

  is-number@7.0.0:
    resolution: {integrity: sha512-41Cifkg6e8TylSpdtTpeLVMqvSBEVzTttHvERD741+pnZ8ANv0004MRL43QKPDlK9cGvNp6NZWZUBlbGXYxxng==}
    engines: {node: '>=0.12.0'}

  is-observable@2.1.0:
    resolution: {integrity: sha512-DailKdLb0WU+xX8K5w7VsJhapwHLZ9jjmazqCJq4X12CTgqq73TKnbRcnSLuXYPOoLQgV5IrD7ePiX/h1vnkBw==}
    engines: {node: '>=8'}

  is-potential-custom-element-name@1.0.1:
    resolution: {integrity: sha512-bCYeRA2rVibKZd+s2625gGnGF/t7DSqDs4dP7CrLA1m7jKWz6pps0LpYLJN8Q64HtmPKJ1hrN3nzPNKFEKOUiQ==}

  is-stream@3.0.0:
    resolution: {integrity: sha512-LnQR4bZ9IADDRSkvpqMGvt/tEJWclzklNgSw48V5EAaAeDd6qGvN8ei6k5p0tvxSR171VmGyHuTiAOfxAbr8kA==}
    engines: {node: ^12.20.0 || ^14.13.1 || >=16.0.0}

  is-unicode-supported@0.1.0:
    resolution: {integrity: sha512-knxG2q4UC3u8stRGyAVJCOdxFmv5DZiRcdlIaAQXAbSfJya+OhopNotLQrstBhququ4ZpuKbDc/8S6mgXgPFPw==}
    engines: {node: '>=10'}

  is-wsl@2.2.0:
    resolution: {integrity: sha512-fKzAra0rGJUUBwGBgNkHZuToZcn+TtXHpeCgmkMJMMYx1sQDYaCSyjJBSCa2nH1DGm7s3n1oBnohoVTBaN7Lww==}
    engines: {node: '>=8'}

  isexe@2.0.0:
    resolution: {integrity: sha512-RHxMLp9lnKHGHRng9QFhRCMbYAcVpn69smSGcq3f36xjgVVWThj4qqLbTLlq7Ssj8B+fIQ1EuCEGI2lKsyQeIw==}

  jake@10.9.2:
    resolution: {integrity: sha512-2P4SQ0HrLQ+fw6llpLnOaGAvN2Zu6778SJMrCUwns4fOoG9ayrTiZk3VV8sCPkVZF8ab0zksVpS8FDY5pRCNBA==}
    engines: {node: '>=10'}
    hasBin: true

  jiti@2.4.2:
    resolution: {integrity: sha512-rg9zJN+G4n2nfJl5MW3BMygZX56zKPNVEYYqq7adpmMh4Jn2QNEwhvQlFy6jPVdcod7txZtKHWnyZiA3a0zP7A==}
    hasBin: true

  js-tiktoken@1.0.20:
    resolution: {integrity: sha512-Xlaqhhs8VfCd6Sh7a1cFkZHQbYTLCwVJJWiHVxBYzLPxW0XsoxBy1hitmjkdIjD3Aon5BXLHFwU5O8WUx6HH+A==}

  js-tokens@4.0.0:
    resolution: {integrity: sha512-RdJUflcE3cUzKiMqQgsCu06FPu9UdIJO0beYbPhHN4k6apgJtifcoCtT9bcxOpYBtpD2kCM6Sbzg4CausW/PKQ==}

  js-yaml@4.1.0:
    resolution: {integrity: sha512-wpxZs9NoxZaJESJGIZTyDEaYpl0FKSA+FB9aJiyemKhMwkxQg63h4T1KJgUGHpTqPDNRcmmYLugrRjJlBtWvRA==}
    hasBin: true

  jsdom@26.1.0:
    resolution: {integrity: sha512-Cvc9WUhxSMEo4McES3P7oK3QaXldCfNWp7pl2NNeiIFlCoLr3kfq9kb1fxftiwk1FLV7CvpvDfonxtzUDeSOPg==}
    engines: {node: '>=18'}
    peerDependencies:
      canvas: ^3.0.0
    peerDependenciesMeta:
      canvas:
        optional: true

  jsesc@3.1.0:
    resolution: {integrity: sha512-/sM3dO2FOzXjKQhJuo0Q173wf2KOo8t4I8vHy6lF9poUp7bKT0/NHE8fPX23PwfhnykfqnC2xRxOnVw5XuGIaA==}
    engines: {node: '>=6'}
    hasBin: true

  json-buffer@3.0.1:
    resolution: {integrity: sha512-4bV5BfR2mqfQTJm+V5tPPdf+ZpuhiIvTuAB5g8kcrXOZpTT/QwwVRWBywX1ozr6lEuPdbHxwaJlm9G6mI2sfSQ==}

  json-schema-traverse@0.4.1:
    resolution: {integrity: sha512-xbbCH5dCYU5T8LcEhhuh7HJ88HXuW3qsI3Y0zOZFKfZEHcpWiHU/Jxzk629Brsab/mMiHQti9wMP+845RPe3Vg==}

  json-stable-stringify-without-jsonify@1.0.1:
    resolution: {integrity: sha512-Bdboy+l7tA3OGW6FjyFHWkP5LuByj1Tk33Ljyq0axyzdk9//JSi2u3fP1QSmd1KNwq6VOKYGlAu87CisVir6Pw==}

  json5@2.2.3:
    resolution: {integrity: sha512-XmOWe7eyHYH14cLdVPoyg+GOH3rYX++KpzrylJwSW98t3Nk+U8XOl8FWKOgwtzdb8lXGf6zYwDUzeHMWfxasyg==}
    engines: {node: '>=6'}
    hasBin: true

  jsonfile@6.1.0:
    resolution: {integrity: sha512-5dgndWOriYSm5cnYaJNhalLNDKOqFwyDB/rr1E9ZsGciGvKPs8R2xYGCacuf3z6K1YKDz182fd+fY3cn3pMqXQ==}

  keyv@4.5.4:
    resolution: {integrity: sha512-oxVHkHR/EJf2CNXnWxRLW6mg7JyCCUcG0DtEGmL2ctUo1PNTin1PUil+r/+4r5MpVgC/fn1kjsx7mjSujKqIpw==}

  langsmith@0.3.30:
    resolution: {integrity: sha512-ZaiaOx9MysuSQlAkRw8mjm7iqhrlF7HI0LCTLxiNBEWBPywdkgI7UnN+s7KtlRiM0tP1cOLm+dQY++Fi33jkPQ==}
    peerDependencies:
      openai: '*'
    peerDependenciesMeta:
      openai:
        optional: true

  lefthook-darwin-arm64@1.11.13:
    resolution: {integrity: sha512-gHwHofXupCtzNLN+8esdWfFTnAEkmBxE/WKA0EwxPPJXdZYa1GUsiG5ipq/CdG/0j8ekYyM9Hzyrrk5BqJ42xw==}
    cpu: [arm64]
    os: [darwin]

  lefthook-darwin-x64@1.11.13:
    resolution: {integrity: sha512-zYxkWNUirmTidhskY9J9AwxvdMi3YKH+TqZ3AQ1EOqkOwPBWJQW5PbnzsXDrd3YnrtZScYm/tE/moXJpEPPIpQ==}
    cpu: [x64]
    os: [darwin]

  lefthook-freebsd-arm64@1.11.13:
    resolution: {integrity: sha512-gJzWnllcMcivusmPorEkXPpEciKotlBHn7QxWwYaSjss/U3YdZu+NTjDO30b3qeiVlyq4RAZ4BPKJODXxHHwUA==}
    cpu: [arm64]
    os: [freebsd]

  lefthook-freebsd-x64@1.11.13:
    resolution: {integrity: sha512-689XdchgtDvZQWFFx1szUvm/mqrq/v6laki0odq5FAfcSgUeLu3w+z6UicBS5l55eFJuQTDNKARFqrKJ04e+Vw==}
    cpu: [x64]
    os: [freebsd]

  lefthook-linux-arm64@1.11.13:
    resolution: {integrity: sha512-ujCLbaZg5S/Ao8KZAcNSb+Y3gl898ZEM0YKyiZmZo22dFFpm/5gcV46pF3xaqIw5IpH+3YYDTKDU+qTetmARyQ==}
    cpu: [arm64]
    os: [linux]

  lefthook-linux-x64@1.11.13:
    resolution: {integrity: sha512-O5WdodeBtFOXQlvPcckqp4W/yqVM9DbVQBkvOxwSJlmsxO4sGYK1TqdxH9ihLB85B2kPPssZj9ze36/oizzhVQ==}
    cpu: [x64]
    os: [linux]

  lefthook-openbsd-arm64@1.11.13:
    resolution: {integrity: sha512-SyBpciUfvY/lUDbZu7L6MtL/SVG2+yMTckBgb4PdJQhJlisY0IsyOYdlTw2icPPrY7JnwdsFv8UW0EJOB76W4g==}
    cpu: [arm64]
    os: [openbsd]

  lefthook-openbsd-x64@1.11.13:
    resolution: {integrity: sha512-6+/0j6O2dzo9cjTWUKfL2J6hRR7Krna/ssqnW8cWh8QHZKO9WJn34epto9qgjeHwSysou8byI7Mwv5zOGthLCQ==}
    cpu: [x64]
    os: [openbsd]

  lefthook-windows-arm64@1.11.13:
    resolution: {integrity: sha512-w5TwZ8bsZ17uOMtYGc5oEb4tCHjNTSeSXRy6H9Yic8E7IsPZtZLkaZGnIIwgXFuhhrcCdc6FuTvKt2tyV7EW2g==}
    cpu: [arm64]
    os: [win32]

  lefthook-windows-x64@1.11.13:
    resolution: {integrity: sha512-7lvwnIs8CNOXKU4y3i1Pbqna+QegIORkSD2VCuHBNpIJ8H84NpjoG3tKU91IM/aI1a2eUvCk+dw+1rfMRz7Ytg==}
    cpu: [x64]
    os: [win32]

  lefthook@1.11.13:
    resolution: {integrity: sha512-SDTk3D4nW1XRpR9u9fdYQ/qj1xeZVIwZmIFdJUnyq+w9ZLdCCvIrOmtD8SFiJowSevISjQDC+f9nqyFXUxc0SQ==}
    hasBin: true

  levn@0.4.1:
    resolution: {integrity: sha512-+bT2uH4E5LGE7h/n3evcS/sQlJXCpIp6ym8OWJ5eV6+67Dsql/LaaT7qJBAt2rzfoa/5QBGBhxDix1dMt2kQKQ==}
    engines: {node: '>= 0.8.0'}

  lightningcss-darwin-arm64@1.30.1:
    resolution: {integrity: sha512-c8JK7hyE65X1MHMN+Viq9n11RRC7hgin3HhYKhrMyaXflk5GVplZ60IxyoVtzILeKr+xAJwg6zK6sjTBJ0FKYQ==}
    engines: {node: '>= 12.0.0'}
    cpu: [arm64]
    os: [darwin]

  lightningcss-darwin-x64@1.30.1:
    resolution: {integrity: sha512-k1EvjakfumAQoTfcXUcHQZhSpLlkAuEkdMBsI/ivWw9hL+7FtilQc0Cy3hrx0AAQrVtQAbMI7YjCgYgvn37PzA==}
    engines: {node: '>= 12.0.0'}
    cpu: [x64]
    os: [darwin]

  lightningcss-freebsd-x64@1.30.1:
    resolution: {integrity: sha512-kmW6UGCGg2PcyUE59K5r0kWfKPAVy4SltVeut+umLCFoJ53RdCUWxcRDzO1eTaxf/7Q2H7LTquFHPL5R+Gjyig==}
    engines: {node: '>= 12.0.0'}
    cpu: [x64]
    os: [freebsd]

  lightningcss-linux-arm-gnueabihf@1.30.1:
    resolution: {integrity: sha512-MjxUShl1v8pit+6D/zSPq9S9dQ2NPFSQwGvxBCYaBYLPlCWuPh9/t1MRS8iUaR8i+a6w7aps+B4N0S1TYP/R+Q==}
    engines: {node: '>= 12.0.0'}
    cpu: [arm]
    os: [linux]

  lightningcss-linux-arm64-gnu@1.30.1:
    resolution: {integrity: sha512-gB72maP8rmrKsnKYy8XUuXi/4OctJiuQjcuqWNlJQ6jZiWqtPvqFziskH3hnajfvKB27ynbVCucKSm2rkQp4Bw==}
    engines: {node: '>= 12.0.0'}
    cpu: [arm64]
    os: [linux]

  lightningcss-linux-arm64-musl@1.30.1:
    resolution: {integrity: sha512-jmUQVx4331m6LIX+0wUhBbmMX7TCfjF5FoOH6SD1CttzuYlGNVpA7QnrmLxrsub43ClTINfGSYyHe2HWeLl5CQ==}
    engines: {node: '>= 12.0.0'}
    cpu: [arm64]
    os: [linux]

  lightningcss-linux-x64-gnu@1.30.1:
    resolution: {integrity: sha512-piWx3z4wN8J8z3+O5kO74+yr6ze/dKmPnI7vLqfSqI8bccaTGY5xiSGVIJBDd5K5BHlvVLpUB3S2YCfelyJ1bw==}
    engines: {node: '>= 12.0.0'}
    cpu: [x64]
    os: [linux]

  lightningcss-linux-x64-musl@1.30.1:
    resolution: {integrity: sha512-rRomAK7eIkL+tHY0YPxbc5Dra2gXlI63HL+v1Pdi1a3sC+tJTcFrHX+E86sulgAXeI7rSzDYhPSeHHjqFhqfeQ==}
    engines: {node: '>= 12.0.0'}
    cpu: [x64]
    os: [linux]

  lightningcss-win32-arm64-msvc@1.30.1:
    resolution: {integrity: sha512-mSL4rqPi4iXq5YVqzSsJgMVFENoa4nGTT/GjO2c0Yl9OuQfPsIfncvLrEW6RbbB24WtZ3xP/2CCmI3tNkNV4oA==}
    engines: {node: '>= 12.0.0'}
    cpu: [arm64]
    os: [win32]

  lightningcss-win32-x64-msvc@1.30.1:
    resolution: {integrity: sha512-PVqXh48wh4T53F/1CCu8PIPCxLzWyCnn/9T5W1Jpmdy5h9Cwd+0YQS6/LwhHXSafuc61/xg9Lv5OrCby6a++jg==}
    engines: {node: '>= 12.0.0'}
    cpu: [x64]
    os: [win32]

  lightningcss@1.30.1:
    resolution: {integrity: sha512-xi6IyHML+c9+Q3W0S4fCQJOym42pyurFiJUHEcEyHS0CeKzia4yZDEsLlqOFykxOdHpNy0NmvVO31vcSqAxJCg==}
    engines: {node: '>= 12.0.0'}

  lilconfig@3.1.3:
    resolution: {integrity: sha512-/vlFKAoH5Cgt3Ie+JLhRbwOsCQePABiU3tJ1egGvyQ+33R/vcwM2Zl2QR/LzjsBeItPt3oSVXapn+m4nQDvpzw==}
    engines: {node: '>=14'}

  lint-staged@15.5.2:
    resolution: {integrity: sha512-YUSOLq9VeRNAo/CTaVmhGDKG+LBtA8KF1X4K5+ykMSwWST1vDxJRB2kv2COgLb1fvpCo+A/y9A0G0znNVmdx4w==}
    engines: {node: '>=18.12.0'}
    hasBin: true

  listr2@8.2.5:
    resolution: {integrity: sha512-iyAZCeyD+c1gPyE9qpFu8af0Y+MRtmKOncdGoA2S5EY8iFq99dmmvkNnHiWo+pj0s7yH7l3KPIgee77tKpXPWQ==}
    engines: {node: '>=18.0.0'}

  locate-path@6.0.0:
    resolution: {integrity: sha512-iPZK6eYjbxRu3uB4/WZ3EsEIMJFMqAoopl3R+zuq0UjcAm/MO6KCweDgPfP3elTztoKP3KtnVHxTn2NHBSDVUw==}
    engines: {node: '>=10'}

  lodash.clamp@4.0.3:
    resolution: {integrity: sha512-HvzRFWjtcguTW7yd8NJBshuNaCa8aqNFtnswdT7f/cMd/1YKy5Zzoq4W/Oxvnx9l7aeY258uSdDfM793+eLsVg==}

  lodash.debounce@4.0.8:
    resolution: {integrity: sha512-FT1yDzDYEoYWhnSGnpE/4Kj1fLZkDFyqRb7fNt6FdYOSxlUWAtp42Eh6Wb0rGIv/m9Bgo7x4GhQbm5Ys4SG5ow==}

  lodash.isequal@4.5.0:
    resolution: {integrity: sha512-pDo3lu8Jhfjqls6GkMgpahsF9kCyayhgykjyLMNFTKWrpVdAQtYyB4muAMWozBB4ig/dtWAmsMxLEI8wuz+DYQ==}
    deprecated: This package is deprecated. Use require('node:util').isDeepStrictEqual instead.

  lodash.merge@4.6.2:
    resolution: {integrity: sha512-0KpjqXRVvrYyCsX1swR/XTK0va6VQkQM6MNo7PqW77ByjAhoARA8EfrP1N4+KlKj8YS0ZUCtRT/YUuhyYDujIQ==}

  lodash@4.17.21:
    resolution: {integrity: sha512-v2kDEe57lecTulaDIuNTPy3Ry4gLGJ6Z1O3vE1krgXZNrsQ+LFTGHVxVjcXPs17LhbZVGedAJv8XZ1tvj5FvSg==}

  log-symbols@4.1.0:
    resolution: {integrity: sha512-8XPvpAA8uyhfteu8pIvQxpJZ7SYYdpUivZpGy6sFsBuKRY/7rQGavedeB8aK+Zkyq6upMFVL/9AW6vOYzfRyLg==}
    engines: {node: '>=10'}

  log-update@6.1.0:
    resolution: {integrity: sha512-9ie8ItPR6tjY5uYJh8K/Zrv/RMZ5VOlOWvtZdEHYSTFKZfIBPQa9tOAEeAWhd+AnIneLJ22w5fjOYtoutpWq5w==}
    engines: {node: '>=18'}

  loose-envify@1.4.0:
    resolution: {integrity: sha512-lyuxPGr/Wfhrlem2CL/UcnUc1zcqKAImBDzukY7Y5F/yQiNdko6+fRLevlw1HgMySw7f611UIY408EtxRSoK3Q==}
    hasBin: true

  loupe@3.1.3:
    resolution: {integrity: sha512-kkIp7XSkP78ZxJEsSxW3712C6teJVoeHHwgo9zJ380de7IYyJ2ISlxojcH2pC5OFLewESmnRi/+XCDIEEVyoug==}

  lru-cache@10.4.3:
    resolution: {integrity: sha512-JNAzZcXrCt42VGLuYz0zfAzDfAvJWW6AfYlDBQyDV5DClI2m5sAmK+OIO7s59XfsRsWHp02jAJrRadPRGTt6SQ==}

  lru-cache@5.1.1:
    resolution: {integrity: sha512-KpNARQA3Iwv+jTA0utUVVbrh+Jlrr1Fv0e56GGzAFOXN7dk/FviaDW8LHmK52DlcH4WP2n6gI8vN1aesBFgo9w==}

  lz-string@1.5.0:
    resolution: {integrity: sha512-h5bgJWpxJNswbU7qCrV0tIKQCaS3blPDrqKWx+QxzuzL1zGUzij9XCWLrSLsJPu5t+eWA/ycetzYAO5IOMcWAQ==}
    hasBin: true

  magic-string@0.30.17:
    resolution: {integrity: sha512-sNPKHvyjVf7gyjwS4xGTaW/mCnF8wnjtifKBEhxfZ7E/S8tQ0rssrwGNn6q8JH/ohItJfSQp9mBtQYuTlH5QnA==}

  make-error@1.3.6:
    resolution: {integrity: sha512-s8UhlNe7vPKomQhC1qFelMokr/Sc3AgNbso3n74mVPA5LTZwkB9NlXf4XPamLxJE8h0gh73rM94xvwRT2CVInw==}

  merge-stream@2.0.0:
    resolution: {integrity: sha512-abv/qOcuPfk3URPfDzmZU1LKmuw8kT+0nIHvKrKgFrwifol/doWcdA4ZqsWQ8ENrFKkd67Mfpo/LovbIUsbt3w==}

  merge2@1.4.1:
    resolution: {integrity: sha512-8q7VEgMJW4J8tcfVPy8g09NcQwZdbwFEqhe/WZkoIzjn/3TGDwtOCYtXGxA3O8tPzpczCCDgv+P2P5y00ZJOOg==}
    engines: {node: '>= 8'}

  micromatch@4.0.8:
    resolution: {integrity: sha512-PXwfBhYu0hBCPw8Dn0E+WDYb7af3dSLVWKi3HGv84IdF4TyFoC0ysxFd0Goxw7nSv4T/PzEJQxsYsEiFCKo2BA==}
    engines: {node: '>=8.6'}

  mimic-fn@2.1.0:
    resolution: {integrity: sha512-OqbOk5oEQeAZ8WXWydlu9HJjz9WVdEIvamMCcXmuqUYjTknH/sqsWvhQ3vgwKFRR1HpjvNBKQ37nbJgYzGqGcg==}
    engines: {node: '>=6'}

  mimic-fn@4.0.0:
    resolution: {integrity: sha512-vqiC06CuhBTUdZH+RYl8sFrL096vA45Ok5ISO6sE/Mr1jRbGH4Csnhi8f3wKVl7x8mO4Au7Ir9D3Oyv1VYMFJw==}
    engines: {node: '>=12'}

  mimic-function@5.0.1:
    resolution: {integrity: sha512-VP79XUPxV2CigYP3jWwAUFSku2aKqBH7uTAapFWCBqutsbmDo96KY5o8uh6U+/YSIn5OxJnXp73beVkpqMIGhA==}
    engines: {node: '>=18'}

  minimatch@10.0.1:
    resolution: {integrity: sha512-ethXTt3SGGR+95gudmqJ1eNhRO7eGEGIgYA9vnPatK4/etz2MEVDno5GMCibdMTuBMyElzIlgxMna3K94XDIDQ==}
    engines: {node: 20 || >=22}

  minimatch@3.1.2:
    resolution: {integrity: sha512-J7p63hRiAjw1NDEww1W7i37+ByIrOWO5XQQAzZ3VOcL0PNybwpfmV/N05zFAzwQ9USyEcX6t3UO+K5aqBQOIHw==}

  minimatch@5.1.6:
    resolution: {integrity: sha512-lKwV/1brpG6mBUFHtb7NUmtABCb2WZZmm2wNiOA5hAb8VdCS4B3dtMWyvcoViccwAW/COERjXLt0zP1zXUN26g==}
    engines: {node: '>=10'}

  minimatch@9.0.5:
    resolution: {integrity: sha512-G6T0ZX48xgozx7587koeX9Ys2NYy6Gmv//P89sEte9V9whIapMNF4idKxnW2QtCcLiTWlb/wfCabAtAFWhhBow==}
    engines: {node: '>=16 || 14 >=14.17'}

  minipass@7.1.2:
    resolution: {integrity: sha512-qOOzS1cBTWYF4BH8fVePDBOO9iptMnGUEZwNc/cMWnTV2nVLZ7VoNWEPHkYczZA0pdoA7dl6e7FL659nX9S2aw==}
    engines: {node: '>=16 || 14 >=14.17'}

  minizlib@3.0.2:
    resolution: {integrity: sha512-oG62iEk+CYt5Xj2YqI5Xi9xWUeZhDI8jjQmC5oThVH5JGCTgIjr7ciJDzC7MBzYd//WvR1OTmP5Q38Q8ShQtVA==}
    engines: {node: '>= 18'}

  mkdirp@3.0.1:
    resolution: {integrity: sha512-+NsyUUAZDmo6YVHzL/stxSu3t9YS1iljliy3BSDrXJ/dkn1KYdmtZODGGjLcc9XLgVVpH4KshHB8XmZgMhaBXg==}
    engines: {node: '>=10'}
    hasBin: true

  mrmime@2.0.1:
    resolution: {integrity: sha512-Y3wQdFg2Va6etvQ5I82yUhGdsKrcYox6p7FfL1LbK2J4V01F9TGlepTIhnK24t7koZibmg82KGglhA1XK5IsLQ==}
    engines: {node: '>=10'}

  ms@2.1.3:
    resolution: {integrity: sha512-6FlzubTLZG3J2a/NVCAleEhjzq5oxgHyaCU9yYXvcLsvoVaHJq/s5xXI6/XXP6tz7R9xAOtHnSO/tXtF3WRTlA==}

  msw@2.7.3:
    resolution: {integrity: sha512-+mycXv8l2fEAjFZ5sjrtjJDmm2ceKGjrNbBr1durRg6VkU9fNUE/gsmQ51hWbHqs+l35W1iM+ZsmOD9Fd6lspw==}
    engines: {node: '>=18'}
    hasBin: true
    peerDependencies:
      typescript: '>= 4.8.x'
    peerDependenciesMeta:
      typescript:
        optional: true

  mustache@4.2.0:
    resolution: {integrity: sha512-71ippSywq5Yb7/tVYyGbkBggbU8H3u5Rz56fH60jGFgr8uHwxs+aSKeqmluIVzM0m0kB7xQjKS6qPfd0b2ZoqQ==}
    hasBin: true

  mute-stream@0.0.8:
    resolution: {integrity: sha512-nnbWWOkoWyUsTjKrhgD0dcz22mdkSnpYqbEjIm2nhwhuxlSkpywJmBo8h0ZqJdkp73mb90SssHkN4rsRaBAfAA==}

  mute-stream@2.0.0:
    resolution: {integrity: sha512-WWdIxpyjEn+FhQJQQv9aQAYlHoNVdzIzUySNV1gHUPDSdZJ3yZn7pAAbQcV7B56Mvu881q9FZV+0Vx2xC44VWA==}
    engines: {node: ^18.17.0 || >=20.5.0}

  nanoid@3.3.11:
    resolution: {integrity: sha512-N8SpfPUnUp1bK+PMYW8qSWdl9U+wwNWI4QKxOYDy9JAro3WMX7p2OeVRF9v+347pnakNevPmiHhNmZ2HbFA76w==}
    engines: {node: ^10 || ^12 || ^13.7 || ^14 || >=15.0.1}
    hasBin: true

  natural-compare@1.4.0:
    resolution: {integrity: sha512-OWND8ei3VtNC9h7V60qff3SVobHr996CTwgxubgyQYEpg290h9J0buyECNNJexkFm5sOajh5G116RYA1c8ZMSw==}

  node-releases@2.0.19:
    resolution: {integrity: sha512-xxOWJsBKtzAq7DY0J+DTzuz58K8e7sJbdgwkbMWQe8UYB6ekmsQ45q0M/tJDsGaZmbC+l7n57UV8Hl5tHxO9uw==}

  normalize-path@3.0.0:
    resolution: {integrity: sha512-6eZs5Ls3WtCisHWp9S2GUy8dqkpGi4BVSz3GaqiE6ezub0512ESztXUwUB6C6IKbQkY2Pnb/mD4WYojCRwcwLA==}
    engines: {node: '>=0.10.0'}

  npm-run-path@5.3.0:
    resolution: {integrity: sha512-ppwTtiJZq0O/ai0z7yfudtBpWIoxM8yE6nHi1X47eFR2EWORqfbu6CnPlNsjeN683eT0qG6H/Pyf9fCcvjnnnQ==}
    engines: {node: ^12.20.0 || ^14.13.1 || >=16.0.0}

  nwsapi@2.2.20:
    resolution: {integrity: sha512-/ieB+mDe4MrrKMT8z+mQL8klXydZWGR5Dowt4RAGKbJ3kIGEx3X4ljUo+6V73IXtUPWgfOlU5B9MlGxFO5T+cA==}

  observable-fns@0.6.1:
    resolution: {integrity: sha512-9gRK4+sRWzeN6AOewNBTLXir7Zl/i3GB6Yl26gK4flxz8BXVpD3kt8amREmWNb0mxYOGDotvE5a4N+PtGGKdkg==}

  ollama@0.5.15:
    resolution: {integrity: sha512-TSaZSJyP7MQJFjSmmNsoJiriwa3U+/UJRw6+M8aucs5dTsaWNZsBIGpDb5rXnW6nXxJBB/z79gZY8IaiIQgelQ==}

  onetime@5.1.2:
    resolution: {integrity: sha512-kbpaSSGJTWdAY5KPVeMOKXSrPtr8C8C7wodJbcsd51jRnmD+GZu8Y0VoU6Dm5Z4vWr0Ig/1NKuWRKf7j5aaYSg==}
    engines: {node: '>=6'}

  onetime@6.0.0:
    resolution: {integrity: sha512-1FlR+gjXK7X+AsAHso35MnyN5KqGwJRi/31ft6x0M194ht7S+rWAvd7PHss9xSKMzE0asv1pyIHaJYq+BbacAQ==}
    engines: {node: '>=12'}

  onetime@7.0.0:
    resolution: {integrity: sha512-VXJjc87FScF88uafS3JllDgvAm+c/Slfz06lorj2uAY34rlUu0Nt+v8wreiImcrgAjjIHp1rXpTDlLOGw29WwQ==}
    engines: {node: '>=18'}

  optionator@0.9.4:
    resolution: {integrity: sha512-6IpQ7mKUxRcZNLIObR0hz7lxsapSSIYNZJwXPGeF0mTVqGKFIXj1DQcMoT22S3ROcLyY/rz0PWaWZ9ayWmad9g==}
    engines: {node: '>= 0.8.0'}

  ora@5.4.1:
    resolution: {integrity: sha512-5b6Y85tPxZZ7QytO+BQzysW31HJku27cRIlkbAXaNx+BdcVi+LlRFmVXzeF6a7JCwJpyw5c4b+YSVImQIrBpuQ==}
    engines: {node: '>=10'}

  os-tmpdir@1.0.2:
    resolution: {integrity: sha512-D2FR03Vir7FIu45XBY20mTb+/ZSWB00sjU9jdQXt83gDrI4Ztz5Fs7/yy74g2N5SVQY4xY1qDr4rNddwYRVX0g==}
    engines: {node: '>=0.10.0'}

  outvariant@1.4.3:
    resolution: {integrity: sha512-+Sl2UErvtsoajRDKCE5/dBz4DIvHXQQnAxtQTF04OJxY0+DyZXSo5P5Bb7XYWOh81syohlYL24hbDwxedPUJCA==}

  overlayscrollbars-react@0.5.6:
    resolution: {integrity: sha512-E5To04bL5brn9GVCZ36SnfGanxa2I2MDkWoa4Cjo5wol7l+diAgi4DBc983V7l2nOk/OLJ6Feg4kySspQEGDBw==}
    peerDependencies:
      overlayscrollbars: ^2.0.0
      react: '>=16.8.0'

  overlayscrollbars@2.11.4:
    resolution: {integrity: sha512-GKYQo3OZ1QWnppNjQVv5hfpn+glYUxc6+ufW+ivdXUyLWFNc01XoH2Z36KGM4I8e5pXYeA3ElNItcXiLvmUhnQ==}

  p-finally@1.0.0:
    resolution: {integrity: sha512-LICb2p9CB7FS+0eR1oqWnHhp0FljGLZCWBE9aix0Uye9W8LTQPwMTYVGWQWIw9RdQiDg4+epXQODwIYJtSJaow==}
    engines: {node: '>=4'}

  p-limit@3.1.0:
    resolution: {integrity: sha512-TYOanM3wGwNGsZN2cVTYPArw454xnXj5qmWF1bEoAc4+cU/ol7GVh7odevjp1FNHduHc3KZMcFduxU5Xc6uJRQ==}
    engines: {node: '>=10'}

  p-locate@5.0.0:
    resolution: {integrity: sha512-LaNjtRWUBY++zB5nE/NwcaoMylSPk+S+ZHNB1TzdbMJMny6dynpAGt7X/tl/QYq3TIeE6nxHppbo2LGymrG5Pw==}
    engines: {node: '>=10'}

  p-queue@6.6.2:
    resolution: {integrity: sha512-RwFpb72c/BhQLEXIZ5K2e+AhgNVmIejGlTgiB9MzZ0e93GRvqZ7uSi0dvRF7/XIXDeNkra2fNHBxTyPDGySpjQ==}
    engines: {node: '>=8'}

  p-retry@4.6.2:
    resolution: {integrity: sha512-312Id396EbJdvRONlngUx0NydfrIQ5lsYu0znKVUzVvArzEIt08V1qhtyESbGVd1FGX7UKtiFp5uwKZdM8wIuQ==}
    engines: {node: '>=8'}

  p-timeout@3.2.0:
    resolution: {integrity: sha512-rhIwUycgwwKcP9yTOOFK/AKsAopjjCakVqLHePO3CC6Mir1Z99xT+R63jZxAT5lFZLa2inS5h+ZS2GvR99/FBg==}
    engines: {node: '>=8'}

  parent-module@1.0.1:
    resolution: {integrity: sha512-GQ2EWRpQV8/o+Aw8YqtfZZPfNRWZYkbidE9k5rpl/hC3vtHHBfGm2Ifi6qWV+coDGkrUKZAxE3Lot5kcsRlh+g==}
    engines: {node: '>=6'}

  parse5@7.2.1:
    resolution: {integrity: sha512-BuBYQYlv1ckiPdQi/ohiivi9Sagc9JG+Ozs0r7b/0iK3sKmrb0b9FdWdBbOdx6hBCM/F9Ir82ofnBhtZOjCRPQ==}

  path-browserify@1.0.1:
    resolution: {integrity: sha512-b7uo2UCUOYZcnF/3ID0lulOJi/bafxa1xPe7ZPsammBSpjSWQkjNxlt635YGS2MiR9GjvuXCtz2emr3jbsz98g==}

  path-exists@4.0.0:
    resolution: {integrity: sha512-ak9Qy5Q7jYb2Wwcey5Fpvg2KoAc/ZIhLSLOSBmRmygPsGwkVVt0fZa0qrtMz+m6tJTAHfZQ8FnmB4MG4LWy7/w==}
    engines: {node: '>=8'}

  path-key@3.1.1:
    resolution: {integrity: sha512-ojmeN0qd+y0jszEtoY48r0Peq5dwMEkIlCOu6Q5f41lfkswXuKtYrhgoTpLnyIcHm24Uhqx+5Tqm2InSwLhE6Q==}
    engines: {node: '>=8'}

  path-key@4.0.0:
    resolution: {integrity: sha512-haREypq7xkM7ErfgIyA0z+Bj4AGKlMSdlQE2jvJo6huWD1EdkKYV+G/T4nq0YEF2vgTT8kqMFKo1uHn950r4SQ==}
    engines: {node: '>=12'}

  path-to-regexp@6.3.0:
    resolution: {integrity: sha512-Yhpw4T9C6hPpgPeA28us07OJeqZ5EzQTkbfwuhsUg0c237RomFoETJgmp2sa3F/41gfLE6G5cqcYwznmeEeOlQ==}

  path-type@4.0.0:
    resolution: {integrity: sha512-gDKb8aZMDeD/tZWs9P6+q0J9Mwkdl6xMV8TjnGP3qJVJ06bdMgkbBlLU8IdfOsIsFz2BW1rNVT3XuNEl8zPAvw==}
    engines: {node: '>=8'}

  pathe@1.1.2:
    resolution: {integrity: sha512-whLdWMYL2TwI08hn8/ZqAbrVemu0LNaNNJZX73O6qaIdCTfXutsLhMkjdENX0qhsQ9uIimo4/aQOmXkoon2nDQ==}

  pathval@2.0.0:
    resolution: {integrity: sha512-vE7JKRyES09KiunauX7nd2Q9/L7lhok4smP9RZTDeD4MVs72Dp2qNFVz39Nz5a0FVEW0BJR6C0DYrq6unoziZA==}
    engines: {node: '>= 14.16'}

  picocolors@1.1.1:
    resolution: {integrity: sha512-xceH2snhtb5M9liqDsmEw56le376mTZkEX/jEb/RxNFyegNul7eNslCXP9FDj/Lcu0X8KEyMceP2ntpaHrDEVA==}

  picomatch@2.3.1:
    resolution: {integrity: sha512-JU3teHTNjmE2VCGFzuY8EXzCDVwEqB2a8fsIvwaStHhAWJEeVd1o1QD80CU6+ZdEXXSLbSsuLwJjkCBWqRQUVA==}
    engines: {node: '>=8.6'}

  picomatch@4.0.2:
    resolution: {integrity: sha512-M7BAV6Rlcy5u+m6oPhAPFgJTzAioX/6B0DxyvDlo9l8+T3nLKbrczg2WLUyzd45L8RqfUMyGPzekbMvX2Ldkwg==}
    engines: {node: '>=12'}

  pidtree@0.6.0:
    resolution: {integrity: sha512-eG2dWTVw5bzqGRztnHExczNxt5VGsE6OwTeCG3fdUf9KBsZzO3R5OIIIzWR+iZA0NtZ+RDVdaoE2dK1cn6jH4g==}
    engines: {node: '>=0.10'}
    hasBin: true

  playwright-core@1.52.0:
    resolution: {integrity: sha512-l2osTgLXSMeuLZOML9qYODUQoPPnUsKsb5/P6LJ2e6uPKXUdPK5WYhN4z03G+YNbWmGDY4YENauNu4ZKczreHg==}
    engines: {node: '>=18'}
    hasBin: true

  playwright@1.52.0:
    resolution: {integrity: sha512-JAwMNMBlxJ2oD1kce4KPtMkDeKGHQstdpFPcPH3maElAXon/QZeTvtsfXmTMRyO9TslfoYOXkSsvao2nE1ilTw==}
    engines: {node: '>=18'}
    hasBin: true

  postcss@8.5.3:
    resolution: {integrity: sha512-dle9A3yYxlBSrt8Fu+IpjGT8SY8hN0mlaA6GY8t0P5PjIOZemULz/E2Bnm/2dcUOena75OTNkHI76uZBNUUq3A==}
    engines: {node: ^10 || ^12 || >=14}

  prelude-ls@1.2.1:
    resolution: {integrity: sha512-vkcDPrRZo1QZLbn5RLGPpg/WmIQ65qoWWhcGKf/b5eplkkarX0m9z8ppCat4mlOqUsWpyNuYgO3VRyrYHSzX5g==}
    engines: {node: '>= 0.8.0'}

  prettier-plugin-tailwindcss@0.6.9:
    resolution: {integrity: sha512-r0i3uhaZAXYP0At5xGfJH876W3HHGHDp+LCRUJrs57PBeQ6mYHMwr25KH8NPX44F2yGTvdnH7OqCshlQx183Eg==}
    engines: {node: '>=14.21.3'}
    peerDependencies:
      '@ianvs/prettier-plugin-sort-imports': '*'
      '@prettier/plugin-pug': '*'
      '@shopify/prettier-plugin-liquid': '*'
      '@trivago/prettier-plugin-sort-imports': '*'
      '@zackad/prettier-plugin-twig-melody': '*'
      prettier: ^3.0
      prettier-plugin-astro: '*'
      prettier-plugin-css-order: '*'
      prettier-plugin-import-sort: '*'
      prettier-plugin-jsdoc: '*'
      prettier-plugin-marko: '*'
      prettier-plugin-multiline-arrays: '*'
      prettier-plugin-organize-attributes: '*'
      prettier-plugin-organize-imports: '*'
      prettier-plugin-sort-imports: '*'
      prettier-plugin-style-order: '*'
      prettier-plugin-svelte: '*'
    peerDependenciesMeta:
      '@ianvs/prettier-plugin-sort-imports':
        optional: true
      '@prettier/plugin-pug':
        optional: true
      '@shopify/prettier-plugin-liquid':
        optional: true
      '@trivago/prettier-plugin-sort-imports':
        optional: true
      '@zackad/prettier-plugin-twig-melody':
        optional: true
      prettier-plugin-astro:
        optional: true
      prettier-plugin-css-order:
        optional: true
      prettier-plugin-import-sort:
        optional: true
      prettier-plugin-jsdoc:
        optional: true
      prettier-plugin-marko:
        optional: true
      prettier-plugin-multiline-arrays:
        optional: true
      prettier-plugin-organize-attributes:
        optional: true
      prettier-plugin-organize-imports:
        optional: true
      prettier-plugin-sort-imports:
        optional: true
      prettier-plugin-style-order:
        optional: true
      prettier-plugin-svelte:
        optional: true

  prettier-plugin-toml@2.0.5:
    resolution: {integrity: sha512-WjXXKQyY4TdXWHU1v73UJxK/oDLSppf+b9KrSVl2kC4ZOr9CIVPKTQ/JxttgbYMaH8r3ihw7WYhMpI1EFa1obg==}
    engines: {node: '>=16.0.0'}
    peerDependencies:
      prettier: ^3.0.3

  prettier@3.0.3:
    resolution: {integrity: sha512-L/4pUDMxcNa8R/EthV08Zt42WBO4h1rarVtK0K+QJG0X187OLo7l699jWw0GKuwzkPQ//jMFA/8Xm6Fh3J/DAg==}
    engines: {node: '>=14'}
    hasBin: true

  prettier@3.5.3:
    resolution: {integrity: sha512-QQtaxnoDJeAkDvDKWCLiwIXkTgRhwYDEQCghU9Z6q03iyek/rxRh/2lC3HB7P8sWT2xC/y5JDctPLBIGzHKbhw==}
    engines: {node: '>=14'}
    hasBin: true

  pretty-format@27.5.1:
    resolution: {integrity: sha512-Qb1gy5OrP5+zDf2Bvnzdl3jsTf1qXVMazbvCoKhtKqVs4/YK4ozX4gKQJJVyNe+cajNPn0KoC0MC3FUmaHWEmQ==}
    engines: {node: ^10.13.0 || ^12.13.0 || ^14.15.0 || >=15.0.0}

  psl@1.15.0:
    resolution: {integrity: sha512-JZd3gMVBAVQkSs6HdNZo9Sdo0LNcQeMNP3CozBJb3JYC/QUYZTnKxP+f8oWRX4rHP5EurWxqAHTSwUCjlNKa1w==}

  punycode@2.3.1:
    resolution: {integrity: sha512-vYt7UD1U9Wg6138shLtLOvdAu+8DsC/ilFtEVHcH+wydcSpNE20AfSOduf6MkRFahL5FY7X1oU7nKVZFtfq8Fg==}
    engines: {node: '>=6'}

  querystringify@2.2.0:
    resolution: {integrity: sha512-FIqgj2EUvTa7R50u0rGsyTftzjYmv/a3hO345bZNrqabNqjtgiDMgmo4mkUjd+nzU5oF3dClKqFIPUKybUyqoQ==}

  queue-microtask@1.2.3:
    resolution: {integrity: sha512-NuaNSa6flKT5JaSYQzJok04JzTL1CA6aGhv5rfLW3PgqA+M2ChpZQnAC8h8i4ZFkBS8X5RqkDBHA7r4hej3K9A==}

  raf-schd@4.0.3:
    resolution: {integrity: sha512-tQkJl2GRWh83ui2DiPTJz9wEiMN20syf+5oKfB03yYP7ioZcJwsIK8FjrtLwH1m7C7e+Tt2yYBlrOpdT+dyeIQ==}

  react-dom@18.3.1:
    resolution: {integrity: sha512-5m4nQKp+rZRb09LNH59GM4BxTh9251/ylbKIbpe7TpGxfJ+9kv6BLkLBXIjjspbgbnIBNqlI23tRnTWT0snUIw==}
    peerDependencies:
      react: ^18.3.1

  react-i18next@15.5.2:
    resolution: {integrity: sha512-ePODyXgmZQAOYTbZXQn5rRsSBu3Gszo69jxW6aKmlSgxKAI1fOhDwSu6bT4EKHciWPKQ7v7lPrjeiadR6Gi+1A==}
    peerDependencies:
      i18next: '>= 23.2.3'
      react: '>= 16.8.0'
      react-dom: '*'
      react-native: '*'
      typescript: ^5
    peerDependenciesMeta:
      react-dom:
        optional: true
      react-native:
        optional: true
      typescript:
        optional: true

  react-is@17.0.2:
    resolution: {integrity: sha512-w2GsyukL62IJnlaff/nRegPQR94C/XXamvMWmSHRJ4y7Ts/4ocGRmTHvOs8PSE6pB3dWOrD/nueuU5sduBsQ4w==}

  react-refresh@0.17.0:
    resolution: {integrity: sha512-z6F7K9bV85EfseRCp2bzrpyQ0Gkw1uLoCel9XBVWPg/TjRj94SkJzUTGfOa4bs7iJvBWtQG0Wq7wnI0syw3EBQ==}
    engines: {node: '>=0.10.0'}

  react-remove-scroll-bar@2.3.8:
    resolution: {integrity: sha512-9r+yi9+mgU33AKcj6IbT9oRCO78WriSj6t/cF8DWBZJ9aOGPOTEDvdUDz1FwKim7QXWwmHqtdHnRJfhAxEG46Q==}
    engines: {node: '>=10'}
    peerDependencies:
      '@types/react': '*'
      react: ^16.8.0 || ^17.0.0 || ^18.0.0 || ^19.0.0
    peerDependenciesMeta:
      '@types/react':
        optional: true

  react-remove-scroll@2.6.3:
    resolution: {integrity: sha512-pnAi91oOk8g8ABQKGF5/M9qxmmOPxaAnopyTHYfqYEwJhyFrbbBtHuSgtKEoH0jpcxx5o3hXqH1mNd9/Oi+8iQ==}
    engines: {node: '>=10'}
    peerDependencies:
      '@types/react': '*'
      react: ^16.8.0 || ^17.0.0 || ^18.0.0 || ^19.0.0 || ^19.0.0-rc
    peerDependenciesMeta:
      '@types/react':
        optional: true

  react-style-singleton@2.2.3:
    resolution: {integrity: sha512-b6jSvxvVnyptAiLjbkWLE/lOnR4lfTtDAl+eUC7RZy+QQWc6wRzIV2CE6xBuMmDxc2qIihtDCZD5NPOFl7fRBQ==}
    engines: {node: '>=10'}
    peerDependencies:
      '@types/react': '*'
      react: ^16.8.0 || ^17.0.0 || ^18.0.0 || ^19.0.0 || ^19.0.0-rc
    peerDependenciesMeta:
      '@types/react':
        optional: true

  react-uid@2.4.0:
    resolution: {integrity: sha512-+MVs/25NrcZuGrmlVRWPOSsbS8y72GJOBsR7d68j3/wqOrRBF52U29XAw4+XSelw0Vm6s5VmGH5mCbTCPGVCVg==}
    engines: {node: '>=10'}
    peerDependencies:
      '@types/react': ^16.8.0 || ^17.0.0 || ^18.0.0 || ^19.0.0
      react: ^16.8.0 || ^17.0.0 || ^18.0.0 || ^19.0.0
    peerDependenciesMeta:
      '@types/react':
        optional: true

  react@18.3.1:
    resolution: {integrity: sha512-wS+hAgJShR0KhEvPJArfuPVN1+Hz1t0Y6n5jLrGQbkb4urgPE/0Rve+1kMB1v/oWgHgm4WIcV+i7F2pTVj+2iQ==}
    engines: {node: '>=0.10.0'}

  readable-stream@3.6.2:
    resolution: {integrity: sha512-9u/sniCrY3D5WdsERHzHE4G2YCXqoG5FTHUiCC4SIbr6XcLZBY05ya9EKjYek9O5xOAwjGq+1JdGBAS7Q9ScoA==}
    engines: {node: '>= 6'}

  readdirp@3.6.0:
    resolution: {integrity: sha512-hOS089on8RduqdbhvQ5Z37A0ESjsqz6qnRcffsMU3495FuTdqSm+7bhJ29JvIOsBDEEnan5DPu9t3To9VRlMzA==}
    engines: {node: '>=8.10.0'}

  regenerator-runtime@0.14.1:
    resolution: {integrity: sha512-dYnhHh0nJoMfnkZs6GmmhFknAGRrLznOu5nc9ML+EJxGvrx6H7teuevqVqCuPcPK//3eDrrjQhehXVx9cnkGdw==}

  require-directory@2.1.1:
    resolution: {integrity: sha512-fGxEI7+wsG9xrvdjsrlmL22OMTTiHRwAMroiEeMgq8gzoLC/PQr7RsRDSTLUg/bZAZtF+TVIkHc6/4RIKrui+Q==}
    engines: {node: '>=0.10.0'}

  requires-port@1.0.0:
    resolution: {integrity: sha512-KigOCHcocU3XODJxsu8i/j8T9tzT4adHiecwORRQ0ZZFcp7ahwXuRU1m+yuO90C5ZUyGeGfocHDI14M3L3yDAQ==}

  resolve-from@4.0.0:
    resolution: {integrity: sha512-pb/MYmXstAkysRFx8piNI1tGFNQIFA3vkE3Gq4EuA1dF6gHp/+vgZqsCGJapvy8N3Q+4o7FwvquPJcnZ7RYy4g==}
    engines: {node: '>=4'}

  resolve-pkg-maps@1.0.0:
    resolution: {integrity: sha512-seS2Tj26TBVOC2NIc2rOe2y2ZO7efxITtLZcGSOnHHNOQ7CkiUBfw0Iw2ck6xkIhPwLhKNLS8BO+hEpngQlqzw==}

  restore-cursor@3.1.0:
    resolution: {integrity: sha512-l+sSefzHpj5qimhFSE5a8nufZYAM3sBSVMAPtYkmC+4EH2anSGaEMXSD0izRQbu9nfyQ9y5JrVmp7E8oZrUjvA==}
    engines: {node: '>=8'}

  restore-cursor@5.1.0:
    resolution: {integrity: sha512-oMA2dcrw6u0YfxJQXm342bFKX/E4sG9rbTzO9ptUcR/e8A33cHuvStiYOwH7fszkZlZ1z/ta9AAoPk2F4qIOHA==}
    engines: {node: '>=18'}

  retry@0.13.1:
    resolution: {integrity: sha512-XQBQ3I8W1Cge0Seh+6gjj03LbmRFWuoszgK9ooCpwYIrhhoO80pfq4cUkU5DkknwfOfFteRwlZ56PYOGYyFWdg==}
    engines: {node: '>= 4'}

  reusify@1.1.0:
    resolution: {integrity: sha512-g6QUff04oZpHs0eG5p83rFLhHeV00ug/Yf9nZM6fLeUrPguBTkTQOdpAWWspMh55TZfVQDPaN3NQJfbVRAxdIw==}
    engines: {iojs: '>=1.0.0', node: '>=0.10.0'}

  rfdc@1.4.1:
    resolution: {integrity: sha512-q1b3N5QkRUWUl7iyylaaj3kOpIT0N2i9MqIEQXP73GVsN9cw3fdx8X63cEmWhJGi2PPCF23Ijp7ktmd39rawIA==}

  rollup@4.38.0:
    resolution: {integrity: sha512-5SsIRtJy9bf1ErAOiFMFzl64Ex9X5V7bnJ+WlFMb+zmP459OSWCEG7b0ERZ+PEU7xPt4OG3RHbrp1LJlXxYTrw==}
    engines: {node: '>=18.0.0', npm: '>=8.0.0'}
    hasBin: true

  rrweb-cssom@0.8.0:
    resolution: {integrity: sha512-guoltQEx+9aMf2gDZ0s62EcV8lsXR+0w8915TC3ITdn2YueuNjdAYh/levpU9nFaoChh9RUS5ZdQMrKfVEN9tw==}

  run-async@2.4.1:
    resolution: {integrity: sha512-tvVnVv01b8c1RrA6Ep7JkStj85Guv/YrMcwqYQnwjsAS2cTmmPGBBjAjpCW7RrSodNSoE2/qg9O4bceNvUuDgQ==}
    engines: {node: '>=0.12.0'}

  run-parallel@1.2.0:
    resolution: {integrity: sha512-5l4VyZR86LZ/lDxZTR6jqL8AFE2S0IFLMP26AbjsLVADxHdhB/c0GUsH+y39UfCi3dzz8OlQuPmnaJOMoDHQBA==}

  rxjs@7.8.2:
    resolution: {integrity: sha512-dhKf903U/PQZY6boNNtAGdWbG85WAbjT/1xYoZIC7FAY0yWapOBQVsVrDl58W86//e1VpMNBtRV4MaXfdMySFA==}

  safe-buffer@5.2.1:
    resolution: {integrity: sha512-rp3So07KcdmmKbGvgaNxQSJr7bGVSVk5S9Eq1F+ppbRo70+YeaDxkw5Dd8NPN+GD6bjnYm2VuPuCXmpuYvmCXQ==}

  safer-buffer@2.1.2:
    resolution: {integrity: sha512-YZo3K82SD7Riyi0E1EQPojLz7kpepnSQI9IyPbHHg1XXXevb5dJI7tpyN2ADxGcQbHG7vcyRHk0cbwqcQriUtg==}

  saxes@6.0.0:
    resolution: {integrity: sha512-xAg7SOnEhrm5zI3puOOKyy1OMcMlIJZYNJY7xLBwSze0UjhPLnWfj2GF2EpT0jmzaJKIWKHLsaSSajf35bcYnA==}
    engines: {node: '>=v12.22.7'}

  scheduler@0.23.2:
    resolution: {integrity: sha512-UOShsPwz7NrMUqhR6t0hWjFduvOzbtv7toDH1/hIrfRNIDBnnBWd0CwJTGvTpngVlmwGCdP9/Zl/tVrDqcuYzQ==}

  semver@6.3.1:
    resolution: {integrity: sha512-BR7VvDCVHO+q2xBEWskxS6DJE1qRnb7DxzUrogb71CWoSficBxYsiAGd+Kl0mmq/MprG9yArRkyrQxTO6XjMzA==}
    hasBin: true

  semver@7.7.1:
    resolution: {integrity: sha512-hlq8tAfn0m/61p4BVRcPzIGr6LKiMwo4VM6dGi6pt4qcRkmNzTcWq6eCEjEh+qXjkMDvPlOFFSGwQjoEa6gyMA==}
    engines: {node: '>=10'}
    hasBin: true

  semver@7.7.2:
    resolution: {integrity: sha512-RF0Fw+rO5AMf9MAyaRXI4AV0Ulj5lMHqVxxdSgiVbixSCXoEmmX/jk0CuJw4+3SqroYO9VoUh+HcuJivvtJemA==}
    engines: {node: '>=10'}
    hasBin: true

  shebang-command@2.0.0:
    resolution: {integrity: sha512-kHxr2zZpYtdmrN1qDjrrX/Z1rR1kG8Dx+gkpK1G4eXmvXswmcE1hTWBWYUzlraYw1/yZp6YuDY77YtvbN0dmDA==}
    engines: {node: '>=8'}

  shebang-regex@3.0.0:
    resolution: {integrity: sha512-7++dFhtcx3353uBaq8DDR4NuxBetBzC7ZQOhmTQInHEd6bSrXdiEyzCvG07Z44UYdLShWUyXt5M/yhz8ekcb1A==}
    engines: {node: '>=8'}

  siginfo@2.0.0:
    resolution: {integrity: sha512-ybx0WO1/8bSBLEWXZvEd7gMW3Sn3JFlW3TvX1nREbDLRNQNaeNN8WK0meBwPdAaOI7TtRRRJn/Es1zhrrCHu7g==}

  signal-exit@3.0.7:
    resolution: {integrity: sha512-wnD2ZE+l+SPC/uoS0vXeE9L1+0wuaMqKlfz9AMUo38JsyLSBWSFcHR1Rri62LZc12vLr1gb3jl7iwQhgwpAbGQ==}

  signal-exit@4.1.0:
    resolution: {integrity: sha512-bzyZ1e88w9O1iNJbKnOlvYTrWPDl46O1bG0D3XInv+9tkPrxrN8jUUTiFlDkkmKWgn1M6CfIA13SuGqOa9Korw==}
    engines: {node: '>=14'}

  simple-wcswidth@1.0.1:
    resolution: {integrity: sha512-xMO/8eNREtaROt7tJvWJqHBDTMFN4eiQ5I4JRMuilwfnFcV5W9u7RUkueNkdw0jPqGMX36iCywelS5yilTuOxg==}

  sirv@3.0.1:
    resolution: {integrity: sha512-FoqMu0NCGBLCcAkS1qA+XJIQTR6/JHfQXl+uGteNCQ76T91DMUjPa9xfmeqMY3z80nLSg9yQmNjK0Px6RWsH/A==}
    engines: {node: '>=18'}

  slash@3.0.0:
    resolution: {integrity: sha512-g9Q1haeby36OSStwb4ntCGGGaKsaVSjQ68fBxoQcutl5fS1vuY18H3wSt3jFyFtrkx+Kz0V1G85A4MyAdDMi2Q==}
    engines: {node: '>=8'}

  slice-ansi@5.0.0:
    resolution: {integrity: sha512-FC+lgizVPfie0kkhqUScwRu1O/lF6NOgJmlCgK+/LYxDCTk8sGelYaHDhFcDN+Sn3Cv+3VSa4Byeo+IMCzpMgQ==}
    engines: {node: '>=12'}

  slice-ansi@7.1.0:
    resolution: {integrity: sha512-bSiSngZ/jWeX93BqeIAbImyTbEihizcwNjFoRUIY/T1wWQsfsm2Vw1agPKylXvQTU7iASGdHhyqRlqQzfz+Htg==}
    engines: {node: '>=18'}

  source-map-js@1.2.1:
    resolution: {integrity: sha512-UXWMKhLOwVKb728IUtQPXxfYU+usdybtUrK/8uGE8CQMvrhOpwvzDBwj0QhSL7MQc7vIsISBG8VQ8+IDQxpfQA==}
    engines: {node: '>=0.10.0'}

  stackback@0.0.2:
    resolution: {integrity: sha512-1XMJE5fQo1jGH6Y/7ebnwPOBEkIEnT4QF32d5R1+VXdXveM0IBMJt8zfaxX1P3QhVwrYe+576+jkANtSS2mBbw==}

  statuses@2.0.1:
    resolution: {integrity: sha512-RwNA9Z/7PrK06rYLIzFMlaF+l73iwpzsqRIFgbMLbTcLD6cOao82TaWefPXQvB2fOC4AjuYSEndS7N/mTCbkdQ==}
    engines: {node: '>= 0.8'}

  std-env@3.8.1:
    resolution: {integrity: sha512-vj5lIj3Mwf9D79hBkltk5qmkFI+biIKWS2IBxEyEU3AX1tUf7AoL8nSazCOiiqQsGKIq01SClsKEzweu34uwvA==}

  strict-event-emitter@0.5.1:
    resolution: {integrity: sha512-vMgjE/GGEPEFnhFub6pa4FmJBRBVOLpIII2hvCZ8Kzb7K0hlHo7mQv6xYrBvCL2LtAIBwFUK8wvuJgTVSQ5MFQ==}

  string-argv@0.3.2:
    resolution: {integrity: sha512-aqD2Q0144Z+/RqG52NeHEkZauTAUWJO8c6yTftGJKO3Tja5tUgIfmIl6kExvhtxSDP7fXB6DvzkfMpCd/F3G+Q==}
    engines: {node: '>=0.6.19'}

  string-width@4.2.3:
    resolution: {integrity: sha512-wKyQRQpjJ0sIp62ErSZdGsjMJWsap5oRNihHhu6G7JVO/9jIB6UyevL+tXuOqrng8j/cxKTWyWUwvSTriiZz/g==}
    engines: {node: '>=8'}

  string-width@7.2.0:
    resolution: {integrity: sha512-tsaTIkKW9b4N+AEj+SVA+WhJzV7/zMhcSu78mLKWSk7cXMOSHsBKFWUs0fWwq8QyK3MgJBQRX6Gbi4kYbdvGkQ==}
    engines: {node: '>=18'}

  string_decoder@1.3.0:
    resolution: {integrity: sha512-hkRX8U1WjJFd8LsDJ2yQ/wWWxaopEsABU1XfkM8A+j0+85JAGppt16cr1Whg6KIbb4okU6Mql6BOj+uup/wKeA==}

  strip-ansi@6.0.1:
    resolution: {integrity: sha512-Y38VPSHcqkFrCpFnQ9vuSXmquuv5oXOKpGeT6aGrr3o3Gc9AlVa6JBfUSOCnbxGGZF+/0ooI7KrPuUSztUdU5A==}
    engines: {node: '>=8'}

  strip-ansi@7.1.0:
    resolution: {integrity: sha512-iq6eVVI64nQQTRYq2KtEg2d2uU7LElhTJwsH4YzIHZshxlgZms/wIc4VoDQTlG/IvVIrBKG06CrZnp0qv7hkcQ==}
    engines: {node: '>=12'}

  strip-final-newline@3.0.0:
    resolution: {integrity: sha512-dOESqjYr96iWYylGObzd39EuNTa5VJxyvVAEm5Jnh7KGo75V43Hk1odPQkNDyXNmUR6k+gEiDVXnjB8HJ3crXw==}
    engines: {node: '>=12'}

  strip-json-comments@3.1.1:
    resolution: {integrity: sha512-6fPc+R4ihwqP6N/aIv2f1gMH8lOVtWQHoqC4yK6oSDVVocumAsfCqjkXnqiYMhmMwS/mEHLp7Vehlt3ql6lEig==}
    engines: {node: '>=8'}

  supports-color@7.2.0:
    resolution: {integrity: sha512-qpCAvRl9stuOHveKsn7HncJRvv501qIacKzQlO/+Lwxc9+0q2wLyv4Dfvt80/DPn2pqOBsJdDiogXGR9+OvwRw==}
    engines: {node: '>=8'}

  supports-color@8.1.1:
    resolution: {integrity: sha512-MpUEN2OodtUzxvKQl72cUF7RQ5EiHsGvSsVG0ia9c5RbWGL2CI4C7EpPS8UTBIplnlzZiNuV56w+FuNxy3ty2Q==}
    engines: {node: '>=10'}

  symbol-tree@3.2.4:
    resolution: {integrity: sha512-9QNk5KwDF+Bvz+PyObkmSYjI5ksVUYtjW7AU22r2NKcfLJcXp96hkDWU3+XndOsUb+AQ9QhfzfCT2O+CNWT5Tw==}

  tailwind-merge@3.3.0:
    resolution: {integrity: sha512-fyW/pEfcQSiigd5SNn0nApUOxx0zB/dm6UDU/rEwc2c3sX2smWUNbapHv+QRqLGVp9GWX3THIa7MUGPo+YkDzQ==}

  tailwindcss-animate@1.0.7:
    resolution: {integrity: sha512-bl6mpH3T7I3UFxuvDEXLxy/VuFxBk5bbzplh7tXI68mwMokNYd1t9qPBHlnyTwfa4JGC4zP516I1hYYtQ/vspA==}
    peerDependencies:
      tailwindcss: '>=3.0.0 || insiders'

  tailwindcss@4.1.8:
    resolution: {integrity: sha512-kjeW8gjdxasbmFKpVGrGd5T4i40mV5J2Rasw48QARfYeQ8YS9x02ON9SFWax3Qf616rt4Cp3nVNIj6Hd1mP3og==}

  tapable@2.2.2:
    resolution: {integrity: sha512-Re10+NauLTMCudc7T5WLFLAwDhQ0JWdrMK+9B2M8zR5hRExKmsRDCBA7/aV/pNJFltmBFO5BAMlQFi/vq3nKOg==}
    engines: {node: '>=6'}

  tar@7.4.3:
    resolution: {integrity: sha512-5S7Va8hKfV7W5U6g3aYxXmlPoZVAwUMy9AOKyF2fVuZa2UD3qZjg578OrLRt8PcNN1PleVaL/5/yYATNL0ICUw==}
    engines: {node: '>=18'}

  threads@1.7.0:
    resolution: {integrity: sha512-Mx5NBSHX3sQYR6iI9VYbgHKBLisyB+xROCBGjjWm1O9wb9vfLxdaGtmT/KCjUqMsSNW6nERzCW3T6H43LqjDZQ==}

  through@2.3.8:
    resolution: {integrity: sha512-w89qg7PI8wAdvX60bMDP+bFoD5Dvhm9oLheFp5O4a2QF0cSBGsBX4qZmadPMvVqlLJBBci+WqGGOAPvcDeNSVg==}

  tiny-worker@2.3.0:
    resolution: {integrity: sha512-pJ70wq5EAqTAEl9IkGzA+fN0836rycEuz2Cn6yeZ6FRzlVS5IDOkFHpIoEsksPRQV34GDqXm65+OlnZqUSyK2g==}

  tinybench@2.9.0:
    resolution: {integrity: sha512-0+DUvqWMValLmha6lr4kD8iAMK1HzV0/aKnCtWb9v9641TnP/MFb7Pc2bxoxQjTXAErryXVgUOfv2YqNllqGeg==}

  tinyexec@0.3.2:
    resolution: {integrity: sha512-KQQR9yN7R5+OSwaK0XQoj22pwHoTlgYqmUscPYoknOoWCWfj/5/ABTMRi69FrKU5ffPVh5QcFikpWJI/P1ocHA==}

  tinyglobby@0.2.13:
    resolution: {integrity: sha512-mEwzpUgrLySlveBwEVDMKk5B57bhLPYovRfPAXD5gA/98Opn0rCDj3GtLwFvCvH5RK9uPCExUROW5NjDwvqkxw==}
    engines: {node: '>=12.0.0'}

  tinypool@1.0.2:
    resolution: {integrity: sha512-al6n+QEANGFOMf/dmUMsuS5/r9B06uwlyNjZZql/zv8J7ybHCgoihBNORZCY2mzUuAnomQa2JdhyHKzZxPCrFA==}
    engines: {node: ^18.0.0 || >=20.0.0}

  tinyrainbow@1.2.0:
    resolution: {integrity: sha512-weEDEq7Z5eTHPDh4xjX789+fHfF+P8boiFB+0vbWzpbnbsEr/GRaohi/uMKxg8RZMXnl1ItAi/IUHWMsjDV7kQ==}
    engines: {node: '>=14.0.0'}

  tinyspy@3.0.2:
    resolution: {integrity: sha512-n1cw8k1k0x4pgA2+9XrOkFydTerNcJ1zWCO5Nn9scWHTD+5tp8dghT2x1uduQePZTZgd3Tupf+x9BxJjeJi77Q==}
    engines: {node: '>=14.0.0'}

  tldts-core@6.1.85:
    resolution: {integrity: sha512-DTjUVvxckL1fIoPSb3KE7ISNtkWSawZdpfxGxwiIrZoO6EbHVDXXUIlIuWympPaeS+BLGyggozX/HTMsRAdsoA==}

  tldts@6.1.85:
    resolution: {integrity: sha512-gBdZ1RjCSevRPFix/hpaUWeak2/RNUZB4/8frF1r5uYMHjFptkiT0JXIebWvgI/0ZHXvxaUDDJshiA0j6GdL3w==}
    hasBin: true

  tmp@0.0.33:
    resolution: {integrity: sha512-jRCJlojKnZ3addtTOjdIqoRuPEKBvNXcGYqzO6zWZX8KfKEpnGY5jfggJQ3EjKuu8D4bJRr0y+cYJFmYbImXGw==}
    engines: {node: '>=0.6.0'}

  to-regex-range@5.0.1:
    resolution: {integrity: sha512-65P7iz6X5yEr1cwcgvQxbbIw7Uk3gOy5dIdtZ4rDveLqhrdJP+Li/Hx6tyK0NEb+2GCyneCMJiGqrADCSNk8sQ==}
    engines: {node: '>=8.0'}

  totalist@3.0.1:
    resolution: {integrity: sha512-sf4i37nQ2LBx4m3wB74y+ubopq6W/dIzXg0FDGjsYnZHVa1Da8FH853wlL2gtUhg+xJXjfk3kUZS3BRoQeoQBQ==}
    engines: {node: '>=6'}

  tough-cookie@4.1.4:
    resolution: {integrity: sha512-Loo5UUvLD9ScZ6jh8beX1T6sO1w2/MpCRpEP7V280GKMVUQ0Jzar2U3UJPsrdbziLEMMhu3Ujnq//rhiFuIeag==}
    engines: {node: '>=6'}

  tough-cookie@5.1.2:
    resolution: {integrity: sha512-FVDYdxtnj0G6Qm/DhNPSb8Ju59ULcup3tuJxkFb5K8Bv2pUXILbf0xZWU8PX8Ov19OXljbUyveOFwRMwkXzO+A==}
    engines: {node: '>=16'}

  tr46@5.1.0:
    resolution: {integrity: sha512-IUWnUK7ADYR5Sl1fZlO1INDUhVhatWl7BtJWsIhwJ0UAK7ilzzIa8uIqOO/aYVWHZPJkKbEL+362wrzoeRF7bw==}
    engines: {node: '>=18'}

  ts-api-utils@2.1.0:
    resolution: {integrity: sha512-CUgTZL1irw8u29bzrOD/nH85jqyc74D6SshFgujOIA7osm2Rz7dYH77agkx7H4FBNxDq7Cjf+IjaX/8zwFW+ZQ==}
    engines: {node: '>=18.12'}
    peerDependencies:
      typescript: '>=4.8.4'

  ts-morph@26.0.0:
    resolution: {integrity: sha512-ztMO++owQnz8c/gIENcM9XfCEzgoGphTv+nKpYNM1bgsdOVC/jRZuEBf6N+mLLDNg68Kl+GgUZfOySaRiG1/Ug==}

  ts-node@10.9.2:
    resolution: {integrity: sha512-f0FFpIdcHgn8zcPSbf1dRevwt047YMnaiJM3u2w2RewrB+fob/zePZcrOyQoLMMO7aBIddLcQIEK5dYjkLnGrQ==}
    hasBin: true
    peerDependencies:
      '@swc/core': '>=1.2.50'
      '@swc/wasm': '>=1.2.50'
      '@types/node': '*'
      typescript: '>=2.7'
    peerDependenciesMeta:
      '@swc/core':
        optional: true
      '@swc/wasm':
        optional: true

  ts-to-zod@3.15.0:
    resolution: {integrity: sha512-Lu5ITqD8xCIo4JZp4Cg3iSK3J2x3TGwwuDtNHfAIlx1mXWKClRdzqV+x6CFEzhKtJlZzhyvJIqg7DzrWfsdVSg==}
    hasBin: true

  tslib@1.14.1:
    resolution: {integrity: sha512-Xni35NKzjgMrwevysHTCArtLDpPvye8zV/0E4EyYn43P7/7qvQwPh9BGkHewbMulVntbigmcT7rdX3BNo9wRJg==}

  tslib@2.8.1:
    resolution: {integrity: sha512-oJFu94HQb+KVduSUQL7wnpmqnfmLsOA/nAh6b6EH0wCEoK0/mPeXU6c3wKDV83MkOuHPRHtSXKKU99IBazS/2w==}

  tsutils@3.21.0:
    resolution: {integrity: sha512-mHKK3iUXL+3UF6xL5k0PEhKRUBKPBCv/+RkEOpjRWxxx27KKRBmmA60A9pgOUvMi8GKhRMPEmjBRPzs2W7O1OA==}
    engines: {node: '>= 6'}
    peerDependencies:
      typescript: '>=2.8.0 || >= 3.2.0-dev || >= 3.3.0-dev || >= 3.4.0-dev || >= 3.5.0-dev || >= 3.6.0-dev || >= 3.6.0-beta || >= 3.7.0-dev || >= 3.7.0-beta'

  tsx@4.19.3:
    resolution: {integrity: sha512-4H8vUNGNjQ4V2EOoGw005+c+dGuPSnhpPBPHBtsZdGZBk/iJb4kguGlPWaZTZ3q5nMtFOEsY0nRDlh9PJyd6SQ==}
    engines: {node: '>=18.0.0'}
    hasBin: true

  turbo-darwin-64@2.5.4:
    resolution: {integrity: sha512-ah6YnH2dErojhFooxEzmvsoZQTMImaruZhFPfMKPBq8sb+hALRdvBNLqfc8NWlZq576FkfRZ/MSi4SHvVFT9PQ==}
    cpu: [x64]
    os: [darwin]

  turbo-darwin-arm64@2.5.4:
    resolution: {integrity: sha512-2+Nx6LAyuXw2MdXb7pxqle3MYignLvS7OwtsP9SgtSBaMlnNlxl9BovzqdYAgkUW3AsYiQMJ/wBRb7d+xemM5A==}
    cpu: [arm64]
    os: [darwin]

  turbo-linux-64@2.5.4:
    resolution: {integrity: sha512-5May2kjWbc8w4XxswGAl74GZ5eM4Gr6IiroqdLhXeXyfvWEdm2mFYCSWOzz0/z5cAgqyGidF1jt1qzUR8hTmOA==}
    cpu: [x64]
    os: [linux]

  turbo-linux-arm64@2.5.4:
    resolution: {integrity: sha512-/2yqFaS3TbfxV3P5yG2JUI79P7OUQKOUvAnx4MV9Bdz6jqHsHwc9WZPpO4QseQm+NvmgY6ICORnoVPODxGUiJg==}
    cpu: [arm64]
    os: [linux]

  turbo-windows-64@2.5.4:
    resolution: {integrity: sha512-EQUO4SmaCDhO6zYohxIjJpOKRN3wlfU7jMAj3CgcyTPvQR/UFLEKAYHqJOnJtymbQmiiM/ihX6c6W6Uq0yC7mA==}
    cpu: [x64]
    os: [win32]

  turbo-windows-arm64@2.5.4:
    resolution: {integrity: sha512-oQ8RrK1VS8lrxkLriotFq+PiF7iiGgkZtfLKF4DDKsmdbPo0O9R2mQxm7jHLuXraRCuIQDWMIw6dpcr7Iykf4A==}
    cpu: [arm64]
    os: [win32]

  turbo@2.5.4:
    resolution: {integrity: sha512-kc8ZibdRcuWUG1pbYSBFWqmIjynlD8Lp7IB6U3vIzvOv9VG+6Sp8bzyeBWE3Oi8XV5KsQrznyRTBPvrf99E4mA==}
    hasBin: true

  type-check@0.4.0:
    resolution: {integrity: sha512-XleUoc9uwGXqjWwXaUTZAmzMcFZ5858QA2vvx1Ur5xIcixXIP+8LnFDgRplU30us6teqdlskFfu+ae4K79Ooew==}
    engines: {node: '>= 0.8.0'}

  type-fest@0.21.3:
    resolution: {integrity: sha512-t0rzBq87m3fVcduHDUFhKmyyX+9eo6WQjZvf51Ea/M0Q7+T374Jp1aUiyUl0GKxp8M/OETVHSDvmkyPgvX+X2w==}
    engines: {node: '>=10'}

  type-fest@4.38.0:
    resolution: {integrity: sha512-2dBz5D5ycHIoliLYLi0Q2V7KRaDlH0uWIvmk7TYlAg5slqwiPv1ezJdZm1QEM0xgk29oYWMCbIG7E6gHpvChlg==}
    engines: {node: '>=16'}

  typescript-eslint@8.33.1:
    resolution: {integrity: sha512-AgRnV4sKkWOiZ0Kjbnf5ytTJXMUZQ0qhSVdQtDNYLPLnjsATEYhaO94GlRQwi4t4gO8FfjM6NnikHeKjUm8D7A==}
    engines: {node: ^18.18.0 || ^20.9.0 || >=21.1.0}
    peerDependencies:
      eslint: ^8.57.0 || ^9.0.0
      typescript: '>=4.8.4 <5.9.0'

  typescript@5.8.3:
    resolution: {integrity: sha512-p1diW6TqL9L07nNxvRMM7hMMw4c5XOo/1ibL4aAIGmSAt9slTE1Xgw5KWuof2uTOvCg9BY7ZRi+GaF+7sfgPeQ==}
    engines: {node: '>=14.17'}
    hasBin: true

  undici-types@6.21.0:
    resolution: {integrity: sha512-iwDZqg0QAGrg9Rav5H4n0M64c3mkR59cJ6wQp+7C4nI0gsmExaedaYLNO44eT4AtBBwjbTiGPMlt2Md0T9H9JQ==}

  universalify@0.2.0:
    resolution: {integrity: sha512-CJ1QgKmNg3CwvAv/kOFmtnEN05f0D/cn9QntgNOQlQF9dgvVTHj3t+8JPdjqawCHk7V/KA+fbUqzZ9XWhcqPUg==}
    engines: {node: '>= 4.0.0'}

  universalify@2.0.1:
    resolution: {integrity: sha512-gptHNQghINnc/vTGIk0SOFGFNXw7JVrlRUtConJRlvaw6DuX0wO5Jeko9sWrMBhh+PsYAZ7oXAiOnf/UKogyiw==}
    engines: {node: '>= 10.0.0'}

  update-browserslist-db@1.1.3:
    resolution: {integrity: sha512-UxhIZQ+QInVdunkDAaiazvvT/+fXL5Osr0JZlJulepYu6Jd7qJtDZjlur0emRlT71EN3ScPoE7gvsuIKKNavKw==}
    hasBin: true
    peerDependencies:
      browserslist: '>= 4.21.0'

  uri-js@4.4.1:
    resolution: {integrity: sha512-7rKUyy33Q1yc98pQ1DAmLtwX109F7TIfWlW1Ydo8Wl1ii1SeHieeh0HHfPeL2fMXK6z0s8ecKs9frCuLJvndBg==}

  url-parse@1.5.10:
    resolution: {integrity: sha512-WypcfiRhfeUP9vvF0j6rw0J3hrWrw6iZv3+22h6iRMJ/8z1Tj6XfLP4DsUix5MhMPnXpiHDoKyoZ/bdCkwBCiQ==}

  use-callback-ref@1.3.3:
    resolution: {integrity: sha512-jQL3lRnocaFtu3V00JToYz/4QkNWswxijDaCVNZRiRTO3HQDLsdu1ZtmIUvV4yPp+rvWm5j0y0TG/S61cuijTg==}
    engines: {node: '>=10'}
    peerDependencies:
      '@types/react': '*'
      react: ^16.8.0 || ^17.0.0 || ^18.0.0 || ^19.0.0 || ^19.0.0-rc
    peerDependenciesMeta:
      '@types/react':
        optional: true

  use-resize-observer@9.1.0:
    resolution: {integrity: sha512-R25VqO9Wb3asSD4eqtcxk8sJalvIOYBqS8MNZlpDSQ4l4xMQxC/J7Id9HoTqPq8FwULIn0PVW+OAqF2dyYbjow==}
    peerDependencies:
      react: 16.8.0 - 18
      react-dom: 16.8.0 - 18

  use-sidecar@1.1.3:
    resolution: {integrity: sha512-Fedw0aZvkhynoPYlA5WXrMCAMm+nSWdZt6lzJQ7Ok8S6Q+VsHmHpRWndVRJ8Be0ZbkfPc5LRYH+5XrzXcEeLRQ==}
    engines: {node: '>=10'}
    peerDependencies:
      '@types/react': '*'
      react: ^16.8.0 || ^17.0.0 || ^18.0.0 || ^19.0.0 || ^19.0.0-rc
    peerDependenciesMeta:
      '@types/react':
        optional: true

  util-deprecate@1.0.2:
    resolution: {integrity: sha512-EPD5q1uXyFxJpCrLnCc1nHnq3gOa6DZBocAIiI2TaSCA7VCJ1UJDMagCzIkXNsUYfD1daK//LTEQ8xiIbrHtcw==}

  uuid@10.0.0:
    resolution: {integrity: sha512-8XkAphELsDnEGrDxUOHB3RGvXz6TeuYSGEZBOjtTtPm2lwhGBjLgOzLHB63IUWfBpNucQjND6d3AOudO+H3RWQ==}
    hasBin: true

  uuid@9.0.1:
    resolution: {integrity: sha512-b+1eJOlsR9K8HJpow9Ok3fiWOWSIcIzXodvv0rQjVoOVNpWMpxf1wZNpt4y9h10odCNrqnYp1OBzRktckBe3sA==}
    hasBin: true

  v8-compile-cache-lib@3.0.1:
    resolution: {integrity: sha512-wa7YjyUGfNZngI/vtK0UHAN+lgDCxBPCylVXGp0zu59Fz5aiGtNXaq3DhIov063MorB+VfufLh3JlF2KdTK3xg==}

  vite-node@2.1.9:
    resolution: {integrity: sha512-AM9aQ/IPrW/6ENLQg3AGY4K1N2TGZdR5e4gu/MmmR2xR3Ll1+dib+nook92g4TV3PXVyeyxdWwtaCAiUL0hMxA==}
    engines: {node: ^18.0.0 || >=20.0.0}
    hasBin: true

  vite@5.4.19:
    resolution: {integrity: sha512-qO3aKv3HoQC8QKiNSTuUM1l9o/XX3+c+VTgLHbJWHZGeTPVAg2XwazI9UWzoxjIJCGCV2zU60uqMzjeLZuULqA==}
    engines: {node: ^18.0.0 || >=20.0.0}
    hasBin: true
    peerDependencies:
      '@types/node': ^18.0.0 || >=20.0.0
      less: '*'
      lightningcss: ^1.21.0
      sass: '*'
      sass-embedded: '*'
      stylus: '*'
      sugarss: '*'
      terser: ^5.4.0
    peerDependenciesMeta:
      '@types/node':
        optional: true
      less:
        optional: true
      lightningcss:
        optional: true
      sass:
        optional: true
      sass-embedded:
        optional: true
      stylus:
        optional: true
      sugarss:
        optional: true
      terser:
        optional: true

  vite@6.3.5:
    resolution: {integrity: sha512-cZn6NDFE7wdTpINgs++ZJ4N49W2vRp8LCKrn3Ob1kYNtOo21vfDoaV5GzBfLU4MovSAB8uNRm4jgzVQZ+mBzPQ==}
    engines: {node: ^18.0.0 || ^20.0.0 || >=22.0.0}
    hasBin: true
    peerDependencies:
      '@types/node': ^18.0.0 || ^20.0.0 || >=22.0.0
      jiti: '>=1.21.0'
      less: '*'
      lightningcss: ^1.21.0
      sass: '*'
      sass-embedded: '*'
      stylus: '*'
      sugarss: '*'
      terser: ^5.16.0
      tsx: ^4.8.1
      yaml: ^2.4.2
    peerDependenciesMeta:
      '@types/node':
        optional: true
      jiti:
        optional: true
      less:
        optional: true
      lightningcss:
        optional: true
      sass:
        optional: true
      sass-embedded:
        optional: true
      stylus:
        optional: true
      sugarss:
        optional: true
      terser:
        optional: true
      tsx:
        optional: true
      yaml:
        optional: true

  vitest@2.1.9:
    resolution: {integrity: sha512-MSmPM9REYqDGBI8439mA4mWhV5sKmDlBKWIYbA3lRb2PTHACE0mgKwA8yQ2xq9vxDTuk4iPrECBAEW2aoFXY0Q==}
    engines: {node: ^18.0.0 || >=20.0.0}
    hasBin: true
    peerDependencies:
      '@edge-runtime/vm': '*'
      '@types/node': ^18.0.0 || >=20.0.0
      '@vitest/browser': 2.1.9
      '@vitest/ui': 2.1.9
      happy-dom: '*'
      jsdom: '*'
    peerDependenciesMeta:
      '@edge-runtime/vm':
        optional: true
      '@types/node':
        optional: true
      '@vitest/browser':
        optional: true
      '@vitest/ui':
        optional: true
      happy-dom:
        optional: true
      jsdom:
        optional: true

  void-elements@3.1.0:
    resolution: {integrity: sha512-Dhxzh5HZuiHQhbvTW9AMetFfBHDMYpo23Uo9btPXgdYP+3T5S+p+jgNy7spra+veYhBP2dCSgxR/i2Y02h5/6w==}
    engines: {node: '>=0.10.0'}

  w3c-xmlserializer@5.0.0:
    resolution: {integrity: sha512-o8qghlI8NZHU1lLPrpi2+Uq7abh4GGPpYANlalzWxyWteJOCsr/P+oPBA49TOLu5FTZO4d3F9MnWJfiMo4BkmA==}
    engines: {node: '>=18'}

  wcwidth@1.0.1:
    resolution: {integrity: sha512-XHPEwS0q6TaxcvG85+8EYkbiCux2XtWG2mkc47Ng2A77BQu9+DqIOJldST4HgPkuea7dvKSj5VgX3P1d4rW8Tg==}

  webidl-conversions@7.0.0:
    resolution: {integrity: sha512-VwddBukDzu71offAQR975unBIGqfKZpM+8ZX6ySk8nYhVoo5CYaZyzt3YBvYtRtO+aoGlqxPg/B87NGVZ/fu6g==}
    engines: {node: '>=12'}

  whatwg-encoding@3.1.1:
    resolution: {integrity: sha512-6qN4hJdMwfYBtE3YBTTHhoeuUrDBPZmbQaxWAqSALV/MeEnR5z1xd8UKud2RAkFoPkmB+hli1TZSnyi84xz1vQ==}
    engines: {node: '>=18'}

  whatwg-fetch@3.6.20:
    resolution: {integrity: sha512-EqhiFU6daOA8kpjOWTL0olhVOF3i7OrFzSYiGsEMB8GcXS+RrzauAERX65xMeNWVqxA6HXH2m69Z9LaKKdisfg==}

  whatwg-mimetype@4.0.0:
    resolution: {integrity: sha512-QaKxh0eNIi2mE9p2vEdzfagOKHCcj1pJ56EEHGQOVxp8r9/iszLUUV7v89x9O1p/T+NlTM5W7jW6+cz4Fq1YVg==}
    engines: {node: '>=18'}

  whatwg-url@14.2.0:
    resolution: {integrity: sha512-De72GdQZzNTUBBChsXueQUnPKDkg/5A5zp7pFDuQAj5UFoENpiACU0wlCvzpAGnTkj++ihpKwKyYewn/XNUbKw==}
    engines: {node: '>=18'}

  which@2.0.2:
    resolution: {integrity: sha512-BLI3Tl1TW3Pvl70l3yq3Y64i+awpwXqsGBYWkkqMtnbXgrMD+yj7rhW0kuEDxzJaYXGjEW5ogapKNMEKNMjibA==}
    engines: {node: '>= 8'}
    hasBin: true

  why-is-node-running@2.3.0:
    resolution: {integrity: sha512-hUrmaWBdVDcxvYqnyh09zunKzROWjbZTiNy8dBEjkS7ehEDQibXJ7XvlmtbwuTclUiIyN+CyXQD4Vmko8fNm8w==}
    engines: {node: '>=8'}
    hasBin: true

  widest-line@3.1.0:
    resolution: {integrity: sha512-NsmoXalsWVDMGupxZ5R08ka9flZjjiLvHVAWYOKtiKM8ujtZWr9cRffak+uSE48+Ob8ObalXpwyeUiyDD6QFgg==}
    engines: {node: '>=8'}

  word-wrap@1.2.5:
    resolution: {integrity: sha512-BN22B5eaMMI9UMtjrGd5g5eCYPpCPDUy0FJXbYsaT5zYxjFOckS53SQDE3pWkVoWpHXVb3BrYcEN4Twa55B5cA==}
    engines: {node: '>=0.10.0'}

  wordwrap@1.0.0:
    resolution: {integrity: sha512-gvVzJFlPycKc5dZN4yPkP8w7Dc37BtP1yczEneOb4uq34pXZcvrtRTmWV8W+Ume+XCxKgbjM+nevkyFPMybd4Q==}

  wrap-ansi@6.2.0:
    resolution: {integrity: sha512-r6lPcBGxZXlIcymEu7InxDMhdW0KDxpLgoFLcguasxCaJ/SOIZwINatK9KY/tf+ZrlywOKU0UDj3ATXUBfxJXA==}
    engines: {node: '>=8'}

  wrap-ansi@7.0.0:
    resolution: {integrity: sha512-YVGIj2kamLSTxw6NsZjoBxfSwsn0ycdesmc4p+Q21c5zPuZ1pl+NfxVdxPtdHvmNVOQ6XSYG4AUtyt/Fi7D16Q==}
    engines: {node: '>=10'}

  wrap-ansi@9.0.0:
    resolution: {integrity: sha512-G8ura3S+3Z2G+mkgNRq8dqaFZAuxfsxpBB8OCTGRTCtp+l/v9nbFNmCUP1BZMts3G1142MsZfn6eeUKrr4PD1Q==}
    engines: {node: '>=18'}

  ws@8.18.1:
    resolution: {integrity: sha512-RKW2aJZMXeMxVpnZ6bck+RswznaxmzdULiBr6KY7XkTnW8uvt0iT9H5DkHUChXrc+uurzwa0rVI16n/Xzjdz1w==}
    engines: {node: '>=10.0.0'}
    peerDependencies:
      bufferutil: ^4.0.1
      utf-8-validate: '>=5.0.2'
    peerDependenciesMeta:
      bufferutil:
        optional: true
      utf-8-validate:
        optional: true

  xml-name-validator@5.0.0:
    resolution: {integrity: sha512-EvGK8EJ3DhaHfbRlETOWAS5pO9MZITeauHKJyb8wyajUfQUenkIg2MvLDTZ4T/TgIcm3HU0TFBgWWboAZ30UHg==}
    engines: {node: '>=18'}

  xmlchars@2.2.0:
    resolution: {integrity: sha512-JZnDKK8B0RCDw84FNdDAIpZK+JuJw+s7Lz8nksI7SIuU3UXJJslUthsi+uWBUYOwPFwW7W7PRLRfUKpxjtjFCw==}

  y18n@5.0.8:
    resolution: {integrity: sha512-0pfFzegeDWJHJIAmTLRP2DwHjdF5s7jo9tuztdQxAhINCdvS+3nGINqPd00AphqJR/0LhANUS6/+7SCb98YOfA==}
    engines: {node: '>=10'}

  yallist@3.1.1:
    resolution: {integrity: sha512-a4UGQaWPH59mOXUYnAG2ewncQS4i4F43Tv3JoAM+s2VDAmS9NsK8GpDMLrCHPksFT7h3K6TOoUNn2pb7RoXx4g==}

  yallist@5.0.0:
    resolution: {integrity: sha512-YgvUTfwqyc7UXVMrB+SImsVYSmTS8X/tSrtdNZMImM+n7+QTriRXyXim0mBrTXNeqzVF0KWGgHPeiyViFFrNDw==}
    engines: {node: '>=18'}

  yaml@2.7.1:
    resolution: {integrity: sha512-10ULxpnOCQXxJvBgxsn9ptjq6uviG/htZKk9veJGhlqn3w/DxQ631zFF+nlQXLwmImeS5amR2dl2U8sg6U9jsQ==}
    engines: {node: '>= 14'}
    hasBin: true

  yargs-parser@21.1.1:
    resolution: {integrity: sha512-tVpsJW7DdjecAiFpbIB1e3qxIQsE6NoPc5/eTdrbbIC4h0LVsWhnoa3g+m2HclBIujHzsxZ4VJVA+GUuc2/LBw==}
    engines: {node: '>=12'}

  yargs@17.7.2:
    resolution: {integrity: sha512-7dSzzRQ++CKnNI/krKnYRV7JKKPUXMEh61soaHKg9mrWEhzFWhFnxPxGl+69cD1Ou63C13NUPCnmIcrvqCuM6w==}
    engines: {node: '>=12'}

  yn@3.1.1:
    resolution: {integrity: sha512-Ux4ygGWsu2c7isFWe8Yu1YluJmqVhxqK2cLXNQA5AcC3QfbGNpM7fu0Y8b/z16pXLnFxZYvWhd3fhBY9DLmC6Q==}
    engines: {node: '>=6'}

  yocto-queue@0.1.0:
    resolution: {integrity: sha512-rVksvsnNCdJ/ohGc6xgPwyN8eheCxsiLM8mxuE/t/mOVqJewPuO1miLpTHQiRgTKCLexL4MeAFVagts7HmNZ2Q==}
    engines: {node: '>=10'}

  yoctocolors-cjs@2.1.2:
    resolution: {integrity: sha512-cYVsTjKl8b+FrnidjibDWskAv7UKOfcwaVZdp/it9n1s9fU3IkgDbhdIRKCW4JDsAlECJY0ytoVPT3sK6kideA==}
    engines: {node: '>=18'}

  zod-to-json-schema@3.24.5:
    resolution: {integrity: sha512-/AuWwMP+YqiPbsJx5D6TfgRTc4kTLjsh5SOcd4bLsfUg2RcEXrFMJl1DGgdHy2aCfsIA/cr/1JM0xcB2GZji8g==}
    peerDependencies:
      zod: ^3.24.1

  zod@3.25.51:
    resolution: {integrity: sha512-TQSnBldh+XSGL+opiSIq0575wvDPqu09AqWe1F7JhUMKY+M91/aGlK4MhpVNO7MgYfHcVCB1ffwAUTJzllKJqg==}

  zustand@5.0.5:
    resolution: {integrity: sha512-mILtRfKW9xM47hqxGIxCv12gXusoY/xTSHBYApXozR0HmQv299whhBeeAcRy+KrPPybzosvJBCOmVjq6x12fCg==}
    engines: {node: '>=12.20.0'}
    peerDependencies:
      '@types/react': '>=18.0.0'
      immer: '>=9.0.6'
      react: '>=18.0.0'
      use-sync-external-store: '>=1.2.0'
    peerDependenciesMeta:
      '@types/react':
        optional: true
      immer:
        optional: true
      react:
        optional: true
      use-sync-external-store:
        optional: true

snapshots:

  '@ampproject/remapping@2.3.0':
    dependencies:
      '@jridgewell/gen-mapping': 0.3.8
      '@jridgewell/trace-mapping': 0.3.25

  '@asamuzakjp/css-color@3.1.1':
    dependencies:
      '@csstools/css-calc': 2.1.2(@csstools/css-parser-algorithms@3.0.4(@csstools/css-tokenizer@3.0.3))(@csstools/css-tokenizer@3.0.3)
      '@csstools/css-color-parser': 3.0.8(@csstools/css-parser-algorithms@3.0.4(@csstools/css-tokenizer@3.0.3))(@csstools/css-tokenizer@3.0.3)
      '@csstools/css-parser-algorithms': 3.0.4(@csstools/css-tokenizer@3.0.3)
      '@csstools/css-tokenizer': 3.0.3
      lru-cache: 10.4.3

  '@atlaskit/atlassian-context@0.2.0(react@18.3.1)':
    dependencies:
      '@babel/runtime': 7.27.0
      react: 18.3.1

  '@atlaskit/ds-lib@4.0.0(@types/react@18.3.23)(react@18.3.1)':
    dependencies:
      '@atlaskit/platform-feature-flags': 1.1.1(react@18.3.1)
      '@babel/runtime': 7.27.0
      bind-event-listener: 3.0.0
      react: 18.3.1
      react-uid: 2.4.0(@types/react@18.3.23)(react@18.3.1)
    transitivePeerDependencies:
      - '@types/react'

  '@atlaskit/feature-gate-js-client@5.3.1(react@18.3.1)':
    dependencies:
      '@atlaskit/atlassian-context': 0.2.0(react@18.3.1)
      '@babel/runtime': 7.27.0
      '@statsig/client-core': 3.17.2
      '@statsig/js-client': 3.17.2
      eventemitter2: 4.1.2
    transitivePeerDependencies:
      - react

  '@atlaskit/platform-feature-flags@1.1.1(react@18.3.1)':
    dependencies:
      '@atlaskit/feature-gate-js-client': 5.3.1(react@18.3.1)
      '@babel/runtime': 7.27.0
    transitivePeerDependencies:
      - react

  '@atlaskit/pragmatic-drag-and-drop-hitbox@1.1.0':
    dependencies:
      '@atlaskit/pragmatic-drag-and-drop': 1.7.2
      '@babel/runtime': 7.27.0

  '@atlaskit/pragmatic-drag-and-drop-react-drop-indicator@3.2.1(@types/react@18.3.23)(react@18.3.1)':
    dependencies:
      '@atlaskit/pragmatic-drag-and-drop': 1.7.2
      '@atlaskit/pragmatic-drag-and-drop-hitbox': 1.1.0
      '@atlaskit/tokens': 5.0.0(@types/react@18.3.23)(react@18.3.1)
      '@babel/runtime': 7.27.0
      '@compiled/react': 0.18.3(react@18.3.1)
      react: 18.3.1
    transitivePeerDependencies:
      - '@types/react'
      - supports-color

  '@atlaskit/pragmatic-drag-and-drop@1.7.2':
    dependencies:
      '@babel/runtime': 7.27.0
      bind-event-listener: 3.0.0
      raf-schd: 4.0.3

  '@atlaskit/tokens@5.0.0(@types/react@18.3.23)(react@18.3.1)':
    dependencies:
      '@atlaskit/ds-lib': 4.0.0(@types/react@18.3.23)(react@18.3.1)
      '@atlaskit/platform-feature-flags': 1.1.1(react@18.3.1)
      '@babel/runtime': 7.27.0
      '@babel/traverse': 7.27.4
      '@babel/types': 7.27.3
      bind-event-listener: 3.0.0
      react: 18.3.1
    transitivePeerDependencies:
      - '@types/react'
      - supports-color

  '@babel/code-frame@7.26.2':
    dependencies:
      '@babel/helper-validator-identifier': 7.25.9
      js-tokens: 4.0.0
      picocolors: 1.1.1

  '@babel/code-frame@7.27.1':
    dependencies:
      '@babel/helper-validator-identifier': 7.27.1
      js-tokens: 4.0.0
      picocolors: 1.1.1

  '@babel/compat-data@7.26.8': {}

  '@babel/core@7.26.10':
    dependencies:
      '@ampproject/remapping': 2.3.0
      '@babel/code-frame': 7.26.2
      '@babel/generator': 7.27.0
      '@babel/helper-compilation-targets': 7.27.0
      '@babel/helper-module-transforms': 7.26.0(@babel/core@7.26.10)
      '@babel/helpers': 7.27.0
      '@babel/parser': 7.27.0
      '@babel/template': 7.27.0
      '@babel/traverse': 7.27.0
      '@babel/types': 7.27.0
      convert-source-map: 2.0.0
      debug: 4.4.0(supports-color@8.1.1)
      gensync: 1.0.0-beta.2
      json5: 2.2.3
      semver: 6.3.1
    transitivePeerDependencies:
      - supports-color

  '@babel/generator@7.27.0':
    dependencies:
      '@babel/parser': 7.27.0
      '@babel/types': 7.27.0
      '@jridgewell/gen-mapping': 0.3.8
      '@jridgewell/trace-mapping': 0.3.25
      jsesc: 3.1.0

  '@babel/generator@7.27.5':
    dependencies:
      '@babel/parser': 7.27.5
      '@babel/types': 7.27.3
      '@jridgewell/gen-mapping': 0.3.8
      '@jridgewell/trace-mapping': 0.3.25
      jsesc: 3.1.0

  '@babel/helper-compilation-targets@7.27.0':
    dependencies:
      '@babel/compat-data': 7.26.8
      '@babel/helper-validator-option': 7.25.9
      browserslist: 4.24.4
      lru-cache: 5.1.1
      semver: 6.3.1

  '@babel/helper-module-imports@7.25.9':
    dependencies:
      '@babel/traverse': 7.27.0
      '@babel/types': 7.27.0
    transitivePeerDependencies:
      - supports-color

  '@babel/helper-module-transforms@7.26.0(@babel/core@7.26.10)':
    dependencies:
      '@babel/core': 7.26.10
      '@babel/helper-module-imports': 7.25.9
      '@babel/helper-validator-identifier': 7.25.9
      '@babel/traverse': 7.27.0
    transitivePeerDependencies:
      - supports-color

  '@babel/helper-plugin-utils@7.26.5': {}

  '@babel/helper-string-parser@7.25.9': {}

  '@babel/helper-string-parser@7.27.1': {}

  '@babel/helper-validator-identifier@7.25.9': {}

  '@babel/helper-validator-identifier@7.27.1': {}

  '@babel/helper-validator-option@7.25.9': {}

  '@babel/helpers@7.27.0':
    dependencies:
      '@babel/template': 7.27.0
      '@babel/types': 7.27.0

  '@babel/parser@7.27.0':
    dependencies:
      '@babel/types': 7.27.0

  '@babel/parser@7.27.5':
    dependencies:
      '@babel/types': 7.27.3

  '@babel/plugin-transform-react-jsx-self@7.25.9(@babel/core@7.26.10)':
    dependencies:
      '@babel/core': 7.26.10
      '@babel/helper-plugin-utils': 7.26.5

  '@babel/plugin-transform-react-jsx-source@7.25.9(@babel/core@7.26.10)':
    dependencies:
      '@babel/core': 7.26.10
      '@babel/helper-plugin-utils': 7.26.5

  '@babel/runtime@7.27.0':
    dependencies:
      regenerator-runtime: 0.14.1

  '@babel/runtime@7.27.1': {}

  '@babel/template@7.27.0':
    dependencies:
      '@babel/code-frame': 7.26.2
      '@babel/parser': 7.27.0
      '@babel/types': 7.27.0

  '@babel/template@7.27.2':
    dependencies:
      '@babel/code-frame': 7.27.1
      '@babel/parser': 7.27.5
      '@babel/types': 7.27.3

  '@babel/traverse@7.27.0':
    dependencies:
      '@babel/code-frame': 7.26.2
      '@babel/generator': 7.27.0
      '@babel/parser': 7.27.0
      '@babel/template': 7.27.0
      '@babel/types': 7.27.0
      debug: 4.4.0(supports-color@8.1.1)
      globals: 11.12.0
    transitivePeerDependencies:
      - supports-color

  '@babel/traverse@7.27.4':
    dependencies:
      '@babel/code-frame': 7.27.1
      '@babel/generator': 7.27.5
      '@babel/parser': 7.27.5
      '@babel/template': 7.27.2
      '@babel/types': 7.27.3
      debug: 4.4.1
      globals: 11.12.0
    transitivePeerDependencies:
      - supports-color

  '@babel/types@7.27.0':
    dependencies:
      '@babel/helper-string-parser': 7.25.9
      '@babel/helper-validator-identifier': 7.25.9

  '@babel/types@7.27.3':
    dependencies:
      '@babel/helper-string-parser': 7.27.1
      '@babel/helper-validator-identifier': 7.27.1

  '@bundled-es-modules/cookie@2.0.1':
    dependencies:
      cookie: 0.7.2

  '@bundled-es-modules/statuses@1.0.1':
    dependencies:
      statuses: 2.0.1

  '@bundled-es-modules/tough-cookie@0.1.6':
    dependencies:
      '@types/tough-cookie': 4.0.5
      tough-cookie: 4.1.4

  '@cfworker/json-schema@4.1.1': {}

  '@compiled/react@0.18.3(react@18.3.1)':
    dependencies:
      csstype: 3.1.3
      react: 18.3.1

  '@cspotcode/source-map-support@0.8.1':
    dependencies:
      '@jridgewell/trace-mapping': 0.3.9

  '@csstools/color-helpers@5.0.2': {}

  '@csstools/css-calc@2.1.2(@csstools/css-parser-algorithms@3.0.4(@csstools/css-tokenizer@3.0.3))(@csstools/css-tokenizer@3.0.3)':
    dependencies:
      '@csstools/css-parser-algorithms': 3.0.4(@csstools/css-tokenizer@3.0.3)
      '@csstools/css-tokenizer': 3.0.3

  '@csstools/css-color-parser@3.0.8(@csstools/css-parser-algorithms@3.0.4(@csstools/css-tokenizer@3.0.3))(@csstools/css-tokenizer@3.0.3)':
    dependencies:
      '@csstools/color-helpers': 5.0.2
      '@csstools/css-calc': 2.1.2(@csstools/css-parser-algorithms@3.0.4(@csstools/css-tokenizer@3.0.3))(@csstools/css-tokenizer@3.0.3)
      '@csstools/css-parser-algorithms': 3.0.4(@csstools/css-tokenizer@3.0.3)
      '@csstools/css-tokenizer': 3.0.3

  '@csstools/css-parser-algorithms@3.0.4(@csstools/css-tokenizer@3.0.3)':
    dependencies:
      '@csstools/css-tokenizer': 3.0.3

  '@csstools/css-tokenizer@3.0.3': {}

  '@esbuild/aix-ppc64@0.21.5':
    optional: true

  '@esbuild/aix-ppc64@0.25.2':
    optional: true

  '@esbuild/aix-ppc64@0.25.5':
    optional: true

  '@esbuild/android-arm64@0.21.5':
    optional: true

  '@esbuild/android-arm64@0.25.2':
    optional: true

  '@esbuild/android-arm64@0.25.5':
    optional: true

  '@esbuild/android-arm@0.21.5':
    optional: true

  '@esbuild/android-arm@0.25.2':
    optional: true

  '@esbuild/android-arm@0.25.5':
    optional: true

  '@esbuild/android-x64@0.21.5':
    optional: true

  '@esbuild/android-x64@0.25.2':
    optional: true

  '@esbuild/android-x64@0.25.5':
    optional: true

  '@esbuild/darwin-arm64@0.21.5':
    optional: true

  '@esbuild/darwin-arm64@0.25.2':
    optional: true

  '@esbuild/darwin-arm64@0.25.5':
    optional: true

  '@esbuild/darwin-x64@0.21.5':
    optional: true

  '@esbuild/darwin-x64@0.25.2':
    optional: true

  '@esbuild/darwin-x64@0.25.5':
    optional: true

  '@esbuild/freebsd-arm64@0.21.5':
    optional: true

  '@esbuild/freebsd-arm64@0.25.2':
    optional: true

  '@esbuild/freebsd-arm64@0.25.5':
    optional: true

  '@esbuild/freebsd-x64@0.21.5':
    optional: true

  '@esbuild/freebsd-x64@0.25.2':
    optional: true

  '@esbuild/freebsd-x64@0.25.5':
    optional: true

  '@esbuild/linux-arm64@0.21.5':
    optional: true

  '@esbuild/linux-arm64@0.25.2':
    optional: true

  '@esbuild/linux-arm64@0.25.5':
    optional: true

  '@esbuild/linux-arm@0.21.5':
    optional: true

  '@esbuild/linux-arm@0.25.2':
    optional: true

  '@esbuild/linux-arm@0.25.5':
    optional: true

  '@esbuild/linux-ia32@0.21.5':
    optional: true

  '@esbuild/linux-ia32@0.25.2':
    optional: true

  '@esbuild/linux-ia32@0.25.5':
    optional: true

  '@esbuild/linux-loong64@0.21.5':
    optional: true

  '@esbuild/linux-loong64@0.25.2':
    optional: true

  '@esbuild/linux-loong64@0.25.5':
    optional: true

  '@esbuild/linux-mips64el@0.21.5':
    optional: true

  '@esbuild/linux-mips64el@0.25.2':
    optional: true

  '@esbuild/linux-mips64el@0.25.5':
    optional: true

  '@esbuild/linux-ppc64@0.21.5':
    optional: true

  '@esbuild/linux-ppc64@0.25.2':
    optional: true

  '@esbuild/linux-ppc64@0.25.5':
    optional: true

  '@esbuild/linux-riscv64@0.21.5':
    optional: true

  '@esbuild/linux-riscv64@0.25.2':
    optional: true

  '@esbuild/linux-riscv64@0.25.5':
    optional: true

  '@esbuild/linux-s390x@0.21.5':
    optional: true

  '@esbuild/linux-s390x@0.25.2':
    optional: true

  '@esbuild/linux-s390x@0.25.5':
    optional: true

  '@esbuild/linux-x64@0.21.5':
    optional: true

  '@esbuild/linux-x64@0.25.2':
    optional: true

  '@esbuild/linux-x64@0.25.5':
    optional: true

  '@esbuild/netbsd-arm64@0.25.2':
    optional: true

  '@esbuild/netbsd-arm64@0.25.5':
    optional: true

  '@esbuild/netbsd-x64@0.21.5':
    optional: true

  '@esbuild/netbsd-x64@0.25.2':
    optional: true

  '@esbuild/netbsd-x64@0.25.5':
    optional: true

  '@esbuild/openbsd-arm64@0.25.2':
    optional: true

  '@esbuild/openbsd-arm64@0.25.5':
    optional: true

  '@esbuild/openbsd-x64@0.21.5':
    optional: true

  '@esbuild/openbsd-x64@0.25.2':
    optional: true

  '@esbuild/openbsd-x64@0.25.5':
    optional: true

  '@esbuild/sunos-x64@0.21.5':
    optional: true

  '@esbuild/sunos-x64@0.25.2':
    optional: true

  '@esbuild/sunos-x64@0.25.5':
    optional: true

  '@esbuild/win32-arm64@0.21.5':
    optional: true

  '@esbuild/win32-arm64@0.25.2':
    optional: true

  '@esbuild/win32-arm64@0.25.5':
    optional: true

  '@esbuild/win32-ia32@0.21.5':
    optional: true

  '@esbuild/win32-ia32@0.25.2':
    optional: true

  '@esbuild/win32-ia32@0.25.5':
    optional: true

  '@esbuild/win32-x64@0.21.5':
    optional: true

  '@esbuild/win32-x64@0.25.2':
    optional: true

  '@esbuild/win32-x64@0.25.5':
    optional: true

  '@eslint-community/eslint-utils@4.5.1(eslint@9.28.0(jiti@2.4.2))':
    dependencies:
      eslint: 9.28.0(jiti@2.4.2)
      eslint-visitor-keys: 3.4.3

  '@eslint-community/eslint-utils@4.7.0(eslint@9.28.0(jiti@2.4.2))':
    dependencies:
      eslint: 9.28.0(jiti@2.4.2)
      eslint-visitor-keys: 3.4.3

  '@eslint-community/regexpp@4.12.1': {}

  '@eslint/config-array@0.20.0':
    dependencies:
      '@eslint/object-schema': 2.1.6
      debug: 4.4.0(supports-color@8.1.1)
      minimatch: 3.1.2
    transitivePeerDependencies:
      - supports-color

  '@eslint/config-helpers@0.2.2': {}

  '@eslint/core@0.14.0':
    dependencies:
      '@types/json-schema': 7.0.15

  '@eslint/eslintrc@3.3.1':
    dependencies:
      ajv: 6.12.6
      debug: 4.4.0(supports-color@8.1.1)
      espree: 10.3.0
      globals: 14.0.0
      ignore: 5.3.2
      import-fresh: 3.3.1
      js-yaml: 4.1.0
      minimatch: 3.1.2
      strip-json-comments: 3.1.1
    transitivePeerDependencies:
      - supports-color

  '@eslint/js@9.28.0': {}

  '@eslint/object-schema@2.1.6': {}

  '@eslint/plugin-kit@0.3.1':
    dependencies:
      '@eslint/core': 0.14.0
      levn: 0.4.1

  '@floating-ui/core@1.7.1':
    dependencies:
      '@floating-ui/utils': 0.2.9

  '@floating-ui/dom@1.7.1':
    dependencies:
      '@floating-ui/core': 1.7.1
      '@floating-ui/utils': 0.2.9

  '@floating-ui/react-dom@2.1.3(react-dom@18.3.1(react@18.3.1))(react@18.3.1)':
    dependencies:
      '@floating-ui/dom': 1.7.1
      react: 18.3.1
      react-dom: 18.3.1(react@18.3.1)

  '@floating-ui/utils@0.2.9': {}

  '@humanfs/core@0.19.1': {}

  '@humanfs/node@0.16.6':
    dependencies:
      '@humanfs/core': 0.19.1
      '@humanwhocodes/retry': 0.3.1

  '@humanwhocodes/module-importer@1.0.1': {}

  '@humanwhocodes/retry@0.3.1': {}

  '@humanwhocodes/retry@0.4.2': {}

  '@ianvs/prettier-plugin-sort-imports@4.4.2(prettier@3.5.3)':
    dependencies:
      '@babel/generator': 7.27.0
      '@babel/parser': 7.27.0
      '@babel/traverse': 7.27.0
      '@babel/types': 7.27.0
      prettier: 3.5.3
      semver: 7.7.1
    transitivePeerDependencies:
      - supports-color

  '@inquirer/confirm@5.1.8(@types/node@22.15.29)':
    dependencies:
      '@inquirer/core': 10.1.9(@types/node@22.15.29)
      '@inquirer/type': 3.0.5(@types/node@22.15.29)
    optionalDependencies:
      '@types/node': 22.15.29

  '@inquirer/core@10.1.9(@types/node@22.15.29)':
    dependencies:
      '@inquirer/figures': 1.0.11
      '@inquirer/type': 3.0.5(@types/node@22.15.29)
      ansi-escapes: 4.3.2
      cli-width: 4.1.0
      mute-stream: 2.0.0
      signal-exit: 4.1.0
      wrap-ansi: 6.2.0
      yoctocolors-cjs: 2.1.2
    optionalDependencies:
      '@types/node': 22.15.29

  '@inquirer/figures@1.0.11': {}

  '@inquirer/type@3.0.5(@types/node@22.15.29)':
    optionalDependencies:
      '@types/node': 22.15.29

  '@isaacs/fs-minipass@4.0.1':
    dependencies:
      minipass: 7.1.2

  '@jridgewell/gen-mapping@0.3.8':
    dependencies:
      '@jridgewell/set-array': 1.2.1
      '@jridgewell/sourcemap-codec': 1.5.0
      '@jridgewell/trace-mapping': 0.3.25

  '@jridgewell/resolve-uri@3.1.2': {}

  '@jridgewell/set-array@1.2.1': {}

  '@jridgewell/sourcemap-codec@1.5.0': {}

  '@jridgewell/trace-mapping@0.3.25':
    dependencies:
      '@jridgewell/resolve-uri': 3.1.2
      '@jridgewell/sourcemap-codec': 1.5.0

  '@jridgewell/trace-mapping@0.3.9':
    dependencies:
      '@jridgewell/resolve-uri': 3.1.2
      '@jridgewell/sourcemap-codec': 1.5.0

  '@juggle/resize-observer@3.4.0': {}

  '@langchain/core@0.3.57':
    dependencies:
      '@cfworker/json-schema': 4.1.1
      ansi-styles: 5.2.0
      camelcase: 6.3.0
      decamelize: 1.2.0
      js-tiktoken: 1.0.20
      langsmith: 0.3.30
      mustache: 4.2.0
      p-queue: 6.6.2
      p-retry: 4.6.2
      uuid: 10.0.0
      zod: 3.25.51
      zod-to-json-schema: 3.24.5(zod@3.25.51)
    transitivePeerDependencies:
      - openai

  '@langchain/langgraph-checkpoint@0.0.17(@langchain/core@0.3.57)':
    dependencies:
      '@langchain/core': 0.3.57
      uuid: 10.0.0

  '@langchain/langgraph-sdk@0.0.74(@langchain/core@0.3.57)(react@18.3.1)':
    dependencies:
      '@types/json-schema': 7.0.15
      p-queue: 6.6.2
      p-retry: 4.6.2
      uuid: 9.0.1
    optionalDependencies:
      '@langchain/core': 0.3.57
      react: 18.3.1

  '@langchain/langgraph@0.2.74(@langchain/core@0.3.57)(react@18.3.1)(zod-to-json-schema@3.24.5(zod@3.25.51))':
    dependencies:
      '@langchain/core': 0.3.57
      '@langchain/langgraph-checkpoint': 0.0.17(@langchain/core@0.3.57)
      '@langchain/langgraph-sdk': 0.0.74(@langchain/core@0.3.57)(react@18.3.1)
      uuid: 10.0.0
      zod: 3.25.51
    optionalDependencies:
      zod-to-json-schema: 3.24.5(zod@3.25.51)
    transitivePeerDependencies:
      - react

  '@langchain/ollama@0.2.1(@langchain/core@0.3.57)':
    dependencies:
      '@langchain/core': 0.3.57
      ollama: 0.5.15
      uuid: 10.0.0
      zod: 3.25.51
      zod-to-json-schema: 3.24.5(zod@3.25.51)

  '@mswjs/interceptors@0.37.6':
    dependencies:
      '@open-draft/deferred-promise': 2.2.0
      '@open-draft/logger': 0.3.0
      '@open-draft/until': 2.1.0
      is-node-process: 1.2.0
      outvariant: 1.4.3
      strict-event-emitter: 0.5.1

  '@nodelib/fs.scandir@2.1.5':
    dependencies:
      '@nodelib/fs.stat': 2.0.5
      run-parallel: 1.2.0

  '@nodelib/fs.stat@2.0.5': {}

  '@nodelib/fs.walk@1.2.8':
    dependencies:
      '@nodelib/fs.scandir': 2.1.5
      fastq: 1.19.1

  '@oclif/core@4.3.0':
    dependencies:
      ansi-escapes: 4.3.2
      ansis: 3.17.0
      clean-stack: 3.0.1
      cli-spinners: 2.9.2
      debug: 4.4.0(supports-color@8.1.1)
      ejs: 3.1.10
      get-package-type: 0.1.0
      globby: 11.1.0
      indent-string: 4.0.0
      is-wsl: 2.2.0
      lilconfig: 3.1.3
      minimatch: 9.0.5
      semver: 7.7.1
      string-width: 4.2.3
      supports-color: 8.1.1
      widest-line: 3.1.0
      wordwrap: 1.0.0
      wrap-ansi: 7.0.0

  '@open-draft/deferred-promise@2.2.0': {}

  '@open-draft/logger@0.3.0':
    dependencies:
      is-node-process: 1.2.0
      outvariant: 1.4.3

  '@open-draft/until@2.1.0': {}

  '@playwright/test@1.52.0':
    dependencies:
      playwright: 1.52.0

  '@polka/url@1.0.0-next.28': {}

  '@radix-ui/number@1.1.1': {}

  '@radix-ui/primitive@1.1.2': {}

  '@radix-ui/react-arrow@1.1.7(@types/react-dom@18.3.7(@types/react@18.3.23))(@types/react@18.3.23)(react-dom@18.3.1(react@18.3.1))(react@18.3.1)':
    dependencies:
      '@radix-ui/react-primitive': 2.1.3(@types/react-dom@18.3.7(@types/react@18.3.23))(@types/react@18.3.23)(react-dom@18.3.1(react@18.3.1))(react@18.3.1)
      react: 18.3.1
      react-dom: 18.3.1(react@18.3.1)
    optionalDependencies:
      '@types/react': 18.3.23
      '@types/react-dom': 18.3.7(@types/react@18.3.23)

  '@radix-ui/react-checkbox@1.3.2(@types/react-dom@18.3.7(@types/react@18.3.23))(@types/react@18.3.23)(react-dom@18.3.1(react@18.3.1))(react@18.3.1)':
    dependencies:
      '@radix-ui/primitive': 1.1.2
      '@radix-ui/react-compose-refs': 1.1.2(@types/react@18.3.23)(react@18.3.1)
      '@radix-ui/react-context': 1.1.2(@types/react@18.3.23)(react@18.3.1)
      '@radix-ui/react-presence': 1.1.4(@types/react-dom@18.3.7(@types/react@18.3.23))(@types/react@18.3.23)(react-dom@18.3.1(react@18.3.1))(react@18.3.1)
      '@radix-ui/react-primitive': 2.1.3(@types/react-dom@18.3.7(@types/react@18.3.23))(@types/react@18.3.23)(react-dom@18.3.1(react@18.3.1))(react@18.3.1)
      '@radix-ui/react-use-controllable-state': 1.2.2(@types/react@18.3.23)(react@18.3.1)
      '@radix-ui/react-use-previous': 1.1.1(@types/react@18.3.23)(react@18.3.1)
      '@radix-ui/react-use-size': 1.1.1(@types/react@18.3.23)(react@18.3.1)
      react: 18.3.1
      react-dom: 18.3.1(react@18.3.1)
    optionalDependencies:
      '@types/react': 18.3.23
      '@types/react-dom': 18.3.7(@types/react@18.3.23)

  '@radix-ui/react-collection@1.1.7(@types/react-dom@18.3.7(@types/react@18.3.23))(@types/react@18.3.23)(react-dom@18.3.1(react@18.3.1))(react@18.3.1)':
    dependencies:
      '@radix-ui/react-compose-refs': 1.1.2(@types/react@18.3.23)(react@18.3.1)
      '@radix-ui/react-context': 1.1.2(@types/react@18.3.23)(react@18.3.1)
      '@radix-ui/react-primitive': 2.1.3(@types/react-dom@18.3.7(@types/react@18.3.23))(@types/react@18.3.23)(react-dom@18.3.1(react@18.3.1))(react@18.3.1)
      '@radix-ui/react-slot': 1.2.3(@types/react@18.3.23)(react@18.3.1)
      react: 18.3.1
      react-dom: 18.3.1(react@18.3.1)
    optionalDependencies:
      '@types/react': 18.3.23
      '@types/react-dom': 18.3.7(@types/react@18.3.23)

  '@radix-ui/react-compose-refs@1.1.2(@types/react@18.3.23)(react@18.3.1)':
    dependencies:
      react: 18.3.1
    optionalDependencies:
      '@types/react': 18.3.23

  '@radix-ui/react-context@1.1.2(@types/react@18.3.23)(react@18.3.1)':
    dependencies:
      react: 18.3.1
    optionalDependencies:
      '@types/react': 18.3.23

  '@radix-ui/react-direction@1.1.1(@types/react@18.3.23)(react@18.3.1)':
    dependencies:
      react: 18.3.1
    optionalDependencies:
      '@types/react': 18.3.23

  '@radix-ui/react-dismissable-layer@1.1.10(@types/react-dom@18.3.7(@types/react@18.3.23))(@types/react@18.3.23)(react-dom@18.3.1(react@18.3.1))(react@18.3.1)':
    dependencies:
      '@radix-ui/primitive': 1.1.2
      '@radix-ui/react-compose-refs': 1.1.2(@types/react@18.3.23)(react@18.3.1)
      '@radix-ui/react-primitive': 2.1.3(@types/react-dom@18.3.7(@types/react@18.3.23))(@types/react@18.3.23)(react-dom@18.3.1(react@18.3.1))(react@18.3.1)
      '@radix-ui/react-use-callback-ref': 1.1.1(@types/react@18.3.23)(react@18.3.1)
      '@radix-ui/react-use-escape-keydown': 1.1.1(@types/react@18.3.23)(react@18.3.1)
      react: 18.3.1
      react-dom: 18.3.1(react@18.3.1)
    optionalDependencies:
      '@types/react': 18.3.23
      '@types/react-dom': 18.3.7(@types/react@18.3.23)

  '@radix-ui/react-dropdown-menu@2.1.15(@types/react-dom@18.3.7(@types/react@18.3.23))(@types/react@18.3.23)(react-dom@18.3.1(react@18.3.1))(react@18.3.1)':
    dependencies:
      '@radix-ui/primitive': 1.1.2
      '@radix-ui/react-compose-refs': 1.1.2(@types/react@18.3.23)(react@18.3.1)
      '@radix-ui/react-context': 1.1.2(@types/react@18.3.23)(react@18.3.1)
      '@radix-ui/react-id': 1.1.1(@types/react@18.3.23)(react@18.3.1)
      '@radix-ui/react-menu': 2.1.15(@types/react-dom@18.3.7(@types/react@18.3.23))(@types/react@18.3.23)(react-dom@18.3.1(react@18.3.1))(react@18.3.1)
      '@radix-ui/react-primitive': 2.1.3(@types/react-dom@18.3.7(@types/react@18.3.23))(@types/react@18.3.23)(react-dom@18.3.1(react@18.3.1))(react@18.3.1)
      '@radix-ui/react-use-controllable-state': 1.2.2(@types/react@18.3.23)(react@18.3.1)
      react: 18.3.1
      react-dom: 18.3.1(react@18.3.1)
    optionalDependencies:
      '@types/react': 18.3.23
      '@types/react-dom': 18.3.7(@types/react@18.3.23)

  '@radix-ui/react-focus-guards@1.1.2(@types/react@18.3.23)(react@18.3.1)':
    dependencies:
      react: 18.3.1
    optionalDependencies:
      '@types/react': 18.3.23

  '@radix-ui/react-focus-scope@1.1.7(@types/react-dom@18.3.7(@types/react@18.3.23))(@types/react@18.3.23)(react-dom@18.3.1(react@18.3.1))(react@18.3.1)':
    dependencies:
      '@radix-ui/react-compose-refs': 1.1.2(@types/react@18.3.23)(react@18.3.1)
      '@radix-ui/react-primitive': 2.1.3(@types/react-dom@18.3.7(@types/react@18.3.23))(@types/react@18.3.23)(react-dom@18.3.1(react@18.3.1))(react@18.3.1)
      '@radix-ui/react-use-callback-ref': 1.1.1(@types/react@18.3.23)(react@18.3.1)
      react: 18.3.1
      react-dom: 18.3.1(react@18.3.1)
    optionalDependencies:
      '@types/react': 18.3.23
      '@types/react-dom': 18.3.7(@types/react@18.3.23)

  '@radix-ui/react-id@1.1.1(@types/react@18.3.23)(react@18.3.1)':
    dependencies:
      '@radix-ui/react-use-layout-effect': 1.1.1(@types/react@18.3.23)(react@18.3.1)
      react: 18.3.1
    optionalDependencies:
      '@types/react': 18.3.23

  '@radix-ui/react-menu@2.1.15(@types/react-dom@18.3.7(@types/react@18.3.23))(@types/react@18.3.23)(react-dom@18.3.1(react@18.3.1))(react@18.3.1)':
    dependencies:
      '@radix-ui/primitive': 1.1.2
      '@radix-ui/react-collection': 1.1.7(@types/react-dom@18.3.7(@types/react@18.3.23))(@types/react@18.3.23)(react-dom@18.3.1(react@18.3.1))(react@18.3.1)
      '@radix-ui/react-compose-refs': 1.1.2(@types/react@18.3.23)(react@18.3.1)
      '@radix-ui/react-context': 1.1.2(@types/react@18.3.23)(react@18.3.1)
      '@radix-ui/react-direction': 1.1.1(@types/react@18.3.23)(react@18.3.1)
      '@radix-ui/react-dismissable-layer': 1.1.10(@types/react-dom@18.3.7(@types/react@18.3.23))(@types/react@18.3.23)(react-dom@18.3.1(react@18.3.1))(react@18.3.1)
      '@radix-ui/react-focus-guards': 1.1.2(@types/react@18.3.23)(react@18.3.1)
      '@radix-ui/react-focus-scope': 1.1.7(@types/react-dom@18.3.7(@types/react@18.3.23))(@types/react@18.3.23)(react-dom@18.3.1(react@18.3.1))(react@18.3.1)
      '@radix-ui/react-id': 1.1.1(@types/react@18.3.23)(react@18.3.1)
      '@radix-ui/react-popper': 1.2.7(@types/react-dom@18.3.7(@types/react@18.3.23))(@types/react@18.3.23)(react-dom@18.3.1(react@18.3.1))(react@18.3.1)
      '@radix-ui/react-portal': 1.1.9(@types/react-dom@18.3.7(@types/react@18.3.23))(@types/react@18.3.23)(react-dom@18.3.1(react@18.3.1))(react@18.3.1)
      '@radix-ui/react-presence': 1.1.4(@types/react-dom@18.3.7(@types/react@18.3.23))(@types/react@18.3.23)(react-dom@18.3.1(react@18.3.1))(react@18.3.1)
      '@radix-ui/react-primitive': 2.1.3(@types/react-dom@18.3.7(@types/react@18.3.23))(@types/react@18.3.23)(react-dom@18.3.1(react@18.3.1))(react@18.3.1)
      '@radix-ui/react-roving-focus': 1.1.10(@types/react-dom@18.3.7(@types/react@18.3.23))(@types/react@18.3.23)(react-dom@18.3.1(react@18.3.1))(react@18.3.1)
      '@radix-ui/react-slot': 1.2.3(@types/react@18.3.23)(react@18.3.1)
      '@radix-ui/react-use-callback-ref': 1.1.1(@types/react@18.3.23)(react@18.3.1)
      aria-hidden: 1.2.4
      react: 18.3.1
      react-dom: 18.3.1(react@18.3.1)
      react-remove-scroll: 2.6.3(@types/react@18.3.23)(react@18.3.1)
    optionalDependencies:
      '@types/react': 18.3.23
      '@types/react-dom': 18.3.7(@types/react@18.3.23)

  '@radix-ui/react-popper@1.2.7(@types/react-dom@18.3.7(@types/react@18.3.23))(@types/react@18.3.23)(react-dom@18.3.1(react@18.3.1))(react@18.3.1)':
    dependencies:
      '@floating-ui/react-dom': 2.1.3(react-dom@18.3.1(react@18.3.1))(react@18.3.1)
      '@radix-ui/react-arrow': 1.1.7(@types/react-dom@18.3.7(@types/react@18.3.23))(@types/react@18.3.23)(react-dom@18.3.1(react@18.3.1))(react@18.3.1)
      '@radix-ui/react-compose-refs': 1.1.2(@types/react@18.3.23)(react@18.3.1)
      '@radix-ui/react-context': 1.1.2(@types/react@18.3.23)(react@18.3.1)
      '@radix-ui/react-primitive': 2.1.3(@types/react-dom@18.3.7(@types/react@18.3.23))(@types/react@18.3.23)(react-dom@18.3.1(react@18.3.1))(react@18.3.1)
      '@radix-ui/react-use-callback-ref': 1.1.1(@types/react@18.3.23)(react@18.3.1)
      '@radix-ui/react-use-layout-effect': 1.1.1(@types/react@18.3.23)(react@18.3.1)
      '@radix-ui/react-use-rect': 1.1.1(@types/react@18.3.23)(react@18.3.1)
      '@radix-ui/react-use-size': 1.1.1(@types/react@18.3.23)(react@18.3.1)
      '@radix-ui/rect': 1.1.1
      react: 18.3.1
      react-dom: 18.3.1(react@18.3.1)
    optionalDependencies:
      '@types/react': 18.3.23
      '@types/react-dom': 18.3.7(@types/react@18.3.23)

  '@radix-ui/react-portal@1.1.9(@types/react-dom@18.3.7(@types/react@18.3.23))(@types/react@18.3.23)(react-dom@18.3.1(react@18.3.1))(react@18.3.1)':
    dependencies:
      '@radix-ui/react-primitive': 2.1.3(@types/react-dom@18.3.7(@types/react@18.3.23))(@types/react@18.3.23)(react-dom@18.3.1(react@18.3.1))(react@18.3.1)
      '@radix-ui/react-use-layout-effect': 1.1.1(@types/react@18.3.23)(react@18.3.1)
      react: 18.3.1
      react-dom: 18.3.1(react@18.3.1)
    optionalDependencies:
      '@types/react': 18.3.23
      '@types/react-dom': 18.3.7(@types/react@18.3.23)

  '@radix-ui/react-presence@1.1.4(@types/react-dom@18.3.7(@types/react@18.3.23))(@types/react@18.3.23)(react-dom@18.3.1(react@18.3.1))(react@18.3.1)':
    dependencies:
      '@radix-ui/react-compose-refs': 1.1.2(@types/react@18.3.23)(react@18.3.1)
      '@radix-ui/react-use-layout-effect': 1.1.1(@types/react@18.3.23)(react@18.3.1)
      react: 18.3.1
      react-dom: 18.3.1(react@18.3.1)
    optionalDependencies:
      '@types/react': 18.3.23
      '@types/react-dom': 18.3.7(@types/react@18.3.23)

  '@radix-ui/react-primitive@2.1.3(@types/react-dom@18.3.7(@types/react@18.3.23))(@types/react@18.3.23)(react-dom@18.3.1(react@18.3.1))(react@18.3.1)':
    dependencies:
      '@radix-ui/react-slot': 1.2.3(@types/react@18.3.23)(react@18.3.1)
      react: 18.3.1
      react-dom: 18.3.1(react@18.3.1)
    optionalDependencies:
      '@types/react': 18.3.23
      '@types/react-dom': 18.3.7(@types/react@18.3.23)

  '@radix-ui/react-radio-group@1.3.7(@types/react-dom@18.3.7(@types/react@18.3.23))(@types/react@18.3.23)(react-dom@18.3.1(react@18.3.1))(react@18.3.1)':
    dependencies:
      '@radix-ui/primitive': 1.1.2
      '@radix-ui/react-compose-refs': 1.1.2(@types/react@18.3.23)(react@18.3.1)
      '@radix-ui/react-context': 1.1.2(@types/react@18.3.23)(react@18.3.1)
      '@radix-ui/react-direction': 1.1.1(@types/react@18.3.23)(react@18.3.1)
      '@radix-ui/react-presence': 1.1.4(@types/react-dom@18.3.7(@types/react@18.3.23))(@types/react@18.3.23)(react-dom@18.3.1(react@18.3.1))(react@18.3.1)
      '@radix-ui/react-primitive': 2.1.3(@types/react-dom@18.3.7(@types/react@18.3.23))(@types/react@18.3.23)(react-dom@18.3.1(react@18.3.1))(react@18.3.1)
      '@radix-ui/react-roving-focus': 1.1.10(@types/react-dom@18.3.7(@types/react@18.3.23))(@types/react@18.3.23)(react-dom@18.3.1(react@18.3.1))(react@18.3.1)
      '@radix-ui/react-use-controllable-state': 1.2.2(@types/react@18.3.23)(react@18.3.1)
      '@radix-ui/react-use-previous': 1.1.1(@types/react@18.3.23)(react@18.3.1)
      '@radix-ui/react-use-size': 1.1.1(@types/react@18.3.23)(react@18.3.1)
      react: 18.3.1
      react-dom: 18.3.1(react@18.3.1)
    optionalDependencies:
      '@types/react': 18.3.23
      '@types/react-dom': 18.3.7(@types/react@18.3.23)

  '@radix-ui/react-roving-focus@1.1.10(@types/react-dom@18.3.7(@types/react@18.3.23))(@types/react@18.3.23)(react-dom@18.3.1(react@18.3.1))(react@18.3.1)':
    dependencies:
      '@radix-ui/primitive': 1.1.2
      '@radix-ui/react-collection': 1.1.7(@types/react-dom@18.3.7(@types/react@18.3.23))(@types/react@18.3.23)(react-dom@18.3.1(react@18.3.1))(react@18.3.1)
      '@radix-ui/react-compose-refs': 1.1.2(@types/react@18.3.23)(react@18.3.1)
      '@radix-ui/react-context': 1.1.2(@types/react@18.3.23)(react@18.3.1)
      '@radix-ui/react-direction': 1.1.1(@types/react@18.3.23)(react@18.3.1)
      '@radix-ui/react-id': 1.1.1(@types/react@18.3.23)(react@18.3.1)
      '@radix-ui/react-primitive': 2.1.3(@types/react-dom@18.3.7(@types/react@18.3.23))(@types/react@18.3.23)(react-dom@18.3.1(react@18.3.1))(react@18.3.1)
      '@radix-ui/react-use-callback-ref': 1.1.1(@types/react@18.3.23)(react@18.3.1)
      '@radix-ui/react-use-controllable-state': 1.2.2(@types/react@18.3.23)(react@18.3.1)
      react: 18.3.1
      react-dom: 18.3.1(react@18.3.1)
    optionalDependencies:
      '@types/react': 18.3.23
      '@types/react-dom': 18.3.7(@types/react@18.3.23)

  '@radix-ui/react-select@2.2.5(@types/react-dom@18.3.7(@types/react@18.3.23))(@types/react@18.3.23)(react-dom@18.3.1(react@18.3.1))(react@18.3.1)':
    dependencies:
      '@radix-ui/number': 1.1.1
      '@radix-ui/primitive': 1.1.2
      '@radix-ui/react-collection': 1.1.7(@types/react-dom@18.3.7(@types/react@18.3.23))(@types/react@18.3.23)(react-dom@18.3.1(react@18.3.1))(react@18.3.1)
      '@radix-ui/react-compose-refs': 1.1.2(@types/react@18.3.23)(react@18.3.1)
      '@radix-ui/react-context': 1.1.2(@types/react@18.3.23)(react@18.3.1)
      '@radix-ui/react-direction': 1.1.1(@types/react@18.3.23)(react@18.3.1)
      '@radix-ui/react-dismissable-layer': 1.1.10(@types/react-dom@18.3.7(@types/react@18.3.23))(@types/react@18.3.23)(react-dom@18.3.1(react@18.3.1))(react@18.3.1)
      '@radix-ui/react-focus-guards': 1.1.2(@types/react@18.3.23)(react@18.3.1)
      '@radix-ui/react-focus-scope': 1.1.7(@types/react-dom@18.3.7(@types/react@18.3.23))(@types/react@18.3.23)(react-dom@18.3.1(react@18.3.1))(react@18.3.1)
      '@radix-ui/react-id': 1.1.1(@types/react@18.3.23)(react@18.3.1)
      '@radix-ui/react-popper': 1.2.7(@types/react-dom@18.3.7(@types/react@18.3.23))(@types/react@18.3.23)(react-dom@18.3.1(react@18.3.1))(react@18.3.1)
      '@radix-ui/react-portal': 1.1.9(@types/react-dom@18.3.7(@types/react@18.3.23))(@types/react@18.3.23)(react-dom@18.3.1(react@18.3.1))(react@18.3.1)
      '@radix-ui/react-primitive': 2.1.3(@types/react-dom@18.3.7(@types/react@18.3.23))(@types/react@18.3.23)(react-dom@18.3.1(react@18.3.1))(react@18.3.1)
      '@radix-ui/react-slot': 1.2.3(@types/react@18.3.23)(react@18.3.1)
      '@radix-ui/react-use-callback-ref': 1.1.1(@types/react@18.3.23)(react@18.3.1)
      '@radix-ui/react-use-controllable-state': 1.2.2(@types/react@18.3.23)(react@18.3.1)
      '@radix-ui/react-use-layout-effect': 1.1.1(@types/react@18.3.23)(react@18.3.1)
      '@radix-ui/react-use-previous': 1.1.1(@types/react@18.3.23)(react@18.3.1)
      '@radix-ui/react-visually-hidden': 1.2.3(@types/react-dom@18.3.7(@types/react@18.3.23))(@types/react@18.3.23)(react-dom@18.3.1(react@18.3.1))(react@18.3.1)
      aria-hidden: 1.2.4
      react: 18.3.1
      react-dom: 18.3.1(react@18.3.1)
      react-remove-scroll: 2.6.3(@types/react@18.3.23)(react@18.3.1)
    optionalDependencies:
      '@types/react': 18.3.23
      '@types/react-dom': 18.3.7(@types/react@18.3.23)

  '@radix-ui/react-slot@1.2.3(@types/react@18.3.23)(react@18.3.1)':
    dependencies:
      '@radix-ui/react-compose-refs': 1.1.2(@types/react@18.3.23)(react@18.3.1)
      react: 18.3.1
    optionalDependencies:
      '@types/react': 18.3.23

  '@radix-ui/react-toggle-group@1.1.10(@types/react-dom@18.3.7(@types/react@18.3.23))(@types/react@18.3.23)(react-dom@18.3.1(react@18.3.1))(react@18.3.1)':
    dependencies:
      '@radix-ui/primitive': 1.1.2
      '@radix-ui/react-context': 1.1.2(@types/react@18.3.23)(react@18.3.1)
      '@radix-ui/react-direction': 1.1.1(@types/react@18.3.23)(react@18.3.1)
      '@radix-ui/react-primitive': 2.1.3(@types/react-dom@18.3.7(@types/react@18.3.23))(@types/react@18.3.23)(react-dom@18.3.1(react@18.3.1))(react@18.3.1)
      '@radix-ui/react-roving-focus': 1.1.10(@types/react-dom@18.3.7(@types/react@18.3.23))(@types/react@18.3.23)(react-dom@18.3.1(react@18.3.1))(react@18.3.1)
      '@radix-ui/react-toggle': 1.1.9(@types/react-dom@18.3.7(@types/react@18.3.23))(@types/react@18.3.23)(react-dom@18.3.1(react@18.3.1))(react@18.3.1)
      '@radix-ui/react-use-controllable-state': 1.2.2(@types/react@18.3.23)(react@18.3.1)
      react: 18.3.1
      react-dom: 18.3.1(react@18.3.1)
    optionalDependencies:
      '@types/react': 18.3.23
      '@types/react-dom': 18.3.7(@types/react@18.3.23)

  '@radix-ui/react-toggle@1.1.9(@types/react-dom@18.3.7(@types/react@18.3.23))(@types/react@18.3.23)(react-dom@18.3.1(react@18.3.1))(react@18.3.1)':
    dependencies:
      '@radix-ui/primitive': 1.1.2
      '@radix-ui/react-primitive': 2.1.3(@types/react-dom@18.3.7(@types/react@18.3.23))(@types/react@18.3.23)(react-dom@18.3.1(react@18.3.1))(react@18.3.1)
      '@radix-ui/react-use-controllable-state': 1.2.2(@types/react@18.3.23)(react@18.3.1)
      react: 18.3.1
      react-dom: 18.3.1(react@18.3.1)
    optionalDependencies:
      '@types/react': 18.3.23
      '@types/react-dom': 18.3.7(@types/react@18.3.23)

  '@radix-ui/react-use-callback-ref@1.1.1(@types/react@18.3.23)(react@18.3.1)':
    dependencies:
      react: 18.3.1
    optionalDependencies:
      '@types/react': 18.3.23

  '@radix-ui/react-use-controllable-state@1.2.2(@types/react@18.3.23)(react@18.3.1)':
    dependencies:
      '@radix-ui/react-use-effect-event': 0.0.2(@types/react@18.3.23)(react@18.3.1)
      '@radix-ui/react-use-layout-effect': 1.1.1(@types/react@18.3.23)(react@18.3.1)
      react: 18.3.1
    optionalDependencies:
      '@types/react': 18.3.23

  '@radix-ui/react-use-effect-event@0.0.2(@types/react@18.3.23)(react@18.3.1)':
    dependencies:
      '@radix-ui/react-use-layout-effect': 1.1.1(@types/react@18.3.23)(react@18.3.1)
      react: 18.3.1
    optionalDependencies:
      '@types/react': 18.3.23

  '@radix-ui/react-use-escape-keydown@1.1.1(@types/react@18.3.23)(react@18.3.1)':
    dependencies:
      '@radix-ui/react-use-callback-ref': 1.1.1(@types/react@18.3.23)(react@18.3.1)
      react: 18.3.1
    optionalDependencies:
      '@types/react': 18.3.23

  '@radix-ui/react-use-layout-effect@1.1.1(@types/react@18.3.23)(react@18.3.1)':
    dependencies:
      react: 18.3.1
    optionalDependencies:
      '@types/react': 18.3.23

  '@radix-ui/react-use-previous@1.1.1(@types/react@18.3.23)(react@18.3.1)':
    dependencies:
      react: 18.3.1
    optionalDependencies:
      '@types/react': 18.3.23

  '@radix-ui/react-use-rect@1.1.1(@types/react@18.3.23)(react@18.3.1)':
    dependencies:
      '@radix-ui/rect': 1.1.1
      react: 18.3.1
    optionalDependencies:
      '@types/react': 18.3.23

  '@radix-ui/react-use-size@1.1.1(@types/react@18.3.23)(react@18.3.1)':
    dependencies:
      '@radix-ui/react-use-layout-effect': 1.1.1(@types/react@18.3.23)(react@18.3.1)
      react: 18.3.1
    optionalDependencies:
      '@types/react': 18.3.23

  '@radix-ui/react-visually-hidden@1.2.3(@types/react-dom@18.3.7(@types/react@18.3.23))(@types/react@18.3.23)(react-dom@18.3.1(react@18.3.1))(react@18.3.1)':
    dependencies:
      '@radix-ui/react-primitive': 2.1.3(@types/react-dom@18.3.7(@types/react@18.3.23))(@types/react@18.3.23)(react-dom@18.3.1(react@18.3.1))(react@18.3.1)
      react: 18.3.1
      react-dom: 18.3.1(react@18.3.1)
    optionalDependencies:
      '@types/react': 18.3.23
      '@types/react-dom': 18.3.7(@types/react@18.3.23)

  '@radix-ui/rect@1.1.1': {}

  '@rolldown/pluginutils@1.0.0-beta.9': {}

  '@rollup/rollup-android-arm-eabi@4.38.0':
    optional: true

  '@rollup/rollup-android-arm64@4.38.0':
    optional: true

  '@rollup/rollup-darwin-arm64@4.38.0':
    optional: true

  '@rollup/rollup-darwin-x64@4.38.0':
    optional: true

  '@rollup/rollup-freebsd-arm64@4.38.0':
    optional: true

  '@rollup/rollup-freebsd-x64@4.38.0':
    optional: true

  '@rollup/rollup-linux-arm-gnueabihf@4.38.0':
    optional: true

  '@rollup/rollup-linux-arm-musleabihf@4.38.0':
    optional: true

  '@rollup/rollup-linux-arm64-gnu@4.38.0':
    optional: true

  '@rollup/rollup-linux-arm64-musl@4.38.0':
    optional: true

  '@rollup/rollup-linux-loongarch64-gnu@4.38.0':
    optional: true

  '@rollup/rollup-linux-powerpc64le-gnu@4.38.0':
    optional: true

  '@rollup/rollup-linux-riscv64-gnu@4.38.0':
    optional: true

  '@rollup/rollup-linux-riscv64-musl@4.38.0':
    optional: true

  '@rollup/rollup-linux-s390x-gnu@4.38.0':
    optional: true

  '@rollup/rollup-linux-x64-gnu@4.38.0':
    optional: true

  '@rollup/rollup-linux-x64-musl@4.38.0':
    optional: true

  '@rollup/rollup-win32-arm64-msvc@4.38.0':
    optional: true

  '@rollup/rollup-win32-ia32-msvc@4.38.0':
    optional: true

  '@rollup/rollup-win32-x64-msvc@4.38.0':
    optional: true

  '@statsig/client-core@3.17.2': {}

  '@statsig/js-client@3.17.2':
    dependencies:
      '@statsig/client-core': 3.17.2

  '@tailwindcss/node@4.1.8':
    dependencies:
      '@ampproject/remapping': 2.3.0
      enhanced-resolve: 5.18.1
      jiti: 2.4.2
      lightningcss: 1.30.1
      magic-string: 0.30.17
      source-map-js: 1.2.1
      tailwindcss: 4.1.8

  '@tailwindcss/oxide-android-arm64@4.1.8':
    optional: true

  '@tailwindcss/oxide-darwin-arm64@4.1.8':
    optional: true

  '@tailwindcss/oxide-darwin-x64@4.1.8':
    optional: true

  '@tailwindcss/oxide-freebsd-x64@4.1.8':
    optional: true

  '@tailwindcss/oxide-linux-arm-gnueabihf@4.1.8':
    optional: true

  '@tailwindcss/oxide-linux-arm64-gnu@4.1.8':
    optional: true

  '@tailwindcss/oxide-linux-arm64-musl@4.1.8':
    optional: true

  '@tailwindcss/oxide-linux-x64-gnu@4.1.8':
    optional: true

  '@tailwindcss/oxide-linux-x64-musl@4.1.8':
    optional: true

  '@tailwindcss/oxide-wasm32-wasi@4.1.8':
    optional: true

  '@tailwindcss/oxide-win32-arm64-msvc@4.1.8':
    optional: true

  '@tailwindcss/oxide-win32-x64-msvc@4.1.8':
    optional: true

  '@tailwindcss/oxide@4.1.8':
    dependencies:
      detect-libc: 2.0.4
      tar: 7.4.3
    optionalDependencies:
      '@tailwindcss/oxide-android-arm64': 4.1.8
      '@tailwindcss/oxide-darwin-arm64': 4.1.8
      '@tailwindcss/oxide-darwin-x64': 4.1.8
      '@tailwindcss/oxide-freebsd-x64': 4.1.8
      '@tailwindcss/oxide-linux-arm-gnueabihf': 4.1.8
      '@tailwindcss/oxide-linux-arm64-gnu': 4.1.8
      '@tailwindcss/oxide-linux-arm64-musl': 4.1.8
      '@tailwindcss/oxide-linux-x64-gnu': 4.1.8
      '@tailwindcss/oxide-linux-x64-musl': 4.1.8
      '@tailwindcss/oxide-wasm32-wasi': 4.1.8
      '@tailwindcss/oxide-win32-arm64-msvc': 4.1.8
      '@tailwindcss/oxide-win32-x64-msvc': 4.1.8

  '@tailwindcss/vite@4.1.8(vite@6.3.5(@types/node@22.15.29)(jiti@2.4.2)(lightningcss@1.30.1)(tsx@4.19.3)(yaml@2.7.1))':
    dependencies:
      '@tailwindcss/node': 4.1.8
      '@tailwindcss/oxide': 4.1.8
      tailwindcss: 4.1.8
      vite: 6.3.5(@types/node@22.15.29)(jiti@2.4.2)(lightningcss@1.30.1)(tsx@4.19.3)(yaml@2.7.1)

  '@tanstack/pacer@0.2.0': {}

  '@tanstack/query-core@5.80.2': {}

  '@tanstack/query-devtools@5.80.0': {}

  '@tanstack/react-pacer@0.2.0(react-dom@18.3.1(react@18.3.1))(react@18.3.1)':
    dependencies:
      '@tanstack/pacer': 0.2.0
      react: 18.3.1
      react-dom: 18.3.1(react@18.3.1)

  '@tanstack/react-query-devtools@5.80.3(@tanstack/react-query@5.80.3(react@18.3.1))(react@18.3.1)':
    dependencies:
      '@tanstack/query-devtools': 5.80.0
      '@tanstack/react-query': 5.80.3(react@18.3.1)
      react: 18.3.1

  '@tanstack/react-query@5.80.3(react@18.3.1)':
    dependencies:
      '@tanstack/query-core': 5.80.2
      react: 18.3.1

  '@taplo/core@0.2.0': {}

  '@taplo/lib@0.5.0':
    dependencies:
      '@taplo/core': 0.2.0

  '@tauri-apps/api@2.5.0': {}

  '@tauri-apps/cli-darwin-arm64@2.5.0':
    optional: true

  '@tauri-apps/cli-darwin-x64@2.5.0':
    optional: true

  '@tauri-apps/cli-linux-arm-gnueabihf@2.5.0':
    optional: true

  '@tauri-apps/cli-linux-arm64-gnu@2.5.0':
    optional: true

  '@tauri-apps/cli-linux-arm64-musl@2.5.0':
    optional: true

  '@tauri-apps/cli-linux-riscv64-gnu@2.5.0':
    optional: true

  '@tauri-apps/cli-linux-x64-gnu@2.5.0':
    optional: true

  '@tauri-apps/cli-linux-x64-musl@2.5.0':
    optional: true

  '@tauri-apps/cli-win32-arm64-msvc@2.5.0':
    optional: true

  '@tauri-apps/cli-win32-ia32-msvc@2.5.0':
    optional: true

  '@tauri-apps/cli-win32-x64-msvc@2.5.0':
    optional: true

  '@tauri-apps/cli@2.5.0':
    optionalDependencies:
      '@tauri-apps/cli-darwin-arm64': 2.5.0
      '@tauri-apps/cli-darwin-x64': 2.5.0
      '@tauri-apps/cli-linux-arm-gnueabihf': 2.5.0
      '@tauri-apps/cli-linux-arm64-gnu': 2.5.0
      '@tauri-apps/cli-linux-arm64-musl': 2.5.0
      '@tauri-apps/cli-linux-riscv64-gnu': 2.5.0
      '@tauri-apps/cli-linux-x64-gnu': 2.5.0
      '@tauri-apps/cli-linux-x64-musl': 2.5.0
      '@tauri-apps/cli-win32-arm64-msvc': 2.5.0
      '@tauri-apps/cli-win32-ia32-msvc': 2.5.0
      '@tauri-apps/cli-win32-x64-msvc': 2.5.0

  '@tauri-apps/plugin-opener@2.2.7':
    dependencies:
      '@tauri-apps/api': 2.5.0

  '@tauri-apps/plugin-os@2.2.1':
    dependencies:
      '@tauri-apps/api': 2.5.0

  '@testing-library/dom@10.4.0':
    dependencies:
      '@babel/code-frame': 7.26.2
      '@babel/runtime': 7.27.0
      '@types/aria-query': 5.0.4
      aria-query: 5.3.0
      chalk: 4.1.2
      dom-accessibility-api: 0.5.16
      lz-string: 1.5.0
      pretty-format: 27.5.1

  '@testing-library/react@16.3.0(@testing-library/dom@10.4.0)(@types/react-dom@18.3.7(@types/react@18.3.23))(@types/react@18.3.23)(react-dom@18.3.1(react@18.3.1))(react@18.3.1)':
    dependencies:
      '@babel/runtime': 7.27.0
      '@testing-library/dom': 10.4.0
      react: 18.3.1
      react-dom: 18.3.1(react@18.3.1)
    optionalDependencies:
      '@types/react': 18.3.23
      '@types/react-dom': 18.3.7(@types/react@18.3.23)

  '@testing-library/user-event@14.6.1(@testing-library/dom@10.4.0)':
    dependencies:
      '@testing-library/dom': 10.4.0

  '@total-typescript/shoehorn@0.1.2': {}

  '@ts-morph/common@0.27.0':
    dependencies:
      fast-glob: 3.3.3
      minimatch: 10.0.1
      path-browserify: 1.0.1

  '@tsconfig/node10@1.0.11': {}

  '@tsconfig/node12@1.0.11': {}

  '@tsconfig/node14@1.0.3': {}

  '@tsconfig/node16@1.0.4': {}

  '@types/aria-query@5.0.4': {}

  '@types/babel__core@7.20.5':
    dependencies:
      '@babel/parser': 7.27.0
      '@babel/types': 7.27.0
      '@types/babel__generator': 7.6.8
      '@types/babel__template': 7.4.4
      '@types/babel__traverse': 7.20.7

  '@types/babel__generator@7.6.8':
    dependencies:
      '@babel/types': 7.27.0

  '@types/babel__template@7.4.4':
    dependencies:
      '@babel/parser': 7.27.0
      '@babel/types': 7.27.0

  '@types/babel__traverse@7.20.7':
    dependencies:
      '@babel/types': 7.27.0

  '@types/cookie@0.6.0': {}

  '@types/estree@1.0.7': {}

  '@types/i18next@13.0.0(typescript@5.8.3)':
    dependencies:
      i18next: 25.2.1(typescript@5.8.3)
    transitivePeerDependencies:
      - typescript

  '@types/json-schema@7.0.15': {}

  '@types/node@22.15.29':
    dependencies:
      undici-types: 6.21.0

  '@types/prop-types@15.7.14': {}

  '@types/react-dom@18.3.7(@types/react@18.3.23)':
    dependencies:
      '@types/react': 18.3.23

  '@types/react-i18next@8.1.0(i18next@25.2.1(typescript@5.8.3))(react-dom@18.3.1(react@18.3.1))(react@18.3.1)(typescript@5.8.3)':
    dependencies:
      react-i18next: 15.5.2(i18next@25.2.1(typescript@5.8.3))(react-dom@18.3.1(react@18.3.1))(react@18.3.1)(typescript@5.8.3)
    transitivePeerDependencies:
      - i18next
      - react
      - react-dom
      - react-native
      - typescript

  '@types/react@18.3.23':
    dependencies:
      '@types/prop-types': 15.7.14
      csstype: 3.1.3

  '@types/retry@0.12.0': {}

  '@types/statuses@2.0.5': {}

  '@types/tough-cookie@4.0.5': {}

  '@types/uuid@10.0.0': {}

  '@typescript-eslint/eslint-plugin@8.33.1(@typescript-eslint/parser@8.33.1(eslint@9.28.0(jiti@2.4.2))(typescript@5.8.3))(eslint@9.28.0(jiti@2.4.2))(typescript@5.8.3)':
    dependencies:
      '@eslint-community/regexpp': 4.12.1
      '@typescript-eslint/parser': 8.33.1(eslint@9.28.0(jiti@2.4.2))(typescript@5.8.3)
      '@typescript-eslint/scope-manager': 8.33.1
      '@typescript-eslint/type-utils': 8.33.1(eslint@9.28.0(jiti@2.4.2))(typescript@5.8.3)
      '@typescript-eslint/utils': 8.33.1(eslint@9.28.0(jiti@2.4.2))(typescript@5.8.3)
      '@typescript-eslint/visitor-keys': 8.33.1
      eslint: 9.28.0(jiti@2.4.2)
      graphemer: 1.4.0
      ignore: 7.0.5
      natural-compare: 1.4.0
      ts-api-utils: 2.1.0(typescript@5.8.3)
      typescript: 5.8.3
    transitivePeerDependencies:
      - supports-color

  '@typescript-eslint/parser@8.33.1(eslint@9.28.0(jiti@2.4.2))(typescript@5.8.3)':
    dependencies:
      '@typescript-eslint/scope-manager': 8.33.1
      '@typescript-eslint/types': 8.33.1
      '@typescript-eslint/typescript-estree': 8.33.1(typescript@5.8.3)
      '@typescript-eslint/visitor-keys': 8.33.1
      debug: 4.4.1
      eslint: 9.28.0(jiti@2.4.2)
      typescript: 5.8.3
    transitivePeerDependencies:
      - supports-color

  '@typescript-eslint/project-service@8.33.1(typescript@5.8.3)':
    dependencies:
      '@typescript-eslint/tsconfig-utils': 8.33.1(typescript@5.8.3)
      '@typescript-eslint/types': 8.33.1
      debug: 4.4.1
      typescript: 5.8.3
    transitivePeerDependencies:
      - supports-color

  '@typescript-eslint/rule-tester@8.33.1(eslint@9.28.0(jiti@2.4.2))(typescript@5.8.3)':
    dependencies:
      '@typescript-eslint/parser': 8.33.1(eslint@9.28.0(jiti@2.4.2))(typescript@5.8.3)
      '@typescript-eslint/typescript-estree': 8.33.1(typescript@5.8.3)
      '@typescript-eslint/utils': 8.33.1(eslint@9.28.0(jiti@2.4.2))(typescript@5.8.3)
      ajv: 6.12.6
      eslint: 9.28.0(jiti@2.4.2)
      json-stable-stringify-without-jsonify: 1.0.1
      lodash.merge: 4.6.2
      semver: 7.7.1
    transitivePeerDependencies:
      - supports-color
      - typescript

  '@typescript-eslint/scope-manager@8.33.1':
    dependencies:
      '@typescript-eslint/types': 8.33.1
      '@typescript-eslint/visitor-keys': 8.33.1

  '@typescript-eslint/tsconfig-utils@8.33.1(typescript@5.8.3)':
    dependencies:
      typescript: 5.8.3

  '@typescript-eslint/type-utils@8.33.1(eslint@9.28.0(jiti@2.4.2))(typescript@5.8.3)':
    dependencies:
      '@typescript-eslint/typescript-estree': 8.33.1(typescript@5.8.3)
      '@typescript-eslint/utils': 8.33.1(eslint@9.28.0(jiti@2.4.2))(typescript@5.8.3)
      debug: 4.4.1
      eslint: 9.28.0(jiti@2.4.2)
      ts-api-utils: 2.1.0(typescript@5.8.3)
      typescript: 5.8.3
    transitivePeerDependencies:
      - supports-color

  '@typescript-eslint/types@8.33.1': {}

  '@typescript-eslint/typescript-estree@8.33.1(typescript@5.8.3)':
    dependencies:
      '@typescript-eslint/project-service': 8.33.1(typescript@5.8.3)
      '@typescript-eslint/tsconfig-utils': 8.33.1(typescript@5.8.3)
      '@typescript-eslint/types': 8.33.1
      '@typescript-eslint/visitor-keys': 8.33.1
      debug: 4.4.1
      fast-glob: 3.3.3
      is-glob: 4.0.3
      minimatch: 9.0.5
      semver: 7.7.1
      ts-api-utils: 2.1.0(typescript@5.8.3)
      typescript: 5.8.3
    transitivePeerDependencies:
      - supports-color

  '@typescript-eslint/utils@8.33.1(eslint@9.28.0(jiti@2.4.2))(typescript@5.8.3)':
    dependencies:
      '@eslint-community/eslint-utils': 4.7.0(eslint@9.28.0(jiti@2.4.2))
      '@typescript-eslint/scope-manager': 8.33.1
      '@typescript-eslint/types': 8.33.1
      '@typescript-eslint/typescript-estree': 8.33.1(typescript@5.8.3)
      eslint: 9.28.0(jiti@2.4.2)
      typescript: 5.8.3
    transitivePeerDependencies:
      - supports-color

  '@typescript-eslint/visitor-keys@8.33.1':
    dependencies:
      '@typescript-eslint/types': 8.33.1
      eslint-visitor-keys: 4.2.0

  '@typescript/vfs@1.6.1(typescript@5.8.3)':
    dependencies:
      debug: 4.4.0(supports-color@8.1.1)
      typescript: 5.8.3
    transitivePeerDependencies:
      - supports-color

  '@typespec/prettier-plugin-typespec@1.0.0':
    dependencies:
      prettier: 3.5.3

  '@vitejs/plugin-react@4.5.1(vite@6.3.5(@types/node@22.15.29)(jiti@2.4.2)(lightningcss@1.30.1)(tsx@4.19.3)(yaml@2.7.1))':
    dependencies:
      '@babel/core': 7.26.10
      '@babel/plugin-transform-react-jsx-self': 7.25.9(@babel/core@7.26.10)
      '@babel/plugin-transform-react-jsx-source': 7.25.9(@babel/core@7.26.10)
      '@rolldown/pluginutils': 1.0.0-beta.9
      '@types/babel__core': 7.20.5
      react-refresh: 0.17.0
      vite: 6.3.5(@types/node@22.15.29)(jiti@2.4.2)(lightningcss@1.30.1)(tsx@4.19.3)(yaml@2.7.1)
    transitivePeerDependencies:
      - supports-color

  '@vitest/browser@2.1.9(@types/node@22.15.29)(playwright@1.52.0)(typescript@5.8.3)(vite@6.3.5(@types/node@22.15.29)(jiti@2.4.2)(lightningcss@1.30.1)(tsx@4.19.3)(yaml@2.7.1))(vitest@2.1.9)':
    dependencies:
      '@testing-library/dom': 10.4.0
      '@testing-library/user-event': 14.6.1(@testing-library/dom@10.4.0)
      '@vitest/mocker': 2.1.9(msw@2.7.3(@types/node@22.15.29)(typescript@5.8.3))(vite@6.3.5(@types/node@22.15.29)(jiti@2.4.2)(lightningcss@1.30.1)(tsx@4.19.3)(yaml@2.7.1))
      '@vitest/utils': 2.1.9
      magic-string: 0.30.17
      msw: 2.7.3(@types/node@22.15.29)(typescript@5.8.3)
      sirv: 3.0.1
      tinyrainbow: 1.2.0
      vitest: 2.1.9(@types/node@22.15.29)(@vitest/browser@2.1.9)(jsdom@26.1.0)(lightningcss@1.30.1)(msw@2.7.3(@types/node@22.15.29)(typescript@5.8.3))
      ws: 8.18.1
    optionalDependencies:
      playwright: 1.52.0
    transitivePeerDependencies:
      - '@types/node'
      - bufferutil
      - typescript
      - utf-8-validate
      - vite

  '@vitest/expect@2.1.9':
    dependencies:
      '@vitest/spy': 2.1.9
      '@vitest/utils': 2.1.9
      chai: 5.2.0
      tinyrainbow: 1.2.0

  '@vitest/mocker@2.1.9(msw@2.7.3(@types/node@22.15.29)(typescript@5.8.3))(vite@5.4.19(@types/node@22.15.29)(lightningcss@1.30.1))':
    dependencies:
      '@vitest/spy': 2.1.9
      estree-walker: 3.0.3
      magic-string: 0.30.17
    optionalDependencies:
      msw: 2.7.3(@types/node@22.15.29)(typescript@5.8.3)
      vite: 5.4.19(@types/node@22.15.29)(lightningcss@1.30.1)

  '@vitest/mocker@2.1.9(msw@2.7.3(@types/node@22.15.29)(typescript@5.8.3))(vite@6.3.5(@types/node@22.15.29)(jiti@2.4.2)(lightningcss@1.30.1)(tsx@4.19.3)(yaml@2.7.1))':
    dependencies:
      '@vitest/spy': 2.1.9
      estree-walker: 3.0.3
      magic-string: 0.30.17
    optionalDependencies:
      msw: 2.7.3(@types/node@22.15.29)(typescript@5.8.3)
      vite: 6.3.5(@types/node@22.15.29)(jiti@2.4.2)(lightningcss@1.30.1)(tsx@4.19.3)(yaml@2.7.1)

  '@vitest/pretty-format@2.1.9':
    dependencies:
      tinyrainbow: 1.2.0

  '@vitest/runner@2.1.9':
    dependencies:
      '@vitest/utils': 2.1.9
      pathe: 1.1.2

  '@vitest/snapshot@2.1.9':
    dependencies:
      '@vitest/pretty-format': 2.1.9
      magic-string: 0.30.17
      pathe: 1.1.2

  '@vitest/spy@2.1.9':
    dependencies:
      tinyspy: 3.0.2

  '@vitest/utils@2.1.9':
    dependencies:
      '@vitest/pretty-format': 2.1.9
      loupe: 3.1.3
      tinyrainbow: 1.2.0

  acorn-jsx@5.3.2(acorn@8.14.1):
    dependencies:
      acorn: 8.14.1

  acorn-walk@8.3.4:
    dependencies:
      acorn: 8.14.1

  acorn@8.14.1: {}

  agent-base@7.1.3: {}

  ajv@6.12.6:
    dependencies:
      fast-deep-equal: 3.1.3
      fast-json-stable-stringify: 2.1.0
      json-schema-traverse: 0.4.1
      uri-js: 4.4.1

  allotment@1.20.3(react-dom@18.3.1(react@18.3.1))(react@18.3.1):
    dependencies:
      classnames: 2.5.1
      eventemitter3: 5.0.1
      lodash.clamp: 4.0.3
      lodash.debounce: 4.0.8
      lodash.isequal: 4.5.0
      react: 18.3.1
      react-dom: 18.3.1(react@18.3.1)
      use-resize-observer: 9.1.0(react-dom@18.3.1(react@18.3.1))(react@18.3.1)

  ansi-escapes@4.3.2:
    dependencies:
      type-fest: 0.21.3

  ansi-escapes@7.0.0:
    dependencies:
      environment: 1.1.0

  ansi-regex@5.0.1: {}

  ansi-regex@6.1.0: {}

  ansi-styles@4.3.0:
    dependencies:
      color-convert: 2.0.1

  ansi-styles@5.2.0: {}

  ansi-styles@6.2.1: {}

  ansis@3.17.0: {}

  anymatch@3.1.3:
    dependencies:
      normalize-path: 3.0.0
      picomatch: 2.3.1

  arg@4.1.3: {}

  argparse@2.0.1: {}

  aria-hidden@1.2.4:
    dependencies:
      tslib: 2.8.1

  aria-query@5.3.0:
    dependencies:
      dequal: 2.0.3

  array-union@2.1.0: {}

  assertion-error@2.0.1: {}

  async@3.2.6: {}

  balanced-match@1.0.2: {}

  base64-js@1.5.1: {}

  binary-extensions@2.3.0: {}

  bind-event-listener@3.0.0: {}

  bl@4.1.0:
    dependencies:
      buffer: 5.7.1
      inherits: 2.0.4
      readable-stream: 3.6.2

  brace-expansion@1.1.11:
    dependencies:
      balanced-match: 1.0.2
      concat-map: 0.0.1

  brace-expansion@2.0.1:
    dependencies:
      balanced-match: 1.0.2

  braces@3.0.3:
    dependencies:
      fill-range: 7.1.1

  browserslist@4.24.4:
    dependencies:
      caniuse-lite: 1.0.30001707
      electron-to-chromium: 1.5.129
      node-releases: 2.0.19
      update-browserslist-db: 1.1.3(browserslist@4.24.4)

  buffer@5.7.1:
    dependencies:
      base64-js: 1.5.1
      ieee754: 1.2.1

  cac@6.7.14: {}

  callsites@3.1.0: {}

  camelcase@6.3.0: {}

  caniuse-lite@1.0.30001707: {}

  case@1.6.3: {}

  chai@5.2.0:
    dependencies:
      assertion-error: 2.0.1
      check-error: 2.1.1
      deep-eql: 5.0.2
      loupe: 3.1.3
      pathval: 2.0.0

  chalk@4.1.2:
    dependencies:
      ansi-styles: 4.3.0
      supports-color: 7.2.0

  chalk@5.4.1: {}

  chardet@0.7.0: {}

  check-error@2.1.1: {}

  chokidar@3.6.0:
    dependencies:
      anymatch: 3.1.3
      braces: 3.0.3
      glob-parent: 5.1.2
      is-binary-path: 2.1.0
      is-glob: 4.0.3
      normalize-path: 3.0.0
      readdirp: 3.6.0
    optionalDependencies:
      fsevents: 2.3.3

  chownr@3.0.0: {}

  class-variance-authority@0.7.1:
    dependencies:
      clsx: 2.1.1

  classnames@2.5.1: {}

  clean-stack@3.0.1:
    dependencies:
      escape-string-regexp: 4.0.0

  cli-cursor@3.1.0:
    dependencies:
      restore-cursor: 3.1.0

  cli-cursor@5.0.0:
    dependencies:
      restore-cursor: 5.1.0

  cli-spinners@2.9.2: {}

  cli-truncate@4.0.0:
    dependencies:
      slice-ansi: 5.0.0
      string-width: 7.2.0

  cli-width@3.0.0: {}

  cli-width@4.1.0: {}

  cliui@8.0.1:
    dependencies:
      string-width: 4.2.3
      strip-ansi: 6.0.1
      wrap-ansi: 7.0.0

  clone@1.0.4: {}

  clsx@2.1.1: {}

  code-block-writer@13.0.3: {}

  color-convert@2.0.1:
    dependencies:
      color-name: 1.1.4

  color-name@1.1.4: {}

  colorette@2.0.20: {}

  commander@13.1.0: {}

  concat-map@0.0.1: {}

  console-table-printer@2.14.1:
    dependencies:
      simple-wcswidth: 1.0.1

  convert-source-map@2.0.0: {}

  cookie@0.7.2: {}

  create-require@1.1.1: {}

  cross-env@7.0.3:
    dependencies:
      cross-spawn: 7.0.6

  cross-spawn@7.0.6:
    dependencies:
      path-key: 3.1.1
      shebang-command: 2.0.0
      which: 2.0.2

  cssstyle@4.3.0:
    dependencies:
      '@asamuzakjp/css-color': 3.1.1
      rrweb-cssom: 0.8.0

  csstype@3.1.3: {}

  data-urls@5.0.0:
    dependencies:
      whatwg-mimetype: 4.0.0
      whatwg-url: 14.2.0

  debug@4.4.0(supports-color@8.1.1):
    dependencies:
      ms: 2.1.3
    optionalDependencies:
      supports-color: 8.1.1

  debug@4.4.1:
    dependencies:
      ms: 2.1.3

  decamelize@1.2.0: {}

  decimal.js@10.5.0: {}

  deep-eql@5.0.2: {}

  deep-is@0.1.4: {}

  defaults@1.0.4:
    dependencies:
      clone: 1.0.4

  dequal@2.0.3: {}

  detect-libc@2.0.4: {}

  detect-node-es@1.1.0: {}

  diff@4.0.2: {}

  dir-glob@3.0.1:
    dependencies:
      path-type: 4.0.0

  dom-accessibility-api@0.5.16: {}

  dotenv@16.0.3: {}

  ejs@3.1.10:
    dependencies:
      jake: 10.9.2

  electron-to-chromium@1.5.129: {}

  emoji-regex@10.4.0: {}

  emoji-regex@8.0.0: {}

  enhanced-resolve@5.18.1:
    dependencies:
      graceful-fs: 4.2.11
      tapable: 2.2.2

  entities@4.5.0: {}

  environment@1.1.0: {}

  es-module-lexer@1.6.0: {}

  esbuild@0.21.5:
    optionalDependencies:
      '@esbuild/aix-ppc64': 0.21.5
      '@esbuild/android-arm': 0.21.5
      '@esbuild/android-arm64': 0.21.5
      '@esbuild/android-x64': 0.21.5
      '@esbuild/darwin-arm64': 0.21.5
      '@esbuild/darwin-x64': 0.21.5
      '@esbuild/freebsd-arm64': 0.21.5
      '@esbuild/freebsd-x64': 0.21.5
      '@esbuild/linux-arm': 0.21.5
      '@esbuild/linux-arm64': 0.21.5
      '@esbuild/linux-ia32': 0.21.5
      '@esbuild/linux-loong64': 0.21.5
      '@esbuild/linux-mips64el': 0.21.5
      '@esbuild/linux-ppc64': 0.21.5
      '@esbuild/linux-riscv64': 0.21.5
      '@esbuild/linux-s390x': 0.21.5
      '@esbuild/linux-x64': 0.21.5
      '@esbuild/netbsd-x64': 0.21.5
      '@esbuild/openbsd-x64': 0.21.5
      '@esbuild/sunos-x64': 0.21.5
      '@esbuild/win32-arm64': 0.21.5
      '@esbuild/win32-ia32': 0.21.5
      '@esbuild/win32-x64': 0.21.5

  esbuild@0.25.2:
    optionalDependencies:
      '@esbuild/aix-ppc64': 0.25.2
      '@esbuild/android-arm': 0.25.2
      '@esbuild/android-arm64': 0.25.2
      '@esbuild/android-x64': 0.25.2
      '@esbuild/darwin-arm64': 0.25.2
      '@esbuild/darwin-x64': 0.25.2
      '@esbuild/freebsd-arm64': 0.25.2
      '@esbuild/freebsd-x64': 0.25.2
      '@esbuild/linux-arm': 0.25.2
      '@esbuild/linux-arm64': 0.25.2
      '@esbuild/linux-ia32': 0.25.2
      '@esbuild/linux-loong64': 0.25.2
      '@esbuild/linux-mips64el': 0.25.2
      '@esbuild/linux-ppc64': 0.25.2
      '@esbuild/linux-riscv64': 0.25.2
      '@esbuild/linux-s390x': 0.25.2
      '@esbuild/linux-x64': 0.25.2
      '@esbuild/netbsd-arm64': 0.25.2
      '@esbuild/netbsd-x64': 0.25.2
      '@esbuild/openbsd-arm64': 0.25.2
      '@esbuild/openbsd-x64': 0.25.2
      '@esbuild/sunos-x64': 0.25.2
      '@esbuild/win32-arm64': 0.25.2
      '@esbuild/win32-ia32': 0.25.2
      '@esbuild/win32-x64': 0.25.2

  esbuild@0.25.5:
    optionalDependencies:
      '@esbuild/aix-ppc64': 0.25.5
      '@esbuild/android-arm': 0.25.5
      '@esbuild/android-arm64': 0.25.5
      '@esbuild/android-x64': 0.25.5
      '@esbuild/darwin-arm64': 0.25.5
      '@esbuild/darwin-x64': 0.25.5
      '@esbuild/freebsd-arm64': 0.25.5
      '@esbuild/freebsd-x64': 0.25.5
      '@esbuild/linux-arm': 0.25.5
      '@esbuild/linux-arm64': 0.25.5
      '@esbuild/linux-ia32': 0.25.5
      '@esbuild/linux-loong64': 0.25.5
      '@esbuild/linux-mips64el': 0.25.5
      '@esbuild/linux-ppc64': 0.25.5
      '@esbuild/linux-riscv64': 0.25.5
      '@esbuild/linux-s390x': 0.25.5
      '@esbuild/linux-x64': 0.25.5
      '@esbuild/netbsd-arm64': 0.25.5
      '@esbuild/netbsd-x64': 0.25.5
      '@esbuild/openbsd-arm64': 0.25.5
      '@esbuild/openbsd-x64': 0.25.5
      '@esbuild/sunos-x64': 0.25.5
      '@esbuild/win32-arm64': 0.25.5
      '@esbuild/win32-ia32': 0.25.5
      '@esbuild/win32-x64': 0.25.5
    optional: true

  escalade@3.2.0: {}

  escape-string-regexp@1.0.5: {}

  escape-string-regexp@4.0.0: {}

  eslint-config-turbo@2.5.4(eslint@9.28.0(jiti@2.4.2))(turbo@2.5.4):
    dependencies:
      eslint: 9.28.0(jiti@2.4.2)
      eslint-plugin-turbo: 2.5.4(eslint@9.28.0(jiti@2.4.2))(turbo@2.5.4)
      turbo: 2.5.4

  eslint-plugin-react-hooks@5.2.0(eslint@9.28.0(jiti@2.4.2)):
    dependencies:
      eslint: 9.28.0(jiti@2.4.2)

  eslint-plugin-react-refresh@0.4.20(eslint@9.28.0(jiti@2.4.2)):
    dependencies:
      eslint: 9.28.0(jiti@2.4.2)

  eslint-plugin-turbo@2.5.4(eslint@9.28.0(jiti@2.4.2))(turbo@2.5.4):
    dependencies:
      dotenv: 16.0.3
      eslint: 9.28.0(jiti@2.4.2)
      turbo: 2.5.4

  eslint-scope@8.3.0:
    dependencies:
      esrecurse: 4.3.0
      estraverse: 5.3.0

  eslint-visitor-keys@3.4.3: {}

  eslint-visitor-keys@4.2.0: {}

  eslint@9.28.0(jiti@2.4.2):
    dependencies:
      '@eslint-community/eslint-utils': 4.5.1(eslint@9.28.0(jiti@2.4.2))
      '@eslint-community/regexpp': 4.12.1
      '@eslint/config-array': 0.20.0
      '@eslint/config-helpers': 0.2.2
      '@eslint/core': 0.14.0
      '@eslint/eslintrc': 3.3.1
      '@eslint/js': 9.28.0
      '@eslint/plugin-kit': 0.3.1
      '@humanfs/node': 0.16.6
      '@humanwhocodes/module-importer': 1.0.1
      '@humanwhocodes/retry': 0.4.2
      '@types/estree': 1.0.7
      '@types/json-schema': 7.0.15
      ajv: 6.12.6
      chalk: 4.1.2
      cross-spawn: 7.0.6
      debug: 4.4.0(supports-color@8.1.1)
      escape-string-regexp: 4.0.0
      eslint-scope: 8.3.0
      eslint-visitor-keys: 4.2.0
      espree: 10.3.0
      esquery: 1.6.0
      esutils: 2.0.3
      fast-deep-equal: 3.1.3
      file-entry-cache: 8.0.0
      find-up: 5.0.0
      glob-parent: 6.0.2
      ignore: 5.3.2
      imurmurhash: 0.1.4
      is-glob: 4.0.3
      json-stable-stringify-without-jsonify: 1.0.1
      lodash.merge: 4.6.2
      minimatch: 3.1.2
      natural-compare: 1.4.0
      optionator: 0.9.4
    optionalDependencies:
      jiti: 2.4.2
    transitivePeerDependencies:
      - supports-color

  esm@3.2.25:
    optional: true

  espree@10.3.0:
    dependencies:
      acorn: 8.14.1
      acorn-jsx: 5.3.2(acorn@8.14.1)
      eslint-visitor-keys: 4.2.0

  esquery@1.6.0:
    dependencies:
      estraverse: 5.3.0

  esrecurse@4.3.0:
    dependencies:
      estraverse: 5.3.0

  estraverse@5.3.0: {}

  estree-walker@3.0.3:
    dependencies:
      '@types/estree': 1.0.7

  esutils@2.0.3: {}

  eventemitter2@4.1.2: {}

  eventemitter3@4.0.7: {}

  eventemitter3@5.0.1: {}

  execa@8.0.1:
    dependencies:
      cross-spawn: 7.0.6
      get-stream: 8.0.1
      human-signals: 5.0.0
      is-stream: 3.0.0
      merge-stream: 2.0.0
      npm-run-path: 5.3.0
      onetime: 6.0.0
      signal-exit: 4.1.0
      strip-final-newline: 3.0.0

  expect-type@1.2.1: {}

  external-editor@3.1.0:
    dependencies:
      chardet: 0.7.0
      iconv-lite: 0.4.24
      tmp: 0.0.33

  fast-deep-equal@3.1.3: {}

  fast-glob@3.3.3:
    dependencies:
      '@nodelib/fs.stat': 2.0.5
      '@nodelib/fs.walk': 1.2.8
      glob-parent: 5.1.2
      merge2: 1.4.1
      micromatch: 4.0.8

  fast-json-stable-stringify@2.1.0: {}

  fast-levenshtein@2.0.6: {}

  fastq@1.19.1:
    dependencies:
      reusify: 1.1.0

  fdir@6.4.4(picomatch@4.0.2):
    optionalDependencies:
      picomatch: 4.0.2

  figures@3.2.0:
    dependencies:
      escape-string-regexp: 1.0.5

  file-entry-cache@8.0.0:
    dependencies:
      flat-cache: 4.0.1

  filelist@1.0.4:
    dependencies:
      minimatch: 5.1.6

  fill-range@7.1.1:
    dependencies:
      to-regex-range: 5.0.1

  find-up@5.0.0:
    dependencies:
      locate-path: 6.0.0
      path-exists: 4.0.0

  flat-cache@4.0.1:
    dependencies:
      flatted: 3.3.3
      keyv: 4.5.4

  flatted@3.3.3: {}

  fs-extra@11.3.0:
    dependencies:
      graceful-fs: 4.2.11
      jsonfile: 6.1.0
      universalify: 2.0.1

  fsevents@2.3.2:
    optional: true

  fsevents@2.3.3:
    optional: true

  gensync@1.0.0-beta.2: {}

  get-caller-file@2.0.5: {}

  get-east-asian-width@1.3.0: {}

  get-nonce@1.0.1: {}

  get-package-type@0.1.0: {}

  get-stream@8.0.1: {}

  get-tsconfig@4.10.1:
    dependencies:
      resolve-pkg-maps: 1.0.0
    optional: true

  glob-parent@5.1.2:
    dependencies:
      is-glob: 4.0.3

  glob-parent@6.0.2:
    dependencies:
      is-glob: 4.0.3

  globals@11.12.0: {}

  globals@14.0.0: {}

  globby@11.1.0:
    dependencies:
      array-union: 2.1.0
      dir-glob: 3.0.1
      fast-glob: 3.3.3
      ignore: 5.3.2
      merge2: 1.4.1
      slash: 3.0.0

  graceful-fs@4.2.11: {}

  graphemer@1.4.0: {}

  graphql@16.10.0: {}

  has-flag@4.0.0: {}

  headers-polyfill@4.0.3: {}

  html-encoding-sniffer@4.0.0:
    dependencies:
      whatwg-encoding: 3.1.1

  html-parse-stringify@3.0.1:
    dependencies:
      void-elements: 3.1.0

  http-proxy-agent@7.0.2:
    dependencies:
      agent-base: 7.1.3
      debug: 4.4.0(supports-color@8.1.1)
    transitivePeerDependencies:
      - supports-color

  https-proxy-agent@7.0.6:
    dependencies:
      agent-base: 7.1.3
      debug: 4.4.0(supports-color@8.1.1)
    transitivePeerDependencies:
      - supports-color

  human-signals@5.0.0: {}

  i18next@25.2.1(typescript@5.8.3):
    dependencies:
      '@babel/runtime': 7.27.1
    optionalDependencies:
      typescript: 5.8.3

  iconv-lite@0.4.24:
    dependencies:
      safer-buffer: 2.1.2

  iconv-lite@0.6.3:
    dependencies:
      safer-buffer: 2.1.2

  ieee754@1.2.1: {}

  ignore@5.3.2: {}

  ignore@7.0.5: {}

  import-fresh@3.3.1:
    dependencies:
      parent-module: 1.0.1
      resolve-from: 4.0.0

  imurmurhash@0.1.4: {}

  indent-string@4.0.0: {}

  inherits@2.0.4: {}

  inquirer@8.2.6:
    dependencies:
      ansi-escapes: 4.3.2
      chalk: 4.1.2
      cli-cursor: 3.1.0
      cli-width: 3.0.0
      external-editor: 3.1.0
      figures: 3.2.0
      lodash: 4.17.21
      mute-stream: 0.0.8
      ora: 5.4.1
      run-async: 2.4.1
      rxjs: 7.8.2
      string-width: 4.2.3
      strip-ansi: 6.0.1
      through: 2.3.8
      wrap-ansi: 6.2.0

  is-binary-path@2.1.0:
    dependencies:
      binary-extensions: 2.3.0

  is-docker@2.2.1: {}

  is-extglob@2.1.1: {}

  is-fullwidth-code-point@3.0.0: {}

  is-fullwidth-code-point@4.0.0: {}

  is-fullwidth-code-point@5.0.0:
    dependencies:
      get-east-asian-width: 1.3.0

  is-glob@4.0.3:
    dependencies:
      is-extglob: 2.1.1

  is-interactive@1.0.0: {}

  is-node-process@1.2.0: {}

  is-number@7.0.0: {}

  is-observable@2.1.0: {}

  is-potential-custom-element-name@1.0.1: {}

  is-stream@3.0.0: {}

  is-unicode-supported@0.1.0: {}

  is-wsl@2.2.0:
    dependencies:
      is-docker: 2.2.1

  isexe@2.0.0: {}

  jake@10.9.2:
    dependencies:
      async: 3.2.6
      chalk: 4.1.2
      filelist: 1.0.4
      minimatch: 3.1.2

  jiti@2.4.2: {}

  js-tiktoken@1.0.20:
    dependencies:
      base64-js: 1.5.1

  js-tokens@4.0.0: {}

  js-yaml@4.1.0:
    dependencies:
      argparse: 2.0.1

  jsdom@26.1.0:
    dependencies:
      cssstyle: 4.3.0
      data-urls: 5.0.0
      decimal.js: 10.5.0
      html-encoding-sniffer: 4.0.0
      http-proxy-agent: 7.0.2
      https-proxy-agent: 7.0.6
      is-potential-custom-element-name: 1.0.1
      nwsapi: 2.2.20
      parse5: 7.2.1
      rrweb-cssom: 0.8.0
      saxes: 6.0.0
      symbol-tree: 3.2.4
      tough-cookie: 5.1.2
      w3c-xmlserializer: 5.0.0
      webidl-conversions: 7.0.0
      whatwg-encoding: 3.1.1
      whatwg-mimetype: 4.0.0
      whatwg-url: 14.2.0
      ws: 8.18.1
      xml-name-validator: 5.0.0
    transitivePeerDependencies:
      - bufferutil
      - supports-color
      - utf-8-validate

  jsesc@3.1.0: {}

  json-buffer@3.0.1: {}

  json-schema-traverse@0.4.1: {}

  json-stable-stringify-without-jsonify@1.0.1: {}

  json5@2.2.3: {}

  jsonfile@6.1.0:
    dependencies:
      universalify: 2.0.1
    optionalDependencies:
      graceful-fs: 4.2.11

  keyv@4.5.4:
    dependencies:
      json-buffer: 3.0.1

  langsmith@0.3.30:
    dependencies:
      '@types/uuid': 10.0.0
      chalk: 4.1.2
      console-table-printer: 2.14.1
      p-queue: 6.6.2
      p-retry: 4.6.2
      semver: 7.7.2
      uuid: 10.0.0

  lefthook-darwin-arm64@1.11.13:
    optional: true

  lefthook-darwin-x64@1.11.13:
    optional: true

  lefthook-freebsd-arm64@1.11.13:
    optional: true

  lefthook-freebsd-x64@1.11.13:
    optional: true

  lefthook-linux-arm64@1.11.13:
    optional: true

  lefthook-linux-x64@1.11.13:
    optional: true

  lefthook-openbsd-arm64@1.11.13:
    optional: true

  lefthook-openbsd-x64@1.11.13:
    optional: true

  lefthook-windows-arm64@1.11.13:
    optional: true

  lefthook-windows-x64@1.11.13:
    optional: true

  lefthook@1.11.13:
    optionalDependencies:
      lefthook-darwin-arm64: 1.11.13
      lefthook-darwin-x64: 1.11.13
      lefthook-freebsd-arm64: 1.11.13
      lefthook-freebsd-x64: 1.11.13
      lefthook-linux-arm64: 1.11.13
      lefthook-linux-x64: 1.11.13
      lefthook-openbsd-arm64: 1.11.13
      lefthook-openbsd-x64: 1.11.13
      lefthook-windows-arm64: 1.11.13
      lefthook-windows-x64: 1.11.13

  levn@0.4.1:
    dependencies:
      prelude-ls: 1.2.1
      type-check: 0.4.0

  lightningcss-darwin-arm64@1.30.1:
    optional: true

  lightningcss-darwin-x64@1.30.1:
    optional: true

  lightningcss-freebsd-x64@1.30.1:
    optional: true

  lightningcss-linux-arm-gnueabihf@1.30.1:
    optional: true

  lightningcss-linux-arm64-gnu@1.30.1:
    optional: true

  lightningcss-linux-arm64-musl@1.30.1:
    optional: true

  lightningcss-linux-x64-gnu@1.30.1:
    optional: true

  lightningcss-linux-x64-musl@1.30.1:
    optional: true

  lightningcss-win32-arm64-msvc@1.30.1:
    optional: true

  lightningcss-win32-x64-msvc@1.30.1:
    optional: true

  lightningcss@1.30.1:
    dependencies:
      detect-libc: 2.0.4
    optionalDependencies:
      lightningcss-darwin-arm64: 1.30.1
      lightningcss-darwin-x64: 1.30.1
      lightningcss-freebsd-x64: 1.30.1
      lightningcss-linux-arm-gnueabihf: 1.30.1
      lightningcss-linux-arm64-gnu: 1.30.1
      lightningcss-linux-arm64-musl: 1.30.1
      lightningcss-linux-x64-gnu: 1.30.1
      lightningcss-linux-x64-musl: 1.30.1
      lightningcss-win32-arm64-msvc: 1.30.1
      lightningcss-win32-x64-msvc: 1.30.1

  lilconfig@3.1.3: {}

  lint-staged@15.5.2:
    dependencies:
      chalk: 5.4.1
      commander: 13.1.0
      debug: 4.4.0(supports-color@8.1.1)
      execa: 8.0.1
      lilconfig: 3.1.3
      listr2: 8.2.5
      micromatch: 4.0.8
      pidtree: 0.6.0
      string-argv: 0.3.2
      yaml: 2.7.1
    transitivePeerDependencies:
      - supports-color

  listr2@8.2.5:
    dependencies:
      cli-truncate: 4.0.0
      colorette: 2.0.20
      eventemitter3: 5.0.1
      log-update: 6.1.0
      rfdc: 1.4.1
      wrap-ansi: 9.0.0

  locate-path@6.0.0:
    dependencies:
      p-locate: 5.0.0

  lodash.clamp@4.0.3: {}

  lodash.debounce@4.0.8: {}

  lodash.isequal@4.5.0: {}

  lodash.merge@4.6.2: {}

  lodash@4.17.21: {}

  log-symbols@4.1.0:
    dependencies:
      chalk: 4.1.2
      is-unicode-supported: 0.1.0

  log-update@6.1.0:
    dependencies:
      ansi-escapes: 7.0.0
      cli-cursor: 5.0.0
      slice-ansi: 7.1.0
      strip-ansi: 7.1.0
      wrap-ansi: 9.0.0

  loose-envify@1.4.0:
    dependencies:
      js-tokens: 4.0.0

  loupe@3.1.3: {}

  lru-cache@10.4.3: {}

  lru-cache@5.1.1:
    dependencies:
      yallist: 3.1.1

  lz-string@1.5.0: {}

  magic-string@0.30.17:
    dependencies:
      '@jridgewell/sourcemap-codec': 1.5.0

  make-error@1.3.6: {}

  merge-stream@2.0.0: {}

  merge2@1.4.1: {}

  micromatch@4.0.8:
    dependencies:
      braces: 3.0.3
      picomatch: 2.3.1

  mimic-fn@2.1.0: {}

  mimic-fn@4.0.0: {}

  mimic-function@5.0.1: {}

  minimatch@10.0.1:
    dependencies:
      brace-expansion: 2.0.1

  minimatch@3.1.2:
    dependencies:
      brace-expansion: 1.1.11

  minimatch@5.1.6:
    dependencies:
      brace-expansion: 2.0.1

  minimatch@9.0.5:
    dependencies:
      brace-expansion: 2.0.1

  minipass@7.1.2: {}

  minizlib@3.0.2:
    dependencies:
      minipass: 7.1.2

  mkdirp@3.0.1: {}

  mrmime@2.0.1: {}

  ms@2.1.3: {}

  msw@2.7.3(@types/node@22.15.29)(typescript@5.8.3):
    dependencies:
      '@bundled-es-modules/cookie': 2.0.1
      '@bundled-es-modules/statuses': 1.0.1
      '@bundled-es-modules/tough-cookie': 0.1.6
      '@inquirer/confirm': 5.1.8(@types/node@22.15.29)
      '@mswjs/interceptors': 0.37.6
      '@open-draft/deferred-promise': 2.2.0
      '@open-draft/until': 2.1.0
      '@types/cookie': 0.6.0
      '@types/statuses': 2.0.5
      graphql: 16.10.0
      headers-polyfill: 4.0.3
      is-node-process: 1.2.0
      outvariant: 1.4.3
      path-to-regexp: 6.3.0
      picocolors: 1.1.1
      strict-event-emitter: 0.5.1
      type-fest: 4.38.0
      yargs: 17.7.2
    optionalDependencies:
      typescript: 5.8.3
    transitivePeerDependencies:
      - '@types/node'

  mustache@4.2.0: {}

  mute-stream@0.0.8: {}

  mute-stream@2.0.0: {}

  nanoid@3.3.11: {}

  natural-compare@1.4.0: {}

  node-releases@2.0.19: {}

  normalize-path@3.0.0: {}

  npm-run-path@5.3.0:
    dependencies:
      path-key: 4.0.0

  nwsapi@2.2.20: {}

  observable-fns@0.6.1: {}

  ollama@0.5.15:
    dependencies:
      whatwg-fetch: 3.6.20

  onetime@5.1.2:
    dependencies:
      mimic-fn: 2.1.0

  onetime@6.0.0:
    dependencies:
      mimic-fn: 4.0.0

  onetime@7.0.0:
    dependencies:
      mimic-function: 5.0.1

  optionator@0.9.4:
    dependencies:
      deep-is: 0.1.4
      fast-levenshtein: 2.0.6
      levn: 0.4.1
      prelude-ls: 1.2.1
      type-check: 0.4.0
      word-wrap: 1.2.5

  ora@5.4.1:
    dependencies:
      bl: 4.1.0
      chalk: 4.1.2
      cli-cursor: 3.1.0
      cli-spinners: 2.9.2
      is-interactive: 1.0.0
      is-unicode-supported: 0.1.0
      log-symbols: 4.1.0
      strip-ansi: 6.0.1
      wcwidth: 1.0.1

  os-tmpdir@1.0.2: {}

  outvariant@1.4.3: {}

  overlayscrollbars-react@0.5.6(overlayscrollbars@2.11.4)(react@18.3.1):
    dependencies:
      overlayscrollbars: 2.11.4
      react: 18.3.1

  overlayscrollbars@2.11.4: {}

  p-finally@1.0.0: {}

  p-limit@3.1.0:
    dependencies:
      yocto-queue: 0.1.0

  p-locate@5.0.0:
    dependencies:
      p-limit: 3.1.0

  p-queue@6.6.2:
    dependencies:
      eventemitter3: 4.0.7
      p-timeout: 3.2.0

  p-retry@4.6.2:
    dependencies:
      '@types/retry': 0.12.0
      retry: 0.13.1

  p-timeout@3.2.0:
    dependencies:
      p-finally: 1.0.0

  parent-module@1.0.1:
    dependencies:
      callsites: 3.1.0

  parse5@7.2.1:
    dependencies:
      entities: 4.5.0

  path-browserify@1.0.1: {}

  path-exists@4.0.0: {}

  path-key@3.1.1: {}

  path-key@4.0.0: {}

  path-to-regexp@6.3.0: {}

  path-type@4.0.0: {}

  pathe@1.1.2: {}

  pathval@2.0.0: {}

  picocolors@1.1.1: {}

  picomatch@2.3.1: {}

  picomatch@4.0.2: {}

  pidtree@0.6.0: {}

  playwright-core@1.52.0: {}

  playwright@1.52.0:
    dependencies:
      playwright-core: 1.52.0
    optionalDependencies:
      fsevents: 2.3.2

  postcss@8.5.3:
    dependencies:
      nanoid: 3.3.11
      picocolors: 1.1.1
      source-map-js: 1.2.1

  prelude-ls@1.2.1: {}

  prettier-plugin-tailwindcss@0.6.9(@ianvs/prettier-plugin-sort-imports@4.4.2(prettier@3.5.3))(prettier@3.5.3):
    dependencies:
      prettier: 3.5.3
    optionalDependencies:
      '@ianvs/prettier-plugin-sort-imports': 4.4.2(prettier@3.5.3)

  prettier-plugin-toml@2.0.5(prettier@3.5.3):
    dependencies:
      '@taplo/lib': 0.5.0
      prettier: 3.5.3

  prettier@3.0.3: {}

  prettier@3.5.3: {}

  pretty-format@27.5.1:
    dependencies:
      ansi-regex: 5.0.1
      ansi-styles: 5.2.0
      react-is: 17.0.2

  psl@1.15.0:
    dependencies:
      punycode: 2.3.1

  punycode@2.3.1: {}

  querystringify@2.2.0: {}

  queue-microtask@1.2.3: {}

  raf-schd@4.0.3: {}

  react-dom@18.3.1(react@18.3.1):
    dependencies:
      loose-envify: 1.4.0
      react: 18.3.1
      scheduler: 0.23.2

  react-i18next@15.5.2(i18next@25.2.1(typescript@5.8.3))(react-dom@18.3.1(react@18.3.1))(react@18.3.1)(typescript@5.8.3):
    dependencies:
      '@babel/runtime': 7.27.0
      html-parse-stringify: 3.0.1
      i18next: 25.2.1(typescript@5.8.3)
      react: 18.3.1
    optionalDependencies:
      react-dom: 18.3.1(react@18.3.1)
      typescript: 5.8.3

  react-is@17.0.2: {}

  react-refresh@0.17.0: {}

  react-remove-scroll-bar@2.3.8(@types/react@18.3.23)(react@18.3.1):
    dependencies:
      react: 18.3.1
      react-style-singleton: 2.2.3(@types/react@18.3.23)(react@18.3.1)
      tslib: 2.8.1
    optionalDependencies:
      '@types/react': 18.3.23

  react-remove-scroll@2.6.3(@types/react@18.3.23)(react@18.3.1):
    dependencies:
      react: 18.3.1
      react-remove-scroll-bar: 2.3.8(@types/react@18.3.23)(react@18.3.1)
      react-style-singleton: 2.2.3(@types/react@18.3.23)(react@18.3.1)
      tslib: 2.8.1
      use-callback-ref: 1.3.3(@types/react@18.3.23)(react@18.3.1)
      use-sidecar: 1.1.3(@types/react@18.3.23)(react@18.3.1)
    optionalDependencies:
      '@types/react': 18.3.23

  react-style-singleton@2.2.3(@types/react@18.3.23)(react@18.3.1):
    dependencies:
      get-nonce: 1.0.1
      react: 18.3.1
      tslib: 2.8.1
    optionalDependencies:
      '@types/react': 18.3.23

  react-uid@2.4.0(@types/react@18.3.23)(react@18.3.1):
    dependencies:
      react: 18.3.1
      tslib: 2.8.1
    optionalDependencies:
      '@types/react': 18.3.23

  react@18.3.1:
    dependencies:
      loose-envify: 1.4.0

  readable-stream@3.6.2:
    dependencies:
      inherits: 2.0.4
      string_decoder: 1.3.0
      util-deprecate: 1.0.2

  readdirp@3.6.0:
    dependencies:
      picomatch: 2.3.1

  regenerator-runtime@0.14.1: {}

  require-directory@2.1.1: {}

  requires-port@1.0.0: {}

  resolve-from@4.0.0: {}

  resolve-pkg-maps@1.0.0:
    optional: true

  restore-cursor@3.1.0:
    dependencies:
      onetime: 5.1.2
      signal-exit: 3.0.7

  restore-cursor@5.1.0:
    dependencies:
      onetime: 7.0.0
      signal-exit: 4.1.0

  retry@0.13.1: {}

  reusify@1.1.0: {}

  rfdc@1.4.1: {}

  rollup@4.38.0:
    dependencies:
      '@types/estree': 1.0.7
    optionalDependencies:
      '@rollup/rollup-android-arm-eabi': 4.38.0
      '@rollup/rollup-android-arm64': 4.38.0
      '@rollup/rollup-darwin-arm64': 4.38.0
      '@rollup/rollup-darwin-x64': 4.38.0
      '@rollup/rollup-freebsd-arm64': 4.38.0
      '@rollup/rollup-freebsd-x64': 4.38.0
      '@rollup/rollup-linux-arm-gnueabihf': 4.38.0
      '@rollup/rollup-linux-arm-musleabihf': 4.38.0
      '@rollup/rollup-linux-arm64-gnu': 4.38.0
      '@rollup/rollup-linux-arm64-musl': 4.38.0
      '@rollup/rollup-linux-loongarch64-gnu': 4.38.0
      '@rollup/rollup-linux-powerpc64le-gnu': 4.38.0
      '@rollup/rollup-linux-riscv64-gnu': 4.38.0
      '@rollup/rollup-linux-riscv64-musl': 4.38.0
      '@rollup/rollup-linux-s390x-gnu': 4.38.0
      '@rollup/rollup-linux-x64-gnu': 4.38.0
      '@rollup/rollup-linux-x64-musl': 4.38.0
      '@rollup/rollup-win32-arm64-msvc': 4.38.0
      '@rollup/rollup-win32-ia32-msvc': 4.38.0
      '@rollup/rollup-win32-x64-msvc': 4.38.0
      fsevents: 2.3.3

  rrweb-cssom@0.8.0: {}

  run-async@2.4.1: {}

  run-parallel@1.2.0:
    dependencies:
      queue-microtask: 1.2.3

  rxjs@7.8.2:
    dependencies:
      tslib: 2.8.1

  safe-buffer@5.2.1: {}

  safer-buffer@2.1.2: {}

  saxes@6.0.0:
    dependencies:
      xmlchars: 2.2.0

  scheduler@0.23.2:
    dependencies:
      loose-envify: 1.4.0

  semver@6.3.1: {}

  semver@7.7.1: {}

  semver@7.7.2: {}

  shebang-command@2.0.0:
    dependencies:
      shebang-regex: 3.0.0

  shebang-regex@3.0.0: {}

  siginfo@2.0.0: {}

  signal-exit@3.0.7: {}

  signal-exit@4.1.0: {}

  simple-wcswidth@1.0.1: {}

  sirv@3.0.1:
    dependencies:
      '@polka/url': 1.0.0-next.28
      mrmime: 2.0.1
      totalist: 3.0.1

  slash@3.0.0: {}

  slice-ansi@5.0.0:
    dependencies:
      ansi-styles: 6.2.1
      is-fullwidth-code-point: 4.0.0

  slice-ansi@7.1.0:
    dependencies:
      ansi-styles: 6.2.1
      is-fullwidth-code-point: 5.0.0

  source-map-js@1.2.1: {}

  stackback@0.0.2: {}

  statuses@2.0.1: {}

  std-env@3.8.1: {}

  strict-event-emitter@0.5.1: {}

  string-argv@0.3.2: {}

  string-width@4.2.3:
    dependencies:
      emoji-regex: 8.0.0
      is-fullwidth-code-point: 3.0.0
      strip-ansi: 6.0.1

  string-width@7.2.0:
    dependencies:
      emoji-regex: 10.4.0
      get-east-asian-width: 1.3.0
      strip-ansi: 7.1.0

  string_decoder@1.3.0:
    dependencies:
      safe-buffer: 5.2.1

  strip-ansi@6.0.1:
    dependencies:
      ansi-regex: 5.0.1

  strip-ansi@7.1.0:
    dependencies:
      ansi-regex: 6.1.0

  strip-final-newline@3.0.0: {}

  strip-json-comments@3.1.1: {}

  supports-color@7.2.0:
    dependencies:
      has-flag: 4.0.0

  supports-color@8.1.1:
    dependencies:
      has-flag: 4.0.0

  symbol-tree@3.2.4: {}

  tailwind-merge@3.3.0: {}

  tailwindcss-animate@1.0.7(tailwindcss@4.1.8):
    dependencies:
      tailwindcss: 4.1.8

  tailwindcss@4.1.8: {}

  tapable@2.2.2: {}

  tar@7.4.3:
    dependencies:
      '@isaacs/fs-minipass': 4.0.1
      chownr: 3.0.0
      minipass: 7.1.2
      minizlib: 3.0.2
      mkdirp: 3.0.1
      yallist: 5.0.0

  threads@1.7.0:
    dependencies:
      callsites: 3.1.0
      debug: 4.4.0(supports-color@8.1.1)
      is-observable: 2.1.0
      observable-fns: 0.6.1
    optionalDependencies:
      tiny-worker: 2.3.0
    transitivePeerDependencies:
      - supports-color

  through@2.3.8: {}

  tiny-worker@2.3.0:
    dependencies:
      esm: 3.2.25
    optional: true

  tinybench@2.9.0: {}

  tinyexec@0.3.2: {}

  tinyglobby@0.2.13:
    dependencies:
      fdir: 6.4.4(picomatch@4.0.2)
      picomatch: 4.0.2

  tinypool@1.0.2: {}

  tinyrainbow@1.2.0: {}

  tinyspy@3.0.2: {}

  tldts-core@6.1.85: {}

  tldts@6.1.85:
    dependencies:
      tldts-core: 6.1.85

  tmp@0.0.33:
    dependencies:
      os-tmpdir: 1.0.2

  to-regex-range@5.0.1:
    dependencies:
      is-number: 7.0.0

  totalist@3.0.1: {}

  tough-cookie@4.1.4:
    dependencies:
      psl: 1.15.0
      punycode: 2.3.1
      universalify: 0.2.0
      url-parse: 1.5.10

  tough-cookie@5.1.2:
    dependencies:
      tldts: 6.1.85

  tr46@5.1.0:
    dependencies:
      punycode: 2.3.1

  ts-api-utils@2.1.0(typescript@5.8.3):
    dependencies:
      typescript: 5.8.3

  ts-morph@26.0.0:
    dependencies:
      '@ts-morph/common': 0.27.0
      code-block-writer: 13.0.3

  ts-node@10.9.2(@types/node@22.15.29)(typescript@5.8.3):
    dependencies:
      '@cspotcode/source-map-support': 0.8.1
      '@tsconfig/node10': 1.0.11
      '@tsconfig/node12': 1.0.11
      '@tsconfig/node14': 1.0.3
      '@tsconfig/node16': 1.0.4
      '@types/node': 22.15.29
      acorn: 8.14.1
      acorn-walk: 8.3.4
      arg: 4.1.3
      create-require: 1.1.1
      diff: 4.0.2
      make-error: 1.3.6
      typescript: 5.8.3
      v8-compile-cache-lib: 3.0.1
      yn: 3.1.1

  ts-to-zod@3.15.0:
    dependencies:
      '@oclif/core': 4.3.0
      '@typescript/vfs': 1.6.1(typescript@5.8.3)
      case: 1.6.3
      chokidar: 3.6.0
      fs-extra: 11.3.0
      inquirer: 8.2.6
      lodash: 4.17.21
      ora: 5.4.1
      prettier: 3.0.3
      rxjs: 7.8.2
      slash: 3.0.0
      threads: 1.7.0
      tslib: 2.8.1
      tsutils: 3.21.0(typescript@5.8.3)
      typescript: 5.8.3
      zod: 3.25.51
    transitivePeerDependencies:
      - supports-color

  tslib@1.14.1: {}

  tslib@2.8.1: {}

  tsutils@3.21.0(typescript@5.8.3):
    dependencies:
      tslib: 1.14.1
      typescript: 5.8.3

  tsx@4.19.3:
    dependencies:
      esbuild: 0.25.5
      get-tsconfig: 4.10.1
    optionalDependencies:
      fsevents: 2.3.3
    optional: true

  turbo-darwin-64@2.5.4:
    optional: true

  turbo-darwin-arm64@2.5.4:
    optional: true

  turbo-linux-64@2.5.4:
    optional: true

  turbo-linux-arm64@2.5.4:
    optional: true

  turbo-windows-64@2.5.4:
    optional: true

  turbo-windows-arm64@2.5.4:
    optional: true

  turbo@2.5.4:
    optionalDependencies:
      turbo-darwin-64: 2.5.4
      turbo-darwin-arm64: 2.5.4
      turbo-linux-64: 2.5.4
      turbo-linux-arm64: 2.5.4
      turbo-windows-64: 2.5.4
      turbo-windows-arm64: 2.5.4

  type-check@0.4.0:
    dependencies:
      prelude-ls: 1.2.1

  type-fest@0.21.3: {}

  type-fest@4.38.0: {}

  typescript-eslint@8.33.1(eslint@9.28.0(jiti@2.4.2))(typescript@5.8.3):
    dependencies:
      '@typescript-eslint/eslint-plugin': 8.33.1(@typescript-eslint/parser@8.33.1(eslint@9.28.0(jiti@2.4.2))(typescript@5.8.3))(eslint@9.28.0(jiti@2.4.2))(typescript@5.8.3)
      '@typescript-eslint/parser': 8.33.1(eslint@9.28.0(jiti@2.4.2))(typescript@5.8.3)
      '@typescript-eslint/utils': 8.33.1(eslint@9.28.0(jiti@2.4.2))(typescript@5.8.3)
      eslint: 9.28.0(jiti@2.4.2)
      typescript: 5.8.3
    transitivePeerDependencies:
      - supports-color

  typescript@5.8.3: {}

  undici-types@6.21.0: {}

  universalify@0.2.0: {}

  universalify@2.0.1: {}

  update-browserslist-db@1.1.3(browserslist@4.24.4):
    dependencies:
      browserslist: 4.24.4
      escalade: 3.2.0
      picocolors: 1.1.1

  uri-js@4.4.1:
    dependencies:
      punycode: 2.3.1

  url-parse@1.5.10:
    dependencies:
      querystringify: 2.2.0
      requires-port: 1.0.0

  use-callback-ref@1.3.3(@types/react@18.3.23)(react@18.3.1):
    dependencies:
      react: 18.3.1
      tslib: 2.8.1
    optionalDependencies:
      '@types/react': 18.3.23

  use-resize-observer@9.1.0(react-dom@18.3.1(react@18.3.1))(react@18.3.1):
    dependencies:
      '@juggle/resize-observer': 3.4.0
      react: 18.3.1
      react-dom: 18.3.1(react@18.3.1)

  use-sidecar@1.1.3(@types/react@18.3.23)(react@18.3.1):
    dependencies:
      detect-node-es: 1.1.0
      react: 18.3.1
      tslib: 2.8.1
    optionalDependencies:
      '@types/react': 18.3.23

  util-deprecate@1.0.2: {}

  uuid@10.0.0: {}

  uuid@9.0.1: {}

  v8-compile-cache-lib@3.0.1: {}

  vite-node@2.1.9(@types/node@22.15.29)(lightningcss@1.30.1):
    dependencies:
      cac: 6.7.14
      debug: 4.4.0(supports-color@8.1.1)
      es-module-lexer: 1.6.0
      pathe: 1.1.2
      vite: 5.4.19(@types/node@22.15.29)(lightningcss@1.30.1)
    transitivePeerDependencies:
      - '@types/node'
      - less
      - lightningcss
      - sass
      - sass-embedded
      - stylus
      - sugarss
      - supports-color
      - terser

  vite@5.4.19(@types/node@22.15.29)(lightningcss@1.30.1):
    dependencies:
      esbuild: 0.21.5
      postcss: 8.5.3
      rollup: 4.38.0
    optionalDependencies:
      '@types/node': 22.15.29
      fsevents: 2.3.3
      lightningcss: 1.30.1

  vite@6.3.5(@types/node@22.15.29)(jiti@2.4.2)(lightningcss@1.30.1)(tsx@4.19.3)(yaml@2.7.1):
    dependencies:
      esbuild: 0.25.2
      fdir: 6.4.4(picomatch@4.0.2)
      picomatch: 4.0.2
      postcss: 8.5.3
      rollup: 4.38.0
      tinyglobby: 0.2.13
    optionalDependencies:
      '@types/node': 22.15.29
      fsevents: 2.3.3
      jiti: 2.4.2
      lightningcss: 1.30.1
      tsx: 4.19.3
      yaml: 2.7.1

  vitest@2.1.9(@types/node@22.15.29)(@vitest/browser@2.1.9)(jsdom@26.1.0)(lightningcss@1.30.1)(msw@2.7.3(@types/node@22.15.29)(typescript@5.8.3)):
    dependencies:
      '@vitest/expect': 2.1.9
      '@vitest/mocker': 2.1.9(msw@2.7.3(@types/node@22.15.29)(typescript@5.8.3))(vite@5.4.19(@types/node@22.15.29)(lightningcss@1.30.1))
      '@vitest/pretty-format': 2.1.9
      '@vitest/runner': 2.1.9
      '@vitest/snapshot': 2.1.9
      '@vitest/spy': 2.1.9
      '@vitest/utils': 2.1.9
      chai: 5.2.0
      debug: 4.4.0(supports-color@8.1.1)
      expect-type: 1.2.1
      magic-string: 0.30.17
      pathe: 1.1.2
      std-env: 3.8.1
      tinybench: 2.9.0
      tinyexec: 0.3.2
      tinypool: 1.0.2
      tinyrainbow: 1.2.0
      vite: 5.4.19(@types/node@22.15.29)(lightningcss@1.30.1)
      vite-node: 2.1.9(@types/node@22.15.29)(lightningcss@1.30.1)
      why-is-node-running: 2.3.0
    optionalDependencies:
      '@types/node': 22.15.29
      '@vitest/browser': 2.1.9(@types/node@22.15.29)(playwright@1.52.0)(typescript@5.8.3)(vite@6.3.5(@types/node@22.15.29)(jiti@2.4.2)(lightningcss@1.30.1)(tsx@4.19.3)(yaml@2.7.1))(vitest@2.1.9)
      jsdom: 26.1.0
    transitivePeerDependencies:
      - less
      - lightningcss
      - msw
      - sass
      - sass-embedded
      - stylus
      - sugarss
      - supports-color
      - terser

  void-elements@3.1.0: {}

  w3c-xmlserializer@5.0.0:
    dependencies:
      xml-name-validator: 5.0.0

  wcwidth@1.0.1:
    dependencies:
      defaults: 1.0.4

  webidl-conversions@7.0.0: {}

  whatwg-encoding@3.1.1:
    dependencies:
      iconv-lite: 0.6.3

  whatwg-fetch@3.6.20: {}

  whatwg-mimetype@4.0.0: {}

  whatwg-url@14.2.0:
    dependencies:
      tr46: 5.1.0
      webidl-conversions: 7.0.0

  which@2.0.2:
    dependencies:
      isexe: 2.0.0

  why-is-node-running@2.3.0:
    dependencies:
      siginfo: 2.0.0
      stackback: 0.0.2

  widest-line@3.1.0:
    dependencies:
      string-width: 4.2.3

  word-wrap@1.2.5: {}

  wordwrap@1.0.0: {}

  wrap-ansi@6.2.0:
    dependencies:
      ansi-styles: 4.3.0
      string-width: 4.2.3
      strip-ansi: 6.0.1

  wrap-ansi@7.0.0:
    dependencies:
      ansi-styles: 4.3.0
      string-width: 4.2.3
      strip-ansi: 6.0.1

  wrap-ansi@9.0.0:
    dependencies:
      ansi-styles: 6.2.1
      string-width: 7.2.0
      strip-ansi: 7.1.0

  ws@8.18.1: {}

  xml-name-validator@5.0.0: {}

  xmlchars@2.2.0: {}

  y18n@5.0.8: {}

  yallist@3.1.1: {}

  yallist@5.0.0: {}

  yaml@2.7.1: {}

  yargs-parser@21.1.1: {}

  yargs@17.7.2:
    dependencies:
      cliui: 8.0.1
      escalade: 3.2.0
      get-caller-file: 2.0.5
      require-directory: 2.1.1
      string-width: 4.2.3
      y18n: 5.0.8
      yargs-parser: 21.1.1

  yn@3.1.1: {}

  yocto-queue@0.1.0: {}

  yoctocolors-cjs@2.1.2: {}

  zod-to-json-schema@3.24.5(zod@3.25.51):
    dependencies:
      zod: 3.25.51

  zod@3.25.51: {}

  zustand@5.0.5(@types/react@18.3.23)(react@18.3.1):
    optionalDependencies:
      '@types/react': 18.3.23
      react: 18.3.1<|MERGE_RESOLUTION|>--- conflicted
+++ resolved
@@ -2183,26 +2183,14 @@
 
   '@typescript-eslint/scope-manager@8.33.1':
     resolution: {integrity: sha512-dM4UBtgmzHR9bS0Rv09JST0RcHYearoEoo3pG5B6GoTR9XcyeqX87FEhPo+5kTvVfKCvfHaHrcgeJQc6mrDKrA==}
-<<<<<<< HEAD
-=======
     engines: {node: ^18.18.0 || ^20.9.0 || >=21.1.0}
 
-  '@typescript-eslint/tsconfig-utils@8.33.1':
-    resolution: {integrity: sha512-STAQsGYbHCF0/e+ShUQ4EatXQ7ceh3fBCXkNU7/MZVKulrlq1usH7t2FhxvCpuCi5O5oi1vmVaAjrGeL71OK1g==}
->>>>>>> ee19bc38
-    engines: {node: ^18.18.0 || ^20.9.0 || >=21.1.0}
-    peerDependencies:
-      typescript: '>=4.8.4 <5.9.0'
-
-<<<<<<< HEAD
   '@typescript-eslint/tsconfig-utils@8.33.1':
     resolution: {integrity: sha512-STAQsGYbHCF0/e+ShUQ4EatXQ7ceh3fBCXkNU7/MZVKulrlq1usH7t2FhxvCpuCi5O5oi1vmVaAjrGeL71OK1g==}
     engines: {node: ^18.18.0 || ^20.9.0 || >=21.1.0}
     peerDependencies:
       typescript: '>=4.8.4 <5.9.0'
 
-=======
->>>>>>> ee19bc38
   '@typescript-eslint/type-utils@8.33.1':
     resolution: {integrity: sha512-1cG37d9xOkhlykom55WVwG2QRNC7YXlxMaMzqw2uPeJixBFfKWZgaP/hjAObqMN/u3fr5BrTwTnc31/L9jQ2ww==}
     engines: {node: ^18.18.0 || ^20.9.0 || >=21.1.0}
