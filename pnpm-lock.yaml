--- conflicted
+++ resolved
@@ -318,14 +318,10 @@
         version: 1.3.4(@types/react-dom@18.3.7(@types/react@18.3.20))(@types/react@18.3.20)(react-dom@18.3.1(react@18.3.1))(react@18.3.1)
       '@radix-ui/react-select':
         specifier: ^2.2.2
-<<<<<<< HEAD
-        version: 2.2.2(@types/react-dom@18.3.5(@types/react@18.3.20))(@types/react@18.3.20)(react-dom@18.3.1(react@18.3.1))(react@18.3.1)
+        version: 2.2.2(@types/react-dom@18.3.7(@types/react@18.3.20))(@types/react@18.3.20)(react-dom@18.3.1(react@18.3.1))(react@18.3.1)
       '@radix-ui/react-toggle-group':
         specifier: ^1.1.7
         version: 1.1.7(@types/react-dom@18.3.5(@types/react@18.3.20))(@types/react@18.3.20)(react-dom@18.3.1(react@18.3.1))(react@18.3.1)
-=======
-        version: 2.2.2(@types/react-dom@18.3.7(@types/react@18.3.20))(@types/react@18.3.20)(react-dom@18.3.1(react@18.3.1))(react@18.3.1)
->>>>>>> 4934e95f
       '@radix-ui/react-use-callback-ref':
         specifier: ^1.1.0
         version: 1.1.1(@types/react@18.3.20)(react@18.3.1)
