--- conflicted
+++ resolved
@@ -482,15 +482,9 @@
       '@repo/moss-activity-broadcaster':
         specifier: workspace:*
         version: link:../../crates/moss-activity-broadcaster
-<<<<<<< HEAD
-      '@repo/moss-app':
-        specifier: workspace:*
-        version: link:../../crates/moss-app
       '@repo/moss-bindingutils':
         specifier: workspace:*
         version: link:../../crates/moss-bindingutils
-=======
->>>>>>> 76c24080
       '@repo/moss-extension':
         specifier: workspace:*
         version: link:../../crates/moss-extension
@@ -503,15 +497,12 @@
       '@repo/moss-workspace':
         specifier: workspace:*
         version: link:../../crates/moss-workspace
-<<<<<<< HEAD
       '@repo/shared-storage':
         specifier: workspace:*
         version: link:../../plugins/shared_storage
-=======
       '@repo/window':
         specifier: workspace:*
         version: link:../../crates/window
->>>>>>> 76c24080
       '@tanstack/react-pacer':
         specifier: 0.16.1
         version: 0.16.1(react-dom@19.2.0(react@19.2.0))(react@19.2.0)
@@ -741,167 +732,167 @@
     resolution: {integrity: sha512-Vd/9EVDiu6PPJt9yAh6roZP6El1xHrdvIVGjyBsHR0RYwNHgL7FJPyIIW4fANJNG6FtyZfvlRPpFI4ZM/lubvw==}
     engines: {node: '>=18'}
 
-  '@emnapi/core@1.7.0':
-    resolution: {integrity: sha512-pJdKGq/1iquWYtv1RRSljZklxHCOCAJFJrImO5ZLKPJVJlVUcs8yFwNQlqS0Lo8xT1VAXXTCZocF9n26FWEKsw==}
-
-  '@emnapi/runtime@1.7.0':
-    resolution: {integrity: sha512-oAYoQnCYaQZKVS53Fq23ceWMRxq5EhQsE0x0RdQ55jT7wagMu5k+fS39v1fiSLrtrLQlXwVINenqhLMtTrV/1Q==}
+  '@emnapi/core@1.6.0':
+    resolution: {integrity: sha512-zq/ay+9fNIJJtJiZxdTnXS20PllcYMX3OE23ESc4HK/bdYu3cOWYVhsOhVnXALfU/uqJIxn5NBPd9z4v+SfoSg==}
+
+  '@emnapi/runtime@1.6.0':
+    resolution: {integrity: sha512-obtUmAHTMjll499P+D9A3axeJFlhdjOWdKUNs/U6QIGT7V5RjcUW1xToAzjvmgTSQhDbYn/NwfTRoJcQ2rNBxA==}
 
   '@emnapi/wasi-threads@1.1.0':
     resolution: {integrity: sha512-WI0DdZ8xFSbgMjR1sFsKABJ/C5OnRrjT06JXbZKexJGrDuPTzZdDYfFlsgcCXCyf+suG5QU2e/y1Wo2V/OapLQ==}
 
-  '@esbuild/aix-ppc64@0.25.12':
-    resolution: {integrity: sha512-Hhmwd6CInZ3dwpuGTF8fJG6yoWmsToE+vYgD4nytZVxcu1ulHpUQRAB1UJ8+N1Am3Mz4+xOByoQoSZf4D+CpkA==}
+  '@esbuild/aix-ppc64@0.25.11':
+    resolution: {integrity: sha512-Xt1dOL13m8u0WE8iplx9Ibbm+hFAO0GsU2P34UNoDGvZYkY8ifSiy6Zuc1lYxfG7svWE2fzqCUmFp5HCn51gJg==}
     engines: {node: '>=18'}
     cpu: [ppc64]
     os: [aix]
 
-  '@esbuild/android-arm64@0.25.12':
-    resolution: {integrity: sha512-6AAmLG7zwD1Z159jCKPvAxZd4y/VTO0VkprYy+3N2FtJ8+BQWFXU+OxARIwA46c5tdD9SsKGZ/1ocqBS/gAKHg==}
+  '@esbuild/android-arm64@0.25.11':
+    resolution: {integrity: sha512-9slpyFBc4FPPz48+f6jyiXOx/Y4v34TUeDDXJpZqAWQn/08lKGeD8aDp9TMn9jDz2CiEuHwfhRmGBvpnd/PWIQ==}
     engines: {node: '>=18'}
     cpu: [arm64]
     os: [android]
 
-  '@esbuild/android-arm@0.25.12':
-    resolution: {integrity: sha512-VJ+sKvNA/GE7Ccacc9Cha7bpS8nyzVv0jdVgwNDaR4gDMC/2TTRc33Ip8qrNYUcpkOHUT5OZ0bUcNNVZQ9RLlg==}
+  '@esbuild/android-arm@0.25.11':
+    resolution: {integrity: sha512-uoa7dU+Dt3HYsethkJ1k6Z9YdcHjTrSb5NUy66ZfZaSV8hEYGD5ZHbEMXnqLFlbBflLsl89Zke7CAdDJ4JI+Gg==}
     engines: {node: '>=18'}
     cpu: [arm]
     os: [android]
 
-  '@esbuild/android-x64@0.25.12':
-    resolution: {integrity: sha512-5jbb+2hhDHx5phYR2By8GTWEzn6I9UqR11Kwf22iKbNpYrsmRB18aX/9ivc5cabcUiAT/wM+YIZ6SG9QO6a8kg==}
+  '@esbuild/android-x64@0.25.11':
+    resolution: {integrity: sha512-Sgiab4xBjPU1QoPEIqS3Xx+R2lezu0LKIEcYe6pftr56PqPygbB7+szVnzoShbx64MUupqoE0KyRlN7gezbl8g==}
     engines: {node: '>=18'}
     cpu: [x64]
     os: [android]
 
-  '@esbuild/darwin-arm64@0.25.12':
-    resolution: {integrity: sha512-N3zl+lxHCifgIlcMUP5016ESkeQjLj/959RxxNYIthIg+CQHInujFuXeWbWMgnTo4cp5XVHqFPmpyu9J65C1Yg==}
+  '@esbuild/darwin-arm64@0.25.11':
+    resolution: {integrity: sha512-VekY0PBCukppoQrycFxUqkCojnTQhdec0vevUL/EDOCnXd9LKWqD/bHwMPzigIJXPhC59Vd1WFIL57SKs2mg4w==}
     engines: {node: '>=18'}
     cpu: [arm64]
     os: [darwin]
 
-  '@esbuild/darwin-x64@0.25.12':
-    resolution: {integrity: sha512-HQ9ka4Kx21qHXwtlTUVbKJOAnmG1ipXhdWTmNXiPzPfWKpXqASVcWdnf2bnL73wgjNrFXAa3yYvBSd9pzfEIpA==}
+  '@esbuild/darwin-x64@0.25.11':
+    resolution: {integrity: sha512-+hfp3yfBalNEpTGp9loYgbknjR695HkqtY3d3/JjSRUyPg/xd6q+mQqIb5qdywnDxRZykIHs3axEqU6l1+oWEQ==}
     engines: {node: '>=18'}
     cpu: [x64]
     os: [darwin]
 
-  '@esbuild/freebsd-arm64@0.25.12':
-    resolution: {integrity: sha512-gA0Bx759+7Jve03K1S0vkOu5Lg/85dou3EseOGUes8flVOGxbhDDh/iZaoek11Y8mtyKPGF3vP8XhnkDEAmzeg==}
+  '@esbuild/freebsd-arm64@0.25.11':
+    resolution: {integrity: sha512-CmKjrnayyTJF2eVuO//uSjl/K3KsMIeYeyN7FyDBjsR3lnSJHaXlVoAK8DZa7lXWChbuOk7NjAc7ygAwrnPBhA==}
     engines: {node: '>=18'}
     cpu: [arm64]
     os: [freebsd]
 
-  '@esbuild/freebsd-x64@0.25.12':
-    resolution: {integrity: sha512-TGbO26Yw2xsHzxtbVFGEXBFH0FRAP7gtcPE7P5yP7wGy7cXK2oO7RyOhL5NLiqTlBh47XhmIUXuGciXEqYFfBQ==}
+  '@esbuild/freebsd-x64@0.25.11':
+    resolution: {integrity: sha512-Dyq+5oscTJvMaYPvW3x3FLpi2+gSZTCE/1ffdwuM6G1ARang/mb3jvjxs0mw6n3Lsw84ocfo9CrNMqc5lTfGOw==}
     engines: {node: '>=18'}
     cpu: [x64]
     os: [freebsd]
 
-  '@esbuild/linux-arm64@0.25.12':
-    resolution: {integrity: sha512-8bwX7a8FghIgrupcxb4aUmYDLp8pX06rGh5HqDT7bB+8Rdells6mHvrFHHW2JAOPZUbnjUpKTLg6ECyzvas2AQ==}
+  '@esbuild/linux-arm64@0.25.11':
+    resolution: {integrity: sha512-Qr8AzcplUhGvdyUF08A1kHU3Vr2O88xxP0Tm8GcdVOUm25XYcMPp2YqSVHbLuXzYQMf9Bh/iKx7YPqECs6ffLA==}
     engines: {node: '>=18'}
     cpu: [arm64]
     os: [linux]
 
-  '@esbuild/linux-arm@0.25.12':
-    resolution: {integrity: sha512-lPDGyC1JPDou8kGcywY0YILzWlhhnRjdof3UlcoqYmS9El818LLfJJc3PXXgZHrHCAKs/Z2SeZtDJr5MrkxtOw==}
+  '@esbuild/linux-arm@0.25.11':
+    resolution: {integrity: sha512-TBMv6B4kCfrGJ8cUPo7vd6NECZH/8hPpBHHlYI3qzoYFvWu2AdTvZNuU/7hsbKWqu/COU7NIK12dHAAqBLLXgw==}
     engines: {node: '>=18'}
     cpu: [arm]
     os: [linux]
 
-  '@esbuild/linux-ia32@0.25.12':
-    resolution: {integrity: sha512-0y9KrdVnbMM2/vG8KfU0byhUN+EFCny9+8g202gYqSSVMonbsCfLjUO+rCci7pM0WBEtz+oK/PIwHkzxkyharA==}
+  '@esbuild/linux-ia32@0.25.11':
+    resolution: {integrity: sha512-TmnJg8BMGPehs5JKrCLqyWTVAvielc615jbkOirATQvWWB1NMXY77oLMzsUjRLa0+ngecEmDGqt5jiDC6bfvOw==}
     engines: {node: '>=18'}
     cpu: [ia32]
     os: [linux]
 
-  '@esbuild/linux-loong64@0.25.12':
-    resolution: {integrity: sha512-h///Lr5a9rib/v1GGqXVGzjL4TMvVTv+s1DPoxQdz7l/AYv6LDSxdIwzxkrPW438oUXiDtwM10o9PmwS/6Z0Ng==}
+  '@esbuild/linux-loong64@0.25.11':
+    resolution: {integrity: sha512-DIGXL2+gvDaXlaq8xruNXUJdT5tF+SBbJQKbWy/0J7OhU8gOHOzKmGIlfTTl6nHaCOoipxQbuJi7O++ldrxgMw==}
     engines: {node: '>=18'}
     cpu: [loong64]
     os: [linux]
 
-  '@esbuild/linux-mips64el@0.25.12':
-    resolution: {integrity: sha512-iyRrM1Pzy9GFMDLsXn1iHUm18nhKnNMWscjmp4+hpafcZjrr2WbT//d20xaGljXDBYHqRcl8HnxbX6uaA/eGVw==}
+  '@esbuild/linux-mips64el@0.25.11':
+    resolution: {integrity: sha512-Osx1nALUJu4pU43o9OyjSCXokFkFbyzjXb6VhGIJZQ5JZi8ylCQ9/LFagolPsHtgw6himDSyb5ETSfmp4rpiKQ==}
     engines: {node: '>=18'}
     cpu: [mips64el]
     os: [linux]
 
-  '@esbuild/linux-ppc64@0.25.12':
-    resolution: {integrity: sha512-9meM/lRXxMi5PSUqEXRCtVjEZBGwB7P/D4yT8UG/mwIdze2aV4Vo6U5gD3+RsoHXKkHCfSxZKzmDssVlRj1QQA==}
+  '@esbuild/linux-ppc64@0.25.11':
+    resolution: {integrity: sha512-nbLFgsQQEsBa8XSgSTSlrnBSrpoWh7ioFDUmwo158gIm5NNP+17IYmNWzaIzWmgCxq56vfr34xGkOcZ7jX6CPw==}
     engines: {node: '>=18'}
     cpu: [ppc64]
     os: [linux]
 
-  '@esbuild/linux-riscv64@0.25.12':
-    resolution: {integrity: sha512-Zr7KR4hgKUpWAwb1f3o5ygT04MzqVrGEGXGLnj15YQDJErYu/BGg+wmFlIDOdJp0PmB0lLvxFIOXZgFRrdjR0w==}
+  '@esbuild/linux-riscv64@0.25.11':
+    resolution: {integrity: sha512-HfyAmqZi9uBAbgKYP1yGuI7tSREXwIb438q0nqvlpxAOs3XnZ8RsisRfmVsgV486NdjD7Mw2UrFSw51lzUk1ww==}
     engines: {node: '>=18'}
     cpu: [riscv64]
     os: [linux]
 
-  '@esbuild/linux-s390x@0.25.12':
-    resolution: {integrity: sha512-MsKncOcgTNvdtiISc/jZs/Zf8d0cl/t3gYWX8J9ubBnVOwlk65UIEEvgBORTiljloIWnBzLs4qhzPkJcitIzIg==}
+  '@esbuild/linux-s390x@0.25.11':
+    resolution: {integrity: sha512-HjLqVgSSYnVXRisyfmzsH6mXqyvj0SA7pG5g+9W7ESgwA70AXYNpfKBqh1KbTxmQVaYxpzA/SvlB9oclGPbApw==}
     engines: {node: '>=18'}
     cpu: [s390x]
     os: [linux]
 
-  '@esbuild/linux-x64@0.25.12':
-    resolution: {integrity: sha512-uqZMTLr/zR/ed4jIGnwSLkaHmPjOjJvnm6TVVitAa08SLS9Z0VM8wIRx7gWbJB5/J54YuIMInDquWyYvQLZkgw==}
+  '@esbuild/linux-x64@0.25.11':
+    resolution: {integrity: sha512-HSFAT4+WYjIhrHxKBwGmOOSpphjYkcswF449j6EjsjbinTZbp8PJtjsVK1XFJStdzXdy/jaddAep2FGY+wyFAQ==}
     engines: {node: '>=18'}
     cpu: [x64]
     os: [linux]
 
-  '@esbuild/netbsd-arm64@0.25.12':
-    resolution: {integrity: sha512-xXwcTq4GhRM7J9A8Gv5boanHhRa/Q9KLVmcyXHCTaM4wKfIpWkdXiMog/KsnxzJ0A1+nD+zoecuzqPmCRyBGjg==}
+  '@esbuild/netbsd-arm64@0.25.11':
+    resolution: {integrity: sha512-hr9Oxj1Fa4r04dNpWr3P8QKVVsjQhqrMSUzZzf+LZcYjZNqhA3IAfPQdEh1FLVUJSiu6sgAwp3OmwBfbFgG2Xg==}
     engines: {node: '>=18'}
     cpu: [arm64]
     os: [netbsd]
 
-  '@esbuild/netbsd-x64@0.25.12':
-    resolution: {integrity: sha512-Ld5pTlzPy3YwGec4OuHh1aCVCRvOXdH8DgRjfDy/oumVovmuSzWfnSJg+VtakB9Cm0gxNO9BzWkj6mtO1FMXkQ==}
+  '@esbuild/netbsd-x64@0.25.11':
+    resolution: {integrity: sha512-u7tKA+qbzBydyj0vgpu+5h5AeudxOAGncb8N6C9Kh1N4n7wU1Xw1JDApsRjpShRpXRQlJLb9wY28ELpwdPcZ7A==}
     engines: {node: '>=18'}
     cpu: [x64]
     os: [netbsd]
 
-  '@esbuild/openbsd-arm64@0.25.12':
-    resolution: {integrity: sha512-fF96T6KsBo/pkQI950FARU9apGNTSlZGsv1jZBAlcLL1MLjLNIWPBkj5NlSz8aAzYKg+eNqknrUJ24QBybeR5A==}
+  '@esbuild/openbsd-arm64@0.25.11':
+    resolution: {integrity: sha512-Qq6YHhayieor3DxFOoYM1q0q1uMFYb7cSpLD2qzDSvK1NAvqFi8Xgivv0cFC6J+hWVw2teCYltyy9/m/14ryHg==}
     engines: {node: '>=18'}
     cpu: [arm64]
     os: [openbsd]
 
-  '@esbuild/openbsd-x64@0.25.12':
-    resolution: {integrity: sha512-MZyXUkZHjQxUvzK7rN8DJ3SRmrVrke8ZyRusHlP+kuwqTcfWLyqMOE3sScPPyeIXN/mDJIfGXvcMqCgYKekoQw==}
+  '@esbuild/openbsd-x64@0.25.11':
+    resolution: {integrity: sha512-CN+7c++kkbrckTOz5hrehxWN7uIhFFlmS/hqziSFVWpAzpWrQoAG4chH+nN3Be+Kzv/uuo7zhX716x3Sn2Jduw==}
     engines: {node: '>=18'}
     cpu: [x64]
     os: [openbsd]
 
-  '@esbuild/openharmony-arm64@0.25.12':
-    resolution: {integrity: sha512-rm0YWsqUSRrjncSXGA7Zv78Nbnw4XL6/dzr20cyrQf7ZmRcsovpcRBdhD43Nuk3y7XIoW2OxMVvwuRvk9XdASg==}
+  '@esbuild/openharmony-arm64@0.25.11':
+    resolution: {integrity: sha512-rOREuNIQgaiR+9QuNkbkxubbp8MSO9rONmwP5nKncnWJ9v5jQ4JxFnLu4zDSRPf3x4u+2VN4pM4RdyIzDty/wQ==}
     engines: {node: '>=18'}
     cpu: [arm64]
     os: [openharmony]
 
-  '@esbuild/sunos-x64@0.25.12':
-    resolution: {integrity: sha512-3wGSCDyuTHQUzt0nV7bocDy72r2lI33QL3gkDNGkod22EsYl04sMf0qLb8luNKTOmgF/eDEDP5BFNwoBKH441w==}
+  '@esbuild/sunos-x64@0.25.11':
+    resolution: {integrity: sha512-nq2xdYaWxyg9DcIyXkZhcYulC6pQ2FuCgem3LI92IwMgIZ69KHeY8T4Y88pcwoLIjbed8n36CyKoYRDygNSGhA==}
     engines: {node: '>=18'}
     cpu: [x64]
     os: [sunos]
 
-  '@esbuild/win32-arm64@0.25.12':
-    resolution: {integrity: sha512-rMmLrur64A7+DKlnSuwqUdRKyd3UE7oPJZmnljqEptesKM8wx9J8gx5u0+9Pq0fQQW8vqeKebwNXdfOyP+8Bsg==}
+  '@esbuild/win32-arm64@0.25.11':
+    resolution: {integrity: sha512-3XxECOWJq1qMZ3MN8srCJ/QfoLpL+VaxD/WfNRm1O3B4+AZ/BnLVgFbUV3eiRYDMXetciH16dwPbbHqwe1uU0Q==}
     engines: {node: '>=18'}
     cpu: [arm64]
     os: [win32]
 
-  '@esbuild/win32-ia32@0.25.12':
-    resolution: {integrity: sha512-HkqnmmBoCbCwxUKKNPBixiWDGCpQGVsrQfJoVGYLPT41XWF8lHuE5N6WhVia2n4o5QK5M4tYr21827fNhi4byQ==}
+  '@esbuild/win32-ia32@0.25.11':
+    resolution: {integrity: sha512-3ukss6gb9XZ8TlRyJlgLn17ecsK4NSQTmdIXRASVsiS2sQ6zPPZklNJT5GR5tE/MUarymmy8kCEf5xPCNCqVOA==}
     engines: {node: '>=18'}
     cpu: [ia32]
     os: [win32]
 
-  '@esbuild/win32-x64@0.25.12':
-    resolution: {integrity: sha512-alJC0uCZpTFrSL0CCDjcgleBXPnCrEAhTBILpeAp7M/OFgoqtAetfBzX0xM00MUsVVPpVjlPuMbREqnZCXaTnA==}
+  '@esbuild/win32-x64@0.25.11':
+    resolution: {integrity: sha512-D7Hpz6A2L4hzsRpPaCYkQnGOotdUpDzSGRIv9I+1ITdHROSFUWW95ZPZWQmGka1Fg7W3zFJowyn9WGwMJ0+KPA==}
     engines: {node: '>=18'}
     cpu: [x64]
     os: [win32]
@@ -2398,8 +2389,8 @@
     resolution: {integrity: sha512-WugXLuOIq67BMgQInIxxnsSyRLFxdkJEJu8r4ngLR56q/4Q5LrbfkFRH27vMTjxEK8Pyz7QfzuZe/G15qQnVRA==}
     engines: {node: ^18.18.0 || ^20.9.0 || >=21.1.0}
 
-  '@typescript-eslint/types@8.46.3':
-    resolution: {integrity: sha512-G7Ok9WN/ggW7e/tOf8TQYMaxgID3Iujn231hfi0Pc7ZheztIJVpO44ekY00b7akqc6nZcvregk0Jpah3kep6hA==}
+  '@typescript-eslint/types@8.46.2':
+    resolution: {integrity: sha512-lNCWCbq7rpg7qDsQrd3D6NyWYu+gkTENkG5IKYhUIcxSb59SQC/hEQ+MrG4sTgBVghTonNWq42bA/d4yYumldQ==}
     engines: {node: ^18.18.0 || ^20.9.0 || >=21.1.0}
 
   '@typescript-eslint/typescript-estree@8.45.0':
@@ -2606,8 +2597,8 @@
     resolution: {integrity: sha512-gKXj5ALrKWQLsYG9jlTRmR/xKluxHV+Z9QEwNIgCfM1/uwPMCuzVVnh5mwTd+OuBZcwSIMbqssNWRm1lE51QaQ==}
     engines: {node: '>=8'}
 
-  ansi-escapes@7.2.0:
-    resolution: {integrity: sha512-g6LhBsl+GBPRWGWsBtutpzBYuIIdBkLEvad5C/va/74Db018+5TZiyA26cZJAr3Rft5lprVqOIPxf5Vid6tqAw==}
+  ansi-escapes@7.1.1:
+    resolution: {integrity: sha512-Zhl0ErHcSRUaVfGUeUdDuLgpkEo8KIFjB4Y9uAc46ScOpdDiU1Dbyplh7qWJeJ/ZHpbyMSM26+X3BySgnIz40Q==}
     engines: {node: '>=18'}
 
   ansi-regex@5.0.1:
@@ -2676,8 +2667,8 @@
   base64-js@1.5.1:
     resolution: {integrity: sha512-AKpaYlHn8t4SVbOHCy+b5+KKgvR4vrsD8vbvrbiQJps7fKDTkjkDry6ji0rUJjC0kzbNePLwzxq8iypo41qeWA==}
 
-  baseline-browser-mapping@2.8.24:
-    resolution: {integrity: sha512-uUhTRDPXamakPyghwrUcjaGvvBqGrWvBHReoiULMIpOJVM9IYzQh83Xk2Onx5HlGI2o10NNCzcs9TG/S3TkwrQ==}
+  baseline-browser-mapping@2.8.22:
+    resolution: {integrity: sha512-/tk9kky/d8T8CTXIQYASLyhAxR5VwL3zct1oAoVTaOUHwrmsGnfbRwNdEq+vOl2BN8i3PcDdP0o4Q+jjKQoFbQ==}
     hasBin: true
 
   bidi-js@1.0.3:
@@ -2729,8 +2720,8 @@
     resolution: {integrity: sha512-Gmy6FhYlCY7uOElZUSbxo2UCDH8owEk996gkbrpsgGtrJLM3J7jGxl9Ic7Qwwj4ivOE5AWZWRMecDdF7hqGjFA==}
     engines: {node: '>=10'}
 
-  caniuse-lite@1.0.30001753:
-    resolution: {integrity: sha512-Bj5H35MD/ebaOV4iDLqPEtiliTN29qkGtEHCwawWn4cYm+bPJM2NsaP30vtZcnERClMzp52J4+aw2UNbK4o+zw==}
+  caniuse-lite@1.0.30001752:
+    resolution: {integrity: sha512-vKUk7beoukxE47P5gcVNKkDRzXdVofotshHwfR9vmpeFKxmI5PBpgOMC18LUJUA/DvJ70Y7RveasIBraqsyO/g==}
 
   case@1.6.3:
     resolution: {integrity: sha512-mzDSXIPaFwVDvZAHqZ9VlbyF4yyXRuX6IvB06WvPYkqJVO24kX1PPhv9bfpKNFZyxYFmmgo03HUiD8iklmJYRQ==}
@@ -2979,8 +2970,8 @@
     resolution: {integrity: sha512-j6vWzfrGVfyXxge+O0x5sh6cvxAog0a/4Rdd2K36zCMV5eJ+/+tOAngRO8cODMNWbVRdVlmGZQL2YS3yR8bIUA==}
     engines: {node: '>= 0.4'}
 
-  esbuild@0.25.12:
-    resolution: {integrity: sha512-bbPBYYrtZbkt6Os6FiTLCTFxvq4tt3JKall1vRwshA3fdVztsLAatFaZobhkBC8/BrPetoa0oksYoKXoG4ryJg==}
+  esbuild@0.25.11:
+    resolution: {integrity: sha512-KohQwyzrKTQmhXDW1PjCv3Tyspn9n5GcY2RTDqeORIdIJY8yKIF7sTSopFmn/wpMPW4rdPXI0UE5LJLuq3bx0Q==}
     engines: {node: '>=18'}
     hasBin: true
 
@@ -4980,13 +4971,13 @@
 
   '@csstools/css-tokenizer@3.0.4': {}
 
-  '@emnapi/core@1.7.0':
+  '@emnapi/core@1.6.0':
     dependencies:
       '@emnapi/wasi-threads': 1.1.0
       tslib: 2.8.1
     optional: true
 
-  '@emnapi/runtime@1.7.0':
+  '@emnapi/runtime@1.6.0':
     dependencies:
       tslib: 2.8.1
     optional: true
@@ -4996,82 +4987,82 @@
       tslib: 2.8.1
     optional: true
 
-  '@esbuild/aix-ppc64@0.25.12':
-    optional: true
-
-  '@esbuild/android-arm64@0.25.12':
-    optional: true
-
-  '@esbuild/android-arm@0.25.12':
-    optional: true
-
-  '@esbuild/android-x64@0.25.12':
-    optional: true
-
-  '@esbuild/darwin-arm64@0.25.12':
-    optional: true
-
-  '@esbuild/darwin-x64@0.25.12':
-    optional: true
-
-  '@esbuild/freebsd-arm64@0.25.12':
-    optional: true
-
-  '@esbuild/freebsd-x64@0.25.12':
-    optional: true
-
-  '@esbuild/linux-arm64@0.25.12':
-    optional: true
-
-  '@esbuild/linux-arm@0.25.12':
-    optional: true
-
-  '@esbuild/linux-ia32@0.25.12':
-    optional: true
-
-  '@esbuild/linux-loong64@0.25.12':
-    optional: true
-
-  '@esbuild/linux-mips64el@0.25.12':
-    optional: true
-
-  '@esbuild/linux-ppc64@0.25.12':
-    optional: true
-
-  '@esbuild/linux-riscv64@0.25.12':
-    optional: true
-
-  '@esbuild/linux-s390x@0.25.12':
-    optional: true
-
-  '@esbuild/linux-x64@0.25.12':
-    optional: true
-
-  '@esbuild/netbsd-arm64@0.25.12':
-    optional: true
-
-  '@esbuild/netbsd-x64@0.25.12':
-    optional: true
-
-  '@esbuild/openbsd-arm64@0.25.12':
-    optional: true
-
-  '@esbuild/openbsd-x64@0.25.12':
-    optional: true
-
-  '@esbuild/openharmony-arm64@0.25.12':
-    optional: true
-
-  '@esbuild/sunos-x64@0.25.12':
-    optional: true
-
-  '@esbuild/win32-arm64@0.25.12':
-    optional: true
-
-  '@esbuild/win32-ia32@0.25.12':
-    optional: true
-
-  '@esbuild/win32-x64@0.25.12':
+  '@esbuild/aix-ppc64@0.25.11':
+    optional: true
+
+  '@esbuild/android-arm64@0.25.11':
+    optional: true
+
+  '@esbuild/android-arm@0.25.11':
+    optional: true
+
+  '@esbuild/android-x64@0.25.11':
+    optional: true
+
+  '@esbuild/darwin-arm64@0.25.11':
+    optional: true
+
+  '@esbuild/darwin-x64@0.25.11':
+    optional: true
+
+  '@esbuild/freebsd-arm64@0.25.11':
+    optional: true
+
+  '@esbuild/freebsd-x64@0.25.11':
+    optional: true
+
+  '@esbuild/linux-arm64@0.25.11':
+    optional: true
+
+  '@esbuild/linux-arm@0.25.11':
+    optional: true
+
+  '@esbuild/linux-ia32@0.25.11':
+    optional: true
+
+  '@esbuild/linux-loong64@0.25.11':
+    optional: true
+
+  '@esbuild/linux-mips64el@0.25.11':
+    optional: true
+
+  '@esbuild/linux-ppc64@0.25.11':
+    optional: true
+
+  '@esbuild/linux-riscv64@0.25.11':
+    optional: true
+
+  '@esbuild/linux-s390x@0.25.11':
+    optional: true
+
+  '@esbuild/linux-x64@0.25.11':
+    optional: true
+
+  '@esbuild/netbsd-arm64@0.25.11':
+    optional: true
+
+  '@esbuild/netbsd-x64@0.25.11':
+    optional: true
+
+  '@esbuild/openbsd-arm64@0.25.11':
+    optional: true
+
+  '@esbuild/openbsd-x64@0.25.11':
+    optional: true
+
+  '@esbuild/openharmony-arm64@0.25.11':
+    optional: true
+
+  '@esbuild/sunos-x64@0.25.11':
+    optional: true
+
+  '@esbuild/win32-arm64@0.25.11':
+    optional: true
+
+  '@esbuild/win32-ia32@0.25.11':
+    optional: true
+
+  '@esbuild/win32-x64@0.25.11':
     optional: true
 
   '@eslint-community/eslint-utils@4.9.0(eslint@9.36.0(jiti@2.6.1))':
@@ -5288,8 +5279,8 @@
 
   '@napi-rs/wasm-runtime@0.2.12':
     dependencies:
-      '@emnapi/core': 1.7.0
-      '@emnapi/runtime': 1.7.0
+      '@emnapi/core': 1.6.0
+      '@emnapi/runtime': 1.6.0
       '@tybys/wasm-util': 0.10.1
     optional: true
 
@@ -6512,7 +6503,7 @@
 
   '@typescript-eslint/types@8.45.0': {}
 
-  '@typescript-eslint/types@8.46.3': {}
+  '@typescript-eslint/types@8.46.2': {}
 
   '@typescript-eslint/typescript-estree@8.45.0(typescript@5.9.2)':
     dependencies:
@@ -6727,7 +6718,7 @@
     dependencies:
       type-fest: 0.21.3
 
-  ansi-escapes@7.2.0:
+  ansi-escapes@7.1.1:
     dependencies:
       environment: 1.1.0
 
@@ -6788,7 +6779,7 @@
 
   base64-js@1.5.1: {}
 
-  baseline-browser-mapping@2.8.24: {}
+  baseline-browser-mapping@2.8.22: {}
 
   bidi-js@1.0.3:
     dependencies:
@@ -6821,8 +6812,8 @@
 
   browserslist@4.27.0:
     dependencies:
-      baseline-browser-mapping: 2.8.24
-      caniuse-lite: 1.0.30001753
+      baseline-browser-mapping: 2.8.22
+      caniuse-lite: 1.0.30001752
       electron-to-chromium: 1.5.244
       node-releases: 2.0.27
       update-browserslist-db: 1.1.4(browserslist@4.27.0)
@@ -6843,7 +6834,7 @@
 
   camelcase@6.3.0: {}
 
-  caniuse-lite@1.0.30001753: {}
+  caniuse-lite@1.0.30001752: {}
 
   case@1.6.3: {}
 
@@ -7063,34 +7054,34 @@
       has-tostringtag: 1.0.2
       hasown: 2.0.2
 
-  esbuild@0.25.12:
-    optionalDependencies:
-      '@esbuild/aix-ppc64': 0.25.12
-      '@esbuild/android-arm': 0.25.12
-      '@esbuild/android-arm64': 0.25.12
-      '@esbuild/android-x64': 0.25.12
-      '@esbuild/darwin-arm64': 0.25.12
-      '@esbuild/darwin-x64': 0.25.12
-      '@esbuild/freebsd-arm64': 0.25.12
-      '@esbuild/freebsd-x64': 0.25.12
-      '@esbuild/linux-arm': 0.25.12
-      '@esbuild/linux-arm64': 0.25.12
-      '@esbuild/linux-ia32': 0.25.12
-      '@esbuild/linux-loong64': 0.25.12
-      '@esbuild/linux-mips64el': 0.25.12
-      '@esbuild/linux-ppc64': 0.25.12
-      '@esbuild/linux-riscv64': 0.25.12
-      '@esbuild/linux-s390x': 0.25.12
-      '@esbuild/linux-x64': 0.25.12
-      '@esbuild/netbsd-arm64': 0.25.12
-      '@esbuild/netbsd-x64': 0.25.12
-      '@esbuild/openbsd-arm64': 0.25.12
-      '@esbuild/openbsd-x64': 0.25.12
-      '@esbuild/openharmony-arm64': 0.25.12
-      '@esbuild/sunos-x64': 0.25.12
-      '@esbuild/win32-arm64': 0.25.12
-      '@esbuild/win32-ia32': 0.25.12
-      '@esbuild/win32-x64': 0.25.12
+  esbuild@0.25.11:
+    optionalDependencies:
+      '@esbuild/aix-ppc64': 0.25.11
+      '@esbuild/android-arm': 0.25.11
+      '@esbuild/android-arm64': 0.25.11
+      '@esbuild/android-x64': 0.25.11
+      '@esbuild/darwin-arm64': 0.25.11
+      '@esbuild/darwin-x64': 0.25.11
+      '@esbuild/freebsd-arm64': 0.25.11
+      '@esbuild/freebsd-x64': 0.25.11
+      '@esbuild/linux-arm': 0.25.11
+      '@esbuild/linux-arm64': 0.25.11
+      '@esbuild/linux-ia32': 0.25.11
+      '@esbuild/linux-loong64': 0.25.11
+      '@esbuild/linux-mips64el': 0.25.11
+      '@esbuild/linux-ppc64': 0.25.11
+      '@esbuild/linux-riscv64': 0.25.11
+      '@esbuild/linux-s390x': 0.25.11
+      '@esbuild/linux-x64': 0.25.11
+      '@esbuild/netbsd-arm64': 0.25.11
+      '@esbuild/netbsd-x64': 0.25.11
+      '@esbuild/openbsd-arm64': 0.25.11
+      '@esbuild/openbsd-x64': 0.25.11
+      '@esbuild/openharmony-arm64': 0.25.11
+      '@esbuild/sunos-x64': 0.25.11
+      '@esbuild/win32-arm64': 0.25.11
+      '@esbuild/win32-ia32': 0.25.11
+      '@esbuild/win32-x64': 0.25.11
 
   escalade@3.2.0: {}
 
@@ -7122,7 +7113,7 @@
 
   eslint-plugin-import-x@4.15.1(@typescript-eslint/utils@8.45.0(eslint@9.36.0(jiti@2.6.1))(typescript@5.9.2))(eslint@9.36.0(jiti@2.6.1)):
     dependencies:
-      '@typescript-eslint/types': 8.46.3
+      '@typescript-eslint/types': 8.46.2
       comment-parser: 1.4.1
       debug: 4.4.3(supports-color@8.1.1)
       eslint: 9.36.0(jiti@2.6.1)
@@ -7746,7 +7737,7 @@
 
   log-update@6.1.0:
     dependencies:
-      ansi-escapes: 7.2.0
+      ansi-escapes: 7.1.1
       cli-cursor: 5.0.0
       slice-ansi: 7.1.2
       strip-ansi: 7.1.2
@@ -8064,7 +8055,7 @@
       '@rollup/pluginutils': 5.3.0(rollup@4.52.5)
       '@types/node': 20.19.24
       bippy: 0.3.34(@types/react@19.2.2)(react@19.2.0)
-      esbuild: 0.25.12
+      esbuild: 0.25.11
       estree-walker: 3.0.3
       kleur: 4.1.5
       mri: 1.2.0
@@ -8436,7 +8427,7 @@
 
   tsx@4.20.6:
     dependencies:
-      esbuild: 0.25.12
+      esbuild: 0.25.11
       get-tsconfig: 4.13.0
     optionalDependencies:
       fsevents: 2.3.3
@@ -8613,7 +8604,7 @@
 
   vite@7.1.12(@types/node@24.6.1)(jiti@2.6.1)(lightningcss@1.30.2)(tsx@4.20.6)(yaml@2.8.1):
     dependencies:
-      esbuild: 0.25.12
+      esbuild: 0.25.11
       fdir: 6.5.0(picomatch@4.0.3)
       picomatch: 4.0.3
       postcss: 8.5.6
