lockfileVersion: '9.0'

settings:
  autoInstallPeers: true
  excludeLinksFromLockfile: false

importers:

  .:
    dependencies:
      '@atlaskit/pragmatic-drag-and-drop':
        specifier: ^1.4.0
        version: 1.5.0
      '@atlaskit/pragmatic-drag-and-drop-hitbox':
        specifier: ^1.0.3
        version: 1.0.3
      '@atlaskit/pragmatic-drag-and-drop-react-drop-indicator':
        specifier: ^1.2.0
        version: 1.2.0(@types/react@18.3.18)(react@18.3.1)
      react:
        specifier: ^18.3.1
        version: 18.3.1
      react-dom:
        specifier: ^18.3.1
        version: 18.3.1(react@18.3.1)
      react-router-dom:
        specifier: '6'
        version: 6.29.0(react-dom@18.3.1(react@18.3.1))(react@18.3.1)
    devDependencies:
      '@ianvs/prettier-plugin-sort-imports':
        specifier: ^4.4.0
        version: 4.4.1(prettier@3.5.0)
      '@tailwindcss/vite':
        specifier: ^4.0.0
        version: 4.0.6(vite@6.1.0(@types/node@22.13.1)(jiti@2.4.2)(lightningcss@1.29.1)(yaml@2.7.0))
      '@types/node':
        specifier: ^22.10.1
        version: 22.13.1
      '@types/react':
        specifier: ^18
        version: 18.3.18
      '@types/react-dom':
        specifier: ^18
        version: 18.3.5(@types/react@18.3.18)
      '@typespec/prettier-plugin-typespec':
        specifier: 0.64.0
        version: 0.64.0
      '@vitejs/plugin-react':
        specifier: ^4.3.4
        version: 4.3.4(vite@6.1.0(@types/node@22.13.1)(jiti@2.4.2)(lightningcss@1.29.1)(yaml@2.7.0))
      '@vitest/browser':
        specifier: ^2.1.8
        version: 2.1.9(@types/node@22.13.1)(typescript@5.7.3)(vite@6.1.0(@types/node@22.13.1)(jiti@2.4.2)(lightningcss@1.29.1)(yaml@2.7.0))(vitest@2.1.9)
      clsx:
        specifier: ^2.1.1
        version: 2.1.1
      lint-staged:
        specifier: ^15.3.0
        version: 15.4.3
      prettier:
        specifier: ^3.4.1
        version: 3.5.0
      prettier-plugin-tailwindcss:
        specifier: ^0.6.9
        version: 0.6.11(@ianvs/prettier-plugin-sort-imports@4.4.1(prettier@3.5.0))(prettier@3.5.0)
      tailwind-merge:
        specifier: ^2.6.0
        version: 2.6.0
      tailwindcss:
        specifier: ^4.0.7
        version: 4.0.7
      turbo:
        specifier: ^2.4.2
        version: 2.4.2
      typescript:
        specifier: ^5.7.2
        version: 5.7.3
      vite:
        specifier: ^6.0.3
        version: 6.1.0(@types/node@22.13.1)(jiti@2.4.2)(lightningcss@1.29.1)(yaml@2.7.0)

  crates/moss-collection:
    dependencies:
      typescript:
        specifier: ^5.7.2
        version: 5.7.3
    devDependencies:
      '@repo/typescript-config':
        specifier: workspace:*
        version: link:../../packages/config-typescript

  crates/moss-text:
    dependencies:
      typescript:
        specifier: ^5.7.2
        version: 5.7.3
    devDependencies:
      '@repo/typescript-config':
        specifier: workspace:*
        version: link:../../packages/config-typescript

  packages/config-eslint:
    devDependencies:
      '@typescript-eslint/rule-tester':
        specifier: ^8.23.0
        version: 8.24.0(eslint@9.20.0(jiti@2.4.2))(typescript@5.7.3)
      eslint:
        specifier: ^9.16.0
        version: 9.20.0(jiti@2.4.2)
      eslint-config-turbo:
        specifier: ^2.0.0
        version: 2.4.1(eslint@9.20.0(jiti@2.4.2))(turbo@2.4.2)
      eslint-plugin-react-hooks:
        specifier: ^5.0.0
        version: 5.1.0(eslint@9.20.0(jiti@2.4.2))
      eslint-plugin-react-refresh:
        specifier: ^0.4.14
        version: 0.4.19(eslint@9.20.0(jiti@2.4.2))
      typescript-eslint:
        specifier: ^8.19.0
        version: 8.24.0(eslint@9.20.0(jiti@2.4.2))(typescript@5.7.3)

  packages/config-tailwind:
    dependencies:
      tailwindcss:
        specifier: ^4.0.5
        version: 4.0.6
      tailwindcss-animate:
        specifier: ^1.0.7
        version: 1.0.7(tailwindcss@4.0.6)
    devDependencies:
      '@repo/typescript-config':
        specifier: workspace:*
        version: link:../config-typescript

  packages/config-typescript:
    devDependencies:
      '@types/node':
        specifier: ^22.10.1
        version: 22.13.1

  tools/icongen:
    dependencies:
      react:
        specifier: ^18.3.1
        version: 18.3.1
      react-dom:
        specifier: ^18.3.1
        version: 18.3.1(react@18.3.1)
    devDependencies:
      '@repo/typescript-config':
        specifier: workspace:*
        version: link:../../packages/config-typescript
      '@svgr/cli':
        specifier: ^8.1.0
        version: 8.1.0(typescript@5.7.3)
      '@svgr/rollup':
        specifier: ^8.1.0
        version: 8.1.0(rollup@4.34.6)(typescript@5.7.3)
      '@types/react':
        specifier: ^18.3.3
        version: 18.3.18
      rimraf:
        specifier: ^6.0.1
        version: 6.0.1
      typescript:
        specifier: ^5.7.2
        version: 5.7.3

  view/desktop:
    dependencies:
      '@radix-ui/primitive':
        specifier: ^1.1.1
        version: 1.1.1
      '@radix-ui/react-compose-refs':
        specifier: ^1.1.1
        version: 1.1.1(@types/react@18.3.18)(react@18.3.1)
      '@radix-ui/react-context':
        specifier: ^1.1.1
        version: 1.1.1(@types/react@18.3.18)(react@18.3.1)
      '@radix-ui/react-id':
        specifier: ^1.1.0
        version: 1.1.0(@types/react@18.3.18)(react@18.3.1)
      '@radix-ui/react-menu':
        specifier: ^2.1.6
        version: 2.1.6(@types/react-dom@18.3.5(@types/react@18.3.18))(@types/react@18.3.18)(react-dom@18.3.1(react@18.3.1))(react@18.3.1)
      '@radix-ui/react-primitive':
        specifier: ^2.0.2
        version: 2.0.2(@types/react-dom@18.3.5(@types/react@18.3.18))(@types/react@18.3.18)(react-dom@18.3.1(react@18.3.1))(react@18.3.1)
      '@radix-ui/react-use-callback-ref':
        specifier: ^1.1.0
        version: 1.1.0(@types/react@18.3.18)(react@18.3.1)
      '@radix-ui/react-use-controllable-state':
        specifier: ^1.1.0
        version: 1.1.0(@types/react@18.3.18)(react@18.3.1)
      '@tauri-apps/api':
        specifier: ^2
        version: 2.2.0
      '@tauri-apps/plugin-opener':
        specifier: ^2
        version: 2.2.5
      allotment:
        specifier: ^1.20.3
        version: 1.20.3(react-dom@18.3.1(react@18.3.1))(react@18.3.1)
      overlayscrollbars:
        specifier: ^2.11.0
        version: 2.11.0
      overlayscrollbars-react:
        specifier: ^0.5.6
        version: 0.5.6(overlayscrollbars@2.11.0)(react@18.3.1)
      react:
        specifier: ^18.3.1
        version: 18.3.1
      react-dom:
        specifier: ^18.3.1
        version: 18.3.1(react@18.3.1)
      zustand:
        specifier: ^5.0.3
        version: 5.0.3(@types/react@18.3.18)(react@18.3.1)
    devDependencies:
      '@repo/eslint-config':
        specifier: workspace:^
        version: link:../../packages/config-eslint
<<<<<<< HEAD
      '@repo/icongen':
        specifier: workspace:*
        version: link:../../tools/icongen
=======
      '@repo/moss-tabs':
        specifier: workspace:*
        version: link:src/lib/moss-tabs
>>>>>>> 4352f9db
      '@repo/tailwind-config':
        specifier: workspace:*
        version: link:../../packages/config-tailwind
      '@repo/typescript-config':
        specifier: workspace:*
        version: link:../../packages/config-typescript
      '@tauri-apps/cli':
        specifier: ^2
        version: 2.2.7
      '@types/node':
        specifier: ^22.10.1
        version: 22.13.1
      '@types/react':
        specifier: ^18.3.1
        version: 18.3.18
      '@types/react-dom':
        specifier: ^18.3.1
        version: 18.3.5(@types/react@18.3.18)

  view/desktop/src/lib/moss-tabs:
    dependencies:
      '@testing-library/dom':
        specifier: ^10.4.0
        version: 10.4.0
      '@testing-library/react':
        specifier: ^16.2.0
        version: 16.2.0(@testing-library/dom@10.4.0)(@types/react-dom@18.3.5(@types/react@18.3.18))(@types/react@18.3.18)(react-dom@18.3.1(react@18.3.1))(react@18.3.1)
      '@total-typescript/shoehorn':
        specifier: ^0.1.2
        version: 0.1.2
      cross-env:
        specifier: ^7.0.3
        version: 7.0.3
      react:
        specifier: ^16.8.0 || ^17.0.0 || ^18.0.0 || ^19.0.0
        version: 18.3.1
    devDependencies:
      '@repo/tailwind-config':
        specifier: workspace:*
        version: link:../../../../../packages/config-tailwind
      '@repo/typescript-config':
        specifier: workspace:*
        version: link:../../../../../packages/config-typescript
      '@types/node':
        specifier: ^22.10.1
        version: 22.13.1
      jsdom:
        specifier: ^26.0.0
        version: 26.0.0
      ts-node:
        specifier: ^10.9.2
        version: 10.9.2(@types/node@22.13.1)(typescript@5.7.3)

packages:

  '@ampproject/remapping@2.3.0':
    resolution: {integrity: sha512-30iZtAPgz+LTIYoeivqYo853f02jBYSd5uGnGpkFV0M3xOt9aN73erkgYAmZU43x4VfqcnLxW9Kpg3R5LC4YYw==}
    engines: {node: '>=6.0.0'}

  '@asamuzakjp/css-color@2.8.3':
    resolution: {integrity: sha512-GIc76d9UI1hCvOATjZPyHFmE5qhRccp3/zGfMPapK3jBi+yocEzp6BBB0UnfRYP9NP4FANqUZYb0hnfs3TM3hw==}

  '@atlaskit/atlassian-context@0.1.0':
    resolution: {integrity: sha512-zOr9jvTanWCgdebRSwsqnh823fL7M1TFQHMh2G9ECLMk97Ju1J6MPquoE1A/8PsTvT0cujgy29puP/EBv5Fb9g==}
    peerDependencies:
      react: ^16.8.0 || ^17.0.0 || ^18.2.0

  '@atlaskit/ds-lib@3.5.1':
    resolution: {integrity: sha512-8olLZ+Oj+7GWAuT3zTQ24dyPjAS9TfzuFGT6cBbuLyWgUIT2jFaF1OecuJS3yAksx8DiBcKoPaR2dIbF0u34sg==}
    peerDependencies:
      react: ^16.8.0 || ^17.0.0 || ^18.0.0

  '@atlaskit/feature-gate-js-client@4.25.0':
    resolution: {integrity: sha512-byPTckSA7ifQ1EWbj7mmFGHvjfNOPTkRau2FLr+tGPUtjO4Mih1MzBH5aIXr8J4b1dDBWlYW/c9UbIDVGUpjNQ==}

  '@atlaskit/platform-feature-flags@1.1.0':
    resolution: {integrity: sha512-6g8uflI4gG3EClkxxGDmxQLnfgtW9lv9Aa1ocRWh95ui5t7rE4oCMRQvk15RwzBnlu6xPf4k8GV6PuKKPYc0iA==}

  '@atlaskit/pragmatic-drag-and-drop-hitbox@1.0.3':
    resolution: {integrity: sha512-/Sbu/HqN2VGLYBhnsG7SbRNg98XKkbF6L7XDdBi+izRybfaK1FeMfodPpm/xnBHPJzwYMdkE0qtLyv6afhgMUA==}

  '@atlaskit/pragmatic-drag-and-drop-react-drop-indicator@1.2.0':
    resolution: {integrity: sha512-WQSuS2xi5SCivF+gLdnfGRxWOgdE9Bx/KQYsZuTqYApJ1kdoxuGO2r9hIlXU6LiyYFGzoTRVNnhz23PQPQqyOQ==}
    peerDependencies:
      react: ^16.8.0 || ^17.0.0 || ^18.0.0

  '@atlaskit/pragmatic-drag-and-drop@1.5.0':
    resolution: {integrity: sha512-VnHcgOBALm+mbL9CoJPI6wBNQeB0is+CkejdfAlaP8RfBoELe+0sQtE8j4Z4fPRqDzo11OEqUYKHkmx4Ttzozg==}

  '@atlaskit/tokens@3.3.2':
    resolution: {integrity: sha512-NgNUNwlZ4ow9IRa3dK24ZF1TBY3SyHGQJnt7WruoR/yyZjsaqQy3jcKwtiNJ1SMzZO7UkgfwwVWhlqdVnul6hA==}
    peerDependencies:
      react: ^16.8.0 || ^17.0.0 || ^18.0.0

  '@babel/code-frame@7.26.2':
    resolution: {integrity: sha512-RJlIHRueQgwWitWgF8OdFYGZX328Ax5BCemNGlqHfplnRT9ESi8JkFlvaVYbS+UubVY6dpv87Fs2u5M29iNFVQ==}
    engines: {node: '>=6.9.0'}

  '@babel/compat-data@7.26.8':
    resolution: {integrity: sha512-oH5UPLMWR3L2wEFLnFJ1TZXqHufiTKAiLfqw5zkhS4dKXLJ10yVztfil/twG8EDTA4F/tvVNw9nOl4ZMslB8rQ==}
    engines: {node: '>=6.9.0'}

  '@babel/core@7.26.8':
    resolution: {integrity: sha512-l+lkXCHS6tQEc5oUpK28xBOZ6+HwaH7YwoYQbLFiYb4nS2/l1tKnZEtEWkD0GuiYdvArf9qBS0XlQGXzPMsNqQ==}
    engines: {node: '>=6.9.0'}

  '@babel/generator@7.26.8':
    resolution: {integrity: sha512-ef383X5++iZHWAXX0SXQR6ZyQhw/0KtTkrTz61WXRhFM6dhpHulO/RJz79L8S6ugZHJkOOkUrUdxgdF2YiPFnA==}
    engines: {node: '>=6.9.0'}

  '@babel/generator@7.26.9':
    resolution: {integrity: sha512-kEWdzjOAUMW4hAyrzJ0ZaTOu9OmpyDIQicIh0zg0EEcEkYXZb2TjtBhnHi2ViX7PKwZqF4xwqfAm299/QMP3lg==}
    engines: {node: '>=6.9.0'}

  '@babel/helper-annotate-as-pure@7.25.9':
    resolution: {integrity: sha512-gv7320KBUFJz1RnylIg5WWYPRXKZ884AGkYpgpWW02TH66Dl+HaC1t1CKd0z3R4b6hdYEcmrNZHUmfCP+1u3/g==}
    engines: {node: '>=6.9.0'}

  '@babel/helper-compilation-targets@7.26.5':
    resolution: {integrity: sha512-IXuyn5EkouFJscIDuFF5EsiSolseme1s0CZB+QxVugqJLYmKdxI1VfIBOst0SUu4rnk2Z7kqTwmoO1lp3HIfnA==}
    engines: {node: '>=6.9.0'}

  '@babel/helper-create-class-features-plugin@7.26.9':
    resolution: {integrity: sha512-ubbUqCofvxPRurw5L8WTsCLSkQiVpov4Qx0WMA+jUN+nXBK8ADPlJO1grkFw5CWKC5+sZSOfuGMdX1aI1iT9Sg==}
    engines: {node: '>=6.9.0'}
    peerDependencies:
      '@babel/core': ^7.0.0

  '@babel/helper-create-regexp-features-plugin@7.26.3':
    resolution: {integrity: sha512-G7ZRb40uUgdKOQqPLjfD12ZmGA54PzqDFUv2BKImnC9QIfGhIHKvVML0oN8IUiDq4iRqpq74ABpvOaerfWdong==}
    engines: {node: '>=6.9.0'}
    peerDependencies:
      '@babel/core': ^7.0.0

  '@babel/helper-define-polyfill-provider@0.6.3':
    resolution: {integrity: sha512-HK7Bi+Hj6H+VTHA3ZvBis7V/6hu9QuTrnMXNybfUf2iiuU/N97I8VjB+KbhFF8Rld/Lx5MzoCwPCpPjfK+n8Cg==}
    peerDependencies:
      '@babel/core': ^7.4.0 || ^8.0.0-0 <8.0.0

  '@babel/helper-member-expression-to-functions@7.25.9':
    resolution: {integrity: sha512-wbfdZ9w5vk0C0oyHqAJbc62+vet5prjj01jjJ8sKn3j9h3MQQlflEdXYvuqRWjHnM12coDEqiC1IRCi0U/EKwQ==}
    engines: {node: '>=6.9.0'}

  '@babel/helper-module-imports@7.25.9':
    resolution: {integrity: sha512-tnUA4RsrmflIM6W6RFTLFSXITtl0wKjgpnLgXyowocVPrbYrLUXSBXDgTs8BlbmIzIdlBySRQjINYs2BAkiLtw==}
    engines: {node: '>=6.9.0'}

  '@babel/helper-module-transforms@7.26.0':
    resolution: {integrity: sha512-xO+xu6B5K2czEnQye6BHA7DolFFmS3LB7stHZFaOLb1pAwO1HWLS8fXA+eh0A2yIvltPVmx3eNNDBJA2SLHXFw==}
    engines: {node: '>=6.9.0'}
    peerDependencies:
      '@babel/core': ^7.0.0

  '@babel/helper-optimise-call-expression@7.25.9':
    resolution: {integrity: sha512-FIpuNaz5ow8VyrYcnXQTDRGvV6tTjkNtCK/RYNDXGSLlUD6cBuQTSw43CShGxjvfBTfcUA/r6UhUCbtYqkhcuQ==}
    engines: {node: '>=6.9.0'}

  '@babel/helper-plugin-utils@7.26.5':
    resolution: {integrity: sha512-RS+jZcRdZdRFzMyr+wcsaqOmld1/EqTghfaBGQQd/WnRdzdlvSZ//kF7U8VQTxf1ynZ4cjUcYgjVGx13ewNPMg==}
    engines: {node: '>=6.9.0'}

  '@babel/helper-remap-async-to-generator@7.25.9':
    resolution: {integrity: sha512-IZtukuUeBbhgOcaW2s06OXTzVNJR0ybm4W5xC1opWFFJMZbwRj5LCk+ByYH7WdZPZTt8KnFwA8pvjN2yqcPlgw==}
    engines: {node: '>=6.9.0'}
    peerDependencies:
      '@babel/core': ^7.0.0

  '@babel/helper-replace-supers@7.26.5':
    resolution: {integrity: sha512-bJ6iIVdYX1YooY2X7w1q6VITt+LnUILtNk7zT78ykuwStx8BauCzxvFqFaHjOpW1bVnSUM1PN1f0p5P21wHxvg==}
    engines: {node: '>=6.9.0'}
    peerDependencies:
      '@babel/core': ^7.0.0

  '@babel/helper-skip-transparent-expression-wrappers@7.25.9':
    resolution: {integrity: sha512-K4Du3BFa3gvyhzgPcntrkDgZzQaq6uozzcpGbOO1OEJaI+EJdqWIMTLgFgQf6lrfiDFo5FU+BxKepI9RmZqahA==}
    engines: {node: '>=6.9.0'}

  '@babel/helper-string-parser@7.25.9':
    resolution: {integrity: sha512-4A/SCr/2KLd5jrtOMFzaKjVtAei3+2r/NChoBNoZ3EyP/+GlhoaEGoWOZUmFmoITP7zOJyHIMm+DYRd8o3PvHA==}
    engines: {node: '>=6.9.0'}

  '@babel/helper-validator-identifier@7.25.9':
    resolution: {integrity: sha512-Ed61U6XJc3CVRfkERJWDz4dJwKe7iLmmJsbOGu9wSloNSFttHV0I8g6UAgb7qnK5ly5bGLPd4oXZlxCdANBOWQ==}
    engines: {node: '>=6.9.0'}

  '@babel/helper-validator-option@7.25.9':
    resolution: {integrity: sha512-e/zv1co8pp55dNdEcCynfj9X7nyUKUXoUEwfXqaZt0omVOmDe9oOTdKStH4GmAw6zxMFs50ZayuMfHDKlO7Tfw==}
    engines: {node: '>=6.9.0'}

  '@babel/helper-wrap-function@7.25.9':
    resolution: {integrity: sha512-ETzz9UTjQSTmw39GboatdymDq4XIQbR8ySgVrylRhPOFpsd+JrKHIuF0de7GCWmem+T4uC5z7EZguod7Wj4A4g==}
    engines: {node: '>=6.9.0'}

  '@babel/helpers@7.26.7':
    resolution: {integrity: sha512-8NHiL98vsi0mbPQmYAGWwfcFaOy4j2HY49fXJCfuDcdE7fMIsH9a7GdaeXpIBsbT7307WU8KCMp5pUVDNL4f9A==}
    engines: {node: '>=6.9.0'}

  '@babel/parser@7.26.8':
    resolution: {integrity: sha512-TZIQ25pkSoaKEYYaHbbxkfL36GNsQ6iFiBbeuzAkLnXayKR1yP1zFe+NxuZWWsUyvt8icPU9CCq0sgWGXR1GEw==}
    engines: {node: '>=6.0.0'}
    hasBin: true

  '@babel/parser@7.26.9':
    resolution: {integrity: sha512-81NWa1njQblgZbQHxWHpxxCzNsa3ZwvFqpUg7P+NNUU6f3UU2jBEg4OlF/J6rl8+PQGh1q6/zWScd001YwcA5A==}
    engines: {node: '>=6.0.0'}
    hasBin: true

  '@babel/plugin-bugfix-firefox-class-in-computed-class-key@7.25.9':
    resolution: {integrity: sha512-ZkRyVkThtxQ/J6nv3JFYv1RYY+JT5BvU0y3k5bWrmuG4woXypRa4PXmm9RhOwodRkYFWqC0C0cqcJ4OqR7kW+g==}
    engines: {node: '>=6.9.0'}
    peerDependencies:
      '@babel/core': ^7.0.0

  '@babel/plugin-bugfix-safari-class-field-initializer-scope@7.25.9':
    resolution: {integrity: sha512-MrGRLZxLD/Zjj0gdU15dfs+HH/OXvnw/U4jJD8vpcP2CJQapPEv1IWwjc/qMg7ItBlPwSv1hRBbb7LeuANdcnw==}
    engines: {node: '>=6.9.0'}
    peerDependencies:
      '@babel/core': ^7.0.0

  '@babel/plugin-bugfix-safari-id-destructuring-collision-in-function-expression@7.25.9':
    resolution: {integrity: sha512-2qUwwfAFpJLZqxd02YW9btUCZHl+RFvdDkNfZwaIJrvB8Tesjsk8pEQkTvGwZXLqXUx/2oyY3ySRhm6HOXuCug==}
    engines: {node: '>=6.9.0'}
    peerDependencies:
      '@babel/core': ^7.0.0

  '@babel/plugin-bugfix-v8-spread-parameters-in-optional-chaining@7.25.9':
    resolution: {integrity: sha512-6xWgLZTJXwilVjlnV7ospI3xi+sl8lN8rXXbBD6vYn3UYDlGsag8wrZkKcSI8G6KgqKP7vNFaDgeDnfAABq61g==}
    engines: {node: '>=6.9.0'}
    peerDependencies:
      '@babel/core': ^7.13.0

  '@babel/plugin-bugfix-v8-static-class-fields-redefine-readonly@7.25.9':
    resolution: {integrity: sha512-aLnMXYPnzwwqhYSCyXfKkIkYgJ8zv9RK+roo9DkTXz38ynIhd9XCbN08s3MGvqL2MYGVUGdRQLL/JqBIeJhJBg==}
    engines: {node: '>=6.9.0'}
    peerDependencies:
      '@babel/core': ^7.0.0

  '@babel/plugin-proposal-private-property-in-object@7.21.0-placeholder-for-preset-env.2':
    resolution: {integrity: sha512-SOSkfJDddaM7mak6cPEpswyTRnuRltl429hMraQEglW+OkovnCzsiszTmsrlY//qLFjCpQDFRvjdm2wA5pPm9w==}
    engines: {node: '>=6.9.0'}
    peerDependencies:
      '@babel/core': ^7.0.0-0

  '@babel/plugin-syntax-import-assertions@7.26.0':
    resolution: {integrity: sha512-QCWT5Hh830hK5EQa7XzuqIkQU9tT/whqbDz7kuaZMHFl1inRRg7JnuAEOQ0Ur0QUl0NufCk1msK2BeY79Aj/eg==}
    engines: {node: '>=6.9.0'}
    peerDependencies:
      '@babel/core': ^7.0.0-0

  '@babel/plugin-syntax-import-attributes@7.26.0':
    resolution: {integrity: sha512-e2dttdsJ1ZTpi3B9UYGLw41hifAubg19AtCu/2I/F1QNVclOBr1dYpTdmdyZ84Xiz43BS/tCUkMAZNLv12Pi+A==}
    engines: {node: '>=6.9.0'}
    peerDependencies:
      '@babel/core': ^7.0.0-0

  '@babel/plugin-syntax-jsx@7.25.9':
    resolution: {integrity: sha512-ld6oezHQMZsZfp6pWtbjaNDF2tiiCYYDqQszHt5VV437lewP9aSi2Of99CK0D0XB21k7FLgnLcmQKyKzynfeAA==}
    engines: {node: '>=6.9.0'}
    peerDependencies:
      '@babel/core': ^7.0.0-0

<<<<<<< HEAD
  '@babel/plugin-syntax-typescript@7.25.9':
    resolution: {integrity: sha512-hjMgRy5hb8uJJjUcdWunWVcoi9bGpJp8p5Ol1229PoN6aytsLwNMgmdftO23wnCLMfVmTwZDWMPNq/D1SY60JQ==}
    engines: {node: '>=6.9.0'}
    peerDependencies:
      '@babel/core': ^7.0.0-0
=======
  '@cspotcode/source-map-support@0.8.1':
    resolution: {integrity: sha512-IchNf6dN4tHoMFIn/7OE8LWZ19Y6q/67Bmf6vnGREv8RSbBVb9LPJxEcnwrcwX6ixSvaiGoomAUvu4YSxXrVgw==}
    engines: {node: '>=12'}

  '@csstools/color-helpers@5.0.1':
    resolution: {integrity: sha512-MKtmkA0BX87PKaO1NFRTFH+UnkgnmySQOvNxJubsadusqPEC2aJ9MOQiMceZJJ6oitUl/i0L6u0M1IrmAOmgBA==}
    engines: {node: '>=18'}
>>>>>>> 4352f9db

  '@babel/plugin-syntax-unicode-sets-regex@7.18.6':
    resolution: {integrity: sha512-727YkEAPwSIQTv5im8QHz3upqp92JTWhidIC81Tdx4VJYIte/VndKf1qKrfnnhPLiPghStWfvC/iFaMCQu7Nqg==}
    engines: {node: '>=6.9.0'}
    peerDependencies:
      '@babel/core': ^7.0.0

  '@babel/plugin-transform-arrow-functions@7.25.9':
    resolution: {integrity: sha512-6jmooXYIwn9ca5/RylZADJ+EnSxVUS5sjeJ9UPk6RWRzXCmOJCy6dqItPJFpw2cuCangPK4OYr5uhGKcmrm5Qg==}
    engines: {node: '>=6.9.0'}
    peerDependencies:
      '@babel/core': ^7.0.0-0

  '@babel/plugin-transform-async-generator-functions@7.26.8':
    resolution: {integrity: sha512-He9Ej2X7tNf2zdKMAGOsmg2MrFc+hfoAhd3po4cWfo/NWjzEAKa0oQruj1ROVUdl0e6fb6/kE/G3SSxE0lRJOg==}
    engines: {node: '>=6.9.0'}
    peerDependencies:
      '@babel/core': ^7.0.0-0

  '@babel/plugin-transform-async-to-generator@7.25.9':
    resolution: {integrity: sha512-NT7Ejn7Z/LjUH0Gv5KsBCxh7BH3fbLTV0ptHvpeMvrt3cPThHfJfst9Wrb7S8EvJ7vRTFI7z+VAvFVEQn/m5zQ==}
    engines: {node: '>=6.9.0'}
    peerDependencies:
      '@babel/core': ^7.0.0-0

  '@babel/plugin-transform-block-scoped-functions@7.26.5':
    resolution: {integrity: sha512-chuTSY+hq09+/f5lMj8ZSYgCFpppV2CbYrhNFJ1BFoXpiWPnnAb7R0MqrafCpN8E1+YRrtM1MXZHJdIx8B6rMQ==}
    engines: {node: '>=6.9.0'}
    peerDependencies:
      '@babel/core': ^7.0.0-0

  '@babel/plugin-transform-block-scoping@7.25.9':
    resolution: {integrity: sha512-1F05O7AYjymAtqbsFETboN1NvBdcnzMerO+zlMyJBEz6WkMdejvGWw9p05iTSjC85RLlBseHHQpYaM4gzJkBGg==}
    engines: {node: '>=6.9.0'}
    peerDependencies:
      '@babel/core': ^7.0.0-0

  '@babel/plugin-transform-class-properties@7.25.9':
    resolution: {integrity: sha512-bbMAII8GRSkcd0h0b4X+36GksxuheLFjP65ul9w6C3KgAamI3JqErNgSrosX6ZPj+Mpim5VvEbawXxJCyEUV3Q==}
    engines: {node: '>=6.9.0'}
    peerDependencies:
      '@babel/core': ^7.0.0-0

  '@babel/plugin-transform-class-static-block@7.26.0':
    resolution: {integrity: sha512-6J2APTs7BDDm+UMqP1useWqhcRAXo0WIoVj26N7kPFB6S73Lgvyka4KTZYIxtgYXiN5HTyRObA72N2iu628iTQ==}
    engines: {node: '>=6.9.0'}
    peerDependencies:
      '@babel/core': ^7.12.0

  '@babel/plugin-transform-classes@7.25.9':
    resolution: {integrity: sha512-mD8APIXmseE7oZvZgGABDyM34GUmK45Um2TXiBUt7PnuAxrgoSVf123qUzPxEr/+/BHrRn5NMZCdE2m/1F8DGg==}
    engines: {node: '>=6.9.0'}
    peerDependencies:
      '@babel/core': ^7.0.0-0

  '@babel/plugin-transform-computed-properties@7.25.9':
    resolution: {integrity: sha512-HnBegGqXZR12xbcTHlJ9HGxw1OniltT26J5YpfruGqtUHlz/xKf/G2ak9e+t0rVqrjXa9WOhvYPz1ERfMj23AA==}
    engines: {node: '>=6.9.0'}
    peerDependencies:
      '@babel/core': ^7.0.0-0

  '@babel/plugin-transform-destructuring@7.25.9':
    resolution: {integrity: sha512-WkCGb/3ZxXepmMiX101nnGiU+1CAdut8oHyEOHxkKuS1qKpU2SMXE2uSvfz8PBuLd49V6LEsbtyPhWC7fnkgvQ==}
    engines: {node: '>=6.9.0'}
    peerDependencies:
      '@babel/core': ^7.0.0-0

  '@babel/plugin-transform-dotall-regex@7.25.9':
    resolution: {integrity: sha512-t7ZQ7g5trIgSRYhI9pIJtRl64KHotutUJsh4Eze5l7olJv+mRSg4/MmbZ0tv1eeqRbdvo/+trvJD/Oc5DmW2cA==}
    engines: {node: '>=6.9.0'}
    peerDependencies:
      '@babel/core': ^7.0.0-0

  '@babel/plugin-transform-duplicate-keys@7.25.9':
    resolution: {integrity: sha512-LZxhJ6dvBb/f3x8xwWIuyiAHy56nrRG3PeYTpBkkzkYRRQ6tJLu68lEF5VIqMUZiAV7a8+Tb78nEoMCMcqjXBw==}
    engines: {node: '>=6.9.0'}
    peerDependencies:
      '@babel/core': ^7.0.0-0

  '@babel/plugin-transform-duplicate-named-capturing-groups-regex@7.25.9':
    resolution: {integrity: sha512-0UfuJS0EsXbRvKnwcLjFtJy/Sxc5J5jhLHnFhy7u4zih97Hz6tJkLU+O+FMMrNZrosUPxDi6sYxJ/EA8jDiAog==}
    engines: {node: '>=6.9.0'}
    peerDependencies:
      '@babel/core': ^7.0.0

  '@babel/plugin-transform-dynamic-import@7.25.9':
    resolution: {integrity: sha512-GCggjexbmSLaFhqsojeugBpeaRIgWNTcgKVq/0qIteFEqY2A+b9QidYadrWlnbWQUrW5fn+mCvf3tr7OeBFTyg==}
    engines: {node: '>=6.9.0'}
    peerDependencies:
      '@babel/core': ^7.0.0-0

  '@babel/plugin-transform-exponentiation-operator@7.26.3':
    resolution: {integrity: sha512-7CAHcQ58z2chuXPWblnn1K6rLDnDWieghSOEmqQsrBenH0P9InCUtOJYD89pvngljmZlJcz3fcmgYsXFNGa1ZQ==}
    engines: {node: '>=6.9.0'}
    peerDependencies:
      '@babel/core': ^7.0.0-0

  '@babel/plugin-transform-export-namespace-from@7.25.9':
    resolution: {integrity: sha512-2NsEz+CxzJIVOPx2o9UsW1rXLqtChtLoVnwYHHiB04wS5sgn7mrV45fWMBX0Kk+ub9uXytVYfNP2HjbVbCB3Ww==}
    engines: {node: '>=6.9.0'}
    peerDependencies:
      '@babel/core': ^7.0.0-0

  '@babel/plugin-transform-for-of@7.26.9':
    resolution: {integrity: sha512-Hry8AusVm8LW5BVFgiyUReuoGzPUpdHQQqJY5bZnbbf+ngOHWuCuYFKw/BqaaWlvEUrF91HMhDtEaI1hZzNbLg==}
    engines: {node: '>=6.9.0'}
    peerDependencies:
      '@babel/core': ^7.0.0-0

  '@babel/plugin-transform-function-name@7.25.9':
    resolution: {integrity: sha512-8lP+Yxjv14Vc5MuWBpJsoUCd3hD6V9DgBon2FVYL4jJgbnVQ9fTgYmonchzZJOVNgzEgbxp4OwAf6xz6M/14XA==}
    engines: {node: '>=6.9.0'}
    peerDependencies:
      '@babel/core': ^7.0.0-0

  '@babel/plugin-transform-json-strings@7.25.9':
    resolution: {integrity: sha512-xoTMk0WXceiiIvsaquQQUaLLXSW1KJ159KP87VilruQm0LNNGxWzahxSS6T6i4Zg3ezp4vA4zuwiNUR53qmQAw==}
    engines: {node: '>=6.9.0'}
    peerDependencies:
      '@babel/core': ^7.0.0-0

  '@babel/plugin-transform-literals@7.25.9':
    resolution: {integrity: sha512-9N7+2lFziW8W9pBl2TzaNht3+pgMIRP74zizeCSrtnSKVdUl8mAjjOP2OOVQAfZ881P2cNjDj1uAMEdeD50nuQ==}
    engines: {node: '>=6.9.0'}
    peerDependencies:
      '@babel/core': ^7.0.0-0

  '@babel/plugin-transform-logical-assignment-operators@7.25.9':
    resolution: {integrity: sha512-wI4wRAzGko551Y8eVf6iOY9EouIDTtPb0ByZx+ktDGHwv6bHFimrgJM/2T021txPZ2s4c7bqvHbd+vXG6K948Q==}
    engines: {node: '>=6.9.0'}
    peerDependencies:
      '@babel/core': ^7.0.0-0

  '@babel/plugin-transform-member-expression-literals@7.25.9':
    resolution: {integrity: sha512-PYazBVfofCQkkMzh2P6IdIUaCEWni3iYEerAsRWuVd8+jlM1S9S9cz1dF9hIzyoZ8IA3+OwVYIp9v9e+GbgZhA==}
    engines: {node: '>=6.9.0'}
    peerDependencies:
      '@babel/core': ^7.0.0-0

  '@babel/plugin-transform-modules-amd@7.25.9':
    resolution: {integrity: sha512-g5T11tnI36jVClQlMlt4qKDLlWnG5pP9CSM4GhdRciTNMRgkfpo5cR6b4rGIOYPgRRuFAvwjPQ/Yk+ql4dyhbw==}
    engines: {node: '>=6.9.0'}
    peerDependencies:
      '@babel/core': ^7.0.0-0

  '@babel/plugin-transform-modules-commonjs@7.26.3':
    resolution: {integrity: sha512-MgR55l4q9KddUDITEzEFYn5ZsGDXMSsU9E+kh7fjRXTIC3RHqfCo8RPRbyReYJh44HQ/yomFkqbOFohXvDCiIQ==}
    engines: {node: '>=6.9.0'}
    peerDependencies:
      '@babel/core': ^7.0.0-0

  '@babel/plugin-transform-modules-systemjs@7.25.9':
    resolution: {integrity: sha512-hyss7iIlH/zLHaehT+xwiymtPOpsiwIIRlCAOwBB04ta5Tt+lNItADdlXw3jAWZ96VJ2jlhl/c+PNIQPKNfvcA==}
    engines: {node: '>=6.9.0'}
    peerDependencies:
      '@babel/core': ^7.0.0-0

  '@babel/plugin-transform-modules-umd@7.25.9':
    resolution: {integrity: sha512-bS9MVObUgE7ww36HEfwe6g9WakQ0KF07mQF74uuXdkoziUPfKyu/nIm663kz//e5O1nPInPFx36z7WJmJ4yNEw==}
    engines: {node: '>=6.9.0'}
    peerDependencies:
      '@babel/core': ^7.0.0-0

  '@babel/plugin-transform-named-capturing-groups-regex@7.25.9':
    resolution: {integrity: sha512-oqB6WHdKTGl3q/ItQhpLSnWWOpjUJLsOCLVyeFgeTktkBSCiurvPOsyt93gibI9CmuKvTUEtWmG5VhZD+5T/KA==}
    engines: {node: '>=6.9.0'}
    peerDependencies:
      '@babel/core': ^7.0.0

  '@babel/plugin-transform-new-target@7.25.9':
    resolution: {integrity: sha512-U/3p8X1yCSoKyUj2eOBIx3FOn6pElFOKvAAGf8HTtItuPyB+ZeOqfn+mvTtg9ZlOAjsPdK3ayQEjqHjU/yLeVQ==}
    engines: {node: '>=6.9.0'}
    peerDependencies:
      '@babel/core': ^7.0.0-0

  '@babel/plugin-transform-nullish-coalescing-operator@7.26.6':
    resolution: {integrity: sha512-CKW8Vu+uUZneQCPtXmSBUC6NCAUdya26hWCElAWh5mVSlSRsmiCPUUDKb3Z0szng1hiAJa098Hkhg9o4SE35Qw==}
    engines: {node: '>=6.9.0'}
    peerDependencies:
      '@babel/core': ^7.0.0-0

  '@babel/plugin-transform-numeric-separator@7.25.9':
    resolution: {integrity: sha512-TlprrJ1GBZ3r6s96Yq8gEQv82s8/5HnCVHtEJScUj90thHQbwe+E5MLhi2bbNHBEJuzrvltXSru+BUxHDoog7Q==}
    engines: {node: '>=6.9.0'}
    peerDependencies:
      '@babel/core': ^7.0.0-0

  '@babel/plugin-transform-object-rest-spread@7.25.9':
    resolution: {integrity: sha512-fSaXafEE9CVHPweLYw4J0emp1t8zYTXyzN3UuG+lylqkvYd7RMrsOQ8TYx5RF231be0vqtFC6jnx3UmpJmKBYg==}
    engines: {node: '>=6.9.0'}
    peerDependencies:
      '@babel/core': ^7.0.0-0

  '@babel/plugin-transform-object-super@7.25.9':
    resolution: {integrity: sha512-Kj/Gh+Rw2RNLbCK1VAWj2U48yxxqL2x0k10nPtSdRa0O2xnHXalD0s+o1A6a0W43gJ00ANo38jxkQreckOzv5A==}
    engines: {node: '>=6.9.0'}
    peerDependencies:
      '@babel/core': ^7.0.0-0

  '@babel/plugin-transform-optional-catch-binding@7.25.9':
    resolution: {integrity: sha512-qM/6m6hQZzDcZF3onzIhZeDHDO43bkNNlOX0i8n3lR6zLbu0GN2d8qfM/IERJZYauhAHSLHy39NF0Ctdvcid7g==}
    engines: {node: '>=6.9.0'}
    peerDependencies:
      '@babel/core': ^7.0.0-0

  '@babel/plugin-transform-optional-chaining@7.25.9':
    resolution: {integrity: sha512-6AvV0FsLULbpnXeBjrY4dmWF8F7gf8QnvTEoO/wX/5xm/xE1Xo8oPuD3MPS+KS9f9XBEAWN7X1aWr4z9HdOr7A==}
    engines: {node: '>=6.9.0'}
    peerDependencies:
      '@babel/core': ^7.0.0-0

  '@babel/plugin-transform-parameters@7.25.9':
    resolution: {integrity: sha512-wzz6MKwpnshBAiRmn4jR8LYz/g8Ksg0o80XmwZDlordjwEk9SxBzTWC7F5ef1jhbrbOW2DJ5J6ayRukrJmnr0g==}
    engines: {node: '>=6.9.0'}
    peerDependencies:
      '@babel/core': ^7.0.0-0

  '@babel/plugin-transform-private-methods@7.25.9':
    resolution: {integrity: sha512-D/JUozNpQLAPUVusvqMxyvjzllRaF8/nSrP1s2YGQT/W4LHK4xxsMcHjhOGTS01mp9Hda8nswb+FblLdJornQw==}
    engines: {node: '>=6.9.0'}
    peerDependencies:
      '@babel/core': ^7.0.0-0

  '@babel/plugin-transform-private-property-in-object@7.25.9':
    resolution: {integrity: sha512-Evf3kcMqzXA3xfYJmZ9Pg1OvKdtqsDMSWBDzZOPLvHiTt36E75jLDQo5w1gtRU95Q4E5PDttrTf25Fw8d/uWLw==}
    engines: {node: '>=6.9.0'}
    peerDependencies:
      '@babel/core': ^7.0.0-0

  '@babel/plugin-transform-property-literals@7.25.9':
    resolution: {integrity: sha512-IvIUeV5KrS/VPavfSM/Iu+RE6llrHrYIKY1yfCzyO/lMXHQ+p7uGhonmGVisv6tSBSVgWzMBohTcvkC9vQcQFA==}
    engines: {node: '>=6.9.0'}
    peerDependencies:
      '@babel/core': ^7.0.0-0

  '@babel/plugin-transform-react-constant-elements@7.25.9':
    resolution: {integrity: sha512-Ncw2JFsJVuvfRsa2lSHiC55kETQVLSnsYGQ1JDDwkUeWGTL/8Tom8aLTnlqgoeuopWrbbGndrc9AlLYrIosrow==}
    engines: {node: '>=6.9.0'}
    peerDependencies:
      '@babel/core': ^7.0.0-0

  '@babel/plugin-transform-react-display-name@7.25.9':
    resolution: {integrity: sha512-KJfMlYIUxQB1CJfO3e0+h0ZHWOTLCPP115Awhaz8U0Zpq36Gl/cXlpoyMRnUWlhNUBAzldnCiAZNvCDj7CrKxQ==}
    engines: {node: '>=6.9.0'}
    peerDependencies:
      '@babel/core': ^7.0.0-0

  '@babel/plugin-transform-react-jsx-development@7.25.9':
    resolution: {integrity: sha512-9mj6rm7XVYs4mdLIpbZnHOYdpW42uoiBCTVowg7sP1thUOiANgMb4UtpRivR0pp5iL+ocvUv7X4mZgFRpJEzGw==}
    engines: {node: '>=6.9.0'}
    peerDependencies:
      '@babel/core': ^7.0.0-0

  '@babel/plugin-transform-react-jsx-self@7.25.9':
    resolution: {integrity: sha512-y8quW6p0WHkEhmErnfe58r7x0A70uKphQm8Sp8cV7tjNQwK56sNVK0M73LK3WuYmsuyrftut4xAkjjgU0twaMg==}
    engines: {node: '>=6.9.0'}
    peerDependencies:
      '@babel/core': ^7.0.0-0

  '@babel/plugin-transform-react-jsx-source@7.25.9':
    resolution: {integrity: sha512-+iqjT8xmXhhYv4/uiYd8FNQsraMFZIfxVSqxxVSZP0WbbSAWvBXAul0m/zu+7Vv4O/3WtApy9pmaTMiumEZgfg==}
    engines: {node: '>=6.9.0'}
    peerDependencies:
      '@babel/core': ^7.0.0-0

  '@babel/plugin-transform-react-jsx@7.25.9':
    resolution: {integrity: sha512-s5XwpQYCqGerXl+Pu6VDL3x0j2d82eiV77UJ8a2mDHAW7j9SWRqQ2y1fNo1Z74CdcYipl5Z41zvjj4Nfzq36rw==}
    engines: {node: '>=6.9.0'}
    peerDependencies:
      '@babel/core': ^7.0.0-0

  '@babel/plugin-transform-react-pure-annotations@7.25.9':
    resolution: {integrity: sha512-KQ/Takk3T8Qzj5TppkS1be588lkbTp5uj7w6a0LeQaTMSckU/wK0oJ/pih+T690tkgI5jfmg2TqDJvd41Sj1Cg==}
    engines: {node: '>=6.9.0'}
    peerDependencies:
      '@babel/core': ^7.0.0-0

  '@babel/plugin-transform-regenerator@7.25.9':
    resolution: {integrity: sha512-vwDcDNsgMPDGP0nMqzahDWE5/MLcX8sv96+wfX7as7LoF/kr97Bo/7fI00lXY4wUXYfVmwIIyG80fGZ1uvt2qg==}
    engines: {node: '>=6.9.0'}
    peerDependencies:
      '@babel/core': ^7.0.0-0

  '@babel/plugin-transform-regexp-modifiers@7.26.0':
    resolution: {integrity: sha512-vN6saax7lrA2yA/Pak3sCxuD6F5InBjn9IcrIKQPjpsLvuHYLVroTxjdlVRHjjBWxKOqIwpTXDkOssYT4BFdRw==}
    engines: {node: '>=6.9.0'}
    peerDependencies:
      '@babel/core': ^7.0.0

  '@babel/plugin-transform-reserved-words@7.25.9':
    resolution: {integrity: sha512-7DL7DKYjn5Su++4RXu8puKZm2XBPHyjWLUidaPEkCUBbE7IPcsrkRHggAOOKydH1dASWdcUBxrkOGNxUv5P3Jg==}
    engines: {node: '>=6.9.0'}
    peerDependencies:
      '@babel/core': ^7.0.0-0

  '@babel/plugin-transform-shorthand-properties@7.25.9':
    resolution: {integrity: sha512-MUv6t0FhO5qHnS/W8XCbHmiRWOphNufpE1IVxhK5kuN3Td9FT1x4rx4K42s3RYdMXCXpfWkGSbCSd0Z64xA7Ng==}
    engines: {node: '>=6.9.0'}
    peerDependencies:
      '@babel/core': ^7.0.0-0

  '@babel/plugin-transform-spread@7.25.9':
    resolution: {integrity: sha512-oNknIB0TbURU5pqJFVbOOFspVlrpVwo2H1+HUIsVDvp5VauGGDP1ZEvO8Nn5xyMEs3dakajOxlmkNW7kNgSm6A==}
    engines: {node: '>=6.9.0'}
    peerDependencies:
      '@babel/core': ^7.0.0-0

  '@babel/plugin-transform-sticky-regex@7.25.9':
    resolution: {integrity: sha512-WqBUSgeVwucYDP9U/xNRQam7xV8W5Zf+6Eo7T2SRVUFlhRiMNFdFz58u0KZmCVVqs2i7SHgpRnAhzRNmKfi2uA==}
    engines: {node: '>=6.9.0'}
    peerDependencies:
      '@babel/core': ^7.0.0-0

  '@babel/plugin-transform-template-literals@7.26.8':
    resolution: {integrity: sha512-OmGDL5/J0CJPJZTHZbi2XpO0tyT2Ia7fzpW5GURwdtp2X3fMmN8au/ej6peC/T33/+CRiIpA8Krse8hFGVmT5Q==}
    engines: {node: '>=6.9.0'}
    peerDependencies:
      '@babel/core': ^7.0.0-0

  '@babel/plugin-transform-typeof-symbol@7.26.7':
    resolution: {integrity: sha512-jfoTXXZTgGg36BmhqT3cAYK5qkmqvJpvNrPhaK/52Vgjhw4Rq29s9UqpWWV0D6yuRmgiFH/BUVlkl96zJWqnaw==}
    engines: {node: '>=6.9.0'}
    peerDependencies:
      '@babel/core': ^7.0.0-0

  '@babel/plugin-transform-typescript@7.26.8':
    resolution: {integrity: sha512-bME5J9AC8ChwA7aEPJ6zym3w7aObZULHhbNLU0bKUhKsAkylkzUdq+0kdymh9rzi8nlNFl2bmldFBCKNJBUpuw==}
    engines: {node: '>=6.9.0'}
    peerDependencies:
      '@babel/core': ^7.0.0-0

  '@babel/plugin-transform-unicode-escapes@7.25.9':
    resolution: {integrity: sha512-s5EDrE6bW97LtxOcGj1Khcx5AaXwiMmi4toFWRDP9/y0Woo6pXC+iyPu/KuhKtfSrNFd7jJB+/fkOtZy6aIC6Q==}
    engines: {node: '>=6.9.0'}
    peerDependencies:
      '@babel/core': ^7.0.0-0

  '@babel/plugin-transform-unicode-property-regex@7.25.9':
    resolution: {integrity: sha512-Jt2d8Ga+QwRluxRQ307Vlxa6dMrYEMZCgGxoPR8V52rxPyldHu3hdlHspxaqYmE7oID5+kB+UKUB/eWS+DkkWg==}
    engines: {node: '>=6.9.0'}
    peerDependencies:
      '@babel/core': ^7.0.0-0

  '@babel/plugin-transform-unicode-regex@7.25.9':
    resolution: {integrity: sha512-yoxstj7Rg9dlNn9UQxzk4fcNivwv4nUYz7fYXBaKxvw/lnmPuOm/ikoELygbYq68Bls3D/D+NBPHiLwZdZZ4HA==}
    engines: {node: '>=6.9.0'}
    peerDependencies:
      '@babel/core': ^7.0.0-0

  '@babel/plugin-transform-unicode-sets-regex@7.25.9':
    resolution: {integrity: sha512-8BYqO3GeVNHtx69fdPshN3fnzUNLrWdHhk/icSwigksJGczKSizZ+Z6SBCxTs723Fr5VSNorTIK7a+R2tISvwQ==}
    engines: {node: '>=6.9.0'}
    peerDependencies:
      '@babel/core': ^7.0.0

  '@babel/preset-env@7.26.9':
    resolution: {integrity: sha512-vX3qPGE8sEKEAZCWk05k3cpTAE3/nOYca++JA+Rd0z2NCNzabmYvEiSShKzm10zdquOIAVXsy2Ei/DTW34KlKQ==}
    engines: {node: '>=6.9.0'}
    peerDependencies:
      '@babel/core': ^7.0.0-0

  '@babel/preset-modules@0.1.6-no-external-plugins':
    resolution: {integrity: sha512-HrcgcIESLm9aIR842yhJ5RWan/gebQUJ6E/E5+rf0y9o6oj7w0Br+sWuL6kEQ/o/AdfvR1Je9jG18/gnpwjEyA==}
    peerDependencies:
      '@babel/core': ^7.0.0-0 || ^8.0.0-0 <8.0.0

  '@babel/preset-react@7.26.3':
    resolution: {integrity: sha512-Nl03d6T9ky516DGK2YMxrTqvnpUW63TnJMOMonj+Zae0JiPC5BC9xPMSL6L8fiSpA5vP88qfygavVQvnLp+6Cw==}
    engines: {node: '>=6.9.0'}
    peerDependencies:
      '@babel/core': ^7.0.0-0

  '@babel/preset-typescript@7.26.0':
    resolution: {integrity: sha512-NMk1IGZ5I/oHhoXEElcm+xUnL/szL6xflkFZmoEU9xj1qSJXpiS7rsspYo92B4DRCDvZn2erT5LdsCeXAKNCkg==}
    engines: {node: '>=6.9.0'}
    peerDependencies:
      '@babel/core': ^7.0.0-0

  '@babel/runtime@7.26.7':
    resolution: {integrity: sha512-AOPI3D+a8dXnja+iwsUqGRjr1BbZIe771sXdapOtYI531gSqpi92vXivKcq2asu/DFpdl1ceFAKZyRzK2PCVcQ==}
    engines: {node: '>=6.9.0'}

  '@babel/template@7.26.8':
    resolution: {integrity: sha512-iNKaX3ZebKIsCvJ+0jd6embf+Aulaa3vNBqZ41kM7iTWjx5qzWKXGHiJUW3+nTpQ18SG11hdF8OAzKrpXkb96Q==}
    engines: {node: '>=6.9.0'}

  '@babel/template@7.26.9':
    resolution: {integrity: sha512-qyRplbeIpNZhmzOysF/wFMuP9sctmh2cFzRAZOn1YapxBsE1i9bJIY586R/WBLfLcmcBlM8ROBiQURnnNy+zfA==}
    engines: {node: '>=6.9.0'}

  '@babel/traverse@7.26.8':
    resolution: {integrity: sha512-nic9tRkjYH0oB2dzr/JoGIm+4Q6SuYeLEiIiZDwBscRMYFJ+tMAz98fuel9ZnbXViA2I0HVSSRRK8DW5fjXStA==}
    engines: {node: '>=6.9.0'}

  '@babel/traverse@7.26.9':
    resolution: {integrity: sha512-ZYW7L+pL8ahU5fXmNbPF+iZFHCv5scFak7MZ9bwaRPLUhHh7QQEMjZUg0HevihoqCM5iSYHN61EyCoZvqC+bxg==}
    engines: {node: '>=6.9.0'}

  '@babel/types@7.26.8':
    resolution: {integrity: sha512-eUuWapzEGWFEpHFxgEaBG8e3n6S8L3MSu0oda755rOfabWPnh0Our1AozNFVUxGFIhbKgd1ksprsoDGMinTOTA==}
    engines: {node: '>=6.9.0'}

  '@babel/types@7.26.9':
    resolution: {integrity: sha512-Y3IR1cRnOxOCDvMmNiym7XpXQ93iGDDPHx+Zj+NM+rg0fBaShfQLkg+hKPaZCEvg5N/LeCo4+Rj/i3FuJsIQaw==}
    engines: {node: '>=6.9.0'}

  '@bundled-es-modules/cookie@2.0.1':
    resolution: {integrity: sha512-8o+5fRPLNbjbdGRRmJj3h6Hh1AQJf2dk3qQ/5ZFb+PXkRNiSoMGGUKlsgLfrxneb72axVJyIYji64E2+nNfYyw==}

  '@bundled-es-modules/statuses@1.0.1':
    resolution: {integrity: sha512-yn7BklA5acgcBr+7w064fGV+SGIFySjCKpqjcWgBAIfrAkY+4GQTJJHQMeT3V/sgz23VTEVV8TtOmkvJAhFVfg==}

  '@bundled-es-modules/tough-cookie@0.1.6':
    resolution: {integrity: sha512-dvMHbL464C0zI+Yqxbz6kZ5TOEp7GLW+pry/RWndAR8MJQAXZ2rPmIs8tziTZjeIyhSNZgZbCePtfSbdWqStJw==}

  '@csstools/color-helpers@5.0.1':
    resolution: {integrity: sha512-MKtmkA0BX87PKaO1NFRTFH+UnkgnmySQOvNxJubsadusqPEC2aJ9MOQiMceZJJ6oitUl/i0L6u0M1IrmAOmgBA==}
    engines: {node: '>=18'}

  '@csstools/css-calc@2.1.1':
    resolution: {integrity: sha512-rL7kaUnTkL9K+Cvo2pnCieqNpTKgQzy5f+N+5Iuko9HAoasP+xgprVh7KN/MaJVvVL1l0EzQq2MoqBHKSrDrag==}
    engines: {node: '>=18'}
    peerDependencies:
      '@csstools/css-parser-algorithms': ^3.0.4
      '@csstools/css-tokenizer': ^3.0.3

  '@csstools/css-color-parser@3.0.7':
    resolution: {integrity: sha512-nkMp2mTICw32uE5NN+EsJ4f5N+IGFeCFu4bGpiKgb2Pq/7J/MpyLBeQ5ry4KKtRFZaYs6sTmcMYrSRIyj5DFKA==}
    engines: {node: '>=18'}
    peerDependencies:
      '@csstools/css-parser-algorithms': ^3.0.4
      '@csstools/css-tokenizer': ^3.0.3

  '@csstools/css-parser-algorithms@3.0.4':
    resolution: {integrity: sha512-Up7rBoV77rv29d3uKHUIVubz1BTcgyUK72IvCQAbfbMv584xHcGKCKbWh7i8hPrRJ7qU4Y8IO3IY9m+iTB7P3A==}
    engines: {node: '>=18'}
    peerDependencies:
      '@csstools/css-tokenizer': ^3.0.3

  '@csstools/css-tokenizer@3.0.3':
    resolution: {integrity: sha512-UJnjoFsmxfKUdNYdWgOB0mWUypuLvAfQPH1+pyvRJs6euowbFkFC6P13w1l8mJyi3vxYMxc9kld5jZEGRQs6bw==}
    engines: {node: '>=18'}

  '@emotion/babel-plugin@11.13.5':
    resolution: {integrity: sha512-pxHCpT2ex+0q+HH91/zsdHkw/lXd468DIN2zvfvLtPKLLMo6gQj7oLObq8PhkrxOZb/gGCq03S3Z7PDhS8pduQ==}

  '@emotion/cache@11.14.0':
    resolution: {integrity: sha512-L/B1lc/TViYk4DcpGxtAVbx0ZyiKM5ktoIyafGkH6zg/tj+mA+NE//aPYKG0k8kCHSHVJrpLpcAlOBEXQ3SavA==}

  '@emotion/hash@0.9.2':
    resolution: {integrity: sha512-MyqliTZGuOm3+5ZRSaaBGP3USLw6+EGykkwZns2EPC5g8jJ4z9OrdZY9apkl3+UP9+sdz76YYkwCKP5gh8iY3g==}

  '@emotion/memoize@0.9.0':
    resolution: {integrity: sha512-30FAj7/EoJ5mwVPOWhAyCX+FPfMDrVecJAM+Iw9NRoSl4BBAQeqj4cApHHUXOVvIPgLVDsCFoz/hGD+5QQD1GQ==}

  '@emotion/react@11.14.0':
    resolution: {integrity: sha512-O000MLDBDdk/EohJPFUqvnp4qnHeYkVP5B0xEG0D/L7cOKP9kefu2DXn8dj74cQfsEzUqh+sr1RzFqiL1o+PpA==}
    peerDependencies:
      '@types/react': '*'
      react: '>=16.8.0'
    peerDependenciesMeta:
      '@types/react':
        optional: true

  '@emotion/serialize@1.3.3':
    resolution: {integrity: sha512-EISGqt7sSNWHGI76hC7x1CksiXPahbxEOrC5RjmFRJTqLyEK9/9hZvBbiYn70dw4wuwMKiEMCUlR6ZXTSWQqxA==}

  '@emotion/sheet@1.4.0':
    resolution: {integrity: sha512-fTBW9/8r2w3dXWYM4HCB1Rdp8NLibOw2+XELH5m5+AkWiL/KqYX6dc0kKYlaYyKjrQ6ds33MCdMPEwgs2z1rqg==}

  '@emotion/unitless@0.10.0':
    resolution: {integrity: sha512-dFoMUuQA20zvtVTuxZww6OHoJYgrzfKM1t52mVySDJnMSEa08ruEvdYQbhvyu6soU+NeLVd3yKfTfT0NeV6qGg==}

  '@emotion/use-insertion-effect-with-fallbacks@1.2.0':
    resolution: {integrity: sha512-yJMtVdH59sxi/aVJBpk9FQq+OR8ll5GT8oWd57UpeaKEVGab41JWaCFA7FRLoMLloOZF/c/wsPoe+bfGmRKgDg==}
    peerDependencies:
      react: '>=16.8.0'

  '@emotion/utils@1.4.2':
    resolution: {integrity: sha512-3vLclRofFziIa3J2wDh9jjbkUz9qk5Vi3IZ/FSTKViB0k+ef0fPV7dYrUIugbgupYDx7v9ud/SjrtEP8Y4xLoA==}

<<<<<<< HEAD
  '@emotion/weak-memoize@0.4.0':
    resolution: {integrity: sha512-snKqtPW01tN0ui7yu9rGv69aJXr/a/Ywvl11sUjNtEcRc+ng/mQriFL0wLXMef74iHa/EkftbDzU9F8iFbH+zg==}
=======
  '@jridgewell/trace-mapping@0.3.9':
    resolution: {integrity: sha512-3Belt6tdc8bPgAtbcmdtNJlirVoTmEb5e2gC94PnkwEW9jI6CAHUeoG85tjWP5WquqfavoMtMwiG4P926ZKKuQ==}

  '@juggle/resize-observer@3.4.0':
    resolution: {integrity: sha512-dfLbk+PwWvFzSxwk3n5ySL0hfBog779o8h68wK/7/APo/7cgyWp5jcXockbxdk5kFRkbeXWm4Fbi9FrdN381sA==}
>>>>>>> 4352f9db

  '@esbuild/aix-ppc64@0.21.5':
    resolution: {integrity: sha512-1SDgH6ZSPTlggy1yI6+Dbkiz8xzpHJEVAlF/AM1tHPLsf5STom9rwtjE4hKAF20FfXXNTFqEYXyJNWh1GiZedQ==}
    engines: {node: '>=12'}
    cpu: [ppc64]
    os: [aix]

  '@esbuild/aix-ppc64@0.24.2':
    resolution: {integrity: sha512-thpVCb/rhxE/BnMLQ7GReQLLN8q9qbHmI55F4489/ByVg2aQaQ6kbcLb6FHkocZzQhxc4gx0sCk0tJkKBFzDhA==}
    engines: {node: '>=18'}
    cpu: [ppc64]
    os: [aix]

  '@esbuild/android-arm64@0.21.5':
    resolution: {integrity: sha512-c0uX9VAUBQ7dTDCjq+wdyGLowMdtR/GoC2U5IYk/7D1H1JYC0qseD7+11iMP2mRLN9RcCMRcjC4YMclCzGwS/A==}
    engines: {node: '>=12'}
    cpu: [arm64]
    os: [android]

  '@esbuild/android-arm64@0.24.2':
    resolution: {integrity: sha512-cNLgeqCqV8WxfcTIOeL4OAtSmL8JjcN6m09XIgro1Wi7cF4t/THaWEa7eL5CMoMBdjoHOTh/vwTO/o2TRXIyzg==}
    engines: {node: '>=18'}
    cpu: [arm64]
    os: [android]

  '@esbuild/android-arm@0.21.5':
    resolution: {integrity: sha512-vCPvzSjpPHEi1siZdlvAlsPxXl7WbOVUBBAowWug4rJHb68Ox8KualB+1ocNvT5fjv6wpkX6o/iEpbDrf68zcg==}
    engines: {node: '>=12'}
    cpu: [arm]
    os: [android]

  '@esbuild/android-arm@0.24.2':
    resolution: {integrity: sha512-tmwl4hJkCfNHwFB3nBa8z1Uy3ypZpxqxfTQOcHX+xRByyYgunVbZ9MzUUfb0RxaHIMnbHagwAxuTL+tnNM+1/Q==}
    engines: {node: '>=18'}
    cpu: [arm]
    os: [android]

  '@esbuild/android-x64@0.21.5':
    resolution: {integrity: sha512-D7aPRUUNHRBwHxzxRvp856rjUHRFW1SdQATKXH2hqA0kAZb1hKmi02OpYRacl0TxIGz/ZmXWlbZgjwWYaCakTA==}
    engines: {node: '>=12'}
    cpu: [x64]
    os: [android]

  '@esbuild/android-x64@0.24.2':
    resolution: {integrity: sha512-B6Q0YQDqMx9D7rvIcsXfmJfvUYLoP722bgfBlO5cGvNVb5V/+Y7nhBE3mHV9OpxBf4eAS2S68KZztiPaWq4XYw==}
    engines: {node: '>=18'}
    cpu: [x64]
    os: [android]

  '@esbuild/darwin-arm64@0.21.5':
    resolution: {integrity: sha512-DwqXqZyuk5AiWWf3UfLiRDJ5EDd49zg6O9wclZ7kUMv2WRFr4HKjXp/5t8JZ11QbQfUS6/cRCKGwYhtNAY88kQ==}
    engines: {node: '>=12'}
    cpu: [arm64]
    os: [darwin]

  '@esbuild/darwin-arm64@0.24.2':
    resolution: {integrity: sha512-kj3AnYWc+CekmZnS5IPu9D+HWtUI49hbnyqk0FLEJDbzCIQt7hg7ucF1SQAilhtYpIujfaHr6O0UHlzzSPdOeA==}
    engines: {node: '>=18'}
    cpu: [arm64]
    os: [darwin]

  '@esbuild/darwin-x64@0.21.5':
    resolution: {integrity: sha512-se/JjF8NlmKVG4kNIuyWMV/22ZaerB+qaSi5MdrXtd6R08kvs2qCN4C09miupktDitvh8jRFflwGFBQcxZRjbw==}
    engines: {node: '>=12'}
    cpu: [x64]
    os: [darwin]

  '@esbuild/darwin-x64@0.24.2':
    resolution: {integrity: sha512-WeSrmwwHaPkNR5H3yYfowhZcbriGqooyu3zI/3GGpF8AyUdsrrP0X6KumITGA9WOyiJavnGZUwPGvxvwfWPHIA==}
    engines: {node: '>=18'}
    cpu: [x64]
    os: [darwin]

  '@esbuild/freebsd-arm64@0.21.5':
    resolution: {integrity: sha512-5JcRxxRDUJLX8JXp/wcBCy3pENnCgBR9bN6JsY4OmhfUtIHe3ZW0mawA7+RDAcMLrMIZaf03NlQiX9DGyB8h4g==}
    engines: {node: '>=12'}
    cpu: [arm64]
    os: [freebsd]

  '@esbuild/freebsd-arm64@0.24.2':
    resolution: {integrity: sha512-UN8HXjtJ0k/Mj6a9+5u6+2eZ2ERD7Edt1Q9IZiB5UZAIdPnVKDoG7mdTVGhHJIeEml60JteamR3qhsr1r8gXvg==}
    engines: {node: '>=18'}
    cpu: [arm64]
    os: [freebsd]

  '@esbuild/freebsd-x64@0.21.5':
    resolution: {integrity: sha512-J95kNBj1zkbMXtHVH29bBriQygMXqoVQOQYA+ISs0/2l3T9/kj42ow2mpqerRBxDJnmkUDCaQT/dfNXWX/ZZCQ==}
    engines: {node: '>=12'}
    cpu: [x64]
    os: [freebsd]

  '@esbuild/freebsd-x64@0.24.2':
    resolution: {integrity: sha512-TvW7wE/89PYW+IevEJXZ5sF6gJRDY/14hyIGFXdIucxCsbRmLUcjseQu1SyTko+2idmCw94TgyaEZi9HUSOe3Q==}
    engines: {node: '>=18'}
    cpu: [x64]
    os: [freebsd]

  '@esbuild/linux-arm64@0.21.5':
    resolution: {integrity: sha512-ibKvmyYzKsBeX8d8I7MH/TMfWDXBF3db4qM6sy+7re0YXya+K1cem3on9XgdT2EQGMu4hQyZhan7TeQ8XkGp4Q==}
    engines: {node: '>=12'}
    cpu: [arm64]
    os: [linux]

  '@esbuild/linux-arm64@0.24.2':
    resolution: {integrity: sha512-7HnAD6074BW43YvvUmE/35Id9/NB7BeX5EoNkK9obndmZBUk8xmJJeU7DwmUeN7tkysslb2eSl6CTrYz6oEMQg==}
    engines: {node: '>=18'}
    cpu: [arm64]
    os: [linux]

  '@esbuild/linux-arm@0.21.5':
    resolution: {integrity: sha512-bPb5AHZtbeNGjCKVZ9UGqGwo8EUu4cLq68E95A53KlxAPRmUyYv2D6F0uUI65XisGOL1hBP5mTronbgo+0bFcA==}
    engines: {node: '>=12'}
    cpu: [arm]
    os: [linux]

  '@esbuild/linux-arm@0.24.2':
    resolution: {integrity: sha512-n0WRM/gWIdU29J57hJyUdIsk0WarGd6To0s+Y+LwvlC55wt+GT/OgkwoXCXvIue1i1sSNWblHEig00GBWiJgfA==}
    engines: {node: '>=18'}
    cpu: [arm]
    os: [linux]

  '@esbuild/linux-ia32@0.21.5':
    resolution: {integrity: sha512-YvjXDqLRqPDl2dvRODYmmhz4rPeVKYvppfGYKSNGdyZkA01046pLWyRKKI3ax8fbJoK5QbxblURkwK/MWY18Tg==}
    engines: {node: '>=12'}
    cpu: [ia32]
    os: [linux]

  '@esbuild/linux-ia32@0.24.2':
    resolution: {integrity: sha512-sfv0tGPQhcZOgTKO3oBE9xpHuUqguHvSo4jl+wjnKwFpapx+vUDcawbwPNuBIAYdRAvIDBfZVvXprIj3HA+Ugw==}
    engines: {node: '>=18'}
    cpu: [ia32]
    os: [linux]

  '@esbuild/linux-loong64@0.21.5':
    resolution: {integrity: sha512-uHf1BmMG8qEvzdrzAqg2SIG/02+4/DHB6a9Kbya0XDvwDEKCoC8ZRWI5JJvNdUjtciBGFQ5PuBlpEOXQj+JQSg==}
    engines: {node: '>=12'}
    cpu: [loong64]
    os: [linux]

  '@esbuild/linux-loong64@0.24.2':
    resolution: {integrity: sha512-CN9AZr8kEndGooS35ntToZLTQLHEjtVB5n7dl8ZcTZMonJ7CCfStrYhrzF97eAecqVbVJ7APOEe18RPI4KLhwQ==}
    engines: {node: '>=18'}
    cpu: [loong64]
    os: [linux]

  '@esbuild/linux-mips64el@0.21.5':
    resolution: {integrity: sha512-IajOmO+KJK23bj52dFSNCMsz1QP1DqM6cwLUv3W1QwyxkyIWecfafnI555fvSGqEKwjMXVLokcV5ygHW5b3Jbg==}
    engines: {node: '>=12'}
    cpu: [mips64el]
    os: [linux]

  '@esbuild/linux-mips64el@0.24.2':
    resolution: {integrity: sha512-iMkk7qr/wl3exJATwkISxI7kTcmHKE+BlymIAbHO8xanq/TjHaaVThFF6ipWzPHryoFsesNQJPE/3wFJw4+huw==}
    engines: {node: '>=18'}
    cpu: [mips64el]
    os: [linux]

  '@esbuild/linux-ppc64@0.21.5':
    resolution: {integrity: sha512-1hHV/Z4OEfMwpLO8rp7CvlhBDnjsC3CttJXIhBi+5Aj5r+MBvy4egg7wCbe//hSsT+RvDAG7s81tAvpL2XAE4w==}
    engines: {node: '>=12'}
    cpu: [ppc64]
    os: [linux]

  '@esbuild/linux-ppc64@0.24.2':
    resolution: {integrity: sha512-shsVrgCZ57Vr2L8mm39kO5PPIb+843FStGt7sGGoqiiWYconSxwTiuswC1VJZLCjNiMLAMh34jg4VSEQb+iEbw==}
    engines: {node: '>=18'}
    cpu: [ppc64]
    os: [linux]

  '@esbuild/linux-riscv64@0.21.5':
    resolution: {integrity: sha512-2HdXDMd9GMgTGrPWnJzP2ALSokE/0O5HhTUvWIbD3YdjME8JwvSCnNGBnTThKGEB91OZhzrJ4qIIxk/SBmyDDA==}
    engines: {node: '>=12'}
    cpu: [riscv64]
    os: [linux]

  '@esbuild/linux-riscv64@0.24.2':
    resolution: {integrity: sha512-4eSFWnU9Hhd68fW16GD0TINewo1L6dRrB+oLNNbYyMUAeOD2yCK5KXGK1GH4qD/kT+bTEXjsyTCiJGHPZ3eM9Q==}
    engines: {node: '>=18'}
    cpu: [riscv64]
    os: [linux]

  '@esbuild/linux-s390x@0.21.5':
    resolution: {integrity: sha512-zus5sxzqBJD3eXxwvjN1yQkRepANgxE9lgOW2qLnmr8ikMTphkjgXu1HR01K4FJg8h1kEEDAqDcZQtbrRnB41A==}
    engines: {node: '>=12'}
    cpu: [s390x]
    os: [linux]

  '@esbuild/linux-s390x@0.24.2':
    resolution: {integrity: sha512-S0Bh0A53b0YHL2XEXC20bHLuGMOhFDO6GN4b3YjRLK//Ep3ql3erpNcPlEFed93hsQAjAQDNsvcK+hV90FubSw==}
    engines: {node: '>=18'}
    cpu: [s390x]
    os: [linux]

  '@esbuild/linux-x64@0.21.5':
    resolution: {integrity: sha512-1rYdTpyv03iycF1+BhzrzQJCdOuAOtaqHTWJZCWvijKD2N5Xu0TtVC8/+1faWqcP9iBCWOmjmhoH94dH82BxPQ==}
    engines: {node: '>=12'}
    cpu: [x64]
    os: [linux]

  '@esbuild/linux-x64@0.24.2':
    resolution: {integrity: sha512-8Qi4nQcCTbLnK9WoMjdC9NiTG6/E38RNICU6sUNqK0QFxCYgoARqVqxdFmWkdonVsvGqWhmm7MO0jyTqLqwj0Q==}
    engines: {node: '>=18'}
    cpu: [x64]
    os: [linux]

  '@esbuild/netbsd-arm64@0.24.2':
    resolution: {integrity: sha512-wuLK/VztRRpMt9zyHSazyCVdCXlpHkKm34WUyinD2lzK07FAHTq0KQvZZlXikNWkDGoT6x3TD51jKQ7gMVpopw==}
    engines: {node: '>=18'}
    cpu: [arm64]
    os: [netbsd]

  '@esbuild/netbsd-x64@0.21.5':
    resolution: {integrity: sha512-Woi2MXzXjMULccIwMnLciyZH4nCIMpWQAs049KEeMvOcNADVxo0UBIQPfSmxB3CWKedngg7sWZdLvLczpe0tLg==}
    engines: {node: '>=12'}
    cpu: [x64]
    os: [netbsd]

  '@esbuild/netbsd-x64@0.24.2':
    resolution: {integrity: sha512-VefFaQUc4FMmJuAxmIHgUmfNiLXY438XrL4GDNV1Y1H/RW3qow68xTwjZKfj/+Plp9NANmzbH5R40Meudu8mmw==}
    engines: {node: '>=18'}
    cpu: [x64]
    os: [netbsd]

  '@esbuild/openbsd-arm64@0.24.2':
    resolution: {integrity: sha512-YQbi46SBct6iKnszhSvdluqDmxCJA+Pu280Av9WICNwQmMxV7nLRHZfjQzwbPs3jeWnuAhE9Jy0NrnJ12Oz+0A==}
    engines: {node: '>=18'}
    cpu: [arm64]
    os: [openbsd]

  '@esbuild/openbsd-x64@0.21.5':
    resolution: {integrity: sha512-HLNNw99xsvx12lFBUwoT8EVCsSvRNDVxNpjZ7bPn947b8gJPzeHWyNVhFsaerc0n3TsbOINvRP2byTZ5LKezow==}
    engines: {node: '>=12'}
    cpu: [x64]
    os: [openbsd]

  '@esbuild/openbsd-x64@0.24.2':
    resolution: {integrity: sha512-+iDS6zpNM6EnJyWv0bMGLWSWeXGN/HTaF/LXHXHwejGsVi+ooqDfMCCTerNFxEkM3wYVcExkeGXNqshc9iMaOA==}
    engines: {node: '>=18'}
    cpu: [x64]
    os: [openbsd]

  '@esbuild/sunos-x64@0.21.5':
    resolution: {integrity: sha512-6+gjmFpfy0BHU5Tpptkuh8+uw3mnrvgs+dSPQXQOv3ekbordwnzTVEb4qnIvQcYXq6gzkyTnoZ9dZG+D4garKg==}
    engines: {node: '>=12'}
    cpu: [x64]
    os: [sunos]

  '@esbuild/sunos-x64@0.24.2':
    resolution: {integrity: sha512-hTdsW27jcktEvpwNHJU4ZwWFGkz2zRJUz8pvddmXPtXDzVKTTINmlmga3ZzwcuMpUvLw7JkLy9QLKyGpD2Yxig==}
    engines: {node: '>=18'}
    cpu: [x64]
    os: [sunos]

  '@esbuild/win32-arm64@0.21.5':
    resolution: {integrity: sha512-Z0gOTd75VvXqyq7nsl93zwahcTROgqvuAcYDUr+vOv8uHhNSKROyU961kgtCD1e95IqPKSQKH7tBTslnS3tA8A==}
    engines: {node: '>=12'}
    cpu: [arm64]
    os: [win32]

  '@esbuild/win32-arm64@0.24.2':
    resolution: {integrity: sha512-LihEQ2BBKVFLOC9ZItT9iFprsE9tqjDjnbulhHoFxYQtQfai7qfluVODIYxt1PgdoyQkz23+01rzwNwYfutxUQ==}
    engines: {node: '>=18'}
    cpu: [arm64]
    os: [win32]

  '@esbuild/win32-ia32@0.21.5':
    resolution: {integrity: sha512-SWXFF1CL2RVNMaVs+BBClwtfZSvDgtL//G/smwAc5oVK/UPu2Gu9tIaRgFmYFFKrmg3SyAjSrElf0TiJ1v8fYA==}
    engines: {node: '>=12'}
    cpu: [ia32]
    os: [win32]

  '@esbuild/win32-ia32@0.24.2':
    resolution: {integrity: sha512-q+iGUwfs8tncmFC9pcnD5IvRHAzmbwQ3GPS5/ceCyHdjXubwQWI12MKWSNSMYLJMq23/IUCvJMS76PDqXe1fxA==}
    engines: {node: '>=18'}
    cpu: [ia32]
    os: [win32]

  '@esbuild/win32-x64@0.21.5':
    resolution: {integrity: sha512-tQd/1efJuzPC6rCFwEvLtci/xNFcTZknmXs98FYDfGE4wP9ClFV98nyKrzJKVPMhdDnjzLhdUyMX4PsQAPjwIw==}
    engines: {node: '>=12'}
    cpu: [x64]
    os: [win32]

  '@esbuild/win32-x64@0.24.2':
    resolution: {integrity: sha512-7VTgWzgMGvup6aSqDPLiW5zHaxYJGTO4OokMjIlrCtf+VpEL+cXKtCvg723iguPYI5oaUNdS+/V7OU2gvXVWEg==}
    engines: {node: '>=18'}
    cpu: [x64]
    os: [win32]

<<<<<<< HEAD
  '@eslint-community/eslint-utils@4.4.1':
    resolution: {integrity: sha512-s3O3waFUrMV8P/XaF/+ZTp1X9XBZW1a4B97ZnjQF2KYWaFD2A8KyFBsrsfSjEmjn3RGWAIuvlneuZm3CUK3jbA==}
    engines: {node: ^12.22.0 || ^14.17.0 || >=16.0.0}
=======
  '@testing-library/react@16.2.0':
    resolution: {integrity: sha512-2cSskAvA1QNtKc8Y9VJQRv0tm3hLVgxRGDB+KYhIaPQJ1I+RHbhIXcM+zClKXzMes/wshsMVzf4B9vS4IZpqDQ==}
    engines: {node: '>=18'}
    peerDependencies:
      '@testing-library/dom': ^10.0.0
      '@types/react': ^18.0.0 || ^19.0.0
      '@types/react-dom': ^18.0.0 || ^19.0.0
      react: ^18.0.0 || ^19.0.0
      react-dom: ^18.0.0 || ^19.0.0
    peerDependenciesMeta:
      '@types/react':
        optional: true
      '@types/react-dom':
        optional: true

  '@testing-library/user-event@14.6.1':
    resolution: {integrity: sha512-vq7fv0rnt+QTXgPxr5Hjc210p6YKq2kmdziLgnsZGgLJ9e6VAShx1pACLuRjd/AS/sr7phAR58OIIpf0LlmQNw==}
    engines: {node: '>=12', npm: '>=6'}
>>>>>>> 4352f9db
    peerDependencies:
      eslint: ^6.0.0 || ^7.0.0 || >=8.0.0

<<<<<<< HEAD
  '@eslint-community/regexpp@4.12.1':
    resolution: {integrity: sha512-CCZCDJuduB9OUkFkY2IgppNZMi2lBQgD2qzwXkEia16cge2pijY/aXi96CJMquDMn3nJdlPV1A5KrJEXwfLNzQ==}
    engines: {node: ^12.0.0 || ^14.0.0 || >=16.0.0}
=======
  '@total-typescript/shoehorn@0.1.2':
    resolution: {integrity: sha512-p7nNZbOZIofpDNyP0u1BctFbjxD44Qc+oO5jufgQdFdGIXJLc33QRloJpq7k5T59CTgLWfQSUxsuqLcmeurYRw==}

  '@tsconfig/node10@1.0.11':
    resolution: {integrity: sha512-DcRjDCujK/kCk/cUe8Xz8ZSpm8mS3mNNpta+jGCA6USEDfktlNvm1+IuZ9eTcDbNk41BHwpHHeW+N1lKCz4zOw==}

  '@tsconfig/node12@1.0.11':
    resolution: {integrity: sha512-cqefuRsh12pWyGsIoBKJA9luFu3mRxCA+ORZvA4ktLSzIuCUtWVxGIuXigEwO5/ywWFMZ2QEGKWvkZG1zDMTag==}

  '@tsconfig/node14@1.0.3':
    resolution: {integrity: sha512-ysT8mhdixWK6Hw3i1V2AeRqZ5WfXg1G43mqoYlM2nc6388Fq5jcXyr5mRsqViLx/GJYdoL0bfXD8nmF+Zn/Iow==}

  '@tsconfig/node16@1.0.4':
    resolution: {integrity: sha512-vxhUy4J8lyeyinH7Azl1pdd43GJhZH/tP2weN8TntQblOY+A0XbT8DJk1/oCPuOOyg/Ja757rG0CgHcWC8OfMA==}

  '@types/aria-query@5.0.4':
    resolution: {integrity: sha512-rfT93uj5s0PRL7EzccGMs3brplhcrghnDoV26NqKhCAS1hVo+WdNsPvE/yb6ilfr5hi2MEk6d5EWJTKdxg8jVw==}
>>>>>>> 4352f9db

  '@eslint/config-array@0.19.2':
    resolution: {integrity: sha512-GNKqxfHG2ySmJOBSHg7LxeUx4xpuCoFjacmlCoYWEbaPXLwvfIjixRI12xCQZeULksQb23uiA8F40w5TojpV7w==}
    engines: {node: ^18.18.0 || ^20.9.0 || >=21.1.0}

  '@eslint/core@0.10.0':
    resolution: {integrity: sha512-gFHJ+xBOo4G3WRlR1e/3G8A6/KZAH6zcE/hkLRCZTi/B9avAG365QhFA8uOGzTMqgTghpn7/fSnscW++dpMSAw==}
    engines: {node: ^18.18.0 || ^20.9.0 || >=21.1.0}

  '@eslint/core@0.11.0':
    resolution: {integrity: sha512-DWUB2pksgNEb6Bz2fggIy1wh6fGgZP4Xyy/Mt0QZPiloKKXerbqq9D3SBQTlCRYOrcRPu4vuz+CGjwdfqxnoWA==}
    engines: {node: ^18.18.0 || ^20.9.0 || >=21.1.0}

  '@eslint/eslintrc@3.2.0':
    resolution: {integrity: sha512-grOjVNN8P3hjJn/eIETF1wwd12DdnwFDoyceUJLYYdkpbwq3nLi+4fqrTAONx7XDALqlL220wC/RHSC/QTI/0w==}
    engines: {node: ^18.18.0 || ^20.9.0 || >=21.1.0}

  '@eslint/js@9.20.0':
    resolution: {integrity: sha512-iZA07H9io9Wn836aVTytRaNqh00Sad+EamwOVJT12GTLw1VGMFV/4JaME+JjLtr9fiGaoWgYnS54wrfWsSs4oQ==}
    engines: {node: ^18.18.0 || ^20.9.0 || >=21.1.0}

  '@eslint/object-schema@2.1.6':
    resolution: {integrity: sha512-RBMg5FRL0I0gs51M/guSAj5/e14VQ4tpZnQNWwuDT66P14I43ItmPfIZRhO9fUVIPOAQXU47atlywZ/czoqFPA==}
    engines: {node: ^18.18.0 || ^20.9.0 || >=21.1.0}

  '@eslint/plugin-kit@0.2.5':
    resolution: {integrity: sha512-lB05FkqEdUg2AA0xEbUz0SnkXT1LcCTa438W4IWTUh4hdOnVbQyOJ81OrDXsJk/LSiJHubgGEFoR5EHq1NsH1A==}
    engines: {node: ^18.18.0 || ^20.9.0 || >=21.1.0}

  '@floating-ui/core@1.6.9':
    resolution: {integrity: sha512-uMXCuQ3BItDUbAMhIXw7UPXRfAlOAvZzdK9BWpE60MCn+Svt3aLn9jsPTi/WNGlRUu2uI0v5S7JiIUsbsvh3fw==}

  '@floating-ui/dom@1.6.13':
    resolution: {integrity: sha512-umqzocjDgNRGTuO7Q8CU32dkHkECqI8ZdMZ5Swb6QAM0t5rnlrN3lGo1hdpscRd3WS8T6DKYK4ephgIH9iRh3w==}

  '@floating-ui/react-dom@2.1.2':
    resolution: {integrity: sha512-06okr5cgPzMNBy+Ycse2A6udMi4bqwW/zgBF/rwjcNqWkyr82Mcg8b0vjX8OJpZFy/FKjJmw6wV7t44kK6kW7A==}
    peerDependencies:
      react: '>=16.8.0'
      react-dom: '>=16.8.0'

  '@floating-ui/utils@0.2.9':
    resolution: {integrity: sha512-MDWhGtE+eHw5JW7lq4qhc5yRLS11ERl1c7Z6Xd0a58DozHES6EnNNwUWbMiG4J9Cgj053Bhk8zvlhFYKVhULwg==}

  '@humanfs/core@0.19.1':
    resolution: {integrity: sha512-5DyQ4+1JEUzejeK1JGICcideyfUbGixgS9jNgex5nqkW+cY7WZhxBigmieN5Qnw9ZosSNVC9KQKyb+GUaGyKUA==}
    engines: {node: '>=18.18.0'}

  '@humanfs/node@0.16.6':
    resolution: {integrity: sha512-YuI2ZHQL78Q5HbhDiBA1X4LmYdXCKCMQIfw0pw7piHJwyREFebJUvrQN4cMssyES6x+vfUbx1CIpaQUKYdQZOw==}
    engines: {node: '>=18.18.0'}

  '@humanwhocodes/module-importer@1.0.1':
    resolution: {integrity: sha512-bxveV4V8v5Yb4ncFTT3rPSgZBOpCkjfK0y4oVVVJwIuDVBRMDXrPyXRL988i5ap9m9bnyEEjWfm5WkBmtffLfA==}
    engines: {node: '>=12.22'}

  '@humanwhocodes/retry@0.3.1':
    resolution: {integrity: sha512-JBxkERygn7Bv/GbN5Rv8Ul6LVknS+5Bp6RgDC/O8gEBU/yeH5Ui5C/OlWrTb6qct7LjjfT6Re2NxB0ln0yYybA==}
    engines: {node: '>=18.18'}

  '@humanwhocodes/retry@0.4.1':
    resolution: {integrity: sha512-c7hNEllBlenFTHBky65mhq8WD2kbN9Q6gk0bTk8lSBvc554jpXSkST1iePudpt7+A/AQvuHs9EMqjHDXMY1lrA==}
    engines: {node: '>=18.18'}

  '@ianvs/prettier-plugin-sort-imports@4.4.1':
    resolution: {integrity: sha512-F0/Hrcfpy8WuxlQyAWJTEren/uxKhYonOGY4OyWmwRdeTvkh9mMSCxowZLjNkhwi/2ipqCgtXwwOk7tW0mWXkA==}
    peerDependencies:
      '@vue/compiler-sfc': 2.7.x || 3.x
      prettier: 2 || 3
    peerDependenciesMeta:
      '@vue/compiler-sfc':
        optional: true

  '@inquirer/confirm@5.1.5':
    resolution: {integrity: sha512-ZB2Cz8KeMINUvoeDi7IrvghaVkYT2RB0Zb31EaLWOE87u276w4wnApv0SH2qWaJ3r0VSUa3BIuz7qAV2ZvsZlg==}
    engines: {node: '>=18'}
    peerDependencies:
      '@types/node': '>=18'
    peerDependenciesMeta:
      '@types/node':
        optional: true

  '@inquirer/core@10.1.6':
    resolution: {integrity: sha512-Bwh/Zk6URrHwZnSSzAZAKH7YgGYi0xICIBDFOqBQoXNNAzBHw/bgXgLmChfp+GyR3PnChcTbiCTZGC6YJNJkMA==}
    engines: {node: '>=18'}
    peerDependencies:
      '@types/node': '>=18'
    peerDependenciesMeta:
      '@types/node':
        optional: true

  '@inquirer/figures@1.0.10':
    resolution: {integrity: sha512-Ey6176gZmeqZuY/W/nZiUyvmb1/qInjcpiZjXWi6nON+nxJpD1bxtSoBxNliGISae32n6OwbY+TSXPZ1CfS4bw==}
    engines: {node: '>=18'}

  '@inquirer/type@3.0.4':
    resolution: {integrity: sha512-2MNFrDY8jkFYc9Il9DgLsHhMzuHnOYM1+CUYVWbzu9oT0hC7V7EcYvdCKeoll/Fcci04A+ERZ9wcc7cQ8lTkIA==}
    engines: {node: '>=18'}
    peerDependencies:
      '@types/node': '>=18'
    peerDependenciesMeta:
      '@types/node':
        optional: true

  '@isaacs/cliui@8.0.2':
    resolution: {integrity: sha512-O8jcjabXaleOG9DQ0+ARXWZBTfnP4WNAqzuiJK7ll44AmxGKv/J2M4TPjxjY3znBCfvBXFzucm1twdyFybFqEA==}
    engines: {node: '>=12'}

  '@jridgewell/gen-mapping@0.3.8':
    resolution: {integrity: sha512-imAbBGkb+ebQyxKgzv5Hu2nmROxoDOXHh80evxdoXNOrvAnVx7zimzc1Oo5h9RlfV4vPXaE2iM5pOFbvOCClWA==}
    engines: {node: '>=6.0.0'}

  '@jridgewell/resolve-uri@3.1.2':
    resolution: {integrity: sha512-bRISgCIjP20/tbWSPWMEi54QVPRZExkuD9lJL+UIxUKtwVJA8wW1Trb1jMs1RFXo1CBTNZ/5hpC9QvmKWdopKw==}
    engines: {node: '>=6.0.0'}

  '@jridgewell/set-array@1.2.1':
    resolution: {integrity: sha512-R8gLRTZeyp03ymzP/6Lil/28tGeGEzhx1q2k703KGWRAI1VdvPIXdG70VJc2pAMw3NA6JKL5hhFu1sJX0Mnn/A==}
    engines: {node: '>=6.0.0'}

  '@jridgewell/sourcemap-codec@1.5.0':
    resolution: {integrity: sha512-gv3ZRaISU3fjPAgNsriBRqGWQL6quFx04YMPW/zD8XMLsU32mhCCbfbO6KZFLjvYpCZ8zyDEgqsgf+PwPaM7GQ==}

  '@jridgewell/trace-mapping@0.3.25':
    resolution: {integrity: sha512-vNk6aEwybGtawWmy/PzwnGDOjCkLWSD2wqvjGGAgOAwCGWySYXfYoxt00IJkTF+8Lb57DwOb3Aa0o9CApepiYQ==}

  '@juggle/resize-observer@3.4.0':
    resolution: {integrity: sha512-dfLbk+PwWvFzSxwk3n5ySL0hfBog779o8h68wK/7/APo/7cgyWp5jcXockbxdk5kFRkbeXWm4Fbi9FrdN381sA==}

  '@mswjs/interceptors@0.37.6':
    resolution: {integrity: sha512-wK+5pLK5XFmgtH3aQ2YVvA3HohS3xqV/OxuVOdNx9Wpnz7VE/fnC+e1A7ln6LFYeck7gOJ/dsZV6OLplOtAJ2w==}
    engines: {node: '>=18'}

  '@nodelib/fs.scandir@2.1.5':
    resolution: {integrity: sha512-vq24Bq3ym5HEQm2NKCr3yXDwjc7vTsEThRDnkp2DK9p1uqLR+DHurm/NOTo0KG7HYHU7eppKZj3MyqYuMBf62g==}
    engines: {node: '>= 8'}

  '@nodelib/fs.stat@2.0.5':
    resolution: {integrity: sha512-RkhPPp2zrqDAQA/2jNhnztcPAlv64XdhIp7a7454A5ovI7Bukxgt7MX7udwAu3zg1DcpPU0rz3VV1SeaqvY4+A==}
    engines: {node: '>= 8'}

  '@nodelib/fs.walk@1.2.8':
    resolution: {integrity: sha512-oGB+UxlgWcgQkgwo8GcEGwemoTFt3FIO9ababBmaGwXIoBKZ+GTy0pP185beGg7Llih/NSHSV2XAs1lnznocSg==}
    engines: {node: '>= 8'}

  '@open-draft/deferred-promise@2.2.0':
    resolution: {integrity: sha512-CecwLWx3rhxVQF6V4bAgPS5t+So2sTbPgAzafKkVizyi7tlwpcFpdFqq+wqF2OwNBmqFuu6tOyouTuxgpMfzmA==}

  '@open-draft/logger@0.3.0':
    resolution: {integrity: sha512-X2g45fzhxH238HKO4xbSr7+wBS8Fvw6ixhTDuvLd5mqh6bJJCFAPwU9mPDxbcrRtfxv4u5IHCEH77BmxvXmmxQ==}

  '@open-draft/until@2.1.0':
    resolution: {integrity: sha512-U69T3ItWHvLwGg5eJ0n3I62nWuE6ilHlmz7zM0npLBRvPRd7e6NYmg54vvRtP5mZG7kZqZCFVdsTWo7BPtBujg==}

  '@polka/url@1.0.0-next.28':
    resolution: {integrity: sha512-8LduaNlMZGwdZ6qWrKlfa+2M4gahzFkprZiAt2TF8uS0qQgBizKXpXURqvTJ4WtmupWxaLqjRb2UCTe72mu+Aw==}

  '@radix-ui/primitive@1.1.1':
    resolution: {integrity: sha512-SJ31y+Q/zAyShtXJc8x83i9TYdbAfHZ++tUZnvjJJqFjzsdUnKsxPL6IEtBlxKkU7yzer//GQtZSV4GbldL3YA==}

  '@radix-ui/react-arrow@1.1.2':
    resolution: {integrity: sha512-G+KcpzXHq24iH0uGG/pF8LyzpFJYGD4RfLjCIBfGdSLXvjLHST31RUiRVrupIBMvIppMgSzQ6l66iAxl03tdlg==}
    peerDependencies:
      '@types/react': '*'
      '@types/react-dom': '*'
      react: ^16.8 || ^17.0 || ^18.0 || ^19.0 || ^19.0.0-rc
      react-dom: ^16.8 || ^17.0 || ^18.0 || ^19.0 || ^19.0.0-rc
    peerDependenciesMeta:
      '@types/react':
        optional: true
      '@types/react-dom':
        optional: true

  '@radix-ui/react-collection@1.1.2':
    resolution: {integrity: sha512-9z54IEKRxIa9VityapoEYMuByaG42iSy1ZXlY2KcuLSEtq8x4987/N6m15ppoMffgZX72gER2uHe1D9Y6Unlcw==}
    peerDependencies:
      '@types/react': '*'
      '@types/react-dom': '*'
      react: ^16.8 || ^17.0 || ^18.0 || ^19.0 || ^19.0.0-rc
      react-dom: ^16.8 || ^17.0 || ^18.0 || ^19.0 || ^19.0.0-rc
    peerDependenciesMeta:
      '@types/react':
        optional: true
      '@types/react-dom':
        optional: true

  '@radix-ui/react-compose-refs@1.1.1':
    resolution: {integrity: sha512-Y9VzoRDSJtgFMUCoiZBDVo084VQ5hfpXxVE+NgkdNsjiDBByiImMZKKhxMwCbdHvhlENG6a833CbFkOQvTricw==}
    peerDependencies:
      '@types/react': '*'
      react: ^16.8 || ^17.0 || ^18.0 || ^19.0 || ^19.0.0-rc
    peerDependenciesMeta:
      '@types/react':
        optional: true

  '@radix-ui/react-context@1.1.1':
    resolution: {integrity: sha512-UASk9zi+crv9WteK/NU4PLvOoL3OuE6BWVKNF6hPRBtYBDXQ2u5iu3O59zUlJiTVvkyuycnqrztsHVJwcK9K+Q==}
    peerDependencies:
      '@types/react': '*'
      react: ^16.8 || ^17.0 || ^18.0 || ^19.0 || ^19.0.0-rc
    peerDependenciesMeta:
      '@types/react':
        optional: true

  '@radix-ui/react-direction@1.1.0':
    resolution: {integrity: sha512-BUuBvgThEiAXh2DWu93XsT+a3aWrGqolGlqqw5VU1kG7p/ZH2cuDlM1sRLNnY3QcBS69UIz2mcKhMxDsdewhjg==}
    peerDependencies:
      '@types/react': '*'
      react: ^16.8 || ^17.0 || ^18.0 || ^19.0 || ^19.0.0-rc
    peerDependenciesMeta:
      '@types/react':
        optional: true

  '@radix-ui/react-dismissable-layer@1.1.5':
    resolution: {integrity: sha512-E4TywXY6UsXNRhFrECa5HAvE5/4BFcGyfTyK36gP+pAW1ed7UTK4vKwdr53gAJYwqbfCWC6ATvJa3J3R/9+Qrg==}
    peerDependencies:
      '@types/react': '*'
      '@types/react-dom': '*'
      react: ^16.8 || ^17.0 || ^18.0 || ^19.0 || ^19.0.0-rc
      react-dom: ^16.8 || ^17.0 || ^18.0 || ^19.0 || ^19.0.0-rc
    peerDependenciesMeta:
      '@types/react':
        optional: true
      '@types/react-dom':
        optional: true

  '@radix-ui/react-focus-guards@1.1.1':
    resolution: {integrity: sha512-pSIwfrT1a6sIoDASCSpFwOasEwKTZWDw/iBdtnqKO7v6FeOzYJ7U53cPzYFVR3geGGXgVHaH+CdngrrAzqUGxg==}
    peerDependencies:
      '@types/react': '*'
      react: ^16.8 || ^17.0 || ^18.0 || ^19.0 || ^19.0.0-rc
    peerDependenciesMeta:
      '@types/react':
        optional: true

  '@radix-ui/react-focus-scope@1.1.2':
    resolution: {integrity: sha512-zxwE80FCU7lcXUGWkdt6XpTTCKPitG1XKOwViTxHVKIJhZl9MvIl2dVHeZENCWD9+EdWv05wlaEkRXUykU27RA==}
    peerDependencies:
      '@types/react': '*'
      '@types/react-dom': '*'
      react: ^16.8 || ^17.0 || ^18.0 || ^19.0 || ^19.0.0-rc
      react-dom: ^16.8 || ^17.0 || ^18.0 || ^19.0 || ^19.0.0-rc
    peerDependenciesMeta:
      '@types/react':
        optional: true
      '@types/react-dom':
        optional: true

  '@radix-ui/react-id@1.1.0':
    resolution: {integrity: sha512-EJUrI8yYh7WOjNOqpoJaf1jlFIH2LvtgAl+YcFqNCa+4hj64ZXmPkAKOFs/ukjz3byN6bdb/AVUqHkI8/uWWMA==}
    peerDependencies:
      '@types/react': '*'
      react: ^16.8 || ^17.0 || ^18.0 || ^19.0 || ^19.0.0-rc
    peerDependenciesMeta:
      '@types/react':
        optional: true

  '@radix-ui/react-menu@2.1.6':
    resolution: {integrity: sha512-tBBb5CXDJW3t2mo9WlO7r6GTmWV0F0uzHZVFmlRmYpiSK1CDU5IKojP1pm7oknpBOrFZx/YgBRW9oorPO2S/Lg==}
    peerDependencies:
      '@types/react': '*'
      '@types/react-dom': '*'
      react: ^16.8 || ^17.0 || ^18.0 || ^19.0 || ^19.0.0-rc
      react-dom: ^16.8 || ^17.0 || ^18.0 || ^19.0 || ^19.0.0-rc
    peerDependenciesMeta:
      '@types/react':
        optional: true
      '@types/react-dom':
        optional: true

  '@radix-ui/react-popper@1.2.2':
    resolution: {integrity: sha512-Rvqc3nOpwseCyj/rgjlJDYAgyfw7OC1tTkKn2ivhaMGcYt8FSBlahHOZak2i3QwkRXUXgGgzeEe2RuqeEHuHgA==}
    peerDependencies:
      '@types/react': '*'
      '@types/react-dom': '*'
      react: ^16.8 || ^17.0 || ^18.0 || ^19.0 || ^19.0.0-rc
      react-dom: ^16.8 || ^17.0 || ^18.0 || ^19.0 || ^19.0.0-rc
    peerDependenciesMeta:
      '@types/react':
        optional: true
      '@types/react-dom':
        optional: true

  '@radix-ui/react-portal@1.1.4':
    resolution: {integrity: sha512-sn2O9k1rPFYVyKd5LAJfo96JlSGVFpa1fS6UuBJfrZadudiw5tAmru+n1x7aMRQ84qDM71Zh1+SzK5QwU0tJfA==}
    peerDependencies:
      '@types/react': '*'
      '@types/react-dom': '*'
      react: ^16.8 || ^17.0 || ^18.0 || ^19.0 || ^19.0.0-rc
      react-dom: ^16.8 || ^17.0 || ^18.0 || ^19.0 || ^19.0.0-rc
    peerDependenciesMeta:
      '@types/react':
        optional: true
      '@types/react-dom':
        optional: true

<<<<<<< HEAD
  '@radix-ui/react-presence@1.1.2':
    resolution: {integrity: sha512-18TFr80t5EVgL9x1SwF/YGtfG+l0BS0PRAlCWBDoBEiDQjeKgnNZRVJp/oVBl24sr3Gbfwc/Qpj4OcWTQMsAEg==}
    peerDependencies:
      '@types/react': '*'
      '@types/react-dom': '*'
      react: ^16.8 || ^17.0 || ^18.0 || ^19.0 || ^19.0.0-rc
      react-dom: ^16.8 || ^17.0 || ^18.0 || ^19.0 || ^19.0.0-rc
    peerDependenciesMeta:
      '@types/react':
        optional: true
      '@types/react-dom':
        optional: true
=======
  acorn-walk@8.3.4:
    resolution: {integrity: sha512-ueEepnujpqee2o5aIYnvHU6C0A42MNdsIDeqy5BydrkuC5R1ZuUFnm27EeFJGoEHJQgn3uleRvmTXaJgfXbt4g==}
    engines: {node: '>=0.4.0'}

  acorn@8.14.0:
    resolution: {integrity: sha512-cl669nCJTZBsL97OF4kUQm5g5hC2uihk0NxY3WENAC0TYdILVkAyHymAntgxGkl7K+t0cXIrH5siy5S4XkFycA==}
    engines: {node: '>=0.4.0'}
    hasBin: true
>>>>>>> 4352f9db

  '@radix-ui/react-primitive@2.0.2':
    resolution: {integrity: sha512-Ec/0d38EIuvDF+GZjcMU/Ze6MxntVJYO/fRlCPhCaVUyPY9WTalHJw54tp9sXeJo3tlShWpy41vQRgLRGOuz+w==}
    peerDependencies:
      '@types/react': '*'
      '@types/react-dom': '*'
      react: ^16.8 || ^17.0 || ^18.0 || ^19.0 || ^19.0.0-rc
      react-dom: ^16.8 || ^17.0 || ^18.0 || ^19.0 || ^19.0.0-rc
    peerDependenciesMeta:
      '@types/react':
        optional: true
      '@types/react-dom':
        optional: true

  '@radix-ui/react-roving-focus@1.1.2':
    resolution: {integrity: sha512-zgMQWkNO169GtGqRvYrzb0Zf8NhMHS2DuEB/TiEmVnpr5OqPU3i8lfbxaAmC2J/KYuIQxyoQQ6DxepyXp61/xw==}
    peerDependencies:
      '@types/react': '*'
      '@types/react-dom': '*'
      react: ^16.8 || ^17.0 || ^18.0 || ^19.0 || ^19.0.0-rc
      react-dom: ^16.8 || ^17.0 || ^18.0 || ^19.0 || ^19.0.0-rc
    peerDependenciesMeta:
      '@types/react':
        optional: true
      '@types/react-dom':
        optional: true

  '@radix-ui/react-slot@1.1.2':
    resolution: {integrity: sha512-YAKxaiGsSQJ38VzKH86/BPRC4rh+b1Jpa+JneA5LRE7skmLPNAyeG8kPJj/oo4STLvlrs8vkf/iYyc3A5stYCQ==}
    peerDependencies:
      '@types/react': '*'
      react: ^16.8 || ^17.0 || ^18.0 || ^19.0 || ^19.0.0-rc
    peerDependenciesMeta:
      '@types/react':
        optional: true

  '@radix-ui/react-use-callback-ref@1.1.0':
    resolution: {integrity: sha512-CasTfvsy+frcFkbXtSJ2Zu9JHpN8TYKxkgJGWbjiZhFivxaeW7rMeZt7QELGVLaYVfFMsKHjb7Ak0nMEe+2Vfw==}
    peerDependencies:
      '@types/react': '*'
      react: ^16.8 || ^17.0 || ^18.0 || ^19.0 || ^19.0.0-rc
    peerDependenciesMeta:
      '@types/react':
        optional: true

  '@radix-ui/react-use-controllable-state@1.1.0':
    resolution: {integrity: sha512-MtfMVJiSr2NjzS0Aa90NPTnvTSg6C/JLCV7ma0W6+OMV78vd8OyRpID+Ng9LxzsPbLeuBnWBA1Nq30AtBIDChw==}
    peerDependencies:
      '@types/react': '*'
      react: ^16.8 || ^17.0 || ^18.0 || ^19.0 || ^19.0.0-rc
    peerDependenciesMeta:
      '@types/react':
        optional: true

  '@radix-ui/react-use-escape-keydown@1.1.0':
    resolution: {integrity: sha512-L7vwWlR1kTTQ3oh7g1O0CBF3YCyyTj8NmhLR+phShpyA50HCfBFKVJTpshm9PzLiKmehsrQzTYTpX9HvmC9rhw==}
    peerDependencies:
      '@types/react': '*'
      react: ^16.8 || ^17.0 || ^18.0 || ^19.0 || ^19.0.0-rc
    peerDependenciesMeta:
      '@types/react':
        optional: true

  '@radix-ui/react-use-layout-effect@1.1.0':
    resolution: {integrity: sha512-+FPE0rOdziWSrH9athwI1R0HDVbWlEhd+FR+aSDk4uWGmSJ9Z54sdZVDQPZAinJhJXwfT+qnj969mCsT2gfm5w==}
    peerDependencies:
      '@types/react': '*'
      react: ^16.8 || ^17.0 || ^18.0 || ^19.0 || ^19.0.0-rc
    peerDependenciesMeta:
      '@types/react':
        optional: true

  '@radix-ui/react-use-rect@1.1.0':
    resolution: {integrity: sha512-0Fmkebhr6PiseyZlYAOtLS+nb7jLmpqTrJyv61Pe68MKYW6OWdRE2kI70TaYY27u7H0lajqM3hSMMLFq18Z7nQ==}
    peerDependencies:
      '@types/react': '*'
      react: ^16.8 || ^17.0 || ^18.0 || ^19.0 || ^19.0.0-rc
    peerDependenciesMeta:
      '@types/react':
        optional: true

  '@radix-ui/react-use-size@1.1.0':
    resolution: {integrity: sha512-XW3/vWuIXHa+2Uwcc2ABSfcCledmXhhQPlGbfcRXbiUQI5Icjcg19BGCZVKKInYbvUCut/ufbbLLPFC5cbb1hw==}
    peerDependencies:
      '@types/react': '*'
      react: ^16.8 || ^17.0 || ^18.0 || ^19.0 || ^19.0.0-rc
    peerDependenciesMeta:
      '@types/react':
        optional: true

  '@radix-ui/rect@1.1.0':
    resolution: {integrity: sha512-A9+lCBZoaMJlVKcRBz2YByCG+Cp2t6nAnMnNba+XiWxnj6r4JUFqfsgwocMBZU9LPtdxC6wB56ySYpc7LQIoJg==}

<<<<<<< HEAD
  '@remix-run/router@1.22.0':
    resolution: {integrity: sha512-MBOl8MeOzpK0HQQQshKB7pABXbmyHizdTpqnrIseTbsv0nAepwC2ENZa1aaBExNQcpLoXmWthhak8SABLzvGPw==}
    engines: {node: '>=14.0.0'}
=======
  arg@4.1.3:
    resolution: {integrity: sha512-58S9QDqG0Xx27YwPSt9fJxivjYl432YCwfDMfZ+71RAqUrZef7LrKQZ3LHLOwCS4FLNBplP533Zx895SeOCHvA==}

  argparse@2.0.1:
    resolution: {integrity: sha512-8+9WqebbFzpX9OR+Wa6O29asIogeRMzcGtAINdpMHHyAg10f05aSFVBbcEqGf/PXw1EjAZ+q2/bEBg3DvurK3Q==}
>>>>>>> 4352f9db

  '@rollup/pluginutils@5.1.4':
    resolution: {integrity: sha512-USm05zrsFxYLPdWWq+K3STlWiT/3ELn3RcV5hJMghpeAIhxfsUIg6mt12CBJBInWMV4VneoV7SfGv8xIwo2qNQ==}
    engines: {node: '>=14.0.0'}
    peerDependencies:
      rollup: ^1.20.0||^2.0.0||^3.0.0||^4.0.0
    peerDependenciesMeta:
      rollup:
        optional: true

  '@rollup/rollup-android-arm-eabi@4.34.6':
    resolution: {integrity: sha512-+GcCXtOQoWuC7hhX1P00LqjjIiS/iOouHXhMdiDSnq/1DGTox4SpUvO52Xm+div6+106r+TcvOeo/cxvyEyTgg==}
    cpu: [arm]
    os: [android]

  '@rollup/rollup-android-arm64@4.34.6':
    resolution: {integrity: sha512-E8+2qCIjciYUnCa1AiVF1BkRgqIGW9KzJeesQqVfyRITGQN+dFuoivO0hnro1DjT74wXLRZ7QF8MIbz+luGaJA==}
    cpu: [arm64]
    os: [android]

  '@rollup/rollup-darwin-arm64@4.34.6':
    resolution: {integrity: sha512-z9Ib+OzqN3DZEjX7PDQMHEhtF+t6Mi2z/ueChQPLS/qUMKY7Ybn5A2ggFoKRNRh1q1T03YTQfBTQCJZiepESAg==}
    cpu: [arm64]
    os: [darwin]

  '@rollup/rollup-darwin-x64@4.34.6':
    resolution: {integrity: sha512-PShKVY4u0FDAR7jskyFIYVyHEPCPnIQY8s5OcXkdU8mz3Y7eXDJPdyM/ZWjkYdR2m0izD9HHWA8sGcXn+Qrsyg==}
    cpu: [x64]
    os: [darwin]

  '@rollup/rollup-freebsd-arm64@4.34.6':
    resolution: {integrity: sha512-YSwyOqlDAdKqs0iKuqvRHLN4SrD2TiswfoLfvYXseKbL47ht1grQpq46MSiQAx6rQEN8o8URtpXARCpqabqxGQ==}
    cpu: [arm64]
    os: [freebsd]

  '@rollup/rollup-freebsd-x64@4.34.6':
    resolution: {integrity: sha512-HEP4CgPAY1RxXwwL5sPFv6BBM3tVeLnshF03HMhJYCNc6kvSqBgTMmsEjb72RkZBAWIqiPUyF1JpEBv5XT9wKQ==}
    cpu: [x64]
    os: [freebsd]

  '@rollup/rollup-linux-arm-gnueabihf@4.34.6':
    resolution: {integrity: sha512-88fSzjC5xeH9S2Vg3rPgXJULkHcLYMkh8faix8DX4h4TIAL65ekwuQMA/g2CXq8W+NJC43V6fUpYZNjaX3+IIg==}
    cpu: [arm]
    os: [linux]

  '@rollup/rollup-linux-arm-musleabihf@4.34.6':
    resolution: {integrity: sha512-wM4ztnutBqYFyvNeR7Av+reWI/enK9tDOTKNF+6Kk2Q96k9bwhDDOlnCUNRPvromlVXo04riSliMBs/Z7RteEg==}
    cpu: [arm]
    os: [linux]

  '@rollup/rollup-linux-arm64-gnu@4.34.6':
    resolution: {integrity: sha512-9RyprECbRa9zEjXLtvvshhw4CMrRa3K+0wcp3KME0zmBe1ILmvcVHnypZ/aIDXpRyfhSYSuN4EPdCCj5Du8FIA==}
    cpu: [arm64]
    os: [linux]

  '@rollup/rollup-linux-arm64-musl@4.34.6':
    resolution: {integrity: sha512-qTmklhCTyaJSB05S+iSovfo++EwnIEZxHkzv5dep4qoszUMX5Ca4WM4zAVUMbfdviLgCSQOu5oU8YoGk1s6M9Q==}
    cpu: [arm64]
    os: [linux]

  '@rollup/rollup-linux-loongarch64-gnu@4.34.6':
    resolution: {integrity: sha512-4Qmkaps9yqmpjY5pvpkfOerYgKNUGzQpFxV6rnS7c/JfYbDSU0y6WpbbredB5cCpLFGJEqYX40WUmxMkwhWCjw==}
    cpu: [loong64]
    os: [linux]

  '@rollup/rollup-linux-powerpc64le-gnu@4.34.6':
    resolution: {integrity: sha512-Zsrtux3PuaxuBTX/zHdLaFmcofWGzaWW1scwLU3ZbW/X+hSsFbz9wDIp6XvnT7pzYRl9MezWqEqKy7ssmDEnuQ==}
    cpu: [ppc64]
    os: [linux]

  '@rollup/rollup-linux-riscv64-gnu@4.34.6':
    resolution: {integrity: sha512-aK+Zp+CRM55iPrlyKiU3/zyhgzWBxLVrw2mwiQSYJRobCURb781+XstzvA8Gkjg/hbdQFuDw44aUOxVQFycrAg==}
    cpu: [riscv64]
    os: [linux]

  '@rollup/rollup-linux-s390x-gnu@4.34.6':
    resolution: {integrity: sha512-WoKLVrY9ogmaYPXwTH326+ErlCIgMmsoRSx6bO+l68YgJnlOXhygDYSZe/qbUJCSiCiZAQ+tKm88NcWuUXqOzw==}
    cpu: [s390x]
    os: [linux]

  '@rollup/rollup-linux-x64-gnu@4.34.6':
    resolution: {integrity: sha512-Sht4aFvmA4ToHd2vFzwMFaQCiYm2lDFho5rPcvPBT5pCdC+GwHG6CMch4GQfmWTQ1SwRKS0dhDYb54khSrjDWw==}
    cpu: [x64]
    os: [linux]

  '@rollup/rollup-linux-x64-musl@4.34.6':
    resolution: {integrity: sha512-zmmpOQh8vXc2QITsnCiODCDGXFC8LMi64+/oPpPx5qz3pqv0s6x46ps4xoycfUiVZps5PFn1gksZzo4RGTKT+A==}
    cpu: [x64]
    os: [linux]

  '@rollup/rollup-win32-arm64-msvc@4.34.6':
    resolution: {integrity: sha512-3/q1qUsO/tLqGBaD4uXsB6coVGB3usxw3qyeVb59aArCgedSF66MPdgRStUd7vbZOsko/CgVaY5fo2vkvPLWiA==}
    cpu: [arm64]
    os: [win32]

  '@rollup/rollup-win32-ia32-msvc@4.34.6':
    resolution: {integrity: sha512-oLHxuyywc6efdKVTxvc0135zPrRdtYVjtVD5GUm55I3ODxhU/PwkQFD97z16Xzxa1Fz0AEe4W/2hzRtd+IfpOA==}
    cpu: [ia32]
    os: [win32]

  '@rollup/rollup-win32-x64-msvc@4.34.6':
    resolution: {integrity: sha512-0PVwmgzZ8+TZ9oGBmdZoQVXflbvuwzN/HRclujpl4N/q3i+y0lqLw8n1bXA8ru3sApDjlmONaNAuYr38y1Kr9w==}
    cpu: [x64]
    os: [win32]

  '@statsig/client-core@3.12.1':
    resolution: {integrity: sha512-99FOEBq7M3Jnkvk0DWRAklvCE1J26HLmYsFGJAo+LQ7382DYBY3X6fvdZeaNGa5KDSIdyZEpeLQxkHw2PpVpGw==}

  '@statsig/js-client@3.12.1':
    resolution: {integrity: sha512-CCGJqFnKYhOEWZsZgXcMuKQLd/4TEB8PgObDXiyoKw1dszl8de4+hCsg/qa64Y4dy0e91cMS9oTfZZD3TJKkNA==}

  '@svgr/babel-plugin-add-jsx-attribute@8.0.0':
    resolution: {integrity: sha512-b9MIk7yhdS1pMCZM8VeNfUlSKVRhsHZNMl5O9SfaX0l0t5wjdgu4IDzGB8bpnGBBOjGST3rRFVsaaEtI4W6f7g==}
    engines: {node: '>=14'}
    peerDependencies:
      '@babel/core': ^7.0.0-0

  '@svgr/babel-plugin-remove-jsx-attribute@8.0.0':
    resolution: {integrity: sha512-BcCkm/STipKvbCl6b7QFrMh/vx00vIP63k2eM66MfHJzPr6O2U0jYEViXkHJWqXqQYjdeA9cuCl5KWmlwjDvbA==}
    engines: {node: '>=14'}
    peerDependencies:
      '@babel/core': ^7.0.0-0

  '@svgr/babel-plugin-remove-jsx-empty-expression@8.0.0':
    resolution: {integrity: sha512-5BcGCBfBxB5+XSDSWnhTThfI9jcO5f0Ai2V24gZpG+wXF14BzwxxdDb4g6trdOux0rhibGs385BeFMSmxtS3uA==}
    engines: {node: '>=14'}
    peerDependencies:
      '@babel/core': ^7.0.0-0

  '@svgr/babel-plugin-replace-jsx-attribute-value@8.0.0':
    resolution: {integrity: sha512-KVQ+PtIjb1BuYT3ht8M5KbzWBhdAjjUPdlMtpuw/VjT8coTrItWX6Qafl9+ji831JaJcu6PJNKCV0bp01lBNzQ==}
    engines: {node: '>=14'}
    peerDependencies:
      '@babel/core': ^7.0.0-0

  '@svgr/babel-plugin-svg-dynamic-title@8.0.0':
    resolution: {integrity: sha512-omNiKqwjNmOQJ2v6ge4SErBbkooV2aAWwaPFs2vUY7p7GhVkzRkJ00kILXQvRhA6miHnNpXv7MRnnSjdRjK8og==}
    engines: {node: '>=14'}
    peerDependencies:
      '@babel/core': ^7.0.0-0

  '@svgr/babel-plugin-svg-em-dimensions@8.0.0':
    resolution: {integrity: sha512-mURHYnu6Iw3UBTbhGwE/vsngtCIbHE43xCRK7kCw4t01xyGqb2Pd+WXekRRoFOBIY29ZoOhUCTEweDMdrjfi9g==}
    engines: {node: '>=14'}
    peerDependencies:
      '@babel/core': ^7.0.0-0

  '@svgr/babel-plugin-transform-react-native-svg@8.1.0':
    resolution: {integrity: sha512-Tx8T58CHo+7nwJ+EhUwx3LfdNSG9R2OKfaIXXs5soiy5HtgoAEkDay9LIimLOcG8dJQH1wPZp/cnAv6S9CrR1Q==}
    engines: {node: '>=14'}
    peerDependencies:
      '@babel/core': ^7.0.0-0

  '@svgr/babel-plugin-transform-svg-component@8.0.0':
    resolution: {integrity: sha512-DFx8xa3cZXTdb/k3kfPeaixecQLgKh5NVBMwD0AQxOzcZawK4oo1Jh9LbrcACUivsCA7TLG8eeWgrDXjTMhRmw==}
    engines: {node: '>=12'}
    peerDependencies:
      '@babel/core': ^7.0.0-0

  '@svgr/babel-preset@8.1.0':
    resolution: {integrity: sha512-7EYDbHE7MxHpv4sxvnVPngw5fuR6pw79SkcrILHJ/iMpuKySNCl5W1qcwPEpU+LgyRXOaAFgH0KhwD18wwg6ug==}
    engines: {node: '>=14'}
    peerDependencies:
      '@babel/core': ^7.0.0-0

  '@svgr/cli@8.1.0':
    resolution: {integrity: sha512-SnlaLspB610XFXvs3PmhzViHErsXp0yIy4ERyZlHDlO1ro2iYtHMWYk2mztdLD/lBjiA4ZXe4RePON3qU/Tc4A==}
    engines: {node: '>=14'}
    hasBin: true

<<<<<<< HEAD
  '@svgr/core@8.1.0':
    resolution: {integrity: sha512-8QqtOQT5ACVlmsvKOJNEaWmRPmcojMOzCz4Hs2BGG/toAp/K38LcsMRyLp349glq5AzJbCEeimEoxaX6v/fLrA==}
    engines: {node: '>=14'}
=======
  create-require@1.1.1:
    resolution: {integrity: sha512-dcKFX3jn0MpIaXjisoRvexIJVEKzaq7z2rZKxf+MSr9TkdmHmsU4m2lcLojrj/FHl8mk5VxMmYA+ftRkP/3oKQ==}

  cross-env@7.0.3:
    resolution: {integrity: sha512-+/HKd6EgcQCJGh2PSjZuUitQBQynKor4wrFbRg4DtAgS1aWO+gU52xpH7M9ScGgXSYmAVS9bIJ8EzuaGw0oNAw==}
    engines: {node: '>=10.14', npm: '>=6', yarn: '>=1'}
    hasBin: true

  cross-spawn@7.0.6:
    resolution: {integrity: sha512-uV2QOWP2nWzsy2aMp8aRibhi9dlzF5Hgh5SHaB9OiTGEyDTiJJyx0uy51QXdyWbtAHNua4XJzUKca3OzKUd3vA==}
    engines: {node: '>= 8'}
>>>>>>> 4352f9db

  '@svgr/hast-util-to-babel-ast@8.0.0':
    resolution: {integrity: sha512-EbDKwO9GpfWP4jN9sGdYwPBU0kdomaPIL2Eu4YwmgP+sJeXT+L7bMwJUBnhzfH8Q2qMBqZ4fJwpCyYsAN3mt2Q==}
    engines: {node: '>=14'}

  '@svgr/plugin-jsx@8.1.0':
    resolution: {integrity: sha512-0xiIyBsLlr8quN+WyuxooNW9RJ0Dpr8uOnH/xrCVO8GLUcwHISwj1AG0k+LFzteTkAA0GbX0kj9q6Dk70PTiPA==}
    engines: {node: '>=14'}
    peerDependencies:
      '@svgr/core': '*'

  '@svgr/plugin-prettier@8.1.0':
    resolution: {integrity: sha512-o4/uFI8G64tAjBZ4E7gJfH+VP7Qi3T0+M4WnIsP91iFnGPqs5WvPDkpZALXPiyWEtzfYs1Rmwy1Zdfu8qoZuKw==}
    engines: {node: '>=14'}
    peerDependencies:
      '@svgr/core': '*'

  '@svgr/plugin-svgo@8.1.0':
    resolution: {integrity: sha512-Ywtl837OGO9pTLIN/onoWLmDQ4zFUycI1g76vuKGEz6evR/ZTJlJuz3G/fIkb6OVBJ2g0o6CGJzaEjfmEo3AHA==}
    engines: {node: '>=14'}
    peerDependencies:
      '@svgr/core': '*'

  '@svgr/rollup@8.1.0':
    resolution: {integrity: sha512-0XR1poYvPQoPpmfDYLEqUGu5ePAQ4pdgN3VFsZBNAeze7qubVpsIY1o1R6PZpKep/DKu33GSm2NhwpCLkMs2Cw==}
    engines: {node: '>=14'}

  '@tailwindcss/node@4.0.6':
    resolution: {integrity: sha512-jb6E0WeSq7OQbVYcIJ6LxnZTeC4HjMvbzFBMCrQff4R50HBlo/obmYNk6V2GCUXDeqiXtvtrQgcIbT+/boB03Q==}

  '@tailwindcss/oxide-android-arm64@4.0.6':
    resolution: {integrity: sha512-xDbym6bDPW3D2XqQqX3PjqW3CKGe1KXH7Fdkc60sX5ZLVUbzPkFeunQaoP+BuYlLc2cC1FoClrIRYnRzof9Sow==}
    engines: {node: '>= 10'}
    cpu: [arm64]
    os: [android]

  '@tailwindcss/oxide-darwin-arm64@4.0.6':
    resolution: {integrity: sha512-1f71/ju/tvyGl5c2bDkchZHy8p8EK/tDHCxlpYJ1hGNvsYihZNurxVpZ0DefpN7cNc9RTT8DjrRoV8xXZKKRjg==}
    engines: {node: '>= 10'}
    cpu: [arm64]
    os: [darwin]

  '@tailwindcss/oxide-darwin-x64@4.0.6':
    resolution: {integrity: sha512-s/hg/ZPgxFIrGMb0kqyeaqZt505P891buUkSezmrDY6lxv2ixIELAlOcUVTkVh245SeaeEiUVUPiUN37cwoL2g==}
    engines: {node: '>= 10'}
    cpu: [x64]
    os: [darwin]

<<<<<<< HEAD
  '@tailwindcss/oxide-freebsd-x64@4.0.6':
    resolution: {integrity: sha512-Z3Wo8FWZnmio8+xlcbb7JUo/hqRMSmhQw8IGIRoRJ7GmLR0C+25Wq+bEX/135xe/yEle2lFkhu9JBHd4wZYiig==}
    engines: {node: '>= 10'}
    cpu: [x64]
    os: [freebsd]
=======
  detect-libc@1.0.3:
    resolution: {integrity: sha512-pGjwhsmsp4kL2RTz08wcOlGN83otlqHeD/Z5T8GXZB+/YcpQ/dgo+lbU8ZsGxV0HIvqqxo9l7mqYwyYMD9bKDg==}
    engines: {node: '>=0.10'}
    hasBin: true

  diff@4.0.2:
    resolution: {integrity: sha512-58lmxKSA4BNyLz+HHMUzlOEpg09FV+ev6ZMe3vJihgdxzgcwZ8VoEEPmALCZG9LmqfVoNMMKpttIYTVG6uDY7A==}
    engines: {node: '>=0.3.1'}

  dom-accessibility-api@0.5.16:
    resolution: {integrity: sha512-X7BJ2yElsnOJ30pZF4uIIDfBEVgF4XEBxL9Bxhy6dnrm5hkzqmsWHGTiHqRiITNhMyFLyAiWndIJP7Z1NTteDg==}
>>>>>>> 4352f9db

  '@tailwindcss/oxide-linux-arm-gnueabihf@4.0.6':
    resolution: {integrity: sha512-SNSwkkim1myAgmnbHs4EjXsPL7rQbVGtjcok5EaIzkHkCAVK9QBQsWeP2Jm2/JJhq4wdx8tZB9Y7psMzHYWCkA==}
    engines: {node: '>= 10'}
    cpu: [arm]
    os: [linux]

  '@tailwindcss/oxide-linux-arm64-gnu@4.0.6':
    resolution: {integrity: sha512-tJ+mevtSDMQhKlwCCuhsFEFg058kBiSy4TkoeBG921EfrHKmexOaCyFKYhVXy4JtkaeeOcjJnCLasEeqml4i+Q==}
    engines: {node: '>= 10'}
    cpu: [arm64]
    os: [linux]

  '@tailwindcss/oxide-linux-arm64-musl@4.0.6':
    resolution: {integrity: sha512-IoArz1vfuTR4rALXMUXI/GWWfx2EaO4gFNtBNkDNOYhlTD4NVEwE45nbBoojYiTulajI4c2XH8UmVEVJTOJKxA==}
    engines: {node: '>= 10'}
    cpu: [arm64]
    os: [linux]

  '@tailwindcss/oxide-linux-x64-gnu@4.0.6':
    resolution: {integrity: sha512-QtsUfLkEAeWAC3Owx9Kg+7JdzE+k9drPhwTAXbXugYB9RZUnEWWx5x3q/au6TvUYcL+n0RBqDEO2gucZRvRFgQ==}
    engines: {node: '>= 10'}
    cpu: [x64]
    os: [linux]

  '@tailwindcss/oxide-linux-x64-musl@4.0.6':
    resolution: {integrity: sha512-QthvJqIji2KlGNwLcK/PPYo7w1Wsi/8NK0wAtRGbv4eOPdZHkQ9KUk+oCoP20oPO7i2a6X1aBAFQEL7i08nNMA==}
    engines: {node: '>= 10'}
    cpu: [x64]
    os: [linux]

  '@tailwindcss/oxide-win32-arm64-msvc@4.0.6':
    resolution: {integrity: sha512-+oka+dYX8jy9iP00DJ9Y100XsqvbqR5s0yfMZJuPR1H/lDVtDfsZiSix1UFBQ3X1HWxoEEl6iXNJHWd56TocVw==}
    engines: {node: '>= 10'}
    cpu: [arm64]
    os: [win32]

  '@tailwindcss/oxide-win32-x64-msvc@4.0.6':
    resolution: {integrity: sha512-+o+juAkik4p8Ue/0LiflQXPmVatl6Av3LEZXpBTfg4qkMIbZdhCGWFzHdt2NjoMiLOJCFDddoV6GYaimvK1Olw==}
    engines: {node: '>= 10'}
    cpu: [x64]
    os: [win32]

  '@tailwindcss/oxide@4.0.6':
    resolution: {integrity: sha512-lVyKV2y58UE9CeKVcYykULe9QaE1dtKdxDEdrTPIdbzRgBk6bdxHNAoDqvcqXbIGXubn3VOl1O/CFF77v/EqSA==}
    engines: {node: '>= 10'}

  '@tailwindcss/vite@4.0.6':
    resolution: {integrity: sha512-O25vZ/URWbZ2JHdk2o8wH7jOKqEGCsYmX3GwGmYS5DjE4X3mpf93a72Rn7VRnefldNauBzr5z2hfZptmBNtTUQ==}
    peerDependencies:
      vite: ^5.2.0 || ^6

  '@tauri-apps/api@2.2.0':
    resolution: {integrity: sha512-R8epOeZl1eJEl603aUMIGb4RXlhPjpgxbGVEaqY+0G5JG9vzV/clNlzTeqc+NLYXVqXcn8mb4c5b9pJIUDEyAg==}

  '@tauri-apps/cli-darwin-arm64@2.2.7':
    resolution: {integrity: sha512-54kcpxZ3X1Rq+pPTzk3iIcjEVY4yv493uRx/80rLoAA95vAC0c//31Whz75UVddDjJfZvXlXZ3uSZ+bnCOnt0A==}
    engines: {node: '>= 10'}
    cpu: [arm64]
    os: [darwin]

  '@tauri-apps/cli-darwin-x64@2.2.7':
    resolution: {integrity: sha512-Vgu2XtBWemLnarB+6LqQeLanDlRj7CeFN//H8bVVdjbNzxcSxsvbLYMBP8+3boa7eBnjDrqMImRySSgL6IrwTw==}
    engines: {node: '>= 10'}
    cpu: [x64]
    os: [darwin]

  '@tauri-apps/cli-linux-arm-gnueabihf@2.2.7':
    resolution: {integrity: sha512-+Clha2iQAiK9zoY/KKW0KLHkR0k36O78YLx5Sl98tWkwI3OBZFg5H5WT1plH/4sbZIS2aLFN6dw58/JlY9Bu/g==}
    engines: {node: '>= 10'}
    cpu: [arm]
    os: [linux]

  '@tauri-apps/cli-linux-arm64-gnu@2.2.7':
    resolution: {integrity: sha512-Z/Lp4SQe6BUEOays9BQAEum2pvZF4w9igyXijP+WbkOejZx4cDvarFJ5qXrqSLmBh7vxrdZcLwoLk9U//+yQrg==}
    engines: {node: '>= 10'}
    cpu: [arm64]
    os: [linux]

  '@tauri-apps/cli-linux-arm64-musl@2.2.7':
    resolution: {integrity: sha512-+8HZ+txff/Y3YjAh80XcLXcX8kpGXVdr1P8AfjLHxHdS6QD4Md+acSxGTTNbplmHuBaSHJvuTvZf9tU1eDCTDg==}
    engines: {node: '>= 10'}
    cpu: [arm64]
    os: [linux]

  '@tauri-apps/cli-linux-x64-gnu@2.2.7':
    resolution: {integrity: sha512-ahlSnuCnUntblp9dG7/w5ZWZOdzRFi3zl0oScgt7GF4KNAOEa7duADsxPA4/FT2hLRa0SvpqtD4IYFvCxoVv3Q==}
    engines: {node: '>= 10'}
    cpu: [x64]
    os: [linux]

  '@tauri-apps/cli-linux-x64-musl@2.2.7':
    resolution: {integrity: sha512-+qKAWnJRSX+pjjRbKAQgTdFY8ecdcu8UdJ69i7wn3ZcRn2nMMzOO2LOMOTQV42B7/Q64D1pIpmZj9yblTMvadA==}
    engines: {node: '>= 10'}
    cpu: [x64]
    os: [linux]

  '@tauri-apps/cli-win32-arm64-msvc@2.2.7':
    resolution: {integrity: sha512-aa86nRnrwT04u9D9fhf5JVssuAZlUCCc8AjqQjqODQjMd4BMA2+d4K9qBMpEG/1kVh95vZaNsLogjEaqSTTw4A==}
    engines: {node: '>= 10'}
    cpu: [arm64]
    os: [win32]

  '@tauri-apps/cli-win32-ia32-msvc@2.2.7':
    resolution: {integrity: sha512-EiJ5/25tLSQOSGvv+t6o3ZBfOTKB5S3vb+hHQuKbfmKdRF0XQu2YPdIi1CQw1DU97ZAE0Dq4frvnyYEKWgMzVQ==}
    engines: {node: '>= 10'}
    cpu: [ia32]
    os: [win32]

  '@tauri-apps/cli-win32-x64-msvc@2.2.7':
    resolution: {integrity: sha512-ZB8Kw90j8Ld+9tCWyD2fWCYfIrzbQohJ4DJSidNwbnehlZzP7wAz6Z3xjsvUdKtQ3ibtfoeTqVInzCCEpI+pWg==}
    engines: {node: '>= 10'}
    cpu: [x64]
    os: [win32]

  '@tauri-apps/cli@2.2.7':
    resolution: {integrity: sha512-ZnsS2B4BplwXP37celanNANiIy8TCYhvg5RT09n72uR/o+navFZtGpFSqljV8fy1Y4ixIPds8FrGSXJCN2BerA==}
    engines: {node: '>= 10'}
    hasBin: true

  '@tauri-apps/plugin-opener@2.2.5':
    resolution: {integrity: sha512-hHsJ9RPWpZvZEPVFaL+d25gABMUMOf/A6ESXnvf/ii9guTukj58WXsAE/SOysXRIhej7kseRCxnOnIMpSCdUsQ==}

  '@testing-library/dom@10.4.0':
    resolution: {integrity: sha512-pemlzrSESWbdAloYml3bAJMEfNh1Z7EduzqPKprCH5S341frlpYnUEW0H72dLxa6IsYr+mPno20GiSm+h9dEdQ==}
    engines: {node: '>=18'}

  '@testing-library/user-event@14.6.1':
    resolution: {integrity: sha512-vq7fv0rnt+QTXgPxr5Hjc210p6YKq2kmdziLgnsZGgLJ9e6VAShx1pACLuRjd/AS/sr7phAR58OIIpf0LlmQNw==}
    engines: {node: '>=12', npm: '>=6'}
    peerDependencies:
      '@testing-library/dom': '>=7.21.4'

  '@trysound/sax@0.2.0':
    resolution: {integrity: sha512-L7z9BgrNEcYyUYtF+HaEfiS5ebkh9jXqbszz7pC0hRBPaatV0XjSD3+eHrpqFemQfgwiFF0QPIarnIihIDn7OA==}
    engines: {node: '>=10.13.0'}

  '@types/aria-query@5.0.4':
    resolution: {integrity: sha512-rfT93uj5s0PRL7EzccGMs3brplhcrghnDoV26NqKhCAS1hVo+WdNsPvE/yb6ilfr5hi2MEk6d5EWJTKdxg8jVw==}

  '@types/babel__core@7.20.5':
    resolution: {integrity: sha512-qoQprZvz5wQFJwMDqeseRXWv3rqMvhgpbXFfVyWhbx9X47POIA6i/+dXefEmZKoAgOaTdaIgNSMqMIU61yRyzA==}

  '@types/babel__generator@7.6.8':
    resolution: {integrity: sha512-ASsj+tpEDsEiFr1arWrlN6V3mdfjRMZt6LtK/Vp/kreFLnr5QH5+DhvD5nINYZXzwJvXeGq+05iUXcAzVrqWtw==}

  '@types/babel__template@7.4.4':
    resolution: {integrity: sha512-h/NUaSyG5EyxBIp8YRxo4RMe2/qQgvyowRwVMzhYhBCONbW8PUsg4lkFMrhgZhUe5z3L3MiLDuvyJ/CaPa2A8A==}

  '@types/babel__traverse@7.20.6':
    resolution: {integrity: sha512-r1bzfrm0tomOI8g1SzvCaQHo6Lcv6zu0EA+W2kHrt8dyrHQxGzBBL4kdkzIS+jBMV+EYcMAEAqXqYaLJq5rOZg==}

  '@types/cookie@0.6.0':
    resolution: {integrity: sha512-4Kh9a6B2bQciAhf7FSuMRRkUWecJgJu9nPnx3yzpsfXX/c50REIqpHY4C82bXP90qrLtXtkDxTZosYO3UpOwlA==}

  '@types/estree@1.0.6':
    resolution: {integrity: sha512-AYnb1nQyY49te+VRAVgmzfcgjYS91mY5P0TKUDCLEM+gNnA+3T6rWITXRLYCpahpqSQbN5cE+gHpnPyXjHWxcw==}

  '@types/gensync@1.0.4':
    resolution: {integrity: sha512-C3YYeRQWp2fmq9OryX+FoDy8nXS6scQ7dPptD8LnFDAUNcKWJjXQKDNJD3HVm+kOUsXhTOkpi69vI4EuAr95bA==}

  '@types/json-schema@7.0.15':
    resolution: {integrity: sha512-5+fP8P8MFNC+AyZCDxrB2pkZFPGzqQWUzpSeuuVLvm8VMcorNYavBqoFcxK8bQz4Qsbn4oUEEem4wDLfcysGHA==}

  '@types/node@22.13.1':
    resolution: {integrity: sha512-jK8uzQlrvXqEU91UxiK5J7pKHyzgnI1Qnl0QDHIgVGuolJhRb9EEl28Cj9b3rGR8B2lhFCtvIm5os8lFnO/1Ew==}

  '@types/parse-json@4.0.2':
    resolution: {integrity: sha512-dISoDXWWQwUquiKsyZ4Ng+HX2KsPL7LyHKHQwgGFEA3IaKac4Obd+h2a/a6waisAoepJlBcx9paWqjA8/HVjCw==}

  '@types/prop-types@15.7.14':
    resolution: {integrity: sha512-gNMvNH49DJ7OJYv+KAKn0Xp45p8PLl6zo2YnvDIbTd4J6MER2BmWN49TG7n9LvkyihINxeKW8+3bfS2yDC9dzQ==}

  '@types/react-dom@18.3.5':
    resolution: {integrity: sha512-P4t6saawp+b/dFrUr2cvkVsfvPguwsxtH6dNIYRllMsefqFzkZk5UIjzyDOv5g1dXIPdG4Sp1yCR4Z6RCUsG/Q==}
    peerDependencies:
      '@types/react': ^18.0.0

  '@types/react@18.3.18':
    resolution: {integrity: sha512-t4yC+vtgnkYjNSKlFx1jkAhH8LgTo2N/7Qvi83kdEaUtMDiwpbLAktKDaAMlRcJ5eSxZkH74eEGt1ky31d7kfQ==}

  '@types/statuses@2.0.5':
    resolution: {integrity: sha512-jmIUGWrAiwu3dZpxntxieC+1n/5c3mjrImkmOSQ2NC5uP6cYO4aAZDdSmRcI5C1oiTmqlZGHC+/NmJrKogbP5A==}

  '@types/tough-cookie@4.0.5':
    resolution: {integrity: sha512-/Ad8+nIOV7Rl++6f1BdKxFSMgmoqEoYbHRpPcx3JEfv8VRsQe9Z4mCXeJBzxs7mbHY/XOZZuXlRNfhpVPbs6ZA==}

  '@typescript-eslint/eslint-plugin@8.24.0':
    resolution: {integrity: sha512-aFcXEJJCI4gUdXgoo/j9udUYIHgF23MFkg09LFz2dzEmU0+1Plk4rQWv/IYKvPHAtlkkGoB3m5e6oUp+JPsNaQ==}
    engines: {node: ^18.18.0 || ^20.9.0 || >=21.1.0}
    peerDependencies:
      '@typescript-eslint/parser': ^8.0.0 || ^8.0.0-alpha.0
      eslint: ^8.57.0 || ^9.0.0
      typescript: '>=4.8.4 <5.8.0'

  '@typescript-eslint/parser@8.24.0':
    resolution: {integrity: sha512-MFDaO9CYiard9j9VepMNa9MTcqVvSny2N4hkY6roquzj8pdCBRENhErrteaQuu7Yjn1ppk0v1/ZF9CG3KIlrTA==}
    engines: {node: ^18.18.0 || ^20.9.0 || >=21.1.0}
    peerDependencies:
      eslint: ^8.57.0 || ^9.0.0
      typescript: '>=4.8.4 <5.8.0'

  '@typescript-eslint/rule-tester@8.24.0':
    resolution: {integrity: sha512-rr9pPtM/nCBZaMDH7GQTblwD873FGFDyAxKR2Yxr1bBePdqGrdjKXP/Egkm7QjUjyfo6C+wup5KP0fGKotRbiQ==}
    engines: {node: ^18.18.0 || ^20.9.0 || >=21.1.0}
    peerDependencies:
      eslint: ^8.57.0 || ^9.0.0

  '@typescript-eslint/scope-manager@8.24.0':
    resolution: {integrity: sha512-HZIX0UByphEtdVBKaQBgTDdn9z16l4aTUz8e8zPQnyxwHBtf5vtl1L+OhH+m1FGV9DrRmoDuYKqzVrvWDcDozw==}
    engines: {node: ^18.18.0 || ^20.9.0 || >=21.1.0}

  '@typescript-eslint/type-utils@8.24.0':
    resolution: {integrity: sha512-8fitJudrnY8aq0F1wMiPM1UUgiXQRJ5i8tFjq9kGfRajU+dbPyOuHbl0qRopLEidy0MwqgTHDt6CnSeXanNIwA==}
    engines: {node: ^18.18.0 || ^20.9.0 || >=21.1.0}
    peerDependencies:
      eslint: ^8.57.0 || ^9.0.0
      typescript: '>=4.8.4 <5.8.0'

  '@typescript-eslint/types@8.24.0':
    resolution: {integrity: sha512-VacJCBTyje7HGAw7xp11q439A+zeGG0p0/p2zsZwpnMzjPB5WteaWqt4g2iysgGFafrqvyLWqq6ZPZAOCoefCw==}
    engines: {node: ^18.18.0 || ^20.9.0 || >=21.1.0}

  '@typescript-eslint/typescript-estree@8.24.0':
    resolution: {integrity: sha512-ITjYcP0+8kbsvT9bysygfIfb+hBj6koDsu37JZG7xrCiy3fPJyNmfVtaGsgTUSEuTzcvME5YI5uyL5LD1EV5ZQ==}
    engines: {node: ^18.18.0 || ^20.9.0 || >=21.1.0}
    peerDependencies:
      typescript: '>=4.8.4 <5.8.0'

  '@typescript-eslint/utils@8.24.0':
    resolution: {integrity: sha512-07rLuUBElvvEb1ICnafYWr4hk8/U7X9RDCOqd9JcAMtjh/9oRmcfN4yGzbPVirgMR0+HLVHehmu19CWeh7fsmQ==}
    engines: {node: ^18.18.0 || ^20.9.0 || >=21.1.0}
    peerDependencies:
      eslint: ^8.57.0 || ^9.0.0
      typescript: '>=4.8.4 <5.8.0'

  '@typescript-eslint/visitor-keys@8.24.0':
    resolution: {integrity: sha512-kArLq83QxGLbuHrTMoOEWO+l2MwsNS2TGISEdx8xgqpkbytB07XmlQyQdNDrCc1ecSqx0cnmhGvpX+VBwqqSkg==}
    engines: {node: ^18.18.0 || ^20.9.0 || >=21.1.0}

  '@typespec/prettier-plugin-typespec@0.64.0':
    resolution: {integrity: sha512-hL/DOo7+PFp/HGeZgkKqkbG9Q4iUYbhvqHcwXhzCOIaBFn50fgNQbBRdQD9VgvrGGbwN7fyTJmsGWyFnuSNjJA==}

  '@vitejs/plugin-react@4.3.4':
    resolution: {integrity: sha512-SCCPBJtYLdE8PX/7ZQAs1QAZ8Jqwih+0VBLum1EGqmCCQal+MIUqLCzj3ZUy8ufbC0cAM4LRlSTm7IQJwWT4ug==}
    engines: {node: ^14.18.0 || >=16.0.0}
    peerDependencies:
      vite: ^4.2.0 || ^5.0.0 || ^6.0.0

  '@vitest/browser@2.1.9':
    resolution: {integrity: sha512-AHDanTP4Ed6J5R6wRBcWRQ+AxgMnNJxsbaa229nFQz5KOMFZqlW11QkIDoLgCjBOpQ1+c78lTN5jVxO8ME+S4w==}
    peerDependencies:
      playwright: '*'
      safaridriver: '*'
      vitest: 2.1.9
      webdriverio: '*'
    peerDependenciesMeta:
      playwright:
        optional: true
      safaridriver:
        optional: true
      webdriverio:
        optional: true

  '@vitest/expect@2.1.9':
    resolution: {integrity: sha512-UJCIkTBenHeKT1TTlKMJWy1laZewsRIzYighyYiJKZreqtdxSos/S1t+ktRMQWu2CKqaarrkeszJx1cgC5tGZw==}

  '@vitest/mocker@2.1.9':
    resolution: {integrity: sha512-tVL6uJgoUdi6icpxmdrn5YNo3g3Dxv+IHJBr0GXHaEdTcw3F+cPKnsXFhli6nO+f/6SDKPHEK1UN+k+TQv0Ehg==}
    peerDependencies:
      msw: ^2.4.9
      vite: ^5.0.0
    peerDependenciesMeta:
      msw:
        optional: true
      vite:
        optional: true

  '@vitest/pretty-format@2.1.9':
    resolution: {integrity: sha512-KhRIdGV2U9HOUzxfiHmY8IFHTdqtOhIzCpd8WRdJiE7D/HUcZVD0EgQCVjm+Q9gkUXWgBvMmTtZgIG48wq7sOQ==}

  '@vitest/runner@2.1.9':
    resolution: {integrity: sha512-ZXSSqTFIrzduD63btIfEyOmNcBmQvgOVsPNPe0jYtESiXkhd8u2erDLnMxmGrDCwHCCHE7hxwRDCT3pt0esT4g==}

  '@vitest/snapshot@2.1.9':
    resolution: {integrity: sha512-oBO82rEjsxLNJincVhLhaxxZdEtV0EFHMK5Kmx5sJ6H9L183dHECjiefOAdnqpIgT5eZwT04PoggUnW88vOBNQ==}

  '@vitest/spy@2.1.9':
    resolution: {integrity: sha512-E1B35FwzXXTs9FHNK6bDszs7mtydNi5MIfUWpceJ8Xbfb1gBMscAnwLbEu+B44ed6W3XjL9/ehLPHR1fkf1KLQ==}

  '@vitest/utils@2.1.9':
    resolution: {integrity: sha512-v0psaMSkNJ3A2NMrUEHFRzJtDPFn+/VWZ5WxImB21T9fjucJRmS7xCS3ppEnARb9y11OAzaD+P2Ps+b+BGX5iQ==}

  acorn-jsx@5.3.2:
    resolution: {integrity: sha512-rq9s+JNhf0IChjtDXxllJ7g41oZk5SlXtp0LHwyA5cejwn7vKmKp4pPri6YEePv2PU65sAsegbXtIinmDFDXgQ==}
    peerDependencies:
      acorn: ^6.0.0 || ^7.0.0 || ^8.0.0

  acorn@8.14.0:
    resolution: {integrity: sha512-cl669nCJTZBsL97OF4kUQm5g5hC2uihk0NxY3WENAC0TYdILVkAyHymAntgxGkl7K+t0cXIrH5siy5S4XkFycA==}
    engines: {node: '>=0.4.0'}
    hasBin: true

  agent-base@7.1.3:
    resolution: {integrity: sha512-jRR5wdylq8CkOe6hei19GGZnxM6rBGwFl3Bg0YItGDimvjGtAvdZk4Pu6Cl4u4Igsws4a1fd1Vq3ezrhn4KmFw==}
    engines: {node: '>= 14'}

  ajv@6.12.6:
    resolution: {integrity: sha512-j3fVLgvTo527anyYyJOGTYJbG+vnnQYvE0m5mmkc1TK+nxAppkCLMIL0aZ4dblVCNoGShhm+kzE4ZUykBoMg4g==}

  allotment@1.20.3:
    resolution: {integrity: sha512-JCnklt7j0OsyDjD7A9AdT6wqJ3FSoo1ASV6w02Am02lo6NwO25yhG1DcWW8ueBV38ppXQmvrXBXuzX7iVkq6Tw==}
    peerDependencies:
      react: ^17.0.0 || ^18.0.0 || ^19.0.0
      react-dom: ^17.0.0 || ^18.0.0 || ^19.0.0

  ansi-escapes@4.3.2:
    resolution: {integrity: sha512-gKXj5ALrKWQLsYG9jlTRmR/xKluxHV+Z9QEwNIgCfM1/uwPMCuzVVnh5mwTd+OuBZcwSIMbqssNWRm1lE51QaQ==}
    engines: {node: '>=8'}

  ansi-escapes@7.0.0:
    resolution: {integrity: sha512-GdYO7a61mR0fOlAsvC9/rIHf7L96sBc6dEWzeOu+KAea5bZyQRPIpojrVoI4AXGJS/ycu/fBTdLrUkA4ODrvjw==}
    engines: {node: '>=18'}

  ansi-regex@5.0.1:
    resolution: {integrity: sha512-quJQXlTSUGL2LH9SUXo8VwsY4soanhgo6LNSm84E1LBcE8s3O0wpdiRzyR9z/ZZJMlMWv37qOOb9pdJlMUEKFQ==}
    engines: {node: '>=8'}

  ansi-regex@6.1.0:
    resolution: {integrity: sha512-7HSX4QQb4CspciLpVFwyRe79O3xsIZDDLER21kERQ71oaPodF8jL725AgJMFAYbooIqolJoRLuM81SpeUkpkvA==}
    engines: {node: '>=12'}

  ansi-styles@4.3.0:
    resolution: {integrity: sha512-zbB9rCJAT1rbjiVDb2hqKFHNYLxgtk8NURxZ3IZwD3F6NtxbXZQCnnSi1Lkx+IDohdPlFp222wVALIheZJQSEg==}
    engines: {node: '>=8'}

  ansi-styles@5.2.0:
    resolution: {integrity: sha512-Cxwpt2SfTzTtXcfOlzGEee8O+c+MmUgGrNiBcXnuWxuFJHe6a5Hz7qwhwe5OgaSYI0IJvkLqWX1ASG+cJOkEiA==}
    engines: {node: '>=10'}

  ansi-styles@6.2.1:
    resolution: {integrity: sha512-bN798gFfQX+viw3R7yrGWRqnrN2oRkEkUjjl4JNn4E8GxxbjtG3FbrEIIY3l8/hrwUwIeCZvi4QuOTP4MErVug==}
    engines: {node: '>=12'}

  argparse@2.0.1:
    resolution: {integrity: sha512-8+9WqebbFzpX9OR+Wa6O29asIogeRMzcGtAINdpMHHyAg10f05aSFVBbcEqGf/PXw1EjAZ+q2/bEBg3DvurK3Q==}

  aria-hidden@1.2.4:
    resolution: {integrity: sha512-y+CcFFwelSXpLZk/7fMB2mUbGtX9lKycf1MWJ7CaTIERyitVlyQx6C+sxcROU2BAJ24OiZyK+8wj2i8AlBoS3A==}
    engines: {node: '>=10'}

  aria-query@5.3.0:
    resolution: {integrity: sha512-b0P0sZPKtyu8HkeRAfCq0IfURZK+SuwMjY1UXGBU27wpAiTwQAIlq56IbIO+ytk/JjS1fMR14ee5WBBfKi5J6A==}

  assertion-error@2.0.1:
    resolution: {integrity: sha512-Izi8RQcffqCeNVgFigKli1ssklIbpHnCYc6AknXGYoB6grJqyeby7jv12JUQgmTAnIDnbck1uxksT4dzN3PWBA==}
    engines: {node: '>=12'}

  asynckit@0.4.0:
    resolution: {integrity: sha512-Oei9OH4tRh0YqU3GxhX79dM/mwVgvbZJaSNaRk+bshkj0S5cfHcgYakreBjrHwatXKbz+IoIdYLxrKim2MjW0Q==}

  babel-plugin-macros@3.1.0:
    resolution: {integrity: sha512-Cg7TFGpIr01vOQNODXOOaGz2NpCU5gl8x1qJFbb6hbZxR7XrcE2vtbAsTAbJ7/xwJtUuJEw8K8Zr/AE0LHlesg==}
    engines: {node: '>=10', npm: '>=6'}

  babel-plugin-polyfill-corejs2@0.4.12:
    resolution: {integrity: sha512-CPWT6BwvhrTO2d8QVorhTCQw9Y43zOu7G9HigcfxvepOU6b8o3tcWad6oVgZIsZCTt42FFv97aA7ZJsbM4+8og==}
    peerDependencies:
      '@babel/core': ^7.4.0 || ^8.0.0-0 <8.0.0

  babel-plugin-polyfill-corejs3@0.11.1:
    resolution: {integrity: sha512-yGCqvBT4rwMczo28xkH/noxJ6MZ4nJfkVYdoDaC/utLtWrXxv27HVrzAeSbqR8SxDsp46n0YF47EbHoixy6rXQ==}
    peerDependencies:
      '@babel/core': ^7.4.0 || ^8.0.0-0 <8.0.0

  babel-plugin-polyfill-regenerator@0.6.3:
    resolution: {integrity: sha512-LiWSbl4CRSIa5x/JAU6jZiG9eit9w6mz+yVMFwDE83LAWvt0AfGBoZ7HS/mkhrKuh2ZlzfVZYKoLjXdqw6Yt7Q==}
    peerDependencies:
      '@babel/core': ^7.4.0 || ^8.0.0-0 <8.0.0

  balanced-match@1.0.2:
    resolution: {integrity: sha512-3oSeUO0TMV67hN1AmbXsK4yaqU7tjiHlbxRDZOpH0KW9+CeX4bRAaX0Anxt0tx2MrpRpWwQaPwIlISEJhYU5Pw==}

  bind-event-listener@3.0.0:
    resolution: {integrity: sha512-PJvH288AWQhKs2v9zyfYdPzlPqf5bXbGMmhmUIY9x4dAUGIWgomO771oBQNwJnMQSnUIXhKu6sgzpBRXTlvb8Q==}

  boolbase@1.0.0:
    resolution: {integrity: sha512-JZOSA7Mo9sNGB8+UjSgzdLtokWAky1zbztM3WRLCbZ70/3cTANmQmOdR7y2g+J0e2WXywy1yS468tY+IruqEww==}

  brace-expansion@1.1.11:
    resolution: {integrity: sha512-iCuPHDFgrHX7H2vEI/5xpz07zSHB00TpugqhmYtVmMO6518mCuRMoOYFldEBl0g187ufozdaHgWKcYFb61qGiA==}

  brace-expansion@2.0.1:
    resolution: {integrity: sha512-XnAIvQ8eM+kC6aULx6wuQiwVsnzsi9d3WxzV3FpWTGA19F621kwdbsAcFKXgKUHZWsy+mY6iL1sHTxWEFCytDA==}

  braces@3.0.3:
    resolution: {integrity: sha512-yQbXgO/OSZVD2IsiLlro+7Hf6Q18EJrKSEsdoMzKePKXct3gvD8oLcOQdIzGupr5Fj+EDe8gO/lxc1BzfMpxvA==}
    engines: {node: '>=8'}

  browserslist@4.24.4:
    resolution: {integrity: sha512-KDi1Ny1gSePi1vm0q4oxSF8b4DR44GF4BbmS2YdhPLOEqd8pDviZOGH/GsmRwoWJ2+5Lr085X7naowMwKHDG1A==}
    engines: {node: ^6 || ^7 || ^8 || ^9 || ^10 || ^11 || ^12 || >=13.7}
    hasBin: true

  cac@6.7.14:
    resolution: {integrity: sha512-b6Ilus+c3RrdDk+JhLKUAQfzzgLEPy6wcXqS7f/xe1EETvsDP6GORG7SFuOs6cID5YkqchW/LXZbX5bc8j7ZcQ==}
    engines: {node: '>=8'}

  callsites@3.1.0:
    resolution: {integrity: sha512-P8BjAsXvZS+VIDUI11hHCQEv74YT67YUi5JJFNWIqL235sBmjX4+qx9Muvls5ivyNENctx46xQLQ3aTuE7ssaQ==}
    engines: {node: '>=6'}

  camelcase@6.3.0:
    resolution: {integrity: sha512-Gmy6FhYlCY7uOElZUSbxo2UCDH8owEk996gkbrpsgGtrJLM3J7jGxl9Ic7Qwwj4ivOE5AWZWRMecDdF7hqGjFA==}
    engines: {node: '>=10'}

  caniuse-lite@1.0.30001699:
    resolution: {integrity: sha512-b+uH5BakXZ9Do9iK+CkDmctUSEqZl+SP056vc5usa0PL+ev5OHw003rZXcnjNDv3L8P5j6rwT6C0BPKSikW08w==}

  chai@5.1.2:
    resolution: {integrity: sha512-aGtmf24DW6MLHHG5gCx4zaI3uBq3KRtxeVs0DjFH6Z0rDNbsvTxFASFvdj79pxjxZ8/5u3PIiN3IwEIQkiiuPw==}
    engines: {node: '>=12'}

  chalk@4.1.2:
    resolution: {integrity: sha512-oKnbhFyRIXpUuez8iBMmyEa4nbj4IOQyuhc/wy9kY7/WVPcwIO9VA668Pu8RkO7+0G76SLROeyw9CpQ061i4mA==}
    engines: {node: '>=10'}

  chalk@5.4.1:
    resolution: {integrity: sha512-zgVZuo2WcZgfUEmsn6eO3kINexW8RAE4maiQ8QNs8CtpPCSyMiYsULR3HQYkm3w8FIA3SberyMJMSldGsW+U3w==}
    engines: {node: ^12.17.0 || ^14.13 || >=16.0.0}

  check-error@2.1.1:
    resolution: {integrity: sha512-OAlb+T7V4Op9OwdkjmguYRqncdlx5JiofwOAUkmTF+jNdHwzTaTs4sRAGpzLF3oOz5xAyDGrPgeIDFQmDOTiJw==}
    engines: {node: '>= 16'}

  classnames@2.5.1:
    resolution: {integrity: sha512-saHYOzhIQs6wy2sVxTM6bUDsQO4F50V9RQ22qBpEdCW+I+/Wmke2HOl6lS6dTpdxVhb88/I6+Hs+438c3lfUow==}

  cli-cursor@5.0.0:
    resolution: {integrity: sha512-aCj4O5wKyszjMmDT4tZj93kxyydN/K5zPWSCe6/0AV/AA1pqe5ZBIw0a2ZfPQV7lL5/yb5HsUreJ6UFAF1tEQw==}
    engines: {node: '>=18'}

  cli-truncate@4.0.0:
    resolution: {integrity: sha512-nPdaFdQ0h/GEigbPClz11D0v/ZJEwxmeVZGeMo3Z5StPtUTkA9o1lD6QwoirYiSDzbcwn2XcjwmCp68W1IS4TA==}
    engines: {node: '>=18'}

  cli-width@4.1.0:
    resolution: {integrity: sha512-ouuZd4/dm2Sw5Gmqy6bGyNNNe1qt9RpmxveLSO7KcgsTnU7RXfsw+/bukWGo1abgBiMAic068rclZsO4IWmmxQ==}
    engines: {node: '>= 12'}

  cliui@8.0.1:
    resolution: {integrity: sha512-BSeNnyus75C4//NQ9gQt1/csTXyo/8Sb+afLAkzAptFuMsod9HFokGNudZpi/oQV73hnVK+sR+5PVRMd+Dr7YQ==}
    engines: {node: '>=12'}

  clsx@2.1.1:
    resolution: {integrity: sha512-eYm0QWBtUrBWZWG0d386OGAw16Z995PiOVo2B7bjWSbHedGl5e0ZWaq65kOGgUSNesEIDkB9ISbTg/JK9dhCZA==}
    engines: {node: '>=6'}

  color-convert@2.0.1:
    resolution: {integrity: sha512-RRECPsj7iu/xb5oKYcsFHSppFNnsj/52OVTRKb4zP5onXwVF3zVmmToNcOfGC+CRDpfK/U584fMg38ZHCaElKQ==}
    engines: {node: '>=7.0.0'}

  color-name@1.1.4:
    resolution: {integrity: sha512-dOy+3AuW3a2wNbZHIuMZpTcgjGuLU/uBL/ubcZF9OXbDo8ff4O8yVp5Bf0efS8uEoYo5q4Fx7dY9OgQGXgAsQA==}

  colorette@2.0.20:
    resolution: {integrity: sha512-IfEDxwoWIjkeXL1eXcDiow4UbKjhLdq6/EuSVR9GMN7KVH3r9gQ83e73hsz1Nd1T3ijd5xv1wcWRYO+D6kCI2w==}

  combined-stream@1.0.8:
    resolution: {integrity: sha512-FQN4MRfuJeHf7cBbBMJFXhKSDq+2kAArBlmRBvcvFE5BB1HZKXtSFASDhdlz9zOYwxh8lDdnvmMOe/+5cdoEdg==}
    engines: {node: '>= 0.8'}

  commander@13.1.0:
    resolution: {integrity: sha512-/rFeCpNJQbhSZjGVwO9RFV3xPqbnERS8MmIQzCtD/zl6gpJuV/bMLuN92oG3F7d8oDEHHRrujSXNUr8fpjntKw==}
    engines: {node: '>=18'}

  commander@7.2.0:
    resolution: {integrity: sha512-QrWXB+ZQSVPmIWIhtEO9H+gwHaMGYiF5ChvoJ+K9ZGHG/sVsa6yiesAD1GC/x46sET00Xlwo1u49RVVVzvcSkw==}
    engines: {node: '>= 10'}

  commander@9.5.0:
    resolution: {integrity: sha512-KRs7WVDKg86PWiuAqhDrAQnTXZKraVcCc6vFdL14qrZ/DcWwuRo7VoiYXalXO7S5GKpqYiVEwCbgFDfxNHKJBQ==}
    engines: {node: ^12.20.0 || >=14}

  concat-map@0.0.1:
    resolution: {integrity: sha512-/Srv4dswyQNBfohGpz9o6Yb3Gz3SrUDqBH5rTuhGR7ahtlbYKnVxw2bCFMRljaA7EXHaXZ8wsHdodFvbkhKmqg==}

  convert-source-map@1.9.0:
    resolution: {integrity: sha512-ASFBup0Mz1uyiIjANan1jzLQami9z1PoYSZCiiYW2FczPbenXc45FZdBZLzOT+r6+iciuEModtmCti+hjaAk0A==}

  convert-source-map@2.0.0:
    resolution: {integrity: sha512-Kvp459HrV2FEJ1CAsi1Ku+MY3kasH19TFykTz2xWmMeq6bk2NU3XXvfJ+Q61m0xktWwt+1HSYf3JZsTms3aRJg==}

  cookie@0.7.2:
    resolution: {integrity: sha512-yki5XnKuf750l50uGTllt6kKILY4nQ1eNIQatoXEByZ5dWgnKqbnqmTrBE5B4N7lrMJKQ2ytWMiTO2o0v6Ew/w==}
    engines: {node: '>= 0.6'}

  core-js-compat@3.40.0:
    resolution: {integrity: sha512-0XEDpr5y5mijvw8Lbc6E5AkjrHfp7eEoPlu36SWeAbcL8fn1G1ANe8DBlo2XoNN89oVpxWwOjYIPVzR4ZvsKCQ==}

  cosmiconfig@7.1.0:
    resolution: {integrity: sha512-AdmX6xUzdNASswsFtmwSt7Vj8po9IuqXm0UXz7QKPuEUmPB4XyjGfaAr2PSuELMwkRMVH1EpIkX5bTZGRB3eCA==}
    engines: {node: '>=10'}

<<<<<<< HEAD
  cosmiconfig@8.3.6:
    resolution: {integrity: sha512-kcZ6+W5QzcJ3P1Mt+83OUv/oHFqZHIx8DuxG6eZ5RGMERoLqp4BuGjhHLYGK+Kf5XVkQvqBSmAy/nGWN3qDgEA==}
    engines: {node: '>=14'}
    peerDependencies:
      typescript: '>=4.9.5'
    peerDependenciesMeta:
      typescript:
        optional: true
=======
  make-error@1.3.6:
    resolution: {integrity: sha512-s8UhlNe7vPKomQhC1qFelMokr/Sc3AgNbso3n74mVPA5LTZwkB9NlXf4XPamLxJE8h0gh73rM94xvwRT2CVInw==}

  merge-stream@2.0.0:
    resolution: {integrity: sha512-abv/qOcuPfk3URPfDzmZU1LKmuw8kT+0nIHvKrKgFrwifol/doWcdA4ZqsWQ8ENrFKkd67Mfpo/LovbIUsbt3w==}
>>>>>>> 4352f9db

  cross-spawn@7.0.6:
    resolution: {integrity: sha512-uV2QOWP2nWzsy2aMp8aRibhi9dlzF5Hgh5SHaB9OiTGEyDTiJJyx0uy51QXdyWbtAHNua4XJzUKca3OzKUd3vA==}
    engines: {node: '>= 8'}

  css-select@5.1.0:
    resolution: {integrity: sha512-nwoRF1rvRRnnCqqY7updORDsuqKzqYJ28+oSMaJMMgOauh3fvwHqMS7EZpIPqK8GL+g9mKxF1vP/ZjSeNjEVHg==}

  css-tree@2.2.1:
    resolution: {integrity: sha512-OA0mILzGc1kCOCSJerOeqDxDQ4HOh+G8NbOJFOTgOCzpw7fCBubk0fEyxp8AgOL/jvLgYA/uV0cMbe43ElF1JA==}
    engines: {node: ^10 || ^12.20.0 || ^14.13.0 || >=15.0.0, npm: '>=7.0.0'}

  css-tree@2.3.1:
    resolution: {integrity: sha512-6Fv1DV/TYw//QF5IzQdqsNDjx/wc8TrMBZsqjL9eW01tWb7R7k/mq+/VXfJCl7SoD5emsJop9cOByJZfs8hYIw==}
    engines: {node: ^10 || ^12.20.0 || ^14.13.0 || >=15.0.0}

  css-what@6.1.0:
    resolution: {integrity: sha512-HTUrgRJ7r4dsZKU6GjmpfRK1O76h97Z8MfS1G0FozR+oF2kG6Vfe8JE6zwrkbxigziPHinCJ+gCPjA9EaBDtRw==}
    engines: {node: '>= 6'}

  csso@5.0.5:
    resolution: {integrity: sha512-0LrrStPOdJj+SPCCrGhzryycLjwcgUSHBtxNA8aIDxf0GLsRh1cKYhB00Gd1lDOS4yGH69+SNn13+TWbVHETFQ==}
    engines: {node: ^10 || ^12.20.0 || ^14.13.0 || >=15.0.0, npm: '>=7.0.0'}

  cssstyle@4.2.1:
    resolution: {integrity: sha512-9+vem03dMXG7gDmZ62uqmRiMRNtinIZ9ZyuF6BdxzfOD+FdN5hretzynkn0ReS2DO2GSw76RWHs0UmJPI2zUjw==}
    engines: {node: '>=18'}

  csstype@3.1.3:
    resolution: {integrity: sha512-M1uQkMl8rQK/szD0LNhtqxIPLpimGm8sOBwU7lLnCpSbTyY3yeU1Vc7l4KT5zT4s/yOxHH5O7tIuuLOCnLADRw==}

  dashify@2.0.0:
    resolution: {integrity: sha512-hpA5C/YrPjucXypHPPc0oJ1l9Hf6wWbiOL7Ik42cxnsUOhWiCB/fylKbKqqJalW9FgkNQCw16YO8uW9Hs0Iy1A==}
    engines: {node: '>=4'}

  data-urls@5.0.0:
    resolution: {integrity: sha512-ZYP5VBHshaDAiVZxjbRVcFJpc+4xGgT0bK3vzy1HLN8jTO975HEbuYzZJcHoQEY5K1a0z8YayJkyVETa08eNTg==}
    engines: {node: '>=18'}

  debug@4.4.0:
    resolution: {integrity: sha512-6WTZ/IxCY/T6BALoZHaE4ctp9xm+Z5kY/pzYaCHRFeyVhojxlrm+46y68HA6hr0TcwEssoxNiDEUJQjfPZ/RYA==}
    engines: {node: '>=6.0'}
    peerDependencies:
      supports-color: '*'
    peerDependenciesMeta:
      supports-color:
        optional: true

  decimal.js@10.5.0:
    resolution: {integrity: sha512-8vDa8Qxvr/+d94hSh5P3IJwI5t8/c0KsMp+g8bNw9cY2icONa5aPfvKeieW1WlG0WQYwwhJ7mjui2xtiePQSXw==}

  deep-eql@5.0.2:
    resolution: {integrity: sha512-h5k/5U50IJJFpzfL6nO9jaaumfjO/f2NjK/oYB2Djzm4p9L+3T9qWpZqZ2hAbLPuuYq9wrU08WQyBTL5GbPk5Q==}
    engines: {node: '>=6'}

  deep-is@0.1.4:
    resolution: {integrity: sha512-oIPzksmTg4/MriiaYGO+okXDT7ztn/w3Eptv/+gSIdMdKsJo0u4CfYNFJPy+4SKMuCqGw2wxnA+URMg3t8a/bQ==}

  deepmerge@4.3.1:
    resolution: {integrity: sha512-3sUqbMEc77XqpdNO7FRyRog+eW3ph+GYCbj+rK+uYyRMuwsVy0rMiVtPn+QJlKFvWP/1PYpapqYn0Me2knFn+A==}
    engines: {node: '>=0.10.0'}

  delayed-stream@1.0.0:
    resolution: {integrity: sha512-ZySD7Nf91aLB0RxL4KGrKHBXl7Eds1DAmEdcoVawXnLD7SDhpNgtuII2aAkg7a7QS41jxPSZ17p4VdGnMHk3MQ==}
    engines: {node: '>=0.4.0'}

  dequal@2.0.3:
    resolution: {integrity: sha512-0je+qPKHEMohvfRTCEo3CrPG6cAzAYgmzKyxRiYSSDkS6eGJdyVJm7WaYA5ECaAD9wLB2T4EEeymA5aFVcYXCA==}
    engines: {node: '>=6'}

  detect-libc@1.0.3:
    resolution: {integrity: sha512-pGjwhsmsp4kL2RTz08wcOlGN83otlqHeD/Z5T8GXZB+/YcpQ/dgo+lbU8ZsGxV0HIvqqxo9l7mqYwyYMD9bKDg==}
    engines: {node: '>=0.10'}
    hasBin: true

  detect-node-es@1.1.0:
    resolution: {integrity: sha512-ypdmJU/TbBby2Dxibuv7ZLW3Bs1QEmM7nHjEANfohJLvE0XVujisn1qPJcZxg+qDucsr+bP6fLD1rPS3AhJ7EQ==}

  dom-accessibility-api@0.5.16:
    resolution: {integrity: sha512-X7BJ2yElsnOJ30pZF4uIIDfBEVgF4XEBxL9Bxhy6dnrm5hkzqmsWHGTiHqRiITNhMyFLyAiWndIJP7Z1NTteDg==}

  dom-serializer@2.0.0:
    resolution: {integrity: sha512-wIkAryiqt/nV5EQKqQpo3SToSOV9J0DnbJqwK7Wv/Trc92zIAYZ4FlMu+JPFW1DfGFt81ZTCGgDEabffXeLyJg==}

  domelementtype@2.3.0:
    resolution: {integrity: sha512-OLETBj6w0OsagBwdXnPdN0cnMfF9opN69co+7ZrbfPGrdpPVNBUj02spi6B1N7wChLQiPn4CSH/zJvXw56gmHw==}

  domhandler@5.0.3:
    resolution: {integrity: sha512-cgwlv/1iFQiFnU96XXgROh8xTeetsnJiDsTc7TYCLFd9+/WNkIqPTxiM/8pSd8VIrhXGTf1Ny1q1hquVqDJB5w==}
    engines: {node: '>= 4'}

  domutils@3.2.2:
    resolution: {integrity: sha512-6kZKyUajlDuqlHKVX1w7gyslj9MPIXzIFiz/rGu35uC1wMi+kMhQwGhl4lt9unC9Vb9INnY9Z3/ZA3+FhASLaw==}

  dot-case@3.0.4:
    resolution: {integrity: sha512-Kv5nKlh6yRrdrGvxeJ2e5y2eRUpkUosIW4A2AS38zwSz27zu7ufDwQPi5Jhs3XAlGNetl3bmnGhQsMtkKJnj3w==}

  dotenv@16.0.3:
    resolution: {integrity: sha512-7GO6HghkA5fYG9TYnNxi14/7K9f5occMlp3zXAuSxn7CKCxt9xbNWG7yF8hTCSUchlfWSe3uLmlPfigevRItzQ==}
    engines: {node: '>=12'}

  eastasianwidth@0.2.0:
    resolution: {integrity: sha512-I88TYZWc9XiYHRQ4/3c5rjjfgkjhLyW2luGIheGERbNQ6OY7yTybanSpDXZa8y7VUP9YmDcYa+eyq4ca7iLqWA==}

  electron-to-chromium@1.5.96:
    resolution: {integrity: sha512-8AJUW6dh75Fm/ny8+kZKJzI1pgoE8bKLZlzDU2W1ENd+DXKJrx7I7l9hb8UWR4ojlnb5OlixMt00QWiYJoVw1w==}

  emoji-regex@10.4.0:
    resolution: {integrity: sha512-EC+0oUMY1Rqm4O6LLrgjtYDvcVYTy7chDnM4Q7030tP4Kwj3u/pR6gP9ygnp2CJMK5Gq+9Q2oqmrFJAz01DXjw==}

  emoji-regex@8.0.0:
    resolution: {integrity: sha512-MSjYzcWNOA0ewAHpz0MxpYFvwg6yjy1NG3xteoqz644VCo/RPgnr1/GGt+ic3iJTzQ8Eu3TdM14SawnVUmGE6A==}

  emoji-regex@9.2.2:
    resolution: {integrity: sha512-L18DaJsXSUk2+42pv8mLs5jJT2hqFkFE4j21wOmgbUqsZ2hL72NsUU785g9RXgo3s0ZNgVl42TiHp3ZtOv/Vyg==}

  enhanced-resolve@5.18.1:
    resolution: {integrity: sha512-ZSW3ma5GkcQBIpwZTSRAI8N71Uuwgs93IezB7mf7R60tC8ZbJideoDNKjHn2O9KIlx6rkGTTEk1xUCK2E1Y2Yg==}
    engines: {node: '>=10.13.0'}

  entities@4.5.0:
    resolution: {integrity: sha512-V0hjH4dGPh9Ao5p0MoRY6BVqtwCjhz6vI5LT8AJ55H+4g9/4vbHx1I54fS0XuclLhDHArPQCiMjDxjaL8fPxhw==}
    engines: {node: '>=0.12'}

  environment@1.1.0:
    resolution: {integrity: sha512-xUtoPkMggbz0MPyPiIWr1Kp4aeWJjDZ6SMvURhimjdZgsRuDplF5/s9hcgGhyXMhs+6vpnuoiZ2kFiu3FMnS8Q==}
    engines: {node: '>=18'}

  error-ex@1.3.2:
    resolution: {integrity: sha512-7dFHNmqeFSEt2ZBsCriorKnn3Z2pj+fd9kmI6QoWw4//DL+icEBfc0U7qJCisqrTsKTjw4fNFy2pW9OqStD84g==}

  es-module-lexer@1.6.0:
    resolution: {integrity: sha512-qqnD1yMU6tk/jnaMosogGySTZP8YtUgAffA9nMN+E/rjxcfRQ6IEk7IiozUjgxKoFHBGjTLnrHB/YC45r/59EQ==}

  esbuild@0.21.5:
    resolution: {integrity: sha512-mg3OPMV4hXywwpoDxu3Qda5xCKQi+vCTZq8S9J/EpkhB2HzKXq4SNFZE3+NK93JYxc8VMSep+lOUSC/RVKaBqw==}
    engines: {node: '>=12'}
    hasBin: true

  esbuild@0.24.2:
    resolution: {integrity: sha512-+9egpBW8I3CD5XPe0n6BfT5fxLzxrlDzqydF3aviG+9ni1lDC/OvMHcxqEFV0+LANZG5R1bFMWfUrjVsdwxJvA==}
    engines: {node: '>=18'}
    hasBin: true

  escalade@3.2.0:
    resolution: {integrity: sha512-WUj2qlxaQtO4g6Pq5c29GTcWGDyd8itL8zTlipgECz3JesAiiOKotd8JU6otB3PACgG6xkJUyVhboMS+bje/jA==}
    engines: {node: '>=6'}

  escape-string-regexp@4.0.0:
    resolution: {integrity: sha512-TtpcNJ3XAzx3Gq8sWRzJaVajRs0uVxA2YAkdb1jm2YkPz4G6egUFAyA3n5vtEIZefPk5Wa4UXbKuS5fKkJWdgA==}
    engines: {node: '>=10'}

  eslint-config-turbo@2.4.1:
    resolution: {integrity: sha512-IFlqpBrWgVG1VJO34H2X2IgxU363CB67Bzsd/MekcD7gPAcRtNIyn8cQXibZL/+jZxdbacp1JLm26iHPg8XqgQ==}
    peerDependencies:
      eslint: '>6.6.0'
      turbo: '>2.0.0'

  eslint-plugin-react-hooks@5.1.0:
    resolution: {integrity: sha512-mpJRtPgHN2tNAvZ35AMfqeB3Xqeo273QxrHJsbBEPWODRM4r0yB6jfoROqKEYrOn27UtRPpcpHc2UqyBSuUNTw==}
    engines: {node: '>=10'}
    peerDependencies:
      eslint: ^3.0.0 || ^4.0.0 || ^5.0.0 || ^6.0.0 || ^7.0.0 || ^8.0.0-0 || ^9.0.0

  eslint-plugin-react-refresh@0.4.19:
    resolution: {integrity: sha512-eyy8pcr/YxSYjBoqIFSrlbn9i/xvxUFa8CjzAYo9cFjgGXqq1hyjihcpZvxRLalpaWmueWR81xn7vuKmAFijDQ==}
    peerDependencies:
      eslint: '>=8.40'

  eslint-plugin-turbo@2.4.1:
    resolution: {integrity: sha512-sTJZrgn7G1rF7RHZcj367g2cT0+E5v0lt9LD+nBpTnCyDA/yB0PwSm/QM+aXQ39vxuK9sqlUL2LyPXyGFvUXsg==}
    peerDependencies:
      eslint: '>6.6.0'
      turbo: '>2.0.0'

  eslint-scope@8.2.0:
    resolution: {integrity: sha512-PHlWUfG6lvPc3yvP5A4PNyBL1W8fkDUccmI21JUu/+GKZBoH/W5u6usENXUrWFRsyoW5ACUjFGgAFQp5gUlb/A==}
    engines: {node: ^18.18.0 || ^20.9.0 || >=21.1.0}

  eslint-visitor-keys@3.4.3:
    resolution: {integrity: sha512-wpc+LXeiyiisxPlEkUzU6svyS1frIO3Mgxj1fdy7Pm8Ygzguax2N3Fa/D/ag1WqbOprdI+uY6wMUl8/a2G+iag==}
    engines: {node: ^12.22.0 || ^14.17.0 || >=16.0.0}

  eslint-visitor-keys@4.2.0:
    resolution: {integrity: sha512-UyLnSehNt62FFhSwjZlHmeokpRK59rcz29j+F1/aDgbkbRTk7wIc9XzdoasMUbRNKDM0qQt/+BJ4BrpFeABemw==}
    engines: {node: ^18.18.0 || ^20.9.0 || >=21.1.0}

  eslint@9.20.0:
    resolution: {integrity: sha512-aL4F8167Hg4IvsW89ejnpTwx+B/UQRzJPGgbIOl+4XqffWsahVVsLEWoZvnrVuwpWmnRd7XeXmQI1zlKcFDteA==}
    engines: {node: ^18.18.0 || ^20.9.0 || >=21.1.0}
    hasBin: true
    peerDependencies:
      jiti: '*'
    peerDependenciesMeta:
      jiti:
        optional: true

  espree@10.3.0:
    resolution: {integrity: sha512-0QYC8b24HWY8zjRnDTL6RiHfDbAWn63qb4LMj1Z4b076A4une81+z03Kg7l7mn/48PUTqoLptSXez8oknU8Clg==}
    engines: {node: ^18.18.0 || ^20.9.0 || >=21.1.0}

  esquery@1.6.0:
    resolution: {integrity: sha512-ca9pw9fomFcKPvFLXhBKUK90ZvGibiGOvRJNbjljY7s7uq/5YO4BOzcYtJqExdx99rF6aAcnRxHmcUHcz6sQsg==}
    engines: {node: '>=0.10'}

  esrecurse@4.3.0:
    resolution: {integrity: sha512-KmfKL3b6G+RXvP8N1vr3Tq1kL/oCFgn2NYXEtqP8/L3pKapUA4G8cFVaoF3SU323CD4XypR/ffioHmkti6/Tag==}
    engines: {node: '>=4.0'}

  estraverse@5.3.0:
    resolution: {integrity: sha512-MMdARuVEQziNTeJD8DgMqmhwR11BRQ/cBP+pLtYdSTnf3MIO8fFeiINEbX36ZdNlfU/7A9f3gUw49B3oQsvwBA==}
    engines: {node: '>=4.0'}

  estree-walker@2.0.2:
    resolution: {integrity: sha512-Rfkk/Mp/DL7JVje3u18FxFujQlTNR2q6QfMSMB7AvCBx91NGj/ba3kCfza0f6dVDbw7YlRf/nDrn7pQrCCyQ/w==}

  estree-walker@3.0.3:
    resolution: {integrity: sha512-7RUKfXgSMMkzt6ZuXmqapOurLGPPfgj6l9uRZ7lRGolvk0y2yocc35LdcxKC5PQZdn2DMqioAQ2NoWcrTKmm6g==}

  esutils@2.0.3:
    resolution: {integrity: sha512-kVscqXk4OCp68SZ0dkgEKVi6/8ij300KBWTJq32P/dYeWTSwK41WyTxalN1eRmA5Z9UU/LX9D7FWSmV9SAYx6g==}
    engines: {node: '>=0.10.0'}

  eventemitter2@4.1.2:
    resolution: {integrity: sha512-erx0niBaTi8B7ywjGAcg8ilGNRl/xs/o4MO2ZMpRlpZ62mYzjGTBlOpxxRIrPQqBs9mbXkEux6aR+Sc5vQ/wUw==}

  eventemitter3@5.0.1:
    resolution: {integrity: sha512-GWkBvjiSZK87ELrYOSESUYeVIc9mvLLf/nXalMOS5dYrgZq9o5OVkbZAVM06CVxYsCwH9BDZFPlQTlPA1j4ahA==}

  execa@8.0.1:
    resolution: {integrity: sha512-VyhnebXciFV2DESc+p6B+y0LjSm0krU4OgJN44qFAhBY0TJ+1V61tYD2+wHusZ6F9n5K+vl8k0sTy7PEfV4qpg==}
    engines: {node: '>=16.17'}

  expect-type@1.1.0:
    resolution: {integrity: sha512-bFi65yM+xZgk+u/KRIpekdSYkTB5W1pEf0Lt8Q8Msh7b+eQ7LXVtIB1Bkm4fvclDEL1b2CZkMhv2mOeF8tMdkA==}
    engines: {node: '>=12.0.0'}

  fast-deep-equal@3.1.3:
    resolution: {integrity: sha512-f3qQ9oQy9j2AhBe/H9VC91wLmKBCCU/gDOnKNAYG5hswO7BLKj09Hc5HYNz9cGI++xlpDCIgDaitVs03ATR84Q==}

  fast-glob@3.3.3:
    resolution: {integrity: sha512-7MptL8U0cqcFdzIzwOTHoilX9x5BrNqye7Z/LuC7kCMRio1EMSyqRK3BEAUD7sXRq4iT4AzTVuZdhgQ2TCvYLg==}
    engines: {node: '>=8.6.0'}

  fast-json-stable-stringify@2.1.0:
    resolution: {integrity: sha512-lhd/wF+Lk98HZoTCtlVraHtfh5XYijIjalXck7saUtuanSDyLMxnHhSXEDJqHxD7msR8D0uCmqlkwjCV8xvwHw==}

  fast-levenshtein@2.0.6:
    resolution: {integrity: sha512-DCXu6Ifhqcks7TZKY3Hxp3y6qphY5SJZmrWMDrKcERSOXWQdMhU9Ig/PYrzyw/ul9jOIyh0N4M0tbC5hodg8dw==}

  fastq@1.19.0:
    resolution: {integrity: sha512-7SFSRCNjBQIZH/xZR3iy5iQYR8aGBE0h3VG6/cwlbrpdciNYBMotQav8c1XI3HjHH+NikUpP53nPdlZSdWmFzA==}

  file-entry-cache@8.0.0:
    resolution: {integrity: sha512-XXTUwCvisa5oacNGRP9SfNtYBNAMi+RPwBFmblZEF7N7swHYQS6/Zfk7SRwx4D5j3CH211YNRco1DEMNVfZCnQ==}
    engines: {node: '>=16.0.0'}

  fill-range@7.1.1:
    resolution: {integrity: sha512-YsGpe3WHLK8ZYi4tWDg2Jy3ebRz2rXowDxnld4bkQB00cc/1Zw9AWnC0i9ztDJitivtQvaI9KaLyKrc+hBW0yg==}
    engines: {node: '>=8'}

  find-root@1.1.0:
    resolution: {integrity: sha512-NKfW6bec6GfKc0SGx1e07QZY9PE99u0Bft/0rzSD5k3sO/vwkVUpDUKVm5Gpp5Ue3YfShPFTX2070tDs5kB9Ng==}

  find-up@5.0.0:
    resolution: {integrity: sha512-78/PXT1wlLLDgTzDs7sjq9hzz0vXD+zn+7wypEe4fXQxCmdmqfGsEPQxmiCSQI3ajFV91bVSsvNtrJRiW6nGng==}
    engines: {node: '>=10'}

  flat-cache@4.0.1:
    resolution: {integrity: sha512-f7ccFPK3SXFHpx15UIGyRJ/FJQctuKZ0zVuN3frBo4HnK3cay9VEW0R6yPYFHC0AgqhukPzKjq22t5DmAyqGyw==}
    engines: {node: '>=16'}

  flatted@3.3.2:
    resolution: {integrity: sha512-AiwGJM8YcNOaobumgtng+6NHuOqC3A7MixFeDafM3X9cIUM+xUXoS5Vfgf+OihAYe20fxqNM9yPBXJzRtZ/4eA==}

  foreground-child@3.3.1:
    resolution: {integrity: sha512-gIXjKqtFuWEgzFRJA9WCQeSJLZDjgJUOMCMzxtvFq/37KojM1BFGufqsCy0r4qSQmYLsZYMeyRqzIWOMup03sw==}
    engines: {node: '>=14'}

  form-data@4.0.1:
    resolution: {integrity: sha512-tzN8e4TX8+kkxGPK8D5u0FNmjPUjw3lwC9lSLxxoB/+GtsJG91CO8bSWy73APlgAZzZbXEYZJuxjkHH2w+Ezhw==}
    engines: {node: '>= 6'}

  fs.realpath@1.0.0:
    resolution: {integrity: sha512-OO0pH2lK6a0hZnAdau5ItzHPI6pUlvI7jMVnxUQRtw4owF2wk8lOSabtGDCTP4Ggrg2MbGnWO9X8K1t4+fGMDw==}

  fsevents@2.3.3:
    resolution: {integrity: sha512-5xoDfX+fL7faATnagmWPpbFtwh/R77WmMMqqHGS65C3vvB0YHrgF+B1YmZ3441tMj5n63k0212XNoJwzlhffQw==}
    engines: {node: ^8.16.0 || ^10.6.0 || >=11.0.0}
    os: [darwin]

  function-bind@1.1.2:
    resolution: {integrity: sha512-7XHNxH7qX9xG5mIwxkhumTox/MIRNcOgDrxWsMt2pAr23WHp6MrRlN7FBSFpCpr+oVO0F744iUgR82nJMfG2SA==}

  gensync@1.0.0-beta.2:
    resolution: {integrity: sha512-3hN7NaskYvMDLQY55gnW3NQ+mesEAepTqlg+VEbj7zzqEMBVNhzcGYYeqFo/TlYz6eQiFcp1HcsCZO+nGgS8zg==}
    engines: {node: '>=6.9.0'}

  get-caller-file@2.0.5:
    resolution: {integrity: sha512-DyFP3BM/3YHTQOCUL/w0OZHR0lpKeGrxotcHWcqNEdnltqFwXVfhEBQ94eIo34AfQpo0rGki4cyIiftY06h2Fg==}
    engines: {node: 6.* || 8.* || >= 10.*}

  get-east-asian-width@1.3.0:
    resolution: {integrity: sha512-vpeMIQKxczTD/0s2CdEWHcb0eeJe6TFjxb+J5xgX7hScxqrGuyjmv4c1D4A/gelKfyox0gJJwIHF+fLjeaM8kQ==}
    engines: {node: '>=18'}

  get-nonce@1.0.1:
    resolution: {integrity: sha512-FJhYRoDaiatfEkUK8HKlicmu/3SGFD51q3itKDGoSTysQJBnfOcxU5GxnhE1E6soB76MbT0MBtnKJuXyAx+96Q==}
    engines: {node: '>=6'}

  get-stream@8.0.1:
    resolution: {integrity: sha512-VaUJspBffn/LMCJVoMvSAdmscJyS1auj5Zulnn5UoYcY531UWmdwhRWkcGKnGU93m5HSXP9LP2usOryrBtQowA==}
    engines: {node: '>=16'}

  glob-parent@5.1.2:
    resolution: {integrity: sha512-AOIgSQCepiJYwP3ARnGx+5VnTu2HBYdzbGP45eLw1vr3zB3vZLeyed1sC9hnbcOc9/SrMyM5RPQrkGz4aS9Zow==}
    engines: {node: '>= 6'}

  glob-parent@6.0.2:
    resolution: {integrity: sha512-XxwI8EOhVQgWp6iDL+3b0r86f4d6AX6zSU55HfB4ydCEuXLXc5FcYeOu+nnGftS4TEju/11rt4KJPTMgbfmv4A==}
    engines: {node: '>=10.13.0'}

  glob@11.0.1:
    resolution: {integrity: sha512-zrQDm8XPnYEKawJScsnM0QzobJxlT/kHOOlRTio8IH/GrmxRE5fjllkzdaHclIuNjUQTJYH2xHNIGfdpJkDJUw==}
    engines: {node: 20 || >=22}
    hasBin: true

  glob@8.1.0:
    resolution: {integrity: sha512-r8hpEjiQEYlF2QU0df3dS+nxxSIreXQS1qRhMJM0Q5NDdR386C7jb7Hwwod8Fgiuex+k0GFjgft18yvxm5XoCQ==}
    engines: {node: '>=12'}
    deprecated: Glob versions prior to v9 are no longer supported

  globals@11.12.0:
    resolution: {integrity: sha512-WOBp/EEGUiIsJSp7wcv/y6MO+lV9UoncWqxuFfm8eBwzWNgyfBd6Gz+IeKQ9jCmyhoH99g15M3T+QaVHFjizVA==}
    engines: {node: '>=4'}

  globals@14.0.0:
    resolution: {integrity: sha512-oahGvuMGQlPw/ivIYBjVSrWAfWLBeku5tpPE2fOPLi+WHffIWbuh2tCjhyQhTBPMf5E9jDEH4FOmTYgYwbKwtQ==}
    engines: {node: '>=18'}

  graceful-fs@4.2.11:
    resolution: {integrity: sha512-RbJ5/jmFcNNCcDV5o9eTnBLJ/HszWV0P73bc+Ff4nS/rJj+YaS6IGyiOL0VoBYX+l1Wrl3k63h/KrH+nhJ0XvQ==}

  graphemer@1.4.0:
    resolution: {integrity: sha512-EtKwoO6kxCL9WO5xipiHTZlSzBm7WLT627TqC/uVRd0HKmq8NXyebnNYxDoBi7wt8eTWrUrKXCOVaFq9x1kgag==}

  graphql@16.10.0:
    resolution: {integrity: sha512-AjqGKbDGUFRKIRCP9tCKiIGHyriz2oHEbPIbEtcSLSs4YjReZOIPQQWek4+6hjw62H9QShXHyaGivGiYVLeYFQ==}
    engines: {node: ^12.22.0 || ^14.16.0 || ^16.0.0 || >=17.0.0}

  has-flag@4.0.0:
    resolution: {integrity: sha512-EykJT/Q1KjTWctppgIAgfSO0tKVuZUjhgMr17kqTumMl6Afv3EISleU7qZUzoXDFTAHTDC4NOoG/ZxU3EvlMPQ==}
    engines: {node: '>=8'}

  hasown@2.0.2:
    resolution: {integrity: sha512-0hJU9SCPvmMzIBdZFqNPXWa6dqh7WdH0cII9y+CyS8rG3nL48Bclra9HmKhVVUHyPWNH5Y7xDwAB7bfgSjkUMQ==}
    engines: {node: '>= 0.4'}

  headers-polyfill@4.0.3:
    resolution: {integrity: sha512-IScLbePpkvO846sIwOtOTDjutRMWdXdJmXdMvk6gCBHxFO8d+QKOQedyZSxFTTFYRSmlgSTDtXqqq4pcenBXLQ==}

  hoist-non-react-statics@3.3.2:
    resolution: {integrity: sha512-/gGivxi8JPKWNm/W0jSmzcMPpfpPLc3dY/6GxhX2hQ9iGj3aDfklV4ET7NjKpSinLpJ5vafa9iiGIEZg10SfBw==}

  html-encoding-sniffer@4.0.0:
    resolution: {integrity: sha512-Y22oTqIU4uuPgEemfz7NDJz6OeKf12Lsu+QC+s3BVpda64lTiMYCyGwg5ki4vFxkMwQdeZDl2adZoqUgdFuTgQ==}
    engines: {node: '>=18'}

  http-proxy-agent@7.0.2:
    resolution: {integrity: sha512-T1gkAiYYDWYx3V5Bmyu7HcfcvL7mUrTWiM6yOfa3PIphViJ/gFPbvidQ+veqSOHci/PxBcDabeUNCzpOODJZig==}
    engines: {node: '>= 14'}

  https-proxy-agent@7.0.6:
    resolution: {integrity: sha512-vK9P5/iUfdl95AI+JVyUuIcVtd4ofvtrOr3HNtM2yxC9bnMbEdp3x01OhQNnjb8IJYi38VlTE3mBXwcfvywuSw==}
    engines: {node: '>= 14'}

  human-signals@5.0.0:
    resolution: {integrity: sha512-AXcZb6vzzrFAUE61HnN4mpLqd/cSIwNQjtNWR0euPm6y0iqx3G4gOXaIDdtdDwZmhwe82LA6+zinmW4UBWVePQ==}
    engines: {node: '>=16.17.0'}

  iconv-lite@0.6.3:
    resolution: {integrity: sha512-4fCk79wshMdzMp2rH06qWrJE4iolqLhCUH+OiuIgU++RB0+94NlDL81atO7GX55uUKueo0txHNtvEyI6D7WdMw==}
    engines: {node: '>=0.10.0'}

  ignore@5.3.2:
    resolution: {integrity: sha512-hsBTNUqQTDwkWtcdYI2i06Y/nUBEsNEDJKjWdigLvegy8kDuJAS8uRlpkkcQpyEXL0Z/pjDy5HBmMjRCJ2gq+g==}
    engines: {node: '>= 4'}

  import-fresh@3.3.1:
    resolution: {integrity: sha512-TR3KfrTZTYLPB6jUjfx6MF9WcWrHL9su5TObK4ZkYgBdWKPOFoSoQIdEuTuR82pmtxH2spWG9h6etwfr1pLBqQ==}
    engines: {node: '>=6'}

  imurmurhash@0.1.4:
    resolution: {integrity: sha512-JmXMZ6wuvDmLiHEml9ykzqO6lwFbof0GG4IkcGaENdCRDDmMVnny7s5HsIgHCbaq0w2MyPhDqkhTUgS2LU2PHA==}
    engines: {node: '>=0.8.19'}

  inflight@1.0.6:
    resolution: {integrity: sha512-k92I/b08q4wvFscXCLvqfsHCrjrF7yiXsQuIVvVE7N82W3+aqpzuUdBbfhWcy/FZR3/4IgflMgKLOsvPDrGCJA==}
    deprecated: This module is not supported, and leaks memory. Do not use it. Check out lru-cache if you want a good and tested way to coalesce async requests by a key value, which is much more comprehensive and powerful.

  inherits@2.0.4:
    resolution: {integrity: sha512-k/vGaX4/Yla3WzyMCvTQOXYeIHvqOKtnqBduzTHpzpQZzAskKMhZ2K+EnBiSM9zGSoIFeMpXKxa4dYeZIQqewQ==}

  is-arrayish@0.2.1:
    resolution: {integrity: sha512-zz06S8t0ozoDXMG+ube26zeCTNXcKIPJZJi8hBrF4idCLms4CG9QtK7qBl1boi5ODzFpjswb5JPmHCbMpjaYzg==}

  is-core-module@2.16.1:
    resolution: {integrity: sha512-UfoeMA6fIJ8wTYFEUjelnaGI67v6+N7qXJEvQuIGa99l4xsCruSYOVSQ0uPANn4dAzm8lkYPaKLrrijLq7x23w==}
    engines: {node: '>= 0.4'}

  is-extglob@2.1.1:
    resolution: {integrity: sha512-SbKbANkN603Vi4jEZv49LeVJMn4yGwsbzZworEoyEiutsN3nJYdbO36zfhGJ6QEDpOZIFkDtnq5JRxmvl3jsoQ==}
    engines: {node: '>=0.10.0'}

  is-fullwidth-code-point@3.0.0:
    resolution: {integrity: sha512-zymm5+u+sCsSWyD9qNaejV3DFvhCKclKdizYaJUuHA83RLjb7nSuGnddCHGv0hk+KY7BMAlsWeK4Ueg6EV6XQg==}
    engines: {node: '>=8'}

  is-fullwidth-code-point@4.0.0:
    resolution: {integrity: sha512-O4L094N2/dZ7xqVdrXhh9r1KODPJpFms8B5sGdJLPy664AgvXsreZUyCQQNItZRDlYug4xStLjNp/sz3HvBowQ==}
    engines: {node: '>=12'}

  is-fullwidth-code-point@5.0.0:
    resolution: {integrity: sha512-OVa3u9kkBbw7b8Xw5F9P+D/T9X+Z4+JruYVNapTjPYZYUznQ5YfWeFkOj606XYYW8yugTfC8Pj0hYqvi4ryAhA==}
    engines: {node: '>=18'}

  is-glob@4.0.3:
    resolution: {integrity: sha512-xelSayHH36ZgE7ZWhli7pW34hNbNl8Ojv5KVmkJD4hBdD3th8Tfk9vYasLM+mXWOZhFkgZfxhLSnrwRr4elSSg==}
    engines: {node: '>=0.10.0'}

  is-node-process@1.2.0:
    resolution: {integrity: sha512-Vg4o6/fqPxIjtxgUH5QLJhwZ7gW5diGCVlXpuUfELC62CuxM1iHcRe51f2W1FDy04Ai4KJkagKjx3XaqyfRKXw==}

  is-number@7.0.0:
    resolution: {integrity: sha512-41Cifkg6e8TylSpdtTpeLVMqvSBEVzTttHvERD741+pnZ8ANv0004MRL43QKPDlK9cGvNp6NZWZUBlbGXYxxng==}
    engines: {node: '>=0.12.0'}

  is-potential-custom-element-name@1.0.1:
    resolution: {integrity: sha512-bCYeRA2rVibKZd+s2625gGnGF/t7DSqDs4dP7CrLA1m7jKWz6pps0LpYLJN8Q64HtmPKJ1hrN3nzPNKFEKOUiQ==}

  is-stream@3.0.0:
    resolution: {integrity: sha512-LnQR4bZ9IADDRSkvpqMGvt/tEJWclzklNgSw48V5EAaAeDd6qGvN8ei6k5p0tvxSR171VmGyHuTiAOfxAbr8kA==}
    engines: {node: ^12.20.0 || ^14.13.1 || >=16.0.0}

  isexe@2.0.0:
    resolution: {integrity: sha512-RHxMLp9lnKHGHRng9QFhRCMbYAcVpn69smSGcq3f36xjgVVWThj4qqLbTLlq7Ssj8B+fIQ1EuCEGI2lKsyQeIw==}

  jackspeak@4.1.0:
    resolution: {integrity: sha512-9DDdhb5j6cpeitCbvLO7n7J4IxnbM6hoF6O1g4HQ5TfhvvKN8ywDM7668ZhMHRqVmxqhps/F6syWK2KcPxYlkw==}
    engines: {node: 20 || >=22}

  jiti@2.4.2:
    resolution: {integrity: sha512-rg9zJN+G4n2nfJl5MW3BMygZX56zKPNVEYYqq7adpmMh4Jn2QNEwhvQlFy6jPVdcod7txZtKHWnyZiA3a0zP7A==}
    hasBin: true

  js-tokens@4.0.0:
    resolution: {integrity: sha512-RdJUflcE3cUzKiMqQgsCu06FPu9UdIJO0beYbPhHN4k6apgJtifcoCtT9bcxOpYBtpD2kCM6Sbzg4CausW/PKQ==}

  js-yaml@4.1.0:
    resolution: {integrity: sha512-wpxZs9NoxZaJESJGIZTyDEaYpl0FKSA+FB9aJiyemKhMwkxQg63h4T1KJgUGHpTqPDNRcmmYLugrRjJlBtWvRA==}
    hasBin: true

  jsdom@26.0.0:
    resolution: {integrity: sha512-BZYDGVAIriBWTpIxYzrXjv3E/4u8+/pSG5bQdIYCbNCGOvsPkDQfTVLAIXAf9ETdCpduCVTkDe2NNZ8NIwUVzw==}
    engines: {node: '>=18'}
    peerDependencies:
      canvas: ^3.0.0
    peerDependenciesMeta:
      canvas:
        optional: true

  jsesc@3.0.2:
    resolution: {integrity: sha512-xKqzzWXDttJuOcawBt4KnKHHIf5oQ/Cxax+0PWFG+DFDgHNAdi+TXECADI+RYiFUMmx8792xsMbbgXj4CwnP4g==}
    engines: {node: '>=6'}
    hasBin: true

  jsesc@3.1.0:
    resolution: {integrity: sha512-/sM3dO2FOzXjKQhJuo0Q173wf2KOo8t4I8vHy6lF9poUp7bKT0/NHE8fPX23PwfhnykfqnC2xRxOnVw5XuGIaA==}
    engines: {node: '>=6'}
    hasBin: true

  json-buffer@3.0.1:
    resolution: {integrity: sha512-4bV5BfR2mqfQTJm+V5tPPdf+ZpuhiIvTuAB5g8kcrXOZpTT/QwwVRWBywX1ozr6lEuPdbHxwaJlm9G6mI2sfSQ==}

  json-parse-even-better-errors@2.3.1:
    resolution: {integrity: sha512-xyFwyhro/JEof6Ghe2iz2NcXoj2sloNsWr/XsERDK/oiPCfaNhl5ONfp+jQdAZRQQ0IJWNzH9zIZF7li91kh2w==}

  json-schema-traverse@0.4.1:
    resolution: {integrity: sha512-xbbCH5dCYU5T8LcEhhuh7HJ88HXuW3qsI3Y0zOZFKfZEHcpWiHU/Jxzk629Brsab/mMiHQti9wMP+845RPe3Vg==}

<<<<<<< HEAD
  json-stable-stringify-without-jsonify@1.0.1:
    resolution: {integrity: sha512-Bdboy+l7tA3OGW6FjyFHWkP5LuByj1Tk33Ljyq0axyzdk9//JSi2u3fP1QSmd1KNwq6VOKYGlAu87CisVir6Pw==}
=======
  ts-node@10.9.2:
    resolution: {integrity: sha512-f0FFpIdcHgn8zcPSbf1dRevwt047YMnaiJM3u2w2RewrB+fob/zePZcrOyQoLMMO7aBIddLcQIEK5dYjkLnGrQ==}
    hasBin: true
    peerDependencies:
      '@swc/core': '>=1.2.50'
      '@swc/wasm': '>=1.2.50'
      '@types/node': '*'
      typescript: '>=2.7'
    peerDependenciesMeta:
      '@swc/core':
        optional: true
      '@swc/wasm':
        optional: true

  tslib@2.8.1:
    resolution: {integrity: sha512-oJFu94HQb+KVduSUQL7wnpmqnfmLsOA/nAh6b6EH0wCEoK0/mPeXU6c3wKDV83MkOuHPRHtSXKKU99IBazS/2w==}
>>>>>>> 4352f9db

  json5@2.2.3:
    resolution: {integrity: sha512-XmOWe7eyHYH14cLdVPoyg+GOH3rYX++KpzrylJwSW98t3Nk+U8XOl8FWKOgwtzdb8lXGf6zYwDUzeHMWfxasyg==}
    engines: {node: '>=6'}
    hasBin: true

  keyv@4.5.4:
    resolution: {integrity: sha512-oxVHkHR/EJf2CNXnWxRLW6mg7JyCCUcG0DtEGmL2ctUo1PNTin1PUil+r/+4r5MpVgC/fn1kjsx7mjSujKqIpw==}

  levn@0.4.1:
    resolution: {integrity: sha512-+bT2uH4E5LGE7h/n3evcS/sQlJXCpIp6ym8OWJ5eV6+67Dsql/LaaT7qJBAt2rzfoa/5QBGBhxDix1dMt2kQKQ==}
    engines: {node: '>= 0.8.0'}

  lightningcss-darwin-arm64@1.29.1:
    resolution: {integrity: sha512-HtR5XJ5A0lvCqYAoSv2QdZZyoHNttBpa5EP9aNuzBQeKGfbyH5+UipLWvVzpP4Uml5ej4BYs5I9Lco9u1fECqw==}
    engines: {node: '>= 12.0.0'}
    cpu: [arm64]
    os: [darwin]

  lightningcss-darwin-x64@1.29.1:
    resolution: {integrity: sha512-k33G9IzKUpHy/J/3+9MCO4e+PzaFblsgBjSGlpAaFikeBFm8B/CkO3cKU9oI4g+fjS2KlkLM/Bza9K/aw8wsNA==}
    engines: {node: '>= 12.0.0'}
    cpu: [x64]
    os: [darwin]

  lightningcss-freebsd-x64@1.29.1:
    resolution: {integrity: sha512-0SUW22fv/8kln2LnIdOCmSuXnxgxVC276W5KLTwoehiO0hxkacBxjHOL5EtHD8BAXg2BvuhsJPmVMasvby3LiQ==}
    engines: {node: '>= 12.0.0'}
    cpu: [x64]
    os: [freebsd]

  lightningcss-linux-arm-gnueabihf@1.29.1:
    resolution: {integrity: sha512-sD32pFvlR0kDlqsOZmYqH/68SqUMPNj+0pucGxToXZi4XZgZmqeX/NkxNKCPsswAXU3UeYgDSpGhu05eAufjDg==}
    engines: {node: '>= 12.0.0'}
    cpu: [arm]
    os: [linux]

  lightningcss-linux-arm64-gnu@1.29.1:
    resolution: {integrity: sha512-0+vClRIZ6mmJl/dxGuRsE197o1HDEeeRk6nzycSy2GofC2JsY4ifCRnvUWf/CUBQmlrvMzt6SMQNMSEu22csWQ==}
    engines: {node: '>= 12.0.0'}
    cpu: [arm64]
    os: [linux]

  lightningcss-linux-arm64-musl@1.29.1:
    resolution: {integrity: sha512-UKMFrG4rL/uHNgelBsDwJcBqVpzNJbzsKkbI3Ja5fg00sgQnHw/VrzUTEc4jhZ+AN2BvQYz/tkHu4vt1kLuJyw==}
    engines: {node: '>= 12.0.0'}
    cpu: [arm64]
    os: [linux]

  lightningcss-linux-x64-gnu@1.29.1:
    resolution: {integrity: sha512-u1S+xdODy/eEtjADqirA774y3jLcm8RPtYztwReEXoZKdzgsHYPl0s5V52Tst+GKzqjebkULT86XMSxejzfISw==}
    engines: {node: '>= 12.0.0'}
    cpu: [x64]
    os: [linux]

  lightningcss-linux-x64-musl@1.29.1:
    resolution: {integrity: sha512-L0Tx0DtaNUTzXv0lbGCLB/c/qEADanHbu4QdcNOXLIe1i8i22rZRpbT3gpWYsCh9aSL9zFujY/WmEXIatWvXbw==}
    engines: {node: '>= 12.0.0'}
    cpu: [x64]
    os: [linux]

  lightningcss-win32-arm64-msvc@1.29.1:
    resolution: {integrity: sha512-QoOVnkIEFfbW4xPi+dpdft/zAKmgLgsRHfJalEPYuJDOWf7cLQzYg0DEh8/sn737FaeMJxHZRc1oBreiwZCjog==}
    engines: {node: '>= 12.0.0'}
    cpu: [arm64]
    os: [win32]

  lightningcss-win32-x64-msvc@1.29.1:
    resolution: {integrity: sha512-NygcbThNBe4JElP+olyTI/doBNGJvLs3bFCRPdvuCcxZCcCZ71B858IHpdm7L1btZex0FvCmM17FK98Y9MRy1Q==}
    engines: {node: '>= 12.0.0'}
    cpu: [x64]
    os: [win32]

  lightningcss@1.29.1:
    resolution: {integrity: sha512-FmGoeD4S05ewj+AkhTY+D+myDvXI6eL27FjHIjoyUkO/uw7WZD1fBVs0QxeYWa7E17CUHJaYX/RUGISCtcrG4Q==}
    engines: {node: '>= 12.0.0'}

  lilconfig@3.1.3:
    resolution: {integrity: sha512-/vlFKAoH5Cgt3Ie+JLhRbwOsCQePABiU3tJ1egGvyQ+33R/vcwM2Zl2QR/LzjsBeItPt3oSVXapn+m4nQDvpzw==}
    engines: {node: '>=14'}

  lines-and-columns@1.2.4:
    resolution: {integrity: sha512-7ylylesZQ/PV29jhEDl3Ufjo6ZX7gCqJr5F7PKrqc93v7fzSymt1BpwEU8nAUXs8qzzvqhbjhK5QZg6Mt/HkBg==}

  lint-staged@15.4.3:
    resolution: {integrity: sha512-FoH1vOeouNh1pw+90S+cnuoFwRfUD9ijY2GKy5h7HS3OR7JVir2N2xrsa0+Twc1B7cW72L+88geG5cW4wIhn7g==}
    engines: {node: '>=18.12.0'}
    hasBin: true

  listr2@8.2.5:
    resolution: {integrity: sha512-iyAZCeyD+c1gPyE9qpFu8af0Y+MRtmKOncdGoA2S5EY8iFq99dmmvkNnHiWo+pj0s7yH7l3KPIgee77tKpXPWQ==}
    engines: {node: '>=18.0.0'}

  locate-path@6.0.0:
    resolution: {integrity: sha512-iPZK6eYjbxRu3uB4/WZ3EsEIMJFMqAoopl3R+zuq0UjcAm/MO6KCweDgPfP3elTztoKP3KtnVHxTn2NHBSDVUw==}
    engines: {node: '>=10'}

  lodash.clamp@4.0.3:
    resolution: {integrity: sha512-HvzRFWjtcguTW7yd8NJBshuNaCa8aqNFtnswdT7f/cMd/1YKy5Zzoq4W/Oxvnx9l7aeY258uSdDfM793+eLsVg==}

  lodash.debounce@4.0.8:
    resolution: {integrity: sha512-FT1yDzDYEoYWhnSGnpE/4Kj1fLZkDFyqRb7fNt6FdYOSxlUWAtp42Eh6Wb0rGIv/m9Bgo7x4GhQbm5Ys4SG5ow==}

  lodash.isequal@4.5.0:
    resolution: {integrity: sha512-pDo3lu8Jhfjqls6GkMgpahsF9kCyayhgykjyLMNFTKWrpVdAQtYyB4muAMWozBB4ig/dtWAmsMxLEI8wuz+DYQ==}
    deprecated: This package is deprecated. Use require('node:util').isDeepStrictEqual instead.

  lodash.merge@4.6.2:
    resolution: {integrity: sha512-0KpjqXRVvrYyCsX1swR/XTK0va6VQkQM6MNo7PqW77ByjAhoARA8EfrP1N4+KlKj8YS0ZUCtRT/YUuhyYDujIQ==}

  log-update@6.1.0:
    resolution: {integrity: sha512-9ie8ItPR6tjY5uYJh8K/Zrv/RMZ5VOlOWvtZdEHYSTFKZfIBPQa9tOAEeAWhd+AnIneLJ22w5fjOYtoutpWq5w==}
    engines: {node: '>=18'}

<<<<<<< HEAD
  loose-envify@1.4.0:
    resolution: {integrity: sha512-lyuxPGr/Wfhrlem2CL/UcnUc1zcqKAImBDzukY7Y5F/yQiNdko6+fRLevlw1HgMySw7f611UIY408EtxRSoK3Q==}
=======
  v8-compile-cache-lib@3.0.1:
    resolution: {integrity: sha512-wa7YjyUGfNZngI/vtK0UHAN+lgDCxBPCylVXGp0zu59Fz5aiGtNXaq3DhIov063MorB+VfufLh3JlF2KdTK3xg==}

  vite-node@2.1.9:
    resolution: {integrity: sha512-AM9aQ/IPrW/6ENLQg3AGY4K1N2TGZdR5e4gu/MmmR2xR3Ll1+dib+nook92g4TV3PXVyeyxdWwtaCAiUL0hMxA==}
    engines: {node: ^18.0.0 || >=20.0.0}
>>>>>>> 4352f9db
    hasBin: true

  loupe@3.1.3:
    resolution: {integrity: sha512-kkIp7XSkP78ZxJEsSxW3712C6teJVoeHHwgo9zJ380de7IYyJ2ISlxojcH2pC5OFLewESmnRi/+XCDIEEVyoug==}

  lower-case@2.0.2:
    resolution: {integrity: sha512-7fm3l3NAF9WfN6W3JOmf5drwpVqX78JtoGJ3A6W0a6ZnldM41w2fV5D490psKFTpMds8TJse/eHLFFsNHHjHgg==}

  lru-cache@10.4.3:
    resolution: {integrity: sha512-JNAzZcXrCt42VGLuYz0zfAzDfAvJWW6AfYlDBQyDV5DClI2m5sAmK+OIO7s59XfsRsWHp02jAJrRadPRGTt6SQ==}

  lru-cache@11.0.2:
    resolution: {integrity: sha512-123qHRfJBmo2jXDbo/a5YOQrJoHF/GNQTLzQ5+IdK5pWpceK17yRc6ozlWd25FxvGKQbIUs91fDFkXmDHTKcyA==}
    engines: {node: 20 || >=22}

  lru-cache@5.1.1:
    resolution: {integrity: sha512-KpNARQA3Iwv+jTA0utUVVbrh+Jlrr1Fv0e56GGzAFOXN7dk/FviaDW8LHmK52DlcH4WP2n6gI8vN1aesBFgo9w==}

  lz-string@1.5.0:
    resolution: {integrity: sha512-h5bgJWpxJNswbU7qCrV0tIKQCaS3blPDrqKWx+QxzuzL1zGUzij9XCWLrSLsJPu5t+eWA/ycetzYAO5IOMcWAQ==}
    hasBin: true

  magic-string@0.30.17:
    resolution: {integrity: sha512-sNPKHvyjVf7gyjwS4xGTaW/mCnF8wnjtifKBEhxfZ7E/S8tQ0rssrwGNn6q8JH/ohItJfSQp9mBtQYuTlH5QnA==}

  mdn-data@2.0.28:
    resolution: {integrity: sha512-aylIc7Z9y4yzHYAJNuESG3hfhC+0Ibp/MAMiaOZgNv4pmEdFyfZhhhny4MNiAfWdBQ1RQ2mfDWmM1x8SvGyp8g==}

  mdn-data@2.0.30:
    resolution: {integrity: sha512-GaqWWShW4kv/G9IEucWScBx9G1/vsFZZJUO+tD26M8J8z3Kw5RDQjaoZe03YAClgeS/SWPOcb4nkFBTEi5DUEA==}

  merge-stream@2.0.0:
    resolution: {integrity: sha512-abv/qOcuPfk3URPfDzmZU1LKmuw8kT+0nIHvKrKgFrwifol/doWcdA4ZqsWQ8ENrFKkd67Mfpo/LovbIUsbt3w==}

  merge2@1.4.1:
    resolution: {integrity: sha512-8q7VEgMJW4J8tcfVPy8g09NcQwZdbwFEqhe/WZkoIzjn/3TGDwtOCYtXGxA3O8tPzpczCCDgv+P2P5y00ZJOOg==}
    engines: {node: '>= 8'}

  micromatch@4.0.8:
    resolution: {integrity: sha512-PXwfBhYu0hBCPw8Dn0E+WDYb7af3dSLVWKi3HGv84IdF4TyFoC0ysxFd0Goxw7nSv4T/PzEJQxsYsEiFCKo2BA==}
    engines: {node: '>=8.6'}

  mime-db@1.52.0:
    resolution: {integrity: sha512-sPU4uV7dYlvtWJxwwxHD0PuihVNiE7TyAbQ5SWxDCB9mUYvOgroQOwYQQOKPJ8CIbE+1ETVlOoK1UC2nU3gYvg==}
    engines: {node: '>= 0.6'}

  mime-types@2.1.35:
    resolution: {integrity: sha512-ZDY+bPm5zTTF+YpCrAU9nK0UgICYPT0QtT1NZWFv4s++TNkcgVaT0g6+4R2uI4MjQjzysHB1zxuWL50hzaeXiw==}
    engines: {node: '>= 0.6'}

  mimic-fn@4.0.0:
    resolution: {integrity: sha512-vqiC06CuhBTUdZH+RYl8sFrL096vA45Ok5ISO6sE/Mr1jRbGH4Csnhi8f3wKVl7x8mO4Au7Ir9D3Oyv1VYMFJw==}
    engines: {node: '>=12'}

  mimic-function@5.0.1:
    resolution: {integrity: sha512-VP79XUPxV2CigYP3jWwAUFSku2aKqBH7uTAapFWCBqutsbmDo96KY5o8uh6U+/YSIn5OxJnXp73beVkpqMIGhA==}
    engines: {node: '>=18'}

  minimatch@10.0.1:
    resolution: {integrity: sha512-ethXTt3SGGR+95gudmqJ1eNhRO7eGEGIgYA9vnPatK4/etz2MEVDno5GMCibdMTuBMyElzIlgxMna3K94XDIDQ==}
    engines: {node: 20 || >=22}

  minimatch@3.1.2:
    resolution: {integrity: sha512-J7p63hRiAjw1NDEww1W7i37+ByIrOWO5XQQAzZ3VOcL0PNybwpfmV/N05zFAzwQ9USyEcX6t3UO+K5aqBQOIHw==}

  minimatch@5.1.6:
    resolution: {integrity: sha512-lKwV/1brpG6mBUFHtb7NUmtABCb2WZZmm2wNiOA5hAb8VdCS4B3dtMWyvcoViccwAW/COERjXLt0zP1zXUN26g==}
    engines: {node: '>=10'}

  minimatch@9.0.5:
    resolution: {integrity: sha512-G6T0ZX48xgozx7587koeX9Ys2NYy6Gmv//P89sEte9V9whIapMNF4idKxnW2QtCcLiTWlb/wfCabAtAFWhhBow==}
    engines: {node: '>=16 || 14 >=14.17'}

  minipass@7.1.2:
    resolution: {integrity: sha512-qOOzS1cBTWYF4BH8fVePDBOO9iptMnGUEZwNc/cMWnTV2nVLZ7VoNWEPHkYczZA0pdoA7dl6e7FL659nX9S2aw==}
    engines: {node: '>=16 || 14 >=14.17'}

  mrmime@2.0.0:
    resolution: {integrity: sha512-eu38+hdgojoyq63s+yTpN4XMBdt5l8HhMhc4VKLO9KM5caLIBvUm4thi7fFaxyTmCKeNnXZ5pAlBwCUnhA09uw==}
    engines: {node: '>=10'}

  ms@2.1.3:
    resolution: {integrity: sha512-6FlzubTLZG3J2a/NVCAleEhjzq5oxgHyaCU9yYXvcLsvoVaHJq/s5xXI6/XXP6tz7R9xAOtHnSO/tXtF3WRTlA==}

  msw@2.7.0:
    resolution: {integrity: sha512-BIodwZ19RWfCbYTxWTUfTXc+sg4OwjCAgxU1ZsgmggX/7S3LdUifsbUPJs61j0rWb19CZRGY5if77duhc0uXzw==}
    engines: {node: '>=18'}
    hasBin: true
    peerDependencies:
      typescript: '>= 4.8.x'
    peerDependenciesMeta:
      typescript:
        optional: true

  mute-stream@2.0.0:
    resolution: {integrity: sha512-WWdIxpyjEn+FhQJQQv9aQAYlHoNVdzIzUySNV1gHUPDSdZJ3yZn7pAAbQcV7B56Mvu881q9FZV+0Vx2xC44VWA==}
    engines: {node: ^18.17.0 || >=20.5.0}

  nanoid@3.3.8:
    resolution: {integrity: sha512-WNLf5Sd8oZxOm+TzppcYk8gVOgP+l58xNy58D0nbUnOxOWRWvlcCV4kUF7ltmI6PsrLl/BgKEyS4mqsGChFN0w==}
    engines: {node: ^10 || ^12 || ^13.7 || ^14 || >=15.0.1}
    hasBin: true

  natural-compare@1.4.0:
    resolution: {integrity: sha512-OWND8ei3VtNC9h7V60qff3SVobHr996CTwgxubgyQYEpg290h9J0buyECNNJexkFm5sOajh5G116RYA1c8ZMSw==}

  no-case@3.0.4:
    resolution: {integrity: sha512-fgAN3jGAh+RoxUGZHTSOLJIqUc2wmoBwGR4tbpNAKmmovFoWq0OdRkb0VkldReO2a2iBT/OEulG9XSUc10r3zg==}

  node-releases@2.0.19:
    resolution: {integrity: sha512-xxOWJsBKtzAq7DY0J+DTzuz58K8e7sJbdgwkbMWQe8UYB6ekmsQ45q0M/tJDsGaZmbC+l7n57UV8Hl5tHxO9uw==}

  npm-run-path@5.3.0:
    resolution: {integrity: sha512-ppwTtiJZq0O/ai0z7yfudtBpWIoxM8yE6nHi1X47eFR2EWORqfbu6CnPlNsjeN683eT0qG6H/Pyf9fCcvjnnnQ==}
    engines: {node: ^12.20.0 || ^14.13.1 || >=16.0.0}

  nth-check@2.1.1:
    resolution: {integrity: sha512-lqjrjmaOoAnWfMmBPL+XNnynZh2+swxiX3WUE0s4yEHI6m+AwrK2UZOimIRl3X/4QctVqS8AiZjFqyOGrMXb/w==}

  nwsapi@2.2.16:
    resolution: {integrity: sha512-F1I/bimDpj3ncaNDhfyMWuFqmQDBwDB0Fogc2qpL3BWvkQteFD/8BzWuIRl83rq0DXfm8SGt/HFhLXZyljTXcQ==}

  once@1.4.0:
    resolution: {integrity: sha512-lNaJgI+2Q5URQBkccEKHTQOPaXdUxnZZElQTZY0MFUAuaEqe1E+Nyvgdz/aIyNi6Z9MzO5dv1H8n58/GELp3+w==}

  onetime@6.0.0:
    resolution: {integrity: sha512-1FlR+gjXK7X+AsAHso35MnyN5KqGwJRi/31ft6x0M194ht7S+rWAvd7PHss9xSKMzE0asv1pyIHaJYq+BbacAQ==}
    engines: {node: '>=12'}

  onetime@7.0.0:
    resolution: {integrity: sha512-VXJjc87FScF88uafS3JllDgvAm+c/Slfz06lorj2uAY34rlUu0Nt+v8wreiImcrgAjjIHp1rXpTDlLOGw29WwQ==}
    engines: {node: '>=18'}

  optionator@0.9.4:
    resolution: {integrity: sha512-6IpQ7mKUxRcZNLIObR0hz7lxsapSSIYNZJwXPGeF0mTVqGKFIXj1DQcMoT22S3ROcLyY/rz0PWaWZ9ayWmad9g==}
    engines: {node: '>= 0.8.0'}

  outvariant@1.4.3:
    resolution: {integrity: sha512-+Sl2UErvtsoajRDKCE5/dBz4DIvHXQQnAxtQTF04OJxY0+DyZXSo5P5Bb7XYWOh81syohlYL24hbDwxedPUJCA==}

  overlayscrollbars-react@0.5.6:
    resolution: {integrity: sha512-E5To04bL5brn9GVCZ36SnfGanxa2I2MDkWoa4Cjo5wol7l+diAgi4DBc983V7l2nOk/OLJ6Feg4kySspQEGDBw==}
    peerDependencies:
      overlayscrollbars: ^2.0.0
      react: '>=16.8.0'

  overlayscrollbars@2.11.0:
    resolution: {integrity: sha512-4le6aI4VzimWPnqKXifqdhjEwTQKiWnuYo8bKuAG0VqISy8h165eGodC1LREshn0YrOe4rJ7ctQ2UlvoIFGjiA==}

  p-limit@3.1.0:
    resolution: {integrity: sha512-TYOanM3wGwNGsZN2cVTYPArw454xnXj5qmWF1bEoAc4+cU/ol7GVh7odevjp1FNHduHc3KZMcFduxU5Xc6uJRQ==}
    engines: {node: '>=10'}

  p-locate@5.0.0:
    resolution: {integrity: sha512-LaNjtRWUBY++zB5nE/NwcaoMylSPk+S+ZHNB1TzdbMJMny6dynpAGt7X/tl/QYq3TIeE6nxHppbo2LGymrG5Pw==}
    engines: {node: '>=10'}

  package-json-from-dist@1.0.1:
    resolution: {integrity: sha512-UEZIS3/by4OC8vL3P2dTXRETpebLI2NiI5vIrjaD/5UtrkFX/tNbwjTSRAGC/+7CAo2pIcBaRgWmcBBHcsaCIw==}

  parent-module@1.0.1:
    resolution: {integrity: sha512-GQ2EWRpQV8/o+Aw8YqtfZZPfNRWZYkbidE9k5rpl/hC3vtHHBfGm2Ifi6qWV+coDGkrUKZAxE3Lot5kcsRlh+g==}
    engines: {node: '>=6'}

  parse-json@5.2.0:
    resolution: {integrity: sha512-ayCKvm/phCGxOkYRSCM82iDwct8/EonSEgCSxWxD7ve6jHggsFl4fZVQBPRNgQoKiuV/odhFrGzQXZwbifC8Rg==}
    engines: {node: '>=8'}

  parse5@7.2.1:
    resolution: {integrity: sha512-BuBYQYlv1ckiPdQi/ohiivi9Sagc9JG+Ozs0r7b/0iK3sKmrb0b9FdWdBbOdx6hBCM/F9Ir82ofnBhtZOjCRPQ==}

  path-exists@4.0.0:
    resolution: {integrity: sha512-ak9Qy5Q7jYb2Wwcey5Fpvg2KoAc/ZIhLSLOSBmRmygPsGwkVVt0fZa0qrtMz+m6tJTAHfZQ8FnmB4MG4LWy7/w==}
    engines: {node: '>=8'}

  path-key@3.1.1:
    resolution: {integrity: sha512-ojmeN0qd+y0jszEtoY48r0Peq5dwMEkIlCOu6Q5f41lfkswXuKtYrhgoTpLnyIcHm24Uhqx+5Tqm2InSwLhE6Q==}
    engines: {node: '>=8'}

  path-key@4.0.0:
    resolution: {integrity: sha512-haREypq7xkM7ErfgIyA0z+Bj4AGKlMSdlQE2jvJo6huWD1EdkKYV+G/T4nq0YEF2vgTT8kqMFKo1uHn950r4SQ==}
    engines: {node: '>=12'}

  path-parse@1.0.7:
    resolution: {integrity: sha512-LDJzPVEEEPR+y48z93A0Ed0yXb8pAByGWo/k5YYdYgpY2/2EsOsksJrq7lOHxryrVOn1ejG6oAp8ahvOIQD8sw==}

  path-scurry@2.0.0:
    resolution: {integrity: sha512-ypGJsmGtdXUOeM5u93TyeIEfEhM6s+ljAhrk5vAvSx8uyY/02OvrZnA0YNGUrPXfpJMgI1ODd3nwz8Npx4O4cg==}
    engines: {node: 20 || >=22}

  path-to-regexp@6.3.0:
    resolution: {integrity: sha512-Yhpw4T9C6hPpgPeA28us07OJeqZ5EzQTkbfwuhsUg0c237RomFoETJgmp2sa3F/41gfLE6G5cqcYwznmeEeOlQ==}

  path-type@4.0.0:
    resolution: {integrity: sha512-gDKb8aZMDeD/tZWs9P6+q0J9Mwkdl6xMV8TjnGP3qJVJ06bdMgkbBlLU8IdfOsIsFz2BW1rNVT3XuNEl8zPAvw==}
    engines: {node: '>=8'}

  pathe@1.1.2:
    resolution: {integrity: sha512-whLdWMYL2TwI08hn8/ZqAbrVemu0LNaNNJZX73O6qaIdCTfXutsLhMkjdENX0qhsQ9uIimo4/aQOmXkoon2nDQ==}

  pathval@2.0.0:
    resolution: {integrity: sha512-vE7JKRyES09KiunauX7nd2Q9/L7lhok4smP9RZTDeD4MVs72Dp2qNFVz39Nz5a0FVEW0BJR6C0DYrq6unoziZA==}
    engines: {node: '>= 14.16'}

  picocolors@1.1.1:
    resolution: {integrity: sha512-xceH2snhtb5M9liqDsmEw56le376mTZkEX/jEb/RxNFyegNul7eNslCXP9FDj/Lcu0X8KEyMceP2ntpaHrDEVA==}

  picomatch@2.3.1:
    resolution: {integrity: sha512-JU3teHTNjmE2VCGFzuY8EXzCDVwEqB2a8fsIvwaStHhAWJEeVd1o1QD80CU6+ZdEXXSLbSsuLwJjkCBWqRQUVA==}
    engines: {node: '>=8.6'}

  picomatch@4.0.2:
    resolution: {integrity: sha512-M7BAV6Rlcy5u+m6oPhAPFgJTzAioX/6B0DxyvDlo9l8+T3nLKbrczg2WLUyzd45L8RqfUMyGPzekbMvX2Ldkwg==}
    engines: {node: '>=12'}

  pidtree@0.6.0:
    resolution: {integrity: sha512-eG2dWTVw5bzqGRztnHExczNxt5VGsE6OwTeCG3fdUf9KBsZzO3R5OIIIzWR+iZA0NtZ+RDVdaoE2dK1cn6jH4g==}
    engines: {node: '>=0.10'}
    hasBin: true

  postcss@8.5.1:
    resolution: {integrity: sha512-6oz2beyjc5VMn/KV1pPw8fliQkhBXrVn1Z3TVyqZxU8kZpzEKhBdmCFqI6ZbmGtamQvQGuU1sgPTk8ZrXDD7jQ==}
    engines: {node: ^10 || ^12 || >=14}

  prelude-ls@1.2.1:
    resolution: {integrity: sha512-vkcDPrRZo1QZLbn5RLGPpg/WmIQ65qoWWhcGKf/b5eplkkarX0m9z8ppCat4mlOqUsWpyNuYgO3VRyrYHSzX5g==}
    engines: {node: '>= 0.8.0'}

  prettier-plugin-tailwindcss@0.6.11:
    resolution: {integrity: sha512-YxaYSIvZPAqhrrEpRtonnrXdghZg1irNg4qrjboCXrpybLWVs55cW2N3juhspVJiO0JBvYJT8SYsJpc8OQSnsA==}
    engines: {node: '>=14.21.3'}
    peerDependencies:
      '@ianvs/prettier-plugin-sort-imports': '*'
      '@prettier/plugin-pug': '*'
      '@shopify/prettier-plugin-liquid': '*'
      '@trivago/prettier-plugin-sort-imports': '*'
      '@zackad/prettier-plugin-twig': '*'
      prettier: ^3.0
      prettier-plugin-astro: '*'
      prettier-plugin-css-order: '*'
      prettier-plugin-import-sort: '*'
      prettier-plugin-jsdoc: '*'
      prettier-plugin-marko: '*'
      prettier-plugin-multiline-arrays: '*'
      prettier-plugin-organize-attributes: '*'
      prettier-plugin-organize-imports: '*'
      prettier-plugin-sort-imports: '*'
      prettier-plugin-style-order: '*'
      prettier-plugin-svelte: '*'
    peerDependenciesMeta:
      '@ianvs/prettier-plugin-sort-imports':
        optional: true
      '@prettier/plugin-pug':
        optional: true
      '@shopify/prettier-plugin-liquid':
        optional: true
      '@trivago/prettier-plugin-sort-imports':
        optional: true
      '@zackad/prettier-plugin-twig':
        optional: true
      prettier-plugin-astro:
        optional: true
      prettier-plugin-css-order:
        optional: true
      prettier-plugin-import-sort:
        optional: true
      prettier-plugin-jsdoc:
        optional: true
      prettier-plugin-marko:
        optional: true
      prettier-plugin-multiline-arrays:
        optional: true
      prettier-plugin-organize-attributes:
        optional: true
      prettier-plugin-organize-imports:
        optional: true
      prettier-plugin-sort-imports:
        optional: true
      prettier-plugin-style-order:
        optional: true
      prettier-plugin-svelte:
        optional: true

  prettier@2.8.8:
    resolution: {integrity: sha512-tdN8qQGvNjw4CHbY+XXk0JgCXn9QiF21a55rBe5LJAU+kDyC4WQn4+awm2Xfk2lQMk5fKup9XgzTZtGkjBdP9Q==}
    engines: {node: '>=10.13.0'}
    hasBin: true

  prettier@3.3.3:
    resolution: {integrity: sha512-i2tDNA0O5IrMO757lfrdQZCc2jPNDVntV0m/+4whiDfWaTKfMNgR7Qz0NAeGz/nRqF4m5/6CLzbP4/liHt12Ew==}
    engines: {node: '>=14'}
    hasBin: true

  prettier@3.5.0:
    resolution: {integrity: sha512-quyMrVt6svPS7CjQ9gKb3GLEX/rl3BCL2oa/QkNcXv4YNVBC9olt3s+H7ukto06q7B1Qz46PbrKLO34PR6vXcA==}
    engines: {node: '>=14'}
    hasBin: true

  pretty-format@27.5.1:
    resolution: {integrity: sha512-Qb1gy5OrP5+zDf2Bvnzdl3jsTf1qXVMazbvCoKhtKqVs4/YK4ozX4gKQJJVyNe+cajNPn0KoC0MC3FUmaHWEmQ==}
    engines: {node: ^10.13.0 || ^12.13.0 || ^14.15.0 || >=15.0.0}

  psl@1.15.0:
    resolution: {integrity: sha512-JZd3gMVBAVQkSs6HdNZo9Sdo0LNcQeMNP3CozBJb3JYC/QUYZTnKxP+f8oWRX4rHP5EurWxqAHTSwUCjlNKa1w==}

  punycode@2.3.1:
    resolution: {integrity: sha512-vYt7UD1U9Wg6138shLtLOvdAu+8DsC/ilFtEVHcH+wydcSpNE20AfSOduf6MkRFahL5FY7X1oU7nKVZFtfq8Fg==}
    engines: {node: '>=6'}

  querystringify@2.2.0:
    resolution: {integrity: sha512-FIqgj2EUvTa7R50u0rGsyTftzjYmv/a3hO345bZNrqabNqjtgiDMgmo4mkUjd+nzU5oF3dClKqFIPUKybUyqoQ==}

  queue-microtask@1.2.3:
    resolution: {integrity: sha512-NuaNSa6flKT5JaSYQzJok04JzTL1CA6aGhv5rfLW3PgqA+M2ChpZQnAC8h8i4ZFkBS8X5RqkDBHA7r4hej3K9A==}

  raf-schd@4.0.3:
    resolution: {integrity: sha512-tQkJl2GRWh83ui2DiPTJz9wEiMN20syf+5oKfB03yYP7ioZcJwsIK8FjrtLwH1m7C7e+Tt2yYBlrOpdT+dyeIQ==}

  react-dom@18.3.1:
    resolution: {integrity: sha512-5m4nQKp+rZRb09LNH59GM4BxTh9251/ylbKIbpe7TpGxfJ+9kv6BLkLBXIjjspbgbnIBNqlI23tRnTWT0snUIw==}
    peerDependencies:
      react: ^18.3.1

  react-is@16.13.1:
    resolution: {integrity: sha512-24e6ynE2H+OKt4kqsOvNd8kBpV65zoxbA4BVsEOB3ARVWQki/DHzaUoC5KuON/BiccDaCCTZBuOcfZs70kR8bQ==}

  react-is@17.0.2:
    resolution: {integrity: sha512-w2GsyukL62IJnlaff/nRegPQR94C/XXamvMWmSHRJ4y7Ts/4ocGRmTHvOs8PSE6pB3dWOrD/nueuU5sduBsQ4w==}

  react-refresh@0.14.2:
    resolution: {integrity: sha512-jCvmsr+1IUSMUyzOkRcvnVbX3ZYC6g9TDrDbFuFmRDq7PD4yaGbLKNQL6k2jnArV8hjYxh7hVhAZB6s9HDGpZA==}
    engines: {node: '>=0.10.0'}

  react-remove-scroll-bar@2.3.8:
    resolution: {integrity: sha512-9r+yi9+mgU33AKcj6IbT9oRCO78WriSj6t/cF8DWBZJ9aOGPOTEDvdUDz1FwKim7QXWwmHqtdHnRJfhAxEG46Q==}
    engines: {node: '>=10'}
    peerDependencies:
      '@types/react': '*'
      react: ^16.8.0 || ^17.0.0 || ^18.0.0 || ^19.0.0
    peerDependenciesMeta:
      '@types/react':
        optional: true

  react-remove-scroll@2.6.3:
    resolution: {integrity: sha512-pnAi91oOk8g8ABQKGF5/M9qxmmOPxaAnopyTHYfqYEwJhyFrbbBtHuSgtKEoH0jpcxx5o3hXqH1mNd9/Oi+8iQ==}
    engines: {node: '>=10'}
    peerDependencies:
      '@types/react': '*'
      react: ^16.8.0 || ^17.0.0 || ^18.0.0 || ^19.0.0 || ^19.0.0-rc
    peerDependenciesMeta:
      '@types/react':
        optional: true

  react-router-dom@6.29.0:
    resolution: {integrity: sha512-pkEbJPATRJ2iotK+wUwHfy0xs2T59YPEN8BQxVCPeBZvK7kfPESRc/nyxzdcxR17hXgUPYx2whMwl+eo9cUdnQ==}
    engines: {node: '>=14.0.0'}
    peerDependencies:
      react: '>=16.8'
      react-dom: '>=16.8'

  react-router@6.29.0:
    resolution: {integrity: sha512-DXZJoE0q+KyeVw75Ck6GkPxFak63C4fGqZGNijnWgzB/HzSP1ZfTlBj5COaGWwhrMQ/R8bXiq5Ooy4KG+ReyjQ==}
    engines: {node: '>=14.0.0'}
    peerDependencies:
      react: '>=16.8'

  react-style-singleton@2.2.3:
    resolution: {integrity: sha512-b6jSvxvVnyptAiLjbkWLE/lOnR4lfTtDAl+eUC7RZy+QQWc6wRzIV2CE6xBuMmDxc2qIihtDCZD5NPOFl7fRBQ==}
    engines: {node: '>=10'}
    peerDependencies:
      '@types/react': '*'
      react: ^16.8.0 || ^17.0.0 || ^18.0.0 || ^19.0.0 || ^19.0.0-rc
    peerDependenciesMeta:
      '@types/react':
        optional: true

  react-uid@2.4.0:
    resolution: {integrity: sha512-+MVs/25NrcZuGrmlVRWPOSsbS8y72GJOBsR7d68j3/wqOrRBF52U29XAw4+XSelw0Vm6s5VmGH5mCbTCPGVCVg==}
    engines: {node: '>=10'}
    peerDependencies:
      '@types/react': ^16.8.0 || ^17.0.0 || ^18.0.0 || ^19.0.0
      react: ^16.8.0 || ^17.0.0 || ^18.0.0 || ^19.0.0
    peerDependenciesMeta:
      '@types/react':
        optional: true

  react@18.3.1:
    resolution: {integrity: sha512-wS+hAgJShR0KhEvPJArfuPVN1+Hz1t0Y6n5jLrGQbkb4urgPE/0Rve+1kMB1v/oWgHgm4WIcV+i7F2pTVj+2iQ==}
    engines: {node: '>=0.10.0'}

  regenerate-unicode-properties@10.2.0:
    resolution: {integrity: sha512-DqHn3DwbmmPVzeKj9woBadqmXxLvQoQIwu7nopMc72ztvxVmVk2SBhSnx67zuye5TP+lJsb/TBQsjLKhnDf3MA==}
    engines: {node: '>=4'}

  regenerate@1.4.2:
    resolution: {integrity: sha512-zrceR/XhGYU/d/opr2EKO7aRHUeiBI8qjtfHqADTwZd6Szfy16la6kqD0MIUs5z5hx6AaKa+PixpPrR289+I0A==}

  regenerator-runtime@0.14.1:
    resolution: {integrity: sha512-dYnhHh0nJoMfnkZs6GmmhFknAGRrLznOu5nc9ML+EJxGvrx6H7teuevqVqCuPcPK//3eDrrjQhehXVx9cnkGdw==}

  regenerator-transform@0.15.2:
    resolution: {integrity: sha512-hfMp2BoF0qOk3uc5V20ALGDS2ddjQaLrdl7xrGXvAIow7qeWRM2VA2HuCHkUKk9slq3VwEwLNK3DFBqDfPGYtg==}

  regexpu-core@6.2.0:
    resolution: {integrity: sha512-H66BPQMrv+V16t8xtmq+UC0CBpiTBA60V8ibS1QVReIp8T1z8hwFxqcGzm9K6lgsN7sB5edVH8a+ze6Fqm4weA==}
    engines: {node: '>=4'}

  regjsgen@0.8.0:
    resolution: {integrity: sha512-RvwtGe3d7LvWiDQXeQw8p5asZUmfU1G/l6WbUXeHta7Y2PEIvBTwH6E2EfmYUK8pxcxEdEmaomqyp0vZZ7C+3Q==}

  regjsparser@0.12.0:
    resolution: {integrity: sha512-cnE+y8bz4NhMjISKbgeVJtqNbtf5QpjZP+Bslo+UqkIt9QPnX9q095eiRRASJG1/tz6dlNr6Z5NsBiWYokp6EQ==}
    hasBin: true

  require-directory@2.1.1:
    resolution: {integrity: sha512-fGxEI7+wsG9xrvdjsrlmL22OMTTiHRwAMroiEeMgq8gzoLC/PQr7RsRDSTLUg/bZAZtF+TVIkHc6/4RIKrui+Q==}
    engines: {node: '>=0.10.0'}

  requires-port@1.0.0:
    resolution: {integrity: sha512-KigOCHcocU3XODJxsu8i/j8T9tzT4adHiecwORRQ0ZZFcp7ahwXuRU1m+yuO90C5ZUyGeGfocHDI14M3L3yDAQ==}

  resolve-from@4.0.0:
    resolution: {integrity: sha512-pb/MYmXstAkysRFx8piNI1tGFNQIFA3vkE3Gq4EuA1dF6gHp/+vgZqsCGJapvy8N3Q+4o7FwvquPJcnZ7RYy4g==}
    engines: {node: '>=4'}

  resolve@1.22.10:
    resolution: {integrity: sha512-NPRy+/ncIMeDlTAsuqwKIiferiawhefFJtkNSW0qZJEqMEb+qBt/77B/jGeeek+F0uOeN05CDa6HXbbIgtVX4w==}
    engines: {node: '>= 0.4'}
    hasBin: true

  restore-cursor@5.1.0:
    resolution: {integrity: sha512-oMA2dcrw6u0YfxJQXm342bFKX/E4sG9rbTzO9ptUcR/e8A33cHuvStiYOwH7fszkZlZ1z/ta9AAoPk2F4qIOHA==}
    engines: {node: '>=18'}

  reusify@1.0.4:
    resolution: {integrity: sha512-U9nH88a3fc/ekCF1l0/UP1IosiuIjyTh7hBvXVMHYgVcfGvt897Xguj2UOLDeI5BG2m7/uwyaLVT6fbtCwTyzw==}
    engines: {iojs: '>=1.0.0', node: '>=0.10.0'}

  rfdc@1.4.1:
    resolution: {integrity: sha512-q1b3N5QkRUWUl7iyylaaj3kOpIT0N2i9MqIEQXP73GVsN9cw3fdx8X63cEmWhJGi2PPCF23Ijp7ktmd39rawIA==}

  rimraf@6.0.1:
    resolution: {integrity: sha512-9dkvaxAsk/xNXSJzMgFqqMCuFgt2+KsOFek3TMLfo8NCPfWpBmqwyNn5Y+NX56QUYfCtsyhF3ayiboEoUmJk/A==}
    engines: {node: 20 || >=22}
    hasBin: true

  rollup@4.34.6:
    resolution: {integrity: sha512-wc2cBWqJgkU3Iz5oztRkQbfVkbxoz5EhnCGOrnJvnLnQ7O0WhQUYyv18qQI79O8L7DdHrrlJNeCHd4VGpnaXKQ==}
    engines: {node: '>=18.0.0', npm: '>=8.0.0'}
    hasBin: true

  rrweb-cssom@0.8.0:
    resolution: {integrity: sha512-guoltQEx+9aMf2gDZ0s62EcV8lsXR+0w8915TC3ITdn2YueuNjdAYh/levpU9nFaoChh9RUS5ZdQMrKfVEN9tw==}

  run-parallel@1.2.0:
    resolution: {integrity: sha512-5l4VyZR86LZ/lDxZTR6jqL8AFE2S0IFLMP26AbjsLVADxHdhB/c0GUsH+y39UfCi3dzz8OlQuPmnaJOMoDHQBA==}

  safer-buffer@2.1.2:
    resolution: {integrity: sha512-YZo3K82SD7Riyi0E1EQPojLz7kpepnSQI9IyPbHHg1XXXevb5dJI7tpyN2ADxGcQbHG7vcyRHk0cbwqcQriUtg==}

  saxes@6.0.0:
    resolution: {integrity: sha512-xAg7SOnEhrm5zI3puOOKyy1OMcMlIJZYNJY7xLBwSze0UjhPLnWfj2GF2EpT0jmzaJKIWKHLsaSSajf35bcYnA==}
    engines: {node: '>=v12.22.7'}

  scheduler@0.23.2:
    resolution: {integrity: sha512-UOShsPwz7NrMUqhR6t0hWjFduvOzbtv7toDH1/hIrfRNIDBnnBWd0CwJTGvTpngVlmwGCdP9/Zl/tVrDqcuYzQ==}

  semver@6.3.1:
    resolution: {integrity: sha512-BR7VvDCVHO+q2xBEWskxS6DJE1qRnb7DxzUrogb71CWoSficBxYsiAGd+Kl0mmq/MprG9yArRkyrQxTO6XjMzA==}
    hasBin: true

  semver@7.7.1:
    resolution: {integrity: sha512-hlq8tAfn0m/61p4BVRcPzIGr6LKiMwo4VM6dGi6pt4qcRkmNzTcWq6eCEjEh+qXjkMDvPlOFFSGwQjoEa6gyMA==}
    engines: {node: '>=10'}
    hasBin: true

  shebang-command@2.0.0:
    resolution: {integrity: sha512-kHxr2zZpYtdmrN1qDjrrX/Z1rR1kG8Dx+gkpK1G4eXmvXswmcE1hTWBWYUzlraYw1/yZp6YuDY77YtvbN0dmDA==}
    engines: {node: '>=8'}

  shebang-regex@3.0.0:
    resolution: {integrity: sha512-7++dFhtcx3353uBaq8DDR4NuxBetBzC7ZQOhmTQInHEd6bSrXdiEyzCvG07Z44UYdLShWUyXt5M/yhz8ekcb1A==}
    engines: {node: '>=8'}

  siginfo@2.0.0:
    resolution: {integrity: sha512-ybx0WO1/8bSBLEWXZvEd7gMW3Sn3JFlW3TvX1nREbDLRNQNaeNN8WK0meBwPdAaOI7TtRRRJn/Es1zhrrCHu7g==}

  signal-exit@4.1.0:
    resolution: {integrity: sha512-bzyZ1e88w9O1iNJbKnOlvYTrWPDl46O1bG0D3XInv+9tkPrxrN8jUUTiFlDkkmKWgn1M6CfIA13SuGqOa9Korw==}
    engines: {node: '>=14'}

  sirv@3.0.0:
    resolution: {integrity: sha512-BPwJGUeDaDCHihkORDchNyyTvWFhcusy1XMmhEVTQTwGeybFbp8YEmB+njbPnth1FibULBSBVwCQni25XlCUDg==}
    engines: {node: '>=18'}

  slice-ansi@5.0.0:
    resolution: {integrity: sha512-FC+lgizVPfie0kkhqUScwRu1O/lF6NOgJmlCgK+/LYxDCTk8sGelYaHDhFcDN+Sn3Cv+3VSa4Byeo+IMCzpMgQ==}
    engines: {node: '>=12'}

  slice-ansi@7.1.0:
    resolution: {integrity: sha512-bSiSngZ/jWeX93BqeIAbImyTbEihizcwNjFoRUIY/T1wWQsfsm2Vw1agPKylXvQTU7iASGdHhyqRlqQzfz+Htg==}
    engines: {node: '>=18'}

  snake-case@3.0.4:
    resolution: {integrity: sha512-LAOh4z89bGQvl9pFfNF8V146i7o7/CqFPbqzYgP+yYzDIDeS9HaNFtXABamRW+AQzEVODcvE79ljJ+8a9YSdMg==}

  source-map-js@1.2.1:
    resolution: {integrity: sha512-UXWMKhLOwVKb728IUtQPXxfYU+usdybtUrK/8uGE8CQMvrhOpwvzDBwj0QhSL7MQc7vIsISBG8VQ8+IDQxpfQA==}
    engines: {node: '>=0.10.0'}

  source-map@0.5.7:
    resolution: {integrity: sha512-LbrmJOMUSdEVxIKvdcJzQC+nQhe8FUZQTXQy6+I75skNgn3OoQ0DZA8YnFa7gp8tqtL3KPf1kmo0R5DoApeSGQ==}
    engines: {node: '>=0.10.0'}

  stackback@0.0.2:
    resolution: {integrity: sha512-1XMJE5fQo1jGH6Y/7ebnwPOBEkIEnT4QF32d5R1+VXdXveM0IBMJt8zfaxX1P3QhVwrYe+576+jkANtSS2mBbw==}

  statuses@2.0.1:
    resolution: {integrity: sha512-RwNA9Z/7PrK06rYLIzFMlaF+l73iwpzsqRIFgbMLbTcLD6cOao82TaWefPXQvB2fOC4AjuYSEndS7N/mTCbkdQ==}
    engines: {node: '>= 0.8'}

  std-env@3.8.0:
    resolution: {integrity: sha512-Bc3YwwCB+OzldMxOXJIIvC6cPRWr/LxOp48CdQTOkPyk/t4JWWJbrilwBd7RJzKV8QW7tJkcgAmeuLLJugl5/w==}

  strict-event-emitter@0.5.1:
    resolution: {integrity: sha512-vMgjE/GGEPEFnhFub6pa4FmJBRBVOLpIII2hvCZ8Kzb7K0hlHo7mQv6xYrBvCL2LtAIBwFUK8wvuJgTVSQ5MFQ==}

  string-argv@0.3.2:
    resolution: {integrity: sha512-aqD2Q0144Z+/RqG52NeHEkZauTAUWJO8c6yTftGJKO3Tja5tUgIfmIl6kExvhtxSDP7fXB6DvzkfMpCd/F3G+Q==}
    engines: {node: '>=0.6.19'}

  string-width@4.2.3:
    resolution: {integrity: sha512-wKyQRQpjJ0sIp62ErSZdGsjMJWsap5oRNihHhu6G7JVO/9jIB6UyevL+tXuOqrng8j/cxKTWyWUwvSTriiZz/g==}
    engines: {node: '>=8'}

  string-width@5.1.2:
    resolution: {integrity: sha512-HnLOCR3vjcY8beoNLtcjZ5/nxn2afmME6lhrDrebokqMap+XbeW8n9TXpPDOqdGK5qcI3oT0GKTW6wC7EMiVqA==}
    engines: {node: '>=12'}

  string-width@7.2.0:
    resolution: {integrity: sha512-tsaTIkKW9b4N+AEj+SVA+WhJzV7/zMhcSu78mLKWSk7cXMOSHsBKFWUs0fWwq8QyK3MgJBQRX6Gbi4kYbdvGkQ==}
    engines: {node: '>=18'}

  strip-ansi@6.0.1:
    resolution: {integrity: sha512-Y38VPSHcqkFrCpFnQ9vuSXmquuv5oXOKpGeT6aGrr3o3Gc9AlVa6JBfUSOCnbxGGZF+/0ooI7KrPuUSztUdU5A==}
    engines: {node: '>=8'}

  strip-ansi@7.1.0:
    resolution: {integrity: sha512-iq6eVVI64nQQTRYq2KtEg2d2uU7LElhTJwsH4YzIHZshxlgZms/wIc4VoDQTlG/IvVIrBKG06CrZnp0qv7hkcQ==}
    engines: {node: '>=12'}

  strip-final-newline@3.0.0:
    resolution: {integrity: sha512-dOESqjYr96iWYylGObzd39EuNTa5VJxyvVAEm5Jnh7KGo75V43Hk1odPQkNDyXNmUR6k+gEiDVXnjB8HJ3crXw==}
    engines: {node: '>=12'}

  strip-json-comments@3.1.1:
    resolution: {integrity: sha512-6fPc+R4ihwqP6N/aIv2f1gMH8lOVtWQHoqC4yK6oSDVVocumAsfCqjkXnqiYMhmMwS/mEHLp7Vehlt3ql6lEig==}
    engines: {node: '>=8'}

  stylis@4.2.0:
    resolution: {integrity: sha512-Orov6g6BB1sDfYgzWfTHDOxamtX1bE/zo104Dh9e6fqJ3PooipYyfJ0pUmrZO2wAvO8YbEyeFrkV91XTsGMSrw==}

  supports-color@7.2.0:
    resolution: {integrity: sha512-qpCAvRl9stuOHveKsn7HncJRvv501qIacKzQlO/+Lwxc9+0q2wLyv4Dfvt80/DPn2pqOBsJdDiogXGR9+OvwRw==}
    engines: {node: '>=8'}

  supports-preserve-symlinks-flag@1.0.0:
    resolution: {integrity: sha512-ot0WnXS9fgdkgIcePe6RHNk1WA8+muPa6cSjeR3V8K27q9BB1rTE3R1p7Hv0z1ZyAc8s6Vvv8DIyWf681MAt0w==}
    engines: {node: '>= 0.4'}

  svg-parser@2.0.4:
    resolution: {integrity: sha512-e4hG1hRwoOdRb37cIMSgzNsxyzKfayW6VOflrwvR+/bzrkyxY/31WkbgnQpgtrNp1SdpJvpUAGTa/ZoiPNDuRQ==}

  svgo@3.3.2:
    resolution: {integrity: sha512-OoohrmuUlBs8B8o6MB2Aevn+pRIH9zDALSR+6hhqVfa6fRwG/Qw9VUMSMW9VNg2CFc/MTIfabtdOVl9ODIJjpw==}
    engines: {node: '>=14.0.0'}
    hasBin: true

  symbol-tree@3.2.4:
    resolution: {integrity: sha512-9QNk5KwDF+Bvz+PyObkmSYjI5ksVUYtjW7AU22r2NKcfLJcXp96hkDWU3+XndOsUb+AQ9QhfzfCT2O+CNWT5Tw==}

  tailwind-merge@2.6.0:
    resolution: {integrity: sha512-P+Vu1qXfzediirmHOC3xKGAYeZtPcV9g76X+xg2FD4tYgR71ewMA35Y3sCz3zhiN/dwefRpJX0yBcgwi1fXNQA==}

  tailwindcss-animate@1.0.7:
    resolution: {integrity: sha512-bl6mpH3T7I3UFxuvDEXLxy/VuFxBk5bbzplh7tXI68mwMokNYd1t9qPBHlnyTwfa4JGC4zP516I1hYYtQ/vspA==}
    peerDependencies:
      tailwindcss: '>=3.0.0 || insiders'

  tailwindcss@4.0.6:
    resolution: {integrity: sha512-mysewHYJKaXgNOW6pp5xon/emCsfAMnO8WMaGKZZ35fomnR/T5gYnRg2/yRTTrtXiEl1tiVkeRt0eMO6HxEZqw==}

  tailwindcss@4.0.7:
    resolution: {integrity: sha512-yH5bPPyapavo7L+547h3c4jcBXcrKwybQRjwdEIVAd9iXRvy/3T1CC6XSQEgZtRySjKfqvo3Cc0ZF1DTheuIdA==}

  tapable@2.2.1:
    resolution: {integrity: sha512-GNzQvQTOIP6RyTfE2Qxb8ZVlNmw0n88vp1szwWRimP02mnTsx3Wtn5qRdqY9w2XduFNUgvOwhNnQsjwCp+kqaQ==}
    engines: {node: '>=6'}

  tinybench@2.9.0:
    resolution: {integrity: sha512-0+DUvqWMValLmha6lr4kD8iAMK1HzV0/aKnCtWb9v9641TnP/MFb7Pc2bxoxQjTXAErryXVgUOfv2YqNllqGeg==}

  tinyexec@0.3.2:
    resolution: {integrity: sha512-KQQR9yN7R5+OSwaK0XQoj22pwHoTlgYqmUscPYoknOoWCWfj/5/ABTMRi69FrKU5ffPVh5QcFikpWJI/P1ocHA==}

  tinypool@1.0.2:
    resolution: {integrity: sha512-al6n+QEANGFOMf/dmUMsuS5/r9B06uwlyNjZZql/zv8J7ybHCgoihBNORZCY2mzUuAnomQa2JdhyHKzZxPCrFA==}
    engines: {node: ^18.0.0 || >=20.0.0}

  tinyrainbow@1.2.0:
    resolution: {integrity: sha512-weEDEq7Z5eTHPDh4xjX789+fHfF+P8boiFB+0vbWzpbnbsEr/GRaohi/uMKxg8RZMXnl1ItAi/IUHWMsjDV7kQ==}
    engines: {node: '>=14.0.0'}

  tinyspy@3.0.2:
    resolution: {integrity: sha512-n1cw8k1k0x4pgA2+9XrOkFydTerNcJ1zWCO5Nn9scWHTD+5tp8dghT2x1uduQePZTZgd3Tupf+x9BxJjeJi77Q==}
    engines: {node: '>=14.0.0'}

  tldts-core@6.1.77:
    resolution: {integrity: sha512-bCaqm24FPk8OgBkM0u/SrEWJgHnhBWYqeBo6yUmcZJDCHt/IfyWBb+14CXdGi4RInMv4v7eUAin15W0DoA+Ytg==}

  tldts@6.1.77:
    resolution: {integrity: sha512-lBpoWgy+kYmuXWQ83+R7LlJCnsd9YW8DGpZSHhrMl4b8Ly/1vzOie3OdtmUJDkKxcgRGOehDu5btKkty+JEe+g==}
    hasBin: true

  to-regex-range@5.0.1:
    resolution: {integrity: sha512-65P7iz6X5yEr1cwcgvQxbbIw7Uk3gOy5dIdtZ4rDveLqhrdJP+Li/Hx6tyK0NEb+2GCyneCMJiGqrADCSNk8sQ==}
    engines: {node: '>=8.0'}

  totalist@3.0.1:
    resolution: {integrity: sha512-sf4i37nQ2LBx4m3wB74y+ubopq6W/dIzXg0FDGjsYnZHVa1Da8FH853wlL2gtUhg+xJXjfk3kUZS3BRoQeoQBQ==}
    engines: {node: '>=6'}

  tough-cookie@4.1.4:
    resolution: {integrity: sha512-Loo5UUvLD9ScZ6jh8beX1T6sO1w2/MpCRpEP7V280GKMVUQ0Jzar2U3UJPsrdbziLEMMhu3Ujnq//rhiFuIeag==}
    engines: {node: '>=6'}

  tough-cookie@5.1.1:
    resolution: {integrity: sha512-Ek7HndSVkp10hmHP9V4qZO1u+pn1RU5sI0Fw+jCU3lyvuMZcgqsNgc6CmJJZyByK4Vm/qotGRJlfgAX8q+4JiA==}
    engines: {node: '>=16'}

  tr46@5.0.0:
    resolution: {integrity: sha512-tk2G5R2KRwBd+ZN0zaEXpmzdKyOYksXwywulIX95MBODjSzMIuQnQ3m8JxgbhnL1LeVo7lqQKsYa1O3Htl7K5g==}
    engines: {node: '>=18'}

  ts-api-utils@2.0.1:
    resolution: {integrity: sha512-dnlgjFSVetynI8nzgJ+qF62efpglpWRk8isUEWZGWlJYySCTD6aKvbUDu+zbPeDakk3bg5H4XpitHukgfL1m9w==}
    engines: {node: '>=18.12'}
    peerDependencies:
      typescript: '>=4.8.4'

  tslib@2.8.1:
    resolution: {integrity: sha512-oJFu94HQb+KVduSUQL7wnpmqnfmLsOA/nAh6b6EH0wCEoK0/mPeXU6c3wKDV83MkOuHPRHtSXKKU99IBazS/2w==}

  turbo-darwin-64@2.4.2:
    resolution: {integrity: sha512-HFfemyWB60CJtEvVQj9yby5rkkWw9fLAdLtAPGtPQoU3tKh8t/uzCAZKso2aPVbib9vGUuGbPGoGpaRXdVhj5g==}
    cpu: [x64]
    os: [darwin]

  turbo-darwin-arm64@2.4.2:
    resolution: {integrity: sha512-uwSx1dsBSSFeEC0nxyx2O219FEsS/haiESaWwE9JI8mHkQK61s6w6fN2G586krKxyNam4AIxRltleL+O2Em94g==}
    cpu: [arm64]
    os: [darwin]

  turbo-linux-64@2.4.2:
    resolution: {integrity: sha512-Fy/uL8z/LAYcPbm7a1LwFnTY9pIi5FAi12iuHsgB7zHjdh4eeIKS2NIg4nroAmTcUTUZ0/cVTo4bDOCUcS3aKw==}
    cpu: [x64]
    os: [linux]

  turbo-linux-arm64@2.4.2:
    resolution: {integrity: sha512-AEA0d8h5W/K6iiXfEgiNwWt0yqRL1NpBs8zQCLdc4/L7WeYeJW3sORWX8zt7xhutF/KW9gTm8ehKpiK6cCIsAA==}
    cpu: [arm64]
    os: [linux]

  turbo-windows-64@2.4.2:
    resolution: {integrity: sha512-CybtIZ9wRgnnNFVN9En9G+rxsO+mwU81fvW4RpE8BWyNEkhQ8J28qYf4PaimueMxGHHp/28i/G7Kcdn2GAWG0g==}
    cpu: [x64]
    os: [win32]

  turbo-windows-arm64@2.4.2:
    resolution: {integrity: sha512-7V0yneVPL8Y3TgrkUIjw7Odmwu1tHnyIiPHFM7eFcA7U+H6hPXyCxge7nC3wOKfjhKCQqUm+Vf/k6kjmLz5G4g==}
    cpu: [arm64]
    os: [win32]

  turbo@2.4.2:
    resolution: {integrity: sha512-Qxi0ioQCxMRUCcHKHZkTnYH8e7XCpNfg9QiJcyfWIc+ZXeaCjzV5rCGlbQlTXMAtI8qgfP8fZADv3CFtPwqdPQ==}
    hasBin: true

  type-check@0.4.0:
    resolution: {integrity: sha512-XleUoc9uwGXqjWwXaUTZAmzMcFZ5858QA2vvx1Ur5xIcixXIP+8LnFDgRplU30us6teqdlskFfu+ae4K79Ooew==}
    engines: {node: '>= 0.8.0'}

  type-fest@0.21.3:
    resolution: {integrity: sha512-t0rzBq87m3fVcduHDUFhKmyyX+9eo6WQjZvf51Ea/M0Q7+T374Jp1aUiyUl0GKxp8M/OETVHSDvmkyPgvX+X2w==}
    engines: {node: '>=10'}

  type-fest@4.34.1:
    resolution: {integrity: sha512-6kSc32kT0rbwxD6QL1CYe8IqdzN/J/ILMrNK+HMQCKH3insCDRY/3ITb0vcBss0a3t72fzh2YSzj8ko1HgwT3g==}
    engines: {node: '>=16'}

  typescript-eslint@8.24.0:
    resolution: {integrity: sha512-/lmv4366en/qbB32Vz5+kCNZEMf6xYHwh1z48suBwZvAtnXKbP+YhGe8OLE2BqC67LMqKkCNLtjejdwsdW6uOQ==}
    engines: {node: ^18.18.0 || ^20.9.0 || >=21.1.0}
    peerDependencies:
      eslint: ^8.57.0 || ^9.0.0
      typescript: '>=4.8.4 <5.8.0'

  typescript@5.7.3:
    resolution: {integrity: sha512-84MVSjMEHP+FQRPy3pX9sTVV/INIex71s9TL2Gm5FG/WG1SqXeKyZ0k7/blY/4FdOzI12CBy1vGc4og/eus0fw==}
    engines: {node: '>=14.17'}
    hasBin: true

  undici-types@6.20.0:
    resolution: {integrity: sha512-Ny6QZ2Nju20vw1SRHe3d9jVu6gJ+4e3+MMpqu7pqE5HT6WsTSlce++GQmK5UXS8mzV8DSYHrQH+Xrf2jVcuKNg==}

  unicode-canonical-property-names-ecmascript@2.0.1:
    resolution: {integrity: sha512-dA8WbNeb2a6oQzAQ55YlT5vQAWGV9WXOsi3SskE3bcCdM0P4SDd+24zS/OCacdRq5BkdsRj9q3Pg6YyQoxIGqg==}
    engines: {node: '>=4'}

  unicode-match-property-ecmascript@2.0.0:
    resolution: {integrity: sha512-5kaZCrbp5mmbz5ulBkDkbY0SsPOjKqVS35VpL9ulMPfSl0J0Xsm+9Evphv9CoIZFwre7aJoa94AY6seMKGVN5Q==}
    engines: {node: '>=4'}

  unicode-match-property-value-ecmascript@2.2.0:
    resolution: {integrity: sha512-4IehN3V/+kkr5YeSSDDQG8QLqO26XpL2XP3GQtqwlT/QYSECAwFztxVHjlbh0+gjJ3XmNLS0zDsbgs9jWKExLg==}
    engines: {node: '>=4'}

  unicode-property-aliases-ecmascript@2.1.0:
    resolution: {integrity: sha512-6t3foTQI9qne+OZoVQB/8x8rk2k1eVy1gRXhV3oFQ5T6R1dqQ1xtin3XqSlx3+ATBkliTaR/hHyJBm+LVPNM8w==}
    engines: {node: '>=4'}

  universalify@0.2.0:
    resolution: {integrity: sha512-CJ1QgKmNg3CwvAv/kOFmtnEN05f0D/cn9QntgNOQlQF9dgvVTHj3t+8JPdjqawCHk7V/KA+fbUqzZ9XWhcqPUg==}
    engines: {node: '>= 4.0.0'}

  update-browserslist-db@1.1.2:
    resolution: {integrity: sha512-PPypAm5qvlD7XMZC3BujecnaOxwhrtoFR+Dqkk5Aa/6DssiH0ibKoketaj9w8LP7Bont1rYeoV5plxD7RTEPRg==}
    hasBin: true
    peerDependencies:
      browserslist: '>= 4.21.0'

  uri-js@4.4.1:
    resolution: {integrity: sha512-7rKUyy33Q1yc98pQ1DAmLtwX109F7TIfWlW1Ydo8Wl1ii1SeHieeh0HHfPeL2fMXK6z0s8ecKs9frCuLJvndBg==}

  url-parse@1.5.10:
    resolution: {integrity: sha512-WypcfiRhfeUP9vvF0j6rw0J3hrWrw6iZv3+22h6iRMJ/8z1Tj6XfLP4DsUix5MhMPnXpiHDoKyoZ/bdCkwBCiQ==}

  use-callback-ref@1.3.3:
    resolution: {integrity: sha512-jQL3lRnocaFtu3V00JToYz/4QkNWswxijDaCVNZRiRTO3HQDLsdu1ZtmIUvV4yPp+rvWm5j0y0TG/S61cuijTg==}
    engines: {node: '>=10'}
    peerDependencies:
      '@types/react': '*'
      react: ^16.8.0 || ^17.0.0 || ^18.0.0 || ^19.0.0 || ^19.0.0-rc
    peerDependenciesMeta:
      '@types/react':
        optional: true

  use-resize-observer@9.1.0:
    resolution: {integrity: sha512-R25VqO9Wb3asSD4eqtcxk8sJalvIOYBqS8MNZlpDSQ4l4xMQxC/J7Id9HoTqPq8FwULIn0PVW+OAqF2dyYbjow==}
    peerDependencies:
      react: 16.8.0 - 18
      react-dom: 16.8.0 - 18

  use-sidecar@1.1.3:
    resolution: {integrity: sha512-Fedw0aZvkhynoPYlA5WXrMCAMm+nSWdZt6lzJQ7Ok8S6Q+VsHmHpRWndVRJ8Be0ZbkfPc5LRYH+5XrzXcEeLRQ==}
    engines: {node: '>=10'}
    peerDependencies:
      '@types/react': '*'
      react: ^16.8.0 || ^17.0.0 || ^18.0.0 || ^19.0.0 || ^19.0.0-rc
    peerDependenciesMeta:
      '@types/react':
        optional: true

  vite-node@2.1.9:
    resolution: {integrity: sha512-AM9aQ/IPrW/6ENLQg3AGY4K1N2TGZdR5e4gu/MmmR2xR3Ll1+dib+nook92g4TV3PXVyeyxdWwtaCAiUL0hMxA==}
    engines: {node: ^18.0.0 || >=20.0.0}
    hasBin: true

  vite@5.4.14:
    resolution: {integrity: sha512-EK5cY7Q1D8JNhSaPKVK4pwBFvaTmZxEnoKXLG/U9gmdDcihQGNzFlgIvaxezFR4glP1LsuiedwMBqCXH3wZccA==}
    engines: {node: ^18.0.0 || >=20.0.0}
    hasBin: true
    peerDependencies:
      '@types/node': ^18.0.0 || >=20.0.0
      less: '*'
      lightningcss: ^1.21.0
      sass: '*'
      sass-embedded: '*'
      stylus: '*'
      sugarss: '*'
      terser: ^5.4.0
    peerDependenciesMeta:
      '@types/node':
        optional: true
      less:
        optional: true
      lightningcss:
        optional: true
      sass:
        optional: true
      sass-embedded:
        optional: true
      stylus:
        optional: true
      sugarss:
        optional: true
      terser:
        optional: true

  vite@6.1.0:
    resolution: {integrity: sha512-RjjMipCKVoR4hVfPY6GQTgveinjNuyLw+qruksLDvA5ktI1150VmcMBKmQaEWJhg/j6Uaf6dNCNA0AfdzUb/hQ==}
    engines: {node: ^18.0.0 || ^20.0.0 || >=22.0.0}
    hasBin: true
    peerDependencies:
      '@types/node': ^18.0.0 || ^20.0.0 || >=22.0.0
      jiti: '>=1.21.0'
      less: '*'
      lightningcss: ^1.21.0
      sass: '*'
      sass-embedded: '*'
      stylus: '*'
      sugarss: '*'
      terser: ^5.16.0
      tsx: ^4.8.1
      yaml: ^2.4.2
    peerDependenciesMeta:
      '@types/node':
        optional: true
      jiti:
        optional: true
      less:
        optional: true
      lightningcss:
        optional: true
      sass:
        optional: true
      sass-embedded:
        optional: true
      stylus:
        optional: true
      sugarss:
        optional: true
      terser:
        optional: true
      tsx:
        optional: true
      yaml:
        optional: true

  vitest@2.1.9:
    resolution: {integrity: sha512-MSmPM9REYqDGBI8439mA4mWhV5sKmDlBKWIYbA3lRb2PTHACE0mgKwA8yQ2xq9vxDTuk4iPrECBAEW2aoFXY0Q==}
    engines: {node: ^18.0.0 || >=20.0.0}
    hasBin: true
    peerDependencies:
      '@edge-runtime/vm': '*'
      '@types/node': ^18.0.0 || >=20.0.0
      '@vitest/browser': 2.1.9
      '@vitest/ui': 2.1.9
      happy-dom: '*'
      jsdom: '*'
    peerDependenciesMeta:
      '@edge-runtime/vm':
        optional: true
      '@types/node':
        optional: true
      '@vitest/browser':
        optional: true
      '@vitest/ui':
        optional: true
      happy-dom:
        optional: true
      jsdom:
        optional: true

  w3c-xmlserializer@5.0.0:
    resolution: {integrity: sha512-o8qghlI8NZHU1lLPrpi2+Uq7abh4GGPpYANlalzWxyWteJOCsr/P+oPBA49TOLu5FTZO4d3F9MnWJfiMo4BkmA==}
    engines: {node: '>=18'}

  webidl-conversions@7.0.0:
    resolution: {integrity: sha512-VwddBukDzu71offAQR975unBIGqfKZpM+8ZX6ySk8nYhVoo5CYaZyzt3YBvYtRtO+aoGlqxPg/B87NGVZ/fu6g==}
    engines: {node: '>=12'}

  whatwg-encoding@3.1.1:
    resolution: {integrity: sha512-6qN4hJdMwfYBtE3YBTTHhoeuUrDBPZmbQaxWAqSALV/MeEnR5z1xd8UKud2RAkFoPkmB+hli1TZSnyi84xz1vQ==}
    engines: {node: '>=18'}

  whatwg-mimetype@4.0.0:
    resolution: {integrity: sha512-QaKxh0eNIi2mE9p2vEdzfagOKHCcj1pJ56EEHGQOVxp8r9/iszLUUV7v89x9O1p/T+NlTM5W7jW6+cz4Fq1YVg==}
    engines: {node: '>=18'}

  whatwg-url@14.1.0:
    resolution: {integrity: sha512-jlf/foYIKywAt3x/XWKZ/3rz8OSJPiWktjmk891alJUEjiVxKX9LEO92qH3hv4aJ0mN3MWPvGMCy8jQi95xK4w==}
    engines: {node: '>=18'}

  which@2.0.2:
    resolution: {integrity: sha512-BLI3Tl1TW3Pvl70l3yq3Y64i+awpwXqsGBYWkkqMtnbXgrMD+yj7rhW0kuEDxzJaYXGjEW5ogapKNMEKNMjibA==}
    engines: {node: '>= 8'}
    hasBin: true

  why-is-node-running@2.3.0:
    resolution: {integrity: sha512-hUrmaWBdVDcxvYqnyh09zunKzROWjbZTiNy8dBEjkS7ehEDQibXJ7XvlmtbwuTclUiIyN+CyXQD4Vmko8fNm8w==}
    engines: {node: '>=8'}
    hasBin: true

  word-wrap@1.2.5:
    resolution: {integrity: sha512-BN22B5eaMMI9UMtjrGd5g5eCYPpCPDUy0FJXbYsaT5zYxjFOckS53SQDE3pWkVoWpHXVb3BrYcEN4Twa55B5cA==}
    engines: {node: '>=0.10.0'}

  wrap-ansi@6.2.0:
    resolution: {integrity: sha512-r6lPcBGxZXlIcymEu7InxDMhdW0KDxpLgoFLcguasxCaJ/SOIZwINatK9KY/tf+ZrlywOKU0UDj3ATXUBfxJXA==}
    engines: {node: '>=8'}

  wrap-ansi@7.0.0:
    resolution: {integrity: sha512-YVGIj2kamLSTxw6NsZjoBxfSwsn0ycdesmc4p+Q21c5zPuZ1pl+NfxVdxPtdHvmNVOQ6XSYG4AUtyt/Fi7D16Q==}
    engines: {node: '>=10'}

  wrap-ansi@8.1.0:
    resolution: {integrity: sha512-si7QWI6zUMq56bESFvagtmzMdGOtoxfR+Sez11Mobfc7tm+VkUckk9bW2UeffTGVUbOksxmSw0AA2gs8g71NCQ==}
    engines: {node: '>=12'}

  wrap-ansi@9.0.0:
    resolution: {integrity: sha512-G8ura3S+3Z2G+mkgNRq8dqaFZAuxfsxpBB8OCTGRTCtp+l/v9nbFNmCUP1BZMts3G1142MsZfn6eeUKrr4PD1Q==}
    engines: {node: '>=18'}

  wrappy@1.0.2:
    resolution: {integrity: sha512-l4Sp/DRseor9wL6EvV2+TuQn63dMkPjZ/sp9XkghTEbV9KlPS1xUsZ3u7/IQO4wxtcFB4bgpQPRcR3QCvezPcQ==}

  ws@8.18.0:
    resolution: {integrity: sha512-8VbfWfHLbbwu3+N6OKsOMpBdT4kXPDDB9cJk2bJ6mh9ucxdlnNvH1e+roYkKmN9Nxw2yjz7VzeO9oOz2zJ04Pw==}
    engines: {node: '>=10.0.0'}
    peerDependencies:
      bufferutil: ^4.0.1
      utf-8-validate: '>=5.0.2'
    peerDependenciesMeta:
      bufferutil:
        optional: true
      utf-8-validate:
        optional: true

  xml-name-validator@5.0.0:
    resolution: {integrity: sha512-EvGK8EJ3DhaHfbRlETOWAS5pO9MZITeauHKJyb8wyajUfQUenkIg2MvLDTZ4T/TgIcm3HU0TFBgWWboAZ30UHg==}
    engines: {node: '>=18'}

  xmlchars@2.2.0:
    resolution: {integrity: sha512-JZnDKK8B0RCDw84FNdDAIpZK+JuJw+s7Lz8nksI7SIuU3UXJJslUthsi+uWBUYOwPFwW7W7PRLRfUKpxjtjFCw==}

  y18n@5.0.8:
    resolution: {integrity: sha512-0pfFzegeDWJHJIAmTLRP2DwHjdF5s7jo9tuztdQxAhINCdvS+3nGINqPd00AphqJR/0LhANUS6/+7SCb98YOfA==}
    engines: {node: '>=10'}

  yallist@3.1.1:
    resolution: {integrity: sha512-a4UGQaWPH59mOXUYnAG2ewncQS4i4F43Tv3JoAM+s2VDAmS9NsK8GpDMLrCHPksFT7h3K6TOoUNn2pb7RoXx4g==}

  yaml@1.10.2:
    resolution: {integrity: sha512-r3vXyErRCYJ7wg28yvBY5VSoAF8ZvlcW9/BwUzEtUsjvX/DKs24dIkuwjtuprwJJHsbyUbLApepYTR1BN4uHrg==}
    engines: {node: '>= 6'}

  yaml@2.7.0:
    resolution: {integrity: sha512-+hSoy/QHluxmC9kCIJyL/uyFmLmc+e5CFR5Wa+bpIhIj85LVb9ZH2nVnqrHoSvKogwODv0ClqZkmiSSaIH5LTA==}
    engines: {node: '>= 14'}
    hasBin: true

  yargs-parser@21.1.1:
    resolution: {integrity: sha512-tVpsJW7DdjecAiFpbIB1e3qxIQsE6NoPc5/eTdrbbIC4h0LVsWhnoa3g+m2HclBIujHzsxZ4VJVA+GUuc2/LBw==}
    engines: {node: '>=12'}

  yargs@17.7.2:
    resolution: {integrity: sha512-7dSzzRQ++CKnNI/krKnYRV7JKKPUXMEh61soaHKg9mrWEhzFWhFnxPxGl+69cD1Ou63C13NUPCnmIcrvqCuM6w==}
    engines: {node: '>=12'}

  yocto-queue@0.1.0:
    resolution: {integrity: sha512-rVksvsnNCdJ/ohGc6xgPwyN8eheCxsiLM8mxuE/t/mOVqJewPuO1miLpTHQiRgTKCLexL4MeAFVagts7HmNZ2Q==}
    engines: {node: '>=10'}

  yoctocolors-cjs@2.1.2:
    resolution: {integrity: sha512-cYVsTjKl8b+FrnidjibDWskAv7UKOfcwaVZdp/it9n1s9fU3IkgDbhdIRKCW4JDsAlECJY0ytoVPT3sK6kideA==}
    engines: {node: '>=18'}

snapshots:

  '@ampproject/remapping@2.3.0':
    dependencies:
      '@jridgewell/gen-mapping': 0.3.8
      '@jridgewell/trace-mapping': 0.3.25

  '@asamuzakjp/css-color@2.8.3':
    dependencies:
      '@csstools/css-calc': 2.1.1(@csstools/css-parser-algorithms@3.0.4(@csstools/css-tokenizer@3.0.3))(@csstools/css-tokenizer@3.0.3)
      '@csstools/css-color-parser': 3.0.7(@csstools/css-parser-algorithms@3.0.4(@csstools/css-tokenizer@3.0.3))(@csstools/css-tokenizer@3.0.3)
      '@csstools/css-parser-algorithms': 3.0.4(@csstools/css-tokenizer@3.0.3)
      '@csstools/css-tokenizer': 3.0.3
      lru-cache: 10.4.3
    optional: true

  '@atlaskit/atlassian-context@0.1.0(react@18.3.1)':
    dependencies:
      '@babel/runtime': 7.26.7
      react: 18.3.1

  '@atlaskit/ds-lib@3.5.1(@types/react@18.3.18)(react@18.3.1)':
    dependencies:
      '@atlaskit/platform-feature-flags': 1.1.0(react@18.3.1)
      '@babel/runtime': 7.26.7
      bind-event-listener: 3.0.0
      react: 18.3.1
      react-uid: 2.4.0(@types/react@18.3.18)(react@18.3.1)
    transitivePeerDependencies:
      - '@types/react'

  '@atlaskit/feature-gate-js-client@4.25.0(react@18.3.1)':
    dependencies:
      '@atlaskit/atlassian-context': 0.1.0(react@18.3.1)
      '@babel/runtime': 7.26.7
      '@statsig/client-core': 3.12.1
      '@statsig/js-client': 3.12.1
      eventemitter2: 4.1.2
    transitivePeerDependencies:
      - react

  '@atlaskit/platform-feature-flags@1.1.0(react@18.3.1)':
    dependencies:
      '@atlaskit/feature-gate-js-client': 4.25.0(react@18.3.1)
      '@babel/runtime': 7.26.7
    transitivePeerDependencies:
      - react

  '@atlaskit/pragmatic-drag-and-drop-hitbox@1.0.3':
    dependencies:
      '@atlaskit/pragmatic-drag-and-drop': 1.5.0
      '@babel/runtime': 7.26.7

  '@atlaskit/pragmatic-drag-and-drop-react-drop-indicator@1.2.0(@types/react@18.3.18)(react@18.3.1)':
    dependencies:
      '@atlaskit/pragmatic-drag-and-drop': 1.5.0
      '@atlaskit/pragmatic-drag-and-drop-hitbox': 1.0.3
      '@atlaskit/tokens': 3.3.2(@types/react@18.3.18)(react@18.3.1)
      '@babel/runtime': 7.26.7
      '@emotion/react': 11.14.0(@types/react@18.3.18)(react@18.3.1)
      react: 18.3.1
    transitivePeerDependencies:
      - '@types/react'
      - supports-color

  '@atlaskit/pragmatic-drag-and-drop@1.5.0':
    dependencies:
      '@babel/runtime': 7.26.7
      bind-event-listener: 3.0.0
      raf-schd: 4.0.3

  '@atlaskit/tokens@3.3.2(@types/react@18.3.18)(react@18.3.1)':
    dependencies:
      '@atlaskit/ds-lib': 3.5.1(@types/react@18.3.18)(react@18.3.1)
      '@atlaskit/platform-feature-flags': 1.1.0(react@18.3.1)
      '@babel/runtime': 7.26.7
      '@babel/traverse': 7.26.8
      '@babel/types': 7.26.8
      bind-event-listener: 3.0.0
      react: 18.3.1
    transitivePeerDependencies:
      - '@types/react'
      - supports-color

  '@babel/code-frame@7.26.2':
    dependencies:
      '@babel/helper-validator-identifier': 7.25.9
      js-tokens: 4.0.0
      picocolors: 1.1.1

  '@babel/compat-data@7.26.8': {}

  '@babel/core@7.26.8':
    dependencies:
      '@ampproject/remapping': 2.3.0
      '@babel/code-frame': 7.26.2
      '@babel/generator': 7.26.8
      '@babel/helper-compilation-targets': 7.26.5
      '@babel/helper-module-transforms': 7.26.0(@babel/core@7.26.8)
      '@babel/helpers': 7.26.7
      '@babel/parser': 7.26.8
      '@babel/template': 7.26.8
      '@babel/traverse': 7.26.8
      '@babel/types': 7.26.8
      '@types/gensync': 1.0.4
      convert-source-map: 2.0.0
      debug: 4.4.0
      gensync: 1.0.0-beta.2
      json5: 2.2.3
      semver: 6.3.1
    transitivePeerDependencies:
      - supports-color

  '@babel/generator@7.26.8':
    dependencies:
      '@babel/parser': 7.26.8
      '@babel/types': 7.26.8
      '@jridgewell/gen-mapping': 0.3.8
      '@jridgewell/trace-mapping': 0.3.25
      jsesc: 3.1.0

  '@babel/generator@7.26.9':
    dependencies:
      '@babel/parser': 7.26.9
      '@babel/types': 7.26.9
      '@jridgewell/gen-mapping': 0.3.8
      '@jridgewell/trace-mapping': 0.3.25
      jsesc: 3.1.0

  '@babel/helper-annotate-as-pure@7.25.9':
    dependencies:
      '@babel/types': 7.26.8

  '@babel/helper-compilation-targets@7.26.5':
    dependencies:
      '@babel/compat-data': 7.26.8
      '@babel/helper-validator-option': 7.25.9
      browserslist: 4.24.4
      lru-cache: 5.1.1
      semver: 6.3.1

  '@babel/helper-create-class-features-plugin@7.26.9(@babel/core@7.26.8)':
    dependencies:
      '@babel/core': 7.26.8
      '@babel/helper-annotate-as-pure': 7.25.9
      '@babel/helper-member-expression-to-functions': 7.25.9
      '@babel/helper-optimise-call-expression': 7.25.9
      '@babel/helper-replace-supers': 7.26.5(@babel/core@7.26.8)
      '@babel/helper-skip-transparent-expression-wrappers': 7.25.9
      '@babel/traverse': 7.26.9
      semver: 6.3.1
    transitivePeerDependencies:
      - supports-color

  '@babel/helper-create-regexp-features-plugin@7.26.3(@babel/core@7.26.8)':
    dependencies:
      '@babel/core': 7.26.8
      '@babel/helper-annotate-as-pure': 7.25.9
      regexpu-core: 6.2.0
      semver: 6.3.1

  '@babel/helper-define-polyfill-provider@0.6.3(@babel/core@7.26.8)':
    dependencies:
      '@babel/core': 7.26.8
      '@babel/helper-compilation-targets': 7.26.5
      '@babel/helper-plugin-utils': 7.26.5
      debug: 4.4.0
      lodash.debounce: 4.0.8
      resolve: 1.22.10
    transitivePeerDependencies:
      - supports-color

  '@babel/helper-member-expression-to-functions@7.25.9':
    dependencies:
      '@babel/traverse': 7.26.9
      '@babel/types': 7.26.8
    transitivePeerDependencies:
      - supports-color

  '@babel/helper-module-imports@7.25.9':
    dependencies:
      '@babel/traverse': 7.26.8
      '@babel/types': 7.26.8
    transitivePeerDependencies:
      - supports-color

  '@babel/helper-module-transforms@7.26.0(@babel/core@7.26.8)':
    dependencies:
      '@babel/core': 7.26.8
      '@babel/helper-module-imports': 7.25.9
      '@babel/helper-validator-identifier': 7.25.9
      '@babel/traverse': 7.26.8
    transitivePeerDependencies:
      - supports-color

  '@babel/helper-optimise-call-expression@7.25.9':
    dependencies:
      '@babel/types': 7.26.8

  '@babel/helper-plugin-utils@7.26.5': {}

  '@babel/helper-remap-async-to-generator@7.25.9(@babel/core@7.26.8)':
    dependencies:
      '@babel/core': 7.26.8
      '@babel/helper-annotate-as-pure': 7.25.9
      '@babel/helper-wrap-function': 7.25.9
      '@babel/traverse': 7.26.8
    transitivePeerDependencies:
      - supports-color

  '@babel/helper-replace-supers@7.26.5(@babel/core@7.26.8)':
    dependencies:
      '@babel/core': 7.26.8
      '@babel/helper-member-expression-to-functions': 7.25.9
      '@babel/helper-optimise-call-expression': 7.25.9
      '@babel/traverse': 7.26.8
    transitivePeerDependencies:
      - supports-color

  '@babel/helper-skip-transparent-expression-wrappers@7.25.9':
    dependencies:
      '@babel/traverse': 7.26.8
      '@babel/types': 7.26.8
    transitivePeerDependencies:
      - supports-color

  '@babel/helper-string-parser@7.25.9': {}

  '@babel/helper-validator-identifier@7.25.9': {}

  '@babel/helper-validator-option@7.25.9': {}

  '@babel/helper-wrap-function@7.25.9':
    dependencies:
      '@babel/template': 7.26.8
      '@babel/traverse': 7.26.8
      '@babel/types': 7.26.8
    transitivePeerDependencies:
      - supports-color

  '@babel/helpers@7.26.7':
    dependencies:
      '@babel/template': 7.26.8
      '@babel/types': 7.26.8

  '@babel/parser@7.26.8':
    dependencies:
      '@babel/types': 7.26.8

  '@babel/parser@7.26.9':
    dependencies:
      '@babel/types': 7.26.9

  '@babel/plugin-bugfix-firefox-class-in-computed-class-key@7.25.9(@babel/core@7.26.8)':
    dependencies:
      '@babel/core': 7.26.8
      '@babel/helper-plugin-utils': 7.26.5
      '@babel/traverse': 7.26.8
    transitivePeerDependencies:
      - supports-color

  '@babel/plugin-bugfix-safari-class-field-initializer-scope@7.25.9(@babel/core@7.26.8)':
    dependencies:
      '@babel/core': 7.26.8
      '@babel/helper-plugin-utils': 7.26.5

  '@babel/plugin-bugfix-safari-id-destructuring-collision-in-function-expression@7.25.9(@babel/core@7.26.8)':
    dependencies:
      '@babel/core': 7.26.8
      '@babel/helper-plugin-utils': 7.26.5

  '@babel/plugin-bugfix-v8-spread-parameters-in-optional-chaining@7.25.9(@babel/core@7.26.8)':
    dependencies:
      '@babel/core': 7.26.8
      '@babel/helper-plugin-utils': 7.26.5
      '@babel/helper-skip-transparent-expression-wrappers': 7.25.9
      '@babel/plugin-transform-optional-chaining': 7.25.9(@babel/core@7.26.8)
    transitivePeerDependencies:
      - supports-color

  '@babel/plugin-bugfix-v8-static-class-fields-redefine-readonly@7.25.9(@babel/core@7.26.8)':
    dependencies:
      '@babel/core': 7.26.8
      '@babel/helper-plugin-utils': 7.26.5
      '@babel/traverse': 7.26.8
    transitivePeerDependencies:
      - supports-color

  '@babel/plugin-proposal-private-property-in-object@7.21.0-placeholder-for-preset-env.2(@babel/core@7.26.8)':
    dependencies:
      '@babel/core': 7.26.8

  '@babel/plugin-syntax-import-assertions@7.26.0(@babel/core@7.26.8)':
    dependencies:
      '@babel/core': 7.26.8
      '@babel/helper-plugin-utils': 7.26.5

  '@babel/plugin-syntax-import-attributes@7.26.0(@babel/core@7.26.8)':
    dependencies:
      '@babel/core': 7.26.8
      '@babel/helper-plugin-utils': 7.26.5

  '@babel/plugin-syntax-jsx@7.25.9(@babel/core@7.26.8)':
    dependencies:
      '@babel/core': 7.26.8
      '@babel/helper-plugin-utils': 7.26.5

  '@babel/plugin-syntax-typescript@7.25.9(@babel/core@7.26.8)':
    dependencies:
      '@babel/core': 7.26.8
      '@babel/helper-plugin-utils': 7.26.5

  '@babel/plugin-syntax-unicode-sets-regex@7.18.6(@babel/core@7.26.8)':
    dependencies:
      '@babel/core': 7.26.8
      '@babel/helper-create-regexp-features-plugin': 7.26.3(@babel/core@7.26.8)
      '@babel/helper-plugin-utils': 7.26.5

  '@babel/plugin-transform-arrow-functions@7.25.9(@babel/core@7.26.8)':
    dependencies:
      '@babel/core': 7.26.8
      '@babel/helper-plugin-utils': 7.26.5

  '@babel/plugin-transform-async-generator-functions@7.26.8(@babel/core@7.26.8)':
    dependencies:
      '@babel/core': 7.26.8
      '@babel/helper-plugin-utils': 7.26.5
      '@babel/helper-remap-async-to-generator': 7.25.9(@babel/core@7.26.8)
      '@babel/traverse': 7.26.8
    transitivePeerDependencies:
      - supports-color

  '@babel/plugin-transform-async-to-generator@7.25.9(@babel/core@7.26.8)':
    dependencies:
      '@babel/core': 7.26.8
      '@babel/helper-module-imports': 7.25.9
      '@babel/helper-plugin-utils': 7.26.5
      '@babel/helper-remap-async-to-generator': 7.25.9(@babel/core@7.26.8)
    transitivePeerDependencies:
      - supports-color

  '@babel/plugin-transform-block-scoped-functions@7.26.5(@babel/core@7.26.8)':
    dependencies:
      '@babel/core': 7.26.8
      '@babel/helper-plugin-utils': 7.26.5

  '@babel/plugin-transform-block-scoping@7.25.9(@babel/core@7.26.8)':
    dependencies:
      '@babel/core': 7.26.8
      '@babel/helper-plugin-utils': 7.26.5

  '@babel/plugin-transform-class-properties@7.25.9(@babel/core@7.26.8)':
    dependencies:
      '@babel/core': 7.26.8
      '@babel/helper-create-class-features-plugin': 7.26.9(@babel/core@7.26.8)
      '@babel/helper-plugin-utils': 7.26.5
    transitivePeerDependencies:
      - supports-color

  '@babel/plugin-transform-class-static-block@7.26.0(@babel/core@7.26.8)':
    dependencies:
      '@babel/core': 7.26.8
      '@babel/helper-create-class-features-plugin': 7.26.9(@babel/core@7.26.8)
      '@babel/helper-plugin-utils': 7.26.5
    transitivePeerDependencies:
      - supports-color

  '@babel/plugin-transform-classes@7.25.9(@babel/core@7.26.8)':
    dependencies:
      '@babel/core': 7.26.8
      '@babel/helper-annotate-as-pure': 7.25.9
      '@babel/helper-compilation-targets': 7.26.5
      '@babel/helper-plugin-utils': 7.26.5
      '@babel/helper-replace-supers': 7.26.5(@babel/core@7.26.8)
      '@babel/traverse': 7.26.8
      globals: 11.12.0
    transitivePeerDependencies:
      - supports-color

  '@babel/plugin-transform-computed-properties@7.25.9(@babel/core@7.26.8)':
    dependencies:
      '@babel/core': 7.26.8
      '@babel/helper-plugin-utils': 7.26.5
      '@babel/template': 7.26.8

  '@babel/plugin-transform-destructuring@7.25.9(@babel/core@7.26.8)':
    dependencies:
      '@babel/core': 7.26.8
      '@babel/helper-plugin-utils': 7.26.5

  '@babel/plugin-transform-dotall-regex@7.25.9(@babel/core@7.26.8)':
    dependencies:
      '@babel/core': 7.26.8
      '@babel/helper-create-regexp-features-plugin': 7.26.3(@babel/core@7.26.8)
      '@babel/helper-plugin-utils': 7.26.5

  '@babel/plugin-transform-duplicate-keys@7.25.9(@babel/core@7.26.8)':
    dependencies:
      '@babel/core': 7.26.8
      '@babel/helper-plugin-utils': 7.26.5

  '@babel/plugin-transform-duplicate-named-capturing-groups-regex@7.25.9(@babel/core@7.26.8)':
    dependencies:
      '@babel/core': 7.26.8
      '@babel/helper-create-regexp-features-plugin': 7.26.3(@babel/core@7.26.8)
      '@babel/helper-plugin-utils': 7.26.5

  '@babel/plugin-transform-dynamic-import@7.25.9(@babel/core@7.26.8)':
    dependencies:
      '@babel/core': 7.26.8
      '@babel/helper-plugin-utils': 7.26.5

  '@babel/plugin-transform-exponentiation-operator@7.26.3(@babel/core@7.26.8)':
    dependencies:
      '@babel/core': 7.26.8
      '@babel/helper-plugin-utils': 7.26.5

  '@babel/plugin-transform-export-namespace-from@7.25.9(@babel/core@7.26.8)':
    dependencies:
      '@babel/core': 7.26.8
      '@babel/helper-plugin-utils': 7.26.5

  '@babel/plugin-transform-for-of@7.26.9(@babel/core@7.26.8)':
    dependencies:
      '@babel/core': 7.26.8
      '@babel/helper-plugin-utils': 7.26.5
      '@babel/helper-skip-transparent-expression-wrappers': 7.25.9
    transitivePeerDependencies:
      - supports-color

  '@babel/plugin-transform-function-name@7.25.9(@babel/core@7.26.8)':
    dependencies:
      '@babel/core': 7.26.8
      '@babel/helper-compilation-targets': 7.26.5
      '@babel/helper-plugin-utils': 7.26.5
      '@babel/traverse': 7.26.8
    transitivePeerDependencies:
      - supports-color

  '@babel/plugin-transform-json-strings@7.25.9(@babel/core@7.26.8)':
    dependencies:
      '@babel/core': 7.26.8
      '@babel/helper-plugin-utils': 7.26.5

  '@babel/plugin-transform-literals@7.25.9(@babel/core@7.26.8)':
    dependencies:
      '@babel/core': 7.26.8
      '@babel/helper-plugin-utils': 7.26.5

  '@babel/plugin-transform-logical-assignment-operators@7.25.9(@babel/core@7.26.8)':
    dependencies:
      '@babel/core': 7.26.8
      '@babel/helper-plugin-utils': 7.26.5

  '@babel/plugin-transform-member-expression-literals@7.25.9(@babel/core@7.26.8)':
    dependencies:
      '@babel/core': 7.26.8
      '@babel/helper-plugin-utils': 7.26.5

  '@babel/plugin-transform-modules-amd@7.25.9(@babel/core@7.26.8)':
    dependencies:
      '@babel/core': 7.26.8
      '@babel/helper-module-transforms': 7.26.0(@babel/core@7.26.8)
      '@babel/helper-plugin-utils': 7.26.5
    transitivePeerDependencies:
      - supports-color

  '@babel/plugin-transform-modules-commonjs@7.26.3(@babel/core@7.26.8)':
    dependencies:
      '@babel/core': 7.26.8
      '@babel/helper-module-transforms': 7.26.0(@babel/core@7.26.8)
      '@babel/helper-plugin-utils': 7.26.5
    transitivePeerDependencies:
      - supports-color

  '@babel/plugin-transform-modules-systemjs@7.25.9(@babel/core@7.26.8)':
    dependencies:
      '@babel/core': 7.26.8
      '@babel/helper-module-transforms': 7.26.0(@babel/core@7.26.8)
      '@babel/helper-plugin-utils': 7.26.5
      '@babel/helper-validator-identifier': 7.25.9
      '@babel/traverse': 7.26.8
    transitivePeerDependencies:
      - supports-color

  '@babel/plugin-transform-modules-umd@7.25.9(@babel/core@7.26.8)':
    dependencies:
      '@babel/core': 7.26.8
      '@babel/helper-module-transforms': 7.26.0(@babel/core@7.26.8)
      '@babel/helper-plugin-utils': 7.26.5
    transitivePeerDependencies:
      - supports-color

  '@babel/plugin-transform-named-capturing-groups-regex@7.25.9(@babel/core@7.26.8)':
    dependencies:
      '@babel/core': 7.26.8
      '@babel/helper-create-regexp-features-plugin': 7.26.3(@babel/core@7.26.8)
      '@babel/helper-plugin-utils': 7.26.5

<<<<<<< HEAD
  '@babel/plugin-transform-new-target@7.25.9(@babel/core@7.26.8)':
    dependencies:
      '@babel/core': 7.26.8
      '@babel/helper-plugin-utils': 7.26.5
=======
  yn@3.1.1:
    resolution: {integrity: sha512-Ux4ygGWsu2c7isFWe8Yu1YluJmqVhxqK2cLXNQA5AcC3QfbGNpM7fu0Y8b/z16pXLnFxZYvWhd3fhBY9DLmC6Q==}
    engines: {node: '>=6'}

  yocto-queue@0.1.0:
    resolution: {integrity: sha512-rVksvsnNCdJ/ohGc6xgPwyN8eheCxsiLM8mxuE/t/mOVqJewPuO1miLpTHQiRgTKCLexL4MeAFVagts7HmNZ2Q==}
    engines: {node: '>=10'}
>>>>>>> 4352f9db

  '@babel/plugin-transform-nullish-coalescing-operator@7.26.6(@babel/core@7.26.8)':
    dependencies:
      '@babel/core': 7.26.8
      '@babel/helper-plugin-utils': 7.26.5

<<<<<<< HEAD
  '@babel/plugin-transform-numeric-separator@7.25.9(@babel/core@7.26.8)':
    dependencies:
      '@babel/core': 7.26.8
      '@babel/helper-plugin-utils': 7.26.5
=======
  zustand@5.0.3:
    resolution: {integrity: sha512-14fwWQtU3pH4dE0dOpdMiWjddcH+QzKIgk1cl8epwSE7yag43k/AD/m4L6+K7DytAOr9gGBe3/EXj9g7cdostg==}
    engines: {node: '>=12.20.0'}
    peerDependencies:
      '@types/react': '>=18.0.0'
      immer: '>=9.0.6'
      react: '>=18.0.0'
      use-sync-external-store: '>=1.2.0'
    peerDependenciesMeta:
      '@types/react':
        optional: true
      immer:
        optional: true
      react:
        optional: true
      use-sync-external-store:
        optional: true

snapshots:
>>>>>>> 4352f9db

  '@babel/plugin-transform-object-rest-spread@7.25.9(@babel/core@7.26.8)':
    dependencies:
      '@babel/core': 7.26.8
      '@babel/helper-compilation-targets': 7.26.5
      '@babel/helper-plugin-utils': 7.26.5
      '@babel/plugin-transform-parameters': 7.25.9(@babel/core@7.26.8)

  '@babel/plugin-transform-object-super@7.25.9(@babel/core@7.26.8)':
    dependencies:
<<<<<<< HEAD
      '@babel/core': 7.26.8
      '@babel/helper-plugin-utils': 7.26.5
      '@babel/helper-replace-supers': 7.26.5(@babel/core@7.26.8)
    transitivePeerDependencies:
      - supports-color
=======
      '@csstools/css-calc': 2.1.1(@csstools/css-parser-algorithms@3.0.4(@csstools/css-tokenizer@3.0.3))(@csstools/css-tokenizer@3.0.3)
      '@csstools/css-color-parser': 3.0.7(@csstools/css-parser-algorithms@3.0.4(@csstools/css-tokenizer@3.0.3))(@csstools/css-tokenizer@3.0.3)
      '@csstools/css-parser-algorithms': 3.0.4(@csstools/css-tokenizer@3.0.3)
      '@csstools/css-tokenizer': 3.0.3
      lru-cache: 10.4.3
>>>>>>> 4352f9db

  '@babel/plugin-transform-optional-catch-binding@7.25.9(@babel/core@7.26.8)':
    dependencies:
      '@babel/core': 7.26.8
      '@babel/helper-plugin-utils': 7.26.5

  '@babel/plugin-transform-optional-chaining@7.25.9(@babel/core@7.26.8)':
    dependencies:
      '@babel/core': 7.26.8
      '@babel/helper-plugin-utils': 7.26.5
      '@babel/helper-skip-transparent-expression-wrappers': 7.25.9
    transitivePeerDependencies:
      - supports-color

  '@babel/plugin-transform-parameters@7.25.9(@babel/core@7.26.8)':
    dependencies:
      '@babel/core': 7.26.8
      '@babel/helper-plugin-utils': 7.26.5

  '@babel/plugin-transform-private-methods@7.25.9(@babel/core@7.26.8)':
    dependencies:
      '@babel/core': 7.26.8
      '@babel/helper-create-class-features-plugin': 7.26.9(@babel/core@7.26.8)
      '@babel/helper-plugin-utils': 7.26.5
    transitivePeerDependencies:
      - supports-color

  '@babel/plugin-transform-private-property-in-object@7.25.9(@babel/core@7.26.8)':
    dependencies:
      '@babel/core': 7.26.8
      '@babel/helper-annotate-as-pure': 7.25.9
      '@babel/helper-create-class-features-plugin': 7.26.9(@babel/core@7.26.8)
      '@babel/helper-plugin-utils': 7.26.5
    transitivePeerDependencies:
      - supports-color

  '@babel/plugin-transform-property-literals@7.25.9(@babel/core@7.26.8)':
    dependencies:
      '@babel/core': 7.26.8
      '@babel/helper-plugin-utils': 7.26.5

  '@babel/plugin-transform-react-constant-elements@7.25.9(@babel/core@7.26.8)':
    dependencies:
      '@babel/core': 7.26.8
      '@babel/helper-plugin-utils': 7.26.5

  '@babel/plugin-transform-react-display-name@7.25.9(@babel/core@7.26.8)':
    dependencies:
      '@babel/core': 7.26.8
      '@babel/helper-plugin-utils': 7.26.5

  '@babel/plugin-transform-react-jsx-development@7.25.9(@babel/core@7.26.8)':
    dependencies:
      '@babel/core': 7.26.8
      '@babel/plugin-transform-react-jsx': 7.25.9(@babel/core@7.26.8)
    transitivePeerDependencies:
      - supports-color

  '@babel/plugin-transform-react-jsx-self@7.25.9(@babel/core@7.26.8)':
    dependencies:
      '@babel/core': 7.26.8
      '@babel/helper-plugin-utils': 7.26.5

  '@babel/plugin-transform-react-jsx-source@7.25.9(@babel/core@7.26.8)':
    dependencies:
      '@babel/core': 7.26.8
      '@babel/helper-plugin-utils': 7.26.5

  '@babel/plugin-transform-react-jsx@7.25.9(@babel/core@7.26.8)':
    dependencies:
      '@babel/core': 7.26.8
      '@babel/helper-annotate-as-pure': 7.25.9
      '@babel/helper-module-imports': 7.25.9
      '@babel/helper-plugin-utils': 7.26.5
      '@babel/plugin-syntax-jsx': 7.25.9(@babel/core@7.26.8)
      '@babel/types': 7.26.8
    transitivePeerDependencies:
      - supports-color

  '@babel/plugin-transform-react-pure-annotations@7.25.9(@babel/core@7.26.8)':
    dependencies:
      '@babel/core': 7.26.8
      '@babel/helper-annotate-as-pure': 7.25.9
      '@babel/helper-plugin-utils': 7.26.5

  '@babel/plugin-transform-regenerator@7.25.9(@babel/core@7.26.8)':
    dependencies:
      '@babel/core': 7.26.8
      '@babel/helper-plugin-utils': 7.26.5
      regenerator-transform: 0.15.2

  '@babel/plugin-transform-regexp-modifiers@7.26.0(@babel/core@7.26.8)':
    dependencies:
      '@babel/core': 7.26.8
      '@babel/helper-create-regexp-features-plugin': 7.26.3(@babel/core@7.26.8)
      '@babel/helper-plugin-utils': 7.26.5

  '@babel/plugin-transform-reserved-words@7.25.9(@babel/core@7.26.8)':
    dependencies:
      '@babel/core': 7.26.8
      '@babel/helper-plugin-utils': 7.26.5

  '@babel/plugin-transform-shorthand-properties@7.25.9(@babel/core@7.26.8)':
    dependencies:
      '@babel/core': 7.26.8
      '@babel/helper-plugin-utils': 7.26.5

  '@babel/plugin-transform-spread@7.25.9(@babel/core@7.26.8)':
    dependencies:
      '@babel/core': 7.26.8
      '@babel/helper-plugin-utils': 7.26.5
      '@babel/helper-skip-transparent-expression-wrappers': 7.25.9
    transitivePeerDependencies:
      - supports-color

  '@babel/plugin-transform-sticky-regex@7.25.9(@babel/core@7.26.8)':
    dependencies:
      '@babel/core': 7.26.8
      '@babel/helper-plugin-utils': 7.26.5

  '@babel/plugin-transform-template-literals@7.26.8(@babel/core@7.26.8)':
    dependencies:
      '@babel/core': 7.26.8
      '@babel/helper-plugin-utils': 7.26.5

  '@babel/plugin-transform-typeof-symbol@7.26.7(@babel/core@7.26.8)':
    dependencies:
      '@babel/core': 7.26.8
      '@babel/helper-plugin-utils': 7.26.5

  '@babel/plugin-transform-typescript@7.26.8(@babel/core@7.26.8)':
    dependencies:
      '@babel/core': 7.26.8
      '@babel/helper-annotate-as-pure': 7.25.9
      '@babel/helper-create-class-features-plugin': 7.26.9(@babel/core@7.26.8)
      '@babel/helper-plugin-utils': 7.26.5
      '@babel/helper-skip-transparent-expression-wrappers': 7.25.9
      '@babel/plugin-syntax-typescript': 7.25.9(@babel/core@7.26.8)
    transitivePeerDependencies:
      - supports-color

  '@babel/plugin-transform-unicode-escapes@7.25.9(@babel/core@7.26.8)':
    dependencies:
      '@babel/core': 7.26.8
      '@babel/helper-plugin-utils': 7.26.5

  '@babel/plugin-transform-unicode-property-regex@7.25.9(@babel/core@7.26.8)':
    dependencies:
      '@babel/core': 7.26.8
      '@babel/helper-create-regexp-features-plugin': 7.26.3(@babel/core@7.26.8)
      '@babel/helper-plugin-utils': 7.26.5

  '@babel/plugin-transform-unicode-regex@7.25.9(@babel/core@7.26.8)':
    dependencies:
      '@babel/core': 7.26.8
      '@babel/helper-create-regexp-features-plugin': 7.26.3(@babel/core@7.26.8)
      '@babel/helper-plugin-utils': 7.26.5

  '@babel/plugin-transform-unicode-sets-regex@7.25.9(@babel/core@7.26.8)':
    dependencies:
      '@babel/core': 7.26.8
      '@babel/helper-create-regexp-features-plugin': 7.26.3(@babel/core@7.26.8)
      '@babel/helper-plugin-utils': 7.26.5

  '@babel/preset-env@7.26.9(@babel/core@7.26.8)':
    dependencies:
      '@babel/compat-data': 7.26.8
      '@babel/core': 7.26.8
      '@babel/helper-compilation-targets': 7.26.5
      '@babel/helper-plugin-utils': 7.26.5
      '@babel/helper-validator-option': 7.25.9
      '@babel/plugin-bugfix-firefox-class-in-computed-class-key': 7.25.9(@babel/core@7.26.8)
      '@babel/plugin-bugfix-safari-class-field-initializer-scope': 7.25.9(@babel/core@7.26.8)
      '@babel/plugin-bugfix-safari-id-destructuring-collision-in-function-expression': 7.25.9(@babel/core@7.26.8)
      '@babel/plugin-bugfix-v8-spread-parameters-in-optional-chaining': 7.25.9(@babel/core@7.26.8)
      '@babel/plugin-bugfix-v8-static-class-fields-redefine-readonly': 7.25.9(@babel/core@7.26.8)
      '@babel/plugin-proposal-private-property-in-object': 7.21.0-placeholder-for-preset-env.2(@babel/core@7.26.8)
      '@babel/plugin-syntax-import-assertions': 7.26.0(@babel/core@7.26.8)
      '@babel/plugin-syntax-import-attributes': 7.26.0(@babel/core@7.26.8)
      '@babel/plugin-syntax-unicode-sets-regex': 7.18.6(@babel/core@7.26.8)
      '@babel/plugin-transform-arrow-functions': 7.25.9(@babel/core@7.26.8)
      '@babel/plugin-transform-async-generator-functions': 7.26.8(@babel/core@7.26.8)
      '@babel/plugin-transform-async-to-generator': 7.25.9(@babel/core@7.26.8)
      '@babel/plugin-transform-block-scoped-functions': 7.26.5(@babel/core@7.26.8)
      '@babel/plugin-transform-block-scoping': 7.25.9(@babel/core@7.26.8)
      '@babel/plugin-transform-class-properties': 7.25.9(@babel/core@7.26.8)
      '@babel/plugin-transform-class-static-block': 7.26.0(@babel/core@7.26.8)
      '@babel/plugin-transform-classes': 7.25.9(@babel/core@7.26.8)
      '@babel/plugin-transform-computed-properties': 7.25.9(@babel/core@7.26.8)
      '@babel/plugin-transform-destructuring': 7.25.9(@babel/core@7.26.8)
      '@babel/plugin-transform-dotall-regex': 7.25.9(@babel/core@7.26.8)
      '@babel/plugin-transform-duplicate-keys': 7.25.9(@babel/core@7.26.8)
      '@babel/plugin-transform-duplicate-named-capturing-groups-regex': 7.25.9(@babel/core@7.26.8)
      '@babel/plugin-transform-dynamic-import': 7.25.9(@babel/core@7.26.8)
      '@babel/plugin-transform-exponentiation-operator': 7.26.3(@babel/core@7.26.8)
      '@babel/plugin-transform-export-namespace-from': 7.25.9(@babel/core@7.26.8)
      '@babel/plugin-transform-for-of': 7.26.9(@babel/core@7.26.8)
      '@babel/plugin-transform-function-name': 7.25.9(@babel/core@7.26.8)
      '@babel/plugin-transform-json-strings': 7.25.9(@babel/core@7.26.8)
      '@babel/plugin-transform-literals': 7.25.9(@babel/core@7.26.8)
      '@babel/plugin-transform-logical-assignment-operators': 7.25.9(@babel/core@7.26.8)
      '@babel/plugin-transform-member-expression-literals': 7.25.9(@babel/core@7.26.8)
      '@babel/plugin-transform-modules-amd': 7.25.9(@babel/core@7.26.8)
      '@babel/plugin-transform-modules-commonjs': 7.26.3(@babel/core@7.26.8)
      '@babel/plugin-transform-modules-systemjs': 7.25.9(@babel/core@7.26.8)
      '@babel/plugin-transform-modules-umd': 7.25.9(@babel/core@7.26.8)
      '@babel/plugin-transform-named-capturing-groups-regex': 7.25.9(@babel/core@7.26.8)
      '@babel/plugin-transform-new-target': 7.25.9(@babel/core@7.26.8)
      '@babel/plugin-transform-nullish-coalescing-operator': 7.26.6(@babel/core@7.26.8)
      '@babel/plugin-transform-numeric-separator': 7.25.9(@babel/core@7.26.8)
      '@babel/plugin-transform-object-rest-spread': 7.25.9(@babel/core@7.26.8)
      '@babel/plugin-transform-object-super': 7.25.9(@babel/core@7.26.8)
      '@babel/plugin-transform-optional-catch-binding': 7.25.9(@babel/core@7.26.8)
      '@babel/plugin-transform-optional-chaining': 7.25.9(@babel/core@7.26.8)
      '@babel/plugin-transform-parameters': 7.25.9(@babel/core@7.26.8)
      '@babel/plugin-transform-private-methods': 7.25.9(@babel/core@7.26.8)
      '@babel/plugin-transform-private-property-in-object': 7.25.9(@babel/core@7.26.8)
      '@babel/plugin-transform-property-literals': 7.25.9(@babel/core@7.26.8)
      '@babel/plugin-transform-regenerator': 7.25.9(@babel/core@7.26.8)
      '@babel/plugin-transform-regexp-modifiers': 7.26.0(@babel/core@7.26.8)
      '@babel/plugin-transform-reserved-words': 7.25.9(@babel/core@7.26.8)
      '@babel/plugin-transform-shorthand-properties': 7.25.9(@babel/core@7.26.8)
      '@babel/plugin-transform-spread': 7.25.9(@babel/core@7.26.8)
      '@babel/plugin-transform-sticky-regex': 7.25.9(@babel/core@7.26.8)
      '@babel/plugin-transform-template-literals': 7.26.8(@babel/core@7.26.8)
      '@babel/plugin-transform-typeof-symbol': 7.26.7(@babel/core@7.26.8)
      '@babel/plugin-transform-unicode-escapes': 7.25.9(@babel/core@7.26.8)
      '@babel/plugin-transform-unicode-property-regex': 7.25.9(@babel/core@7.26.8)
      '@babel/plugin-transform-unicode-regex': 7.25.9(@babel/core@7.26.8)
      '@babel/plugin-transform-unicode-sets-regex': 7.25.9(@babel/core@7.26.8)
      '@babel/preset-modules': 0.1.6-no-external-plugins(@babel/core@7.26.8)
      babel-plugin-polyfill-corejs2: 0.4.12(@babel/core@7.26.8)
      babel-plugin-polyfill-corejs3: 0.11.1(@babel/core@7.26.8)
      babel-plugin-polyfill-regenerator: 0.6.3(@babel/core@7.26.8)
      core-js-compat: 3.40.0
      semver: 6.3.1
    transitivePeerDependencies:
      - supports-color

  '@babel/preset-modules@0.1.6-no-external-plugins(@babel/core@7.26.8)':
    dependencies:
      '@babel/core': 7.26.8
      '@babel/helper-plugin-utils': 7.26.5
      '@babel/types': 7.26.8
      esutils: 2.0.3

  '@babel/preset-react@7.26.3(@babel/core@7.26.8)':
    dependencies:
      '@babel/core': 7.26.8
      '@babel/helper-plugin-utils': 7.26.5
      '@babel/helper-validator-option': 7.25.9
      '@babel/plugin-transform-react-display-name': 7.25.9(@babel/core@7.26.8)
      '@babel/plugin-transform-react-jsx': 7.25.9(@babel/core@7.26.8)
      '@babel/plugin-transform-react-jsx-development': 7.25.9(@babel/core@7.26.8)
      '@babel/plugin-transform-react-pure-annotations': 7.25.9(@babel/core@7.26.8)
    transitivePeerDependencies:
      - supports-color

  '@babel/preset-typescript@7.26.0(@babel/core@7.26.8)':
    dependencies:
      '@babel/core': 7.26.8
      '@babel/helper-plugin-utils': 7.26.5
      '@babel/helper-validator-option': 7.25.9
      '@babel/plugin-syntax-jsx': 7.25.9(@babel/core@7.26.8)
      '@babel/plugin-transform-modules-commonjs': 7.26.3(@babel/core@7.26.8)
      '@babel/plugin-transform-typescript': 7.26.8(@babel/core@7.26.8)
    transitivePeerDependencies:
      - supports-color

  '@babel/runtime@7.26.7':
    dependencies:
      regenerator-runtime: 0.14.1

  '@babel/template@7.26.8':
    dependencies:
      '@babel/code-frame': 7.26.2
      '@babel/parser': 7.26.8
      '@babel/types': 7.26.8

  '@babel/template@7.26.9':
    dependencies:
      '@babel/code-frame': 7.26.2
      '@babel/parser': 7.26.9
      '@babel/types': 7.26.9

  '@babel/traverse@7.26.8':
    dependencies:
      '@babel/code-frame': 7.26.2
      '@babel/generator': 7.26.8
      '@babel/parser': 7.26.8
      '@babel/template': 7.26.8
      '@babel/types': 7.26.8
      debug: 4.4.0
      globals: 11.12.0
    transitivePeerDependencies:
      - supports-color

  '@babel/traverse@7.26.9':
    dependencies:
      '@babel/code-frame': 7.26.2
      '@babel/generator': 7.26.9
      '@babel/parser': 7.26.9
      '@babel/template': 7.26.9
      '@babel/types': 7.26.9
      debug: 4.4.0
      globals: 11.12.0
    transitivePeerDependencies:
      - supports-color

  '@babel/types@7.26.8':
    dependencies:
      '@babel/helper-string-parser': 7.25.9
      '@babel/helper-validator-identifier': 7.25.9

  '@babel/types@7.26.9':
    dependencies:
      '@babel/helper-string-parser': 7.25.9
      '@babel/helper-validator-identifier': 7.25.9

  '@bundled-es-modules/cookie@2.0.1':
    dependencies:
      cookie: 0.7.2

  '@bundled-es-modules/statuses@1.0.1':
    dependencies:
      statuses: 2.0.1

  '@bundled-es-modules/tough-cookie@0.1.6':
    dependencies:
      '@types/tough-cookie': 4.0.5
      tough-cookie: 4.1.4

  '@cspotcode/source-map-support@0.8.1':
    dependencies:
      '@jridgewell/trace-mapping': 0.3.9

  '@csstools/color-helpers@5.0.1': {}

  '@csstools/css-calc@2.1.1(@csstools/css-parser-algorithms@3.0.4(@csstools/css-tokenizer@3.0.3))(@csstools/css-tokenizer@3.0.3)':
    dependencies:
      '@csstools/css-parser-algorithms': 3.0.4(@csstools/css-tokenizer@3.0.3)
      '@csstools/css-tokenizer': 3.0.3

  '@csstools/css-color-parser@3.0.7(@csstools/css-parser-algorithms@3.0.4(@csstools/css-tokenizer@3.0.3))(@csstools/css-tokenizer@3.0.3)':
    dependencies:
      '@csstools/color-helpers': 5.0.1
      '@csstools/css-calc': 2.1.1(@csstools/css-parser-algorithms@3.0.4(@csstools/css-tokenizer@3.0.3))(@csstools/css-tokenizer@3.0.3)
      '@csstools/css-parser-algorithms': 3.0.4(@csstools/css-tokenizer@3.0.3)
      '@csstools/css-tokenizer': 3.0.3

  '@csstools/css-parser-algorithms@3.0.4(@csstools/css-tokenizer@3.0.3)':
    dependencies:
      '@csstools/css-tokenizer': 3.0.3

  '@csstools/css-tokenizer@3.0.3': {}

  '@emotion/babel-plugin@11.13.5':
    dependencies:
      '@babel/helper-module-imports': 7.25.9
      '@babel/runtime': 7.26.7
      '@emotion/hash': 0.9.2
      '@emotion/memoize': 0.9.0
      '@emotion/serialize': 1.3.3
      babel-plugin-macros: 3.1.0
      convert-source-map: 1.9.0
      escape-string-regexp: 4.0.0
      find-root: 1.1.0
      source-map: 0.5.7
      stylis: 4.2.0
    transitivePeerDependencies:
      - supports-color

  '@emotion/cache@11.14.0':
    dependencies:
      '@emotion/memoize': 0.9.0
      '@emotion/sheet': 1.4.0
      '@emotion/utils': 1.4.2
      '@emotion/weak-memoize': 0.4.0
      stylis: 4.2.0

  '@emotion/hash@0.9.2': {}

  '@emotion/memoize@0.9.0': {}

  '@emotion/react@11.14.0(@types/react@18.3.18)(react@18.3.1)':
    dependencies:
      '@babel/runtime': 7.26.7
      '@emotion/babel-plugin': 11.13.5
      '@emotion/cache': 11.14.0
      '@emotion/serialize': 1.3.3
      '@emotion/use-insertion-effect-with-fallbacks': 1.2.0(react@18.3.1)
      '@emotion/utils': 1.4.2
      '@emotion/weak-memoize': 0.4.0
      hoist-non-react-statics: 3.3.2
      react: 18.3.1
    optionalDependencies:
      '@types/react': 18.3.18
    transitivePeerDependencies:
      - supports-color

  '@emotion/serialize@1.3.3':
    dependencies:
      '@emotion/hash': 0.9.2
      '@emotion/memoize': 0.9.0
      '@emotion/unitless': 0.10.0
      '@emotion/utils': 1.4.2
      csstype: 3.1.3

  '@emotion/sheet@1.4.0': {}

  '@emotion/unitless@0.10.0': {}

  '@emotion/use-insertion-effect-with-fallbacks@1.2.0(react@18.3.1)':
    dependencies:
      react: 18.3.1

  '@emotion/utils@1.4.2': {}

  '@emotion/weak-memoize@0.4.0': {}

  '@esbuild/aix-ppc64@0.21.5':
    optional: true

  '@esbuild/aix-ppc64@0.24.2':
    optional: true

  '@esbuild/android-arm64@0.21.5':
    optional: true

  '@esbuild/android-arm64@0.24.2':
    optional: true

  '@esbuild/android-arm@0.21.5':
    optional: true

  '@esbuild/android-arm@0.24.2':
    optional: true

  '@esbuild/android-x64@0.21.5':
    optional: true

  '@esbuild/android-x64@0.24.2':
    optional: true

  '@esbuild/darwin-arm64@0.21.5':
    optional: true

  '@esbuild/darwin-arm64@0.24.2':
    optional: true

  '@esbuild/darwin-x64@0.21.5':
    optional: true

  '@esbuild/darwin-x64@0.24.2':
    optional: true

  '@esbuild/freebsd-arm64@0.21.5':
    optional: true

  '@esbuild/freebsd-arm64@0.24.2':
    optional: true

  '@esbuild/freebsd-x64@0.21.5':
    optional: true

  '@esbuild/freebsd-x64@0.24.2':
    optional: true

  '@esbuild/linux-arm64@0.21.5':
    optional: true

  '@esbuild/linux-arm64@0.24.2':
    optional: true

  '@esbuild/linux-arm@0.21.5':
    optional: true

  '@esbuild/linux-arm@0.24.2':
    optional: true

  '@esbuild/linux-ia32@0.21.5':
    optional: true

  '@esbuild/linux-ia32@0.24.2':
    optional: true

  '@esbuild/linux-loong64@0.21.5':
    optional: true

  '@esbuild/linux-loong64@0.24.2':
    optional: true

  '@esbuild/linux-mips64el@0.21.5':
    optional: true

  '@esbuild/linux-mips64el@0.24.2':
    optional: true

  '@esbuild/linux-ppc64@0.21.5':
    optional: true

  '@esbuild/linux-ppc64@0.24.2':
    optional: true

  '@esbuild/linux-riscv64@0.21.5':
    optional: true

  '@esbuild/linux-riscv64@0.24.2':
    optional: true

  '@esbuild/linux-s390x@0.21.5':
    optional: true

  '@esbuild/linux-s390x@0.24.2':
    optional: true

  '@esbuild/linux-x64@0.21.5':
    optional: true

  '@esbuild/linux-x64@0.24.2':
    optional: true

  '@esbuild/netbsd-arm64@0.24.2':
    optional: true

  '@esbuild/netbsd-x64@0.21.5':
    optional: true

  '@esbuild/netbsd-x64@0.24.2':
    optional: true

  '@esbuild/openbsd-arm64@0.24.2':
    optional: true

  '@esbuild/openbsd-x64@0.21.5':
    optional: true

  '@esbuild/openbsd-x64@0.24.2':
    optional: true

  '@esbuild/sunos-x64@0.21.5':
    optional: true

  '@esbuild/sunos-x64@0.24.2':
    optional: true

  '@esbuild/win32-arm64@0.21.5':
    optional: true

  '@esbuild/win32-arm64@0.24.2':
    optional: true

  '@esbuild/win32-ia32@0.21.5':
    optional: true

  '@esbuild/win32-ia32@0.24.2':
    optional: true

  '@esbuild/win32-x64@0.21.5':
    optional: true

  '@esbuild/win32-x64@0.24.2':
    optional: true

  '@eslint-community/eslint-utils@4.4.1(eslint@9.20.0(jiti@2.4.2))':
    dependencies:
      eslint: 9.20.0(jiti@2.4.2)
      eslint-visitor-keys: 3.4.3

  '@eslint-community/regexpp@4.12.1': {}

  '@eslint/config-array@0.19.2':
    dependencies:
      '@eslint/object-schema': 2.1.6
      debug: 4.4.0
      minimatch: 3.1.2
    transitivePeerDependencies:
      - supports-color

  '@eslint/core@0.10.0':
    dependencies:
      '@types/json-schema': 7.0.15

  '@eslint/core@0.11.0':
    dependencies:
      '@types/json-schema': 7.0.15

  '@eslint/eslintrc@3.2.0':
    dependencies:
      ajv: 6.12.6
      debug: 4.4.0
      espree: 10.3.0
      globals: 14.0.0
      ignore: 5.3.2
      import-fresh: 3.3.1
      js-yaml: 4.1.0
      minimatch: 3.1.2
      strip-json-comments: 3.1.1
    transitivePeerDependencies:
      - supports-color

  '@eslint/js@9.20.0': {}

  '@eslint/object-schema@2.1.6': {}

  '@eslint/plugin-kit@0.2.5':
    dependencies:
      '@eslint/core': 0.10.0
      levn: 0.4.1

  '@floating-ui/core@1.6.9':
    dependencies:
      '@floating-ui/utils': 0.2.9

  '@floating-ui/dom@1.6.13':
    dependencies:
      '@floating-ui/core': 1.6.9
      '@floating-ui/utils': 0.2.9

  '@floating-ui/react-dom@2.1.2(react-dom@18.3.1(react@18.3.1))(react@18.3.1)':
    dependencies:
      '@floating-ui/dom': 1.6.13
      react: 18.3.1
      react-dom: 18.3.1(react@18.3.1)

  '@floating-ui/utils@0.2.9': {}

  '@humanfs/core@0.19.1': {}

  '@humanfs/node@0.16.6':
    dependencies:
      '@humanfs/core': 0.19.1
      '@humanwhocodes/retry': 0.3.1

  '@humanwhocodes/module-importer@1.0.1': {}

  '@humanwhocodes/retry@0.3.1': {}

  '@humanwhocodes/retry@0.4.1': {}

  '@ianvs/prettier-plugin-sort-imports@4.4.1(prettier@3.5.0)':
    dependencies:
      '@babel/generator': 7.26.8
      '@babel/parser': 7.26.8
      '@babel/traverse': 7.26.8
      '@babel/types': 7.26.8
      prettier: 3.5.0
      semver: 7.7.1
    transitivePeerDependencies:
      - supports-color

  '@inquirer/confirm@5.1.5(@types/node@22.13.1)':
    dependencies:
      '@inquirer/core': 10.1.6(@types/node@22.13.1)
      '@inquirer/type': 3.0.4(@types/node@22.13.1)
    optionalDependencies:
      '@types/node': 22.13.1

  '@inquirer/core@10.1.6(@types/node@22.13.1)':
    dependencies:
      '@inquirer/figures': 1.0.10
      '@inquirer/type': 3.0.4(@types/node@22.13.1)
      ansi-escapes: 4.3.2
      cli-width: 4.1.0
      mute-stream: 2.0.0
      signal-exit: 4.1.0
      wrap-ansi: 6.2.0
      yoctocolors-cjs: 2.1.2
    optionalDependencies:
      '@types/node': 22.13.1

  '@inquirer/figures@1.0.10': {}

  '@inquirer/type@3.0.4(@types/node@22.13.1)':
    optionalDependencies:
      '@types/node': 22.13.1

  '@isaacs/cliui@8.0.2':
    dependencies:
      string-width: 5.1.2
      string-width-cjs: string-width@4.2.3
      strip-ansi: 7.1.0
      strip-ansi-cjs: strip-ansi@6.0.1
      wrap-ansi: 8.1.0
      wrap-ansi-cjs: wrap-ansi@7.0.0

  '@jridgewell/gen-mapping@0.3.8':
    dependencies:
      '@jridgewell/set-array': 1.2.1
      '@jridgewell/sourcemap-codec': 1.5.0
      '@jridgewell/trace-mapping': 0.3.25

  '@jridgewell/resolve-uri@3.1.2': {}

  '@jridgewell/set-array@1.2.1': {}

  '@jridgewell/sourcemap-codec@1.5.0': {}

  '@jridgewell/trace-mapping@0.3.25':
    dependencies:
      '@jridgewell/resolve-uri': 3.1.2
      '@jridgewell/sourcemap-codec': 1.5.0

  '@jridgewell/trace-mapping@0.3.9':
    dependencies:
      '@jridgewell/resolve-uri': 3.1.2
      '@jridgewell/sourcemap-codec': 1.5.0

  '@juggle/resize-observer@3.4.0': {}

  '@mswjs/interceptors@0.37.6':
    dependencies:
      '@open-draft/deferred-promise': 2.2.0
      '@open-draft/logger': 0.3.0
      '@open-draft/until': 2.1.0
      is-node-process: 1.2.0
      outvariant: 1.4.3
      strict-event-emitter: 0.5.1

  '@nodelib/fs.scandir@2.1.5':
    dependencies:
      '@nodelib/fs.stat': 2.0.5
      run-parallel: 1.2.0

  '@nodelib/fs.stat@2.0.5': {}

  '@nodelib/fs.walk@1.2.8':
    dependencies:
      '@nodelib/fs.scandir': 2.1.5
      fastq: 1.19.0

  '@open-draft/deferred-promise@2.2.0': {}

  '@open-draft/logger@0.3.0':
    dependencies:
      is-node-process: 1.2.0
      outvariant: 1.4.3

  '@open-draft/until@2.1.0': {}

  '@polka/url@1.0.0-next.28': {}

  '@radix-ui/primitive@1.1.1': {}

  '@radix-ui/react-arrow@1.1.2(@types/react-dom@18.3.5(@types/react@18.3.18))(@types/react@18.3.18)(react-dom@18.3.1(react@18.3.1))(react@18.3.1)':
    dependencies:
      '@radix-ui/react-primitive': 2.0.2(@types/react-dom@18.3.5(@types/react@18.3.18))(@types/react@18.3.18)(react-dom@18.3.1(react@18.3.1))(react@18.3.1)
      react: 18.3.1
      react-dom: 18.3.1(react@18.3.1)
    optionalDependencies:
      '@types/react': 18.3.18
      '@types/react-dom': 18.3.5(@types/react@18.3.18)

  '@radix-ui/react-collection@1.1.2(@types/react-dom@18.3.5(@types/react@18.3.18))(@types/react@18.3.18)(react-dom@18.3.1(react@18.3.1))(react@18.3.1)':
    dependencies:
      '@radix-ui/react-compose-refs': 1.1.1(@types/react@18.3.18)(react@18.3.1)
      '@radix-ui/react-context': 1.1.1(@types/react@18.3.18)(react@18.3.1)
      '@radix-ui/react-primitive': 2.0.2(@types/react-dom@18.3.5(@types/react@18.3.18))(@types/react@18.3.18)(react-dom@18.3.1(react@18.3.1))(react@18.3.1)
      '@radix-ui/react-slot': 1.1.2(@types/react@18.3.18)(react@18.3.1)
      react: 18.3.1
      react-dom: 18.3.1(react@18.3.1)
    optionalDependencies:
      '@types/react': 18.3.18
      '@types/react-dom': 18.3.5(@types/react@18.3.18)

  '@radix-ui/react-compose-refs@1.1.1(@types/react@18.3.18)(react@18.3.1)':
    dependencies:
      react: 18.3.1
    optionalDependencies:
      '@types/react': 18.3.18

  '@radix-ui/react-context@1.1.1(@types/react@18.3.18)(react@18.3.1)':
    dependencies:
      react: 18.3.1
    optionalDependencies:
      '@types/react': 18.3.18

  '@radix-ui/react-direction@1.1.0(@types/react@18.3.18)(react@18.3.1)':
    dependencies:
      react: 18.3.1
    optionalDependencies:
      '@types/react': 18.3.18

  '@radix-ui/react-dismissable-layer@1.1.5(@types/react-dom@18.3.5(@types/react@18.3.18))(@types/react@18.3.18)(react-dom@18.3.1(react@18.3.1))(react@18.3.1)':
    dependencies:
      '@radix-ui/primitive': 1.1.1
      '@radix-ui/react-compose-refs': 1.1.1(@types/react@18.3.18)(react@18.3.1)
      '@radix-ui/react-primitive': 2.0.2(@types/react-dom@18.3.5(@types/react@18.3.18))(@types/react@18.3.18)(react-dom@18.3.1(react@18.3.1))(react@18.3.1)
      '@radix-ui/react-use-callback-ref': 1.1.0(@types/react@18.3.18)(react@18.3.1)
      '@radix-ui/react-use-escape-keydown': 1.1.0(@types/react@18.3.18)(react@18.3.1)
      react: 18.3.1
      react-dom: 18.3.1(react@18.3.1)
    optionalDependencies:
      '@types/react': 18.3.18
      '@types/react-dom': 18.3.5(@types/react@18.3.18)

  '@radix-ui/react-focus-guards@1.1.1(@types/react@18.3.18)(react@18.3.1)':
    dependencies:
      react: 18.3.1
    optionalDependencies:
      '@types/react': 18.3.18

  '@radix-ui/react-focus-scope@1.1.2(@types/react-dom@18.3.5(@types/react@18.3.18))(@types/react@18.3.18)(react-dom@18.3.1(react@18.3.1))(react@18.3.1)':
    dependencies:
      '@radix-ui/react-compose-refs': 1.1.1(@types/react@18.3.18)(react@18.3.1)
      '@radix-ui/react-primitive': 2.0.2(@types/react-dom@18.3.5(@types/react@18.3.18))(@types/react@18.3.18)(react-dom@18.3.1(react@18.3.1))(react@18.3.1)
      '@radix-ui/react-use-callback-ref': 1.1.0(@types/react@18.3.18)(react@18.3.1)
      react: 18.3.1
      react-dom: 18.3.1(react@18.3.1)
    optionalDependencies:
      '@types/react': 18.3.18
      '@types/react-dom': 18.3.5(@types/react@18.3.18)

  '@radix-ui/react-id@1.1.0(@types/react@18.3.18)(react@18.3.1)':
    dependencies:
      '@radix-ui/react-use-layout-effect': 1.1.0(@types/react@18.3.18)(react@18.3.1)
      react: 18.3.1
    optionalDependencies:
      '@types/react': 18.3.18

  '@radix-ui/react-menu@2.1.6(@types/react-dom@18.3.5(@types/react@18.3.18))(@types/react@18.3.18)(react-dom@18.3.1(react@18.3.1))(react@18.3.1)':
    dependencies:
      '@radix-ui/primitive': 1.1.1
      '@radix-ui/react-collection': 1.1.2(@types/react-dom@18.3.5(@types/react@18.3.18))(@types/react@18.3.18)(react-dom@18.3.1(react@18.3.1))(react@18.3.1)
      '@radix-ui/react-compose-refs': 1.1.1(@types/react@18.3.18)(react@18.3.1)
      '@radix-ui/react-context': 1.1.1(@types/react@18.3.18)(react@18.3.1)
      '@radix-ui/react-direction': 1.1.0(@types/react@18.3.18)(react@18.3.1)
      '@radix-ui/react-dismissable-layer': 1.1.5(@types/react-dom@18.3.5(@types/react@18.3.18))(@types/react@18.3.18)(react-dom@18.3.1(react@18.3.1))(react@18.3.1)
      '@radix-ui/react-focus-guards': 1.1.1(@types/react@18.3.18)(react@18.3.1)
      '@radix-ui/react-focus-scope': 1.1.2(@types/react-dom@18.3.5(@types/react@18.3.18))(@types/react@18.3.18)(react-dom@18.3.1(react@18.3.1))(react@18.3.1)
      '@radix-ui/react-id': 1.1.0(@types/react@18.3.18)(react@18.3.1)
      '@radix-ui/react-popper': 1.2.2(@types/react-dom@18.3.5(@types/react@18.3.18))(@types/react@18.3.18)(react-dom@18.3.1(react@18.3.1))(react@18.3.1)
      '@radix-ui/react-portal': 1.1.4(@types/react-dom@18.3.5(@types/react@18.3.18))(@types/react@18.3.18)(react-dom@18.3.1(react@18.3.1))(react@18.3.1)
      '@radix-ui/react-presence': 1.1.2(@types/react-dom@18.3.5(@types/react@18.3.18))(@types/react@18.3.18)(react-dom@18.3.1(react@18.3.1))(react@18.3.1)
      '@radix-ui/react-primitive': 2.0.2(@types/react-dom@18.3.5(@types/react@18.3.18))(@types/react@18.3.18)(react-dom@18.3.1(react@18.3.1))(react@18.3.1)
      '@radix-ui/react-roving-focus': 1.1.2(@types/react-dom@18.3.5(@types/react@18.3.18))(@types/react@18.3.18)(react-dom@18.3.1(react@18.3.1))(react@18.3.1)
      '@radix-ui/react-slot': 1.1.2(@types/react@18.3.18)(react@18.3.1)
      '@radix-ui/react-use-callback-ref': 1.1.0(@types/react@18.3.18)(react@18.3.1)
      aria-hidden: 1.2.4
      react: 18.3.1
      react-dom: 18.3.1(react@18.3.1)
      react-remove-scroll: 2.6.3(@types/react@18.3.18)(react@18.3.1)
    optionalDependencies:
      '@types/react': 18.3.18
      '@types/react-dom': 18.3.5(@types/react@18.3.18)

  '@radix-ui/react-popper@1.2.2(@types/react-dom@18.3.5(@types/react@18.3.18))(@types/react@18.3.18)(react-dom@18.3.1(react@18.3.1))(react@18.3.1)':
    dependencies:
      '@floating-ui/react-dom': 2.1.2(react-dom@18.3.1(react@18.3.1))(react@18.3.1)
      '@radix-ui/react-arrow': 1.1.2(@types/react-dom@18.3.5(@types/react@18.3.18))(@types/react@18.3.18)(react-dom@18.3.1(react@18.3.1))(react@18.3.1)
      '@radix-ui/react-compose-refs': 1.1.1(@types/react@18.3.18)(react@18.3.1)
      '@radix-ui/react-context': 1.1.1(@types/react@18.3.18)(react@18.3.1)
      '@radix-ui/react-primitive': 2.0.2(@types/react-dom@18.3.5(@types/react@18.3.18))(@types/react@18.3.18)(react-dom@18.3.1(react@18.3.1))(react@18.3.1)
      '@radix-ui/react-use-callback-ref': 1.1.0(@types/react@18.3.18)(react@18.3.1)
      '@radix-ui/react-use-layout-effect': 1.1.0(@types/react@18.3.18)(react@18.3.1)
      '@radix-ui/react-use-rect': 1.1.0(@types/react@18.3.18)(react@18.3.1)
      '@radix-ui/react-use-size': 1.1.0(@types/react@18.3.18)(react@18.3.1)
      '@radix-ui/rect': 1.1.0
      react: 18.3.1
      react-dom: 18.3.1(react@18.3.1)
    optionalDependencies:
      '@types/react': 18.3.18
      '@types/react-dom': 18.3.5(@types/react@18.3.18)

  '@radix-ui/react-portal@1.1.4(@types/react-dom@18.3.5(@types/react@18.3.18))(@types/react@18.3.18)(react-dom@18.3.1(react@18.3.1))(react@18.3.1)':
    dependencies:
      '@radix-ui/react-primitive': 2.0.2(@types/react-dom@18.3.5(@types/react@18.3.18))(@types/react@18.3.18)(react-dom@18.3.1(react@18.3.1))(react@18.3.1)
      '@radix-ui/react-use-layout-effect': 1.1.0(@types/react@18.3.18)(react@18.3.1)
      react: 18.3.1
      react-dom: 18.3.1(react@18.3.1)
    optionalDependencies:
      '@types/react': 18.3.18
      '@types/react-dom': 18.3.5(@types/react@18.3.18)

  '@radix-ui/react-presence@1.1.2(@types/react-dom@18.3.5(@types/react@18.3.18))(@types/react@18.3.18)(react-dom@18.3.1(react@18.3.1))(react@18.3.1)':
    dependencies:
      '@radix-ui/react-compose-refs': 1.1.1(@types/react@18.3.18)(react@18.3.1)
      '@radix-ui/react-use-layout-effect': 1.1.0(@types/react@18.3.18)(react@18.3.1)
      react: 18.3.1
      react-dom: 18.3.1(react@18.3.1)
    optionalDependencies:
      '@types/react': 18.3.18
      '@types/react-dom': 18.3.5(@types/react@18.3.18)

  '@radix-ui/react-primitive@2.0.2(@types/react-dom@18.3.5(@types/react@18.3.18))(@types/react@18.3.18)(react-dom@18.3.1(react@18.3.1))(react@18.3.1)':
    dependencies:
      '@radix-ui/react-slot': 1.1.2(@types/react@18.3.18)(react@18.3.1)
      react: 18.3.1
      react-dom: 18.3.1(react@18.3.1)
    optionalDependencies:
      '@types/react': 18.3.18
      '@types/react-dom': 18.3.5(@types/react@18.3.18)

  '@radix-ui/react-roving-focus@1.1.2(@types/react-dom@18.3.5(@types/react@18.3.18))(@types/react@18.3.18)(react-dom@18.3.1(react@18.3.1))(react@18.3.1)':
    dependencies:
      '@radix-ui/primitive': 1.1.1
      '@radix-ui/react-collection': 1.1.2(@types/react-dom@18.3.5(@types/react@18.3.18))(@types/react@18.3.18)(react-dom@18.3.1(react@18.3.1))(react@18.3.1)
      '@radix-ui/react-compose-refs': 1.1.1(@types/react@18.3.18)(react@18.3.1)
      '@radix-ui/react-context': 1.1.1(@types/react@18.3.18)(react@18.3.1)
      '@radix-ui/react-direction': 1.1.0(@types/react@18.3.18)(react@18.3.1)
      '@radix-ui/react-id': 1.1.0(@types/react@18.3.18)(react@18.3.1)
      '@radix-ui/react-primitive': 2.0.2(@types/react-dom@18.3.5(@types/react@18.3.18))(@types/react@18.3.18)(react-dom@18.3.1(react@18.3.1))(react@18.3.1)
      '@radix-ui/react-use-callback-ref': 1.1.0(@types/react@18.3.18)(react@18.3.1)
      '@radix-ui/react-use-controllable-state': 1.1.0(@types/react@18.3.18)(react@18.3.1)
      react: 18.3.1
      react-dom: 18.3.1(react@18.3.1)
    optionalDependencies:
      '@types/react': 18.3.18
      '@types/react-dom': 18.3.5(@types/react@18.3.18)

  '@radix-ui/react-slot@1.1.2(@types/react@18.3.18)(react@18.3.1)':
    dependencies:
      '@radix-ui/react-compose-refs': 1.1.1(@types/react@18.3.18)(react@18.3.1)
      react: 18.3.1
    optionalDependencies:
      '@types/react': 18.3.18

  '@radix-ui/react-use-callback-ref@1.1.0(@types/react@18.3.18)(react@18.3.1)':
    dependencies:
      react: 18.3.1
    optionalDependencies:
      '@types/react': 18.3.18

  '@radix-ui/react-use-controllable-state@1.1.0(@types/react@18.3.18)(react@18.3.1)':
    dependencies:
      '@radix-ui/react-use-callback-ref': 1.1.0(@types/react@18.3.18)(react@18.3.1)
      react: 18.3.1
    optionalDependencies:
      '@types/react': 18.3.18

  '@radix-ui/react-use-escape-keydown@1.1.0(@types/react@18.3.18)(react@18.3.1)':
    dependencies:
      '@radix-ui/react-use-callback-ref': 1.1.0(@types/react@18.3.18)(react@18.3.1)
      react: 18.3.1
    optionalDependencies:
      '@types/react': 18.3.18

  '@radix-ui/react-use-layout-effect@1.1.0(@types/react@18.3.18)(react@18.3.1)':
    dependencies:
      react: 18.3.1
    optionalDependencies:
      '@types/react': 18.3.18

  '@radix-ui/react-use-rect@1.1.0(@types/react@18.3.18)(react@18.3.1)':
    dependencies:
      '@radix-ui/rect': 1.1.0
      react: 18.3.1
    optionalDependencies:
      '@types/react': 18.3.18

  '@radix-ui/react-use-size@1.1.0(@types/react@18.3.18)(react@18.3.1)':
    dependencies:
      '@radix-ui/react-use-layout-effect': 1.1.0(@types/react@18.3.18)(react@18.3.1)
      react: 18.3.1
    optionalDependencies:
      '@types/react': 18.3.18

  '@radix-ui/rect@1.1.0': {}

  '@remix-run/router@1.22.0': {}

  '@rollup/pluginutils@5.1.4(rollup@4.34.6)':
    dependencies:
      '@types/estree': 1.0.6
      estree-walker: 2.0.2
      picomatch: 4.0.2
    optionalDependencies:
      rollup: 4.34.6

  '@rollup/rollup-android-arm-eabi@4.34.6':
    optional: true

  '@rollup/rollup-android-arm64@4.34.6':
    optional: true

  '@rollup/rollup-darwin-arm64@4.34.6':
    optional: true

  '@rollup/rollup-darwin-x64@4.34.6':
    optional: true

  '@rollup/rollup-freebsd-arm64@4.34.6':
    optional: true

  '@rollup/rollup-freebsd-x64@4.34.6':
    optional: true

  '@rollup/rollup-linux-arm-gnueabihf@4.34.6':
    optional: true

  '@rollup/rollup-linux-arm-musleabihf@4.34.6':
    optional: true

  '@rollup/rollup-linux-arm64-gnu@4.34.6':
    optional: true

  '@rollup/rollup-linux-arm64-musl@4.34.6':
    optional: true

  '@rollup/rollup-linux-loongarch64-gnu@4.34.6':
    optional: true

  '@rollup/rollup-linux-powerpc64le-gnu@4.34.6':
    optional: true

  '@rollup/rollup-linux-riscv64-gnu@4.34.6':
    optional: true

  '@rollup/rollup-linux-s390x-gnu@4.34.6':
    optional: true

  '@rollup/rollup-linux-x64-gnu@4.34.6':
    optional: true

  '@rollup/rollup-linux-x64-musl@4.34.6':
    optional: true

  '@rollup/rollup-win32-arm64-msvc@4.34.6':
    optional: true

  '@rollup/rollup-win32-ia32-msvc@4.34.6':
    optional: true

  '@rollup/rollup-win32-x64-msvc@4.34.6':
    optional: true

  '@statsig/client-core@3.12.1': {}

  '@statsig/js-client@3.12.1':
    dependencies:
      '@statsig/client-core': 3.12.1

  '@svgr/babel-plugin-add-jsx-attribute@8.0.0(@babel/core@7.26.8)':
    dependencies:
      '@babel/core': 7.26.8

  '@svgr/babel-plugin-remove-jsx-attribute@8.0.0(@babel/core@7.26.8)':
    dependencies:
      '@babel/core': 7.26.8

  '@svgr/babel-plugin-remove-jsx-empty-expression@8.0.0(@babel/core@7.26.8)':
    dependencies:
      '@babel/core': 7.26.8

  '@svgr/babel-plugin-replace-jsx-attribute-value@8.0.0(@babel/core@7.26.8)':
    dependencies:
      '@babel/core': 7.26.8

  '@svgr/babel-plugin-svg-dynamic-title@8.0.0(@babel/core@7.26.8)':
    dependencies:
      '@babel/core': 7.26.8

  '@svgr/babel-plugin-svg-em-dimensions@8.0.0(@babel/core@7.26.8)':
    dependencies:
      '@babel/core': 7.26.8

  '@svgr/babel-plugin-transform-react-native-svg@8.1.0(@babel/core@7.26.8)':
    dependencies:
      '@babel/core': 7.26.8

  '@svgr/babel-plugin-transform-svg-component@8.0.0(@babel/core@7.26.8)':
    dependencies:
      '@babel/core': 7.26.8

  '@svgr/babel-preset@8.1.0(@babel/core@7.26.8)':
    dependencies:
      '@babel/core': 7.26.8
      '@svgr/babel-plugin-add-jsx-attribute': 8.0.0(@babel/core@7.26.8)
      '@svgr/babel-plugin-remove-jsx-attribute': 8.0.0(@babel/core@7.26.8)
      '@svgr/babel-plugin-remove-jsx-empty-expression': 8.0.0(@babel/core@7.26.8)
      '@svgr/babel-plugin-replace-jsx-attribute-value': 8.0.0(@babel/core@7.26.8)
      '@svgr/babel-plugin-svg-dynamic-title': 8.0.0(@babel/core@7.26.8)
      '@svgr/babel-plugin-svg-em-dimensions': 8.0.0(@babel/core@7.26.8)
      '@svgr/babel-plugin-transform-react-native-svg': 8.1.0(@babel/core@7.26.8)
      '@svgr/babel-plugin-transform-svg-component': 8.0.0(@babel/core@7.26.8)

  '@svgr/cli@8.1.0(typescript@5.7.3)':
    dependencies:
      '@svgr/core': 8.1.0(typescript@5.7.3)
      '@svgr/plugin-jsx': 8.1.0(@svgr/core@8.1.0(typescript@5.7.3))
      '@svgr/plugin-prettier': 8.1.0(@svgr/core@8.1.0(typescript@5.7.3))
      '@svgr/plugin-svgo': 8.1.0(@svgr/core@8.1.0(typescript@5.7.3))(typescript@5.7.3)
      camelcase: 6.3.0
      chalk: 4.1.2
      commander: 9.5.0
      dashify: 2.0.0
      glob: 8.1.0
      snake-case: 3.0.4
    transitivePeerDependencies:
      - supports-color
      - typescript

  '@svgr/core@8.1.0(typescript@5.7.3)':
    dependencies:
      '@babel/core': 7.26.8
      '@svgr/babel-preset': 8.1.0(@babel/core@7.26.8)
      camelcase: 6.3.0
      cosmiconfig: 8.3.6(typescript@5.7.3)
      snake-case: 3.0.4
    transitivePeerDependencies:
      - supports-color
      - typescript

  '@svgr/hast-util-to-babel-ast@8.0.0':
    dependencies:
      '@babel/types': 7.26.8
      entities: 4.5.0

  '@svgr/plugin-jsx@8.1.0(@svgr/core@8.1.0(typescript@5.7.3))':
    dependencies:
      '@babel/core': 7.26.8
      '@svgr/babel-preset': 8.1.0(@babel/core@7.26.8)
      '@svgr/core': 8.1.0(typescript@5.7.3)
      '@svgr/hast-util-to-babel-ast': 8.0.0
      svg-parser: 2.0.4
    transitivePeerDependencies:
      - supports-color

  '@svgr/plugin-prettier@8.1.0(@svgr/core@8.1.0(typescript@5.7.3))':
    dependencies:
      '@svgr/core': 8.1.0(typescript@5.7.3)
      deepmerge: 4.3.1
      prettier: 2.8.8

  '@svgr/plugin-svgo@8.1.0(@svgr/core@8.1.0(typescript@5.7.3))(typescript@5.7.3)':
    dependencies:
      '@svgr/core': 8.1.0(typescript@5.7.3)
      cosmiconfig: 8.3.6(typescript@5.7.3)
      deepmerge: 4.3.1
      svgo: 3.3.2
    transitivePeerDependencies:
      - typescript

  '@svgr/rollup@8.1.0(rollup@4.34.6)(typescript@5.7.3)':
    dependencies:
      '@babel/core': 7.26.8
      '@babel/plugin-transform-react-constant-elements': 7.25.9(@babel/core@7.26.8)
      '@babel/preset-env': 7.26.9(@babel/core@7.26.8)
      '@babel/preset-react': 7.26.3(@babel/core@7.26.8)
      '@babel/preset-typescript': 7.26.0(@babel/core@7.26.8)
      '@rollup/pluginutils': 5.1.4(rollup@4.34.6)
      '@svgr/core': 8.1.0(typescript@5.7.3)
      '@svgr/plugin-jsx': 8.1.0(@svgr/core@8.1.0(typescript@5.7.3))
      '@svgr/plugin-svgo': 8.1.0(@svgr/core@8.1.0(typescript@5.7.3))(typescript@5.7.3)
    transitivePeerDependencies:
      - rollup
      - supports-color
      - typescript

  '@tailwindcss/node@4.0.6':
    dependencies:
      enhanced-resolve: 5.18.1
      jiti: 2.4.2
      tailwindcss: 4.0.6

  '@tailwindcss/oxide-android-arm64@4.0.6':
    optional: true

  '@tailwindcss/oxide-darwin-arm64@4.0.6':
    optional: true

  '@tailwindcss/oxide-darwin-x64@4.0.6':
    optional: true

  '@tailwindcss/oxide-freebsd-x64@4.0.6':
    optional: true

  '@tailwindcss/oxide-linux-arm-gnueabihf@4.0.6':
    optional: true

  '@tailwindcss/oxide-linux-arm64-gnu@4.0.6':
    optional: true

  '@tailwindcss/oxide-linux-arm64-musl@4.0.6':
    optional: true

  '@tailwindcss/oxide-linux-x64-gnu@4.0.6':
    optional: true

  '@tailwindcss/oxide-linux-x64-musl@4.0.6':
    optional: true

  '@tailwindcss/oxide-win32-arm64-msvc@4.0.6':
    optional: true

  '@tailwindcss/oxide-win32-x64-msvc@4.0.6':
    optional: true

  '@tailwindcss/oxide@4.0.6':
    optionalDependencies:
      '@tailwindcss/oxide-android-arm64': 4.0.6
      '@tailwindcss/oxide-darwin-arm64': 4.0.6
      '@tailwindcss/oxide-darwin-x64': 4.0.6
      '@tailwindcss/oxide-freebsd-x64': 4.0.6
      '@tailwindcss/oxide-linux-arm-gnueabihf': 4.0.6
      '@tailwindcss/oxide-linux-arm64-gnu': 4.0.6
      '@tailwindcss/oxide-linux-arm64-musl': 4.0.6
      '@tailwindcss/oxide-linux-x64-gnu': 4.0.6
      '@tailwindcss/oxide-linux-x64-musl': 4.0.6
      '@tailwindcss/oxide-win32-arm64-msvc': 4.0.6
      '@tailwindcss/oxide-win32-x64-msvc': 4.0.6

  '@tailwindcss/vite@4.0.6(vite@6.1.0(@types/node@22.13.1)(jiti@2.4.2)(lightningcss@1.29.1)(yaml@2.7.0))':
    dependencies:
      '@tailwindcss/node': 4.0.6
      '@tailwindcss/oxide': 4.0.6
      lightningcss: 1.29.1
      tailwindcss: 4.0.6
      vite: 6.1.0(@types/node@22.13.1)(jiti@2.4.2)(lightningcss@1.29.1)(yaml@2.7.0)

  '@tauri-apps/api@2.2.0': {}

  '@tauri-apps/cli-darwin-arm64@2.2.7':
    optional: true

  '@tauri-apps/cli-darwin-x64@2.2.7':
    optional: true

  '@tauri-apps/cli-linux-arm-gnueabihf@2.2.7':
    optional: true

  '@tauri-apps/cli-linux-arm64-gnu@2.2.7':
    optional: true

  '@tauri-apps/cli-linux-arm64-musl@2.2.7':
    optional: true

  '@tauri-apps/cli-linux-x64-gnu@2.2.7':
    optional: true

  '@tauri-apps/cli-linux-x64-musl@2.2.7':
    optional: true

  '@tauri-apps/cli-win32-arm64-msvc@2.2.7':
    optional: true

  '@tauri-apps/cli-win32-ia32-msvc@2.2.7':
    optional: true

  '@tauri-apps/cli-win32-x64-msvc@2.2.7':
    optional: true

  '@tauri-apps/cli@2.2.7':
    optionalDependencies:
      '@tauri-apps/cli-darwin-arm64': 2.2.7
      '@tauri-apps/cli-darwin-x64': 2.2.7
      '@tauri-apps/cli-linux-arm-gnueabihf': 2.2.7
      '@tauri-apps/cli-linux-arm64-gnu': 2.2.7
      '@tauri-apps/cli-linux-arm64-musl': 2.2.7
      '@tauri-apps/cli-linux-x64-gnu': 2.2.7
      '@tauri-apps/cli-linux-x64-musl': 2.2.7
      '@tauri-apps/cli-win32-arm64-msvc': 2.2.7
      '@tauri-apps/cli-win32-ia32-msvc': 2.2.7
      '@tauri-apps/cli-win32-x64-msvc': 2.2.7

  '@tauri-apps/plugin-opener@2.2.5':
    dependencies:
      '@tauri-apps/api': 2.2.0

  '@testing-library/dom@10.4.0':
    dependencies:
      '@babel/code-frame': 7.26.2
      '@babel/runtime': 7.26.7
      '@types/aria-query': 5.0.4
      aria-query: 5.3.0
      chalk: 4.1.2
      dom-accessibility-api: 0.5.16
      lz-string: 1.5.0
      pretty-format: 27.5.1

  '@testing-library/react@16.2.0(@testing-library/dom@10.4.0)(@types/react-dom@18.3.5(@types/react@18.3.18))(@types/react@18.3.18)(react-dom@18.3.1(react@18.3.1))(react@18.3.1)':
    dependencies:
      '@babel/runtime': 7.26.7
      '@testing-library/dom': 10.4.0
      react: 18.3.1
      react-dom: 18.3.1(react@18.3.1)
    optionalDependencies:
      '@types/react': 18.3.18
      '@types/react-dom': 18.3.5(@types/react@18.3.18)

  '@testing-library/user-event@14.6.1(@testing-library/dom@10.4.0)':
    dependencies:
      '@testing-library/dom': 10.4.0

<<<<<<< HEAD
  '@trysound/sax@0.2.0': {}
=======
  '@total-typescript/shoehorn@0.1.2': {}

  '@tsconfig/node10@1.0.11': {}

  '@tsconfig/node12@1.0.11': {}

  '@tsconfig/node14@1.0.3': {}

  '@tsconfig/node16@1.0.4': {}
>>>>>>> 4352f9db

  '@types/aria-query@5.0.4': {}

  '@types/babel__core@7.20.5':
    dependencies:
      '@babel/parser': 7.26.8
      '@babel/types': 7.26.8
      '@types/babel__generator': 7.6.8
      '@types/babel__template': 7.4.4
      '@types/babel__traverse': 7.20.6

  '@types/babel__generator@7.6.8':
    dependencies:
      '@babel/types': 7.26.8

  '@types/babel__template@7.4.4':
    dependencies:
      '@babel/parser': 7.26.8
      '@babel/types': 7.26.8

  '@types/babel__traverse@7.20.6':
    dependencies:
      '@babel/types': 7.26.8

  '@types/cookie@0.6.0': {}

  '@types/estree@1.0.6': {}

  '@types/gensync@1.0.4': {}

  '@types/json-schema@7.0.15': {}

  '@types/node@22.13.1':
    dependencies:
      undici-types: 6.20.0

  '@types/parse-json@4.0.2': {}

  '@types/prop-types@15.7.14': {}

  '@types/react-dom@18.3.5(@types/react@18.3.18)':
    dependencies:
      '@types/react': 18.3.18

  '@types/react@18.3.18':
    dependencies:
      '@types/prop-types': 15.7.14
      csstype: 3.1.3

  '@types/statuses@2.0.5': {}

  '@types/tough-cookie@4.0.5': {}

  '@typescript-eslint/eslint-plugin@8.24.0(@typescript-eslint/parser@8.24.0(eslint@9.20.0(jiti@2.4.2))(typescript@5.7.3))(eslint@9.20.0(jiti@2.4.2))(typescript@5.7.3)':
    dependencies:
      '@eslint-community/regexpp': 4.12.1
      '@typescript-eslint/parser': 8.24.0(eslint@9.20.0(jiti@2.4.2))(typescript@5.7.3)
      '@typescript-eslint/scope-manager': 8.24.0
      '@typescript-eslint/type-utils': 8.24.0(eslint@9.20.0(jiti@2.4.2))(typescript@5.7.3)
      '@typescript-eslint/utils': 8.24.0(eslint@9.20.0(jiti@2.4.2))(typescript@5.7.3)
      '@typescript-eslint/visitor-keys': 8.24.0
      eslint: 9.20.0(jiti@2.4.2)
      graphemer: 1.4.0
      ignore: 5.3.2
      natural-compare: 1.4.0
      ts-api-utils: 2.0.1(typescript@5.7.3)
      typescript: 5.7.3
    transitivePeerDependencies:
      - supports-color

  '@typescript-eslint/parser@8.24.0(eslint@9.20.0(jiti@2.4.2))(typescript@5.7.3)':
    dependencies:
      '@typescript-eslint/scope-manager': 8.24.0
      '@typescript-eslint/types': 8.24.0
      '@typescript-eslint/typescript-estree': 8.24.0(typescript@5.7.3)
      '@typescript-eslint/visitor-keys': 8.24.0
      debug: 4.4.0
      eslint: 9.20.0(jiti@2.4.2)
      typescript: 5.7.3
    transitivePeerDependencies:
      - supports-color

  '@typescript-eslint/rule-tester@8.24.0(eslint@9.20.0(jiti@2.4.2))(typescript@5.7.3)':
    dependencies:
      '@typescript-eslint/typescript-estree': 8.24.0(typescript@5.7.3)
      '@typescript-eslint/utils': 8.24.0(eslint@9.20.0(jiti@2.4.2))(typescript@5.7.3)
      ajv: 6.12.6
      eslint: 9.20.0(jiti@2.4.2)
      json-stable-stringify-without-jsonify: 1.0.1
      lodash.merge: 4.6.2
      semver: 7.7.1
    transitivePeerDependencies:
      - supports-color
      - typescript

  '@typescript-eslint/scope-manager@8.24.0':
    dependencies:
      '@typescript-eslint/types': 8.24.0
      '@typescript-eslint/visitor-keys': 8.24.0

  '@typescript-eslint/type-utils@8.24.0(eslint@9.20.0(jiti@2.4.2))(typescript@5.7.3)':
    dependencies:
      '@typescript-eslint/typescript-estree': 8.24.0(typescript@5.7.3)
      '@typescript-eslint/utils': 8.24.0(eslint@9.20.0(jiti@2.4.2))(typescript@5.7.3)
      debug: 4.4.0
      eslint: 9.20.0(jiti@2.4.2)
      ts-api-utils: 2.0.1(typescript@5.7.3)
      typescript: 5.7.3
    transitivePeerDependencies:
      - supports-color

  '@typescript-eslint/types@8.24.0': {}

  '@typescript-eslint/typescript-estree@8.24.0(typescript@5.7.3)':
    dependencies:
      '@typescript-eslint/types': 8.24.0
      '@typescript-eslint/visitor-keys': 8.24.0
      debug: 4.4.0
      fast-glob: 3.3.3
      is-glob: 4.0.3
      minimatch: 9.0.5
      semver: 7.7.1
      ts-api-utils: 2.0.1(typescript@5.7.3)
      typescript: 5.7.3
    transitivePeerDependencies:
      - supports-color

  '@typescript-eslint/utils@8.24.0(eslint@9.20.0(jiti@2.4.2))(typescript@5.7.3)':
    dependencies:
      '@eslint-community/eslint-utils': 4.4.1(eslint@9.20.0(jiti@2.4.2))
      '@typescript-eslint/scope-manager': 8.24.0
      '@typescript-eslint/types': 8.24.0
      '@typescript-eslint/typescript-estree': 8.24.0(typescript@5.7.3)
      eslint: 9.20.0(jiti@2.4.2)
      typescript: 5.7.3
    transitivePeerDependencies:
      - supports-color

  '@typescript-eslint/visitor-keys@8.24.0':
    dependencies:
      '@typescript-eslint/types': 8.24.0
      eslint-visitor-keys: 4.2.0

  '@typespec/prettier-plugin-typespec@0.64.0':
    dependencies:
      prettier: 3.3.3

  '@vitejs/plugin-react@4.3.4(vite@6.1.0(@types/node@22.13.1)(jiti@2.4.2)(lightningcss@1.29.1)(yaml@2.7.0))':
    dependencies:
      '@babel/core': 7.26.8
      '@babel/plugin-transform-react-jsx-self': 7.25.9(@babel/core@7.26.8)
      '@babel/plugin-transform-react-jsx-source': 7.25.9(@babel/core@7.26.8)
      '@types/babel__core': 7.20.5
      react-refresh: 0.14.2
      vite: 6.1.0(@types/node@22.13.1)(jiti@2.4.2)(lightningcss@1.29.1)(yaml@2.7.0)
    transitivePeerDependencies:
      - supports-color

  '@vitest/browser@2.1.9(@types/node@22.13.1)(typescript@5.7.3)(vite@6.1.0(@types/node@22.13.1)(jiti@2.4.2)(lightningcss@1.29.1)(yaml@2.7.0))(vitest@2.1.9)':
    dependencies:
      '@testing-library/dom': 10.4.0
      '@testing-library/user-event': 14.6.1(@testing-library/dom@10.4.0)
      '@vitest/mocker': 2.1.9(msw@2.7.0(@types/node@22.13.1)(typescript@5.7.3))(vite@6.1.0(@types/node@22.13.1)(jiti@2.4.2)(lightningcss@1.29.1)(yaml@2.7.0))
      '@vitest/utils': 2.1.9
      magic-string: 0.30.17
      msw: 2.7.0(@types/node@22.13.1)(typescript@5.7.3)
      sirv: 3.0.0
      tinyrainbow: 1.2.0
      vitest: 2.1.9(@types/node@22.13.1)(@vitest/browser@2.1.9)(jsdom@26.0.0)(lightningcss@1.29.1)(msw@2.7.0(@types/node@22.13.1)(typescript@5.7.3))
      ws: 8.18.0
    transitivePeerDependencies:
      - '@types/node'
      - bufferutil
      - typescript
      - utf-8-validate
      - vite

  '@vitest/expect@2.1.9':
    dependencies:
      '@vitest/spy': 2.1.9
      '@vitest/utils': 2.1.9
      chai: 5.1.2
      tinyrainbow: 1.2.0

  '@vitest/mocker@2.1.9(msw@2.7.0(@types/node@22.13.1)(typescript@5.7.3))(vite@5.4.14(@types/node@22.13.1)(lightningcss@1.29.1))':
    dependencies:
      '@vitest/spy': 2.1.9
      estree-walker: 3.0.3
      magic-string: 0.30.17
    optionalDependencies:
      msw: 2.7.0(@types/node@22.13.1)(typescript@5.7.3)
      vite: 5.4.14(@types/node@22.13.1)(lightningcss@1.29.1)

  '@vitest/mocker@2.1.9(msw@2.7.0(@types/node@22.13.1)(typescript@5.7.3))(vite@6.1.0(@types/node@22.13.1)(jiti@2.4.2)(lightningcss@1.29.1)(yaml@2.7.0))':
    dependencies:
      '@vitest/spy': 2.1.9
      estree-walker: 3.0.3
      magic-string: 0.30.17
    optionalDependencies:
      msw: 2.7.0(@types/node@22.13.1)(typescript@5.7.3)
      vite: 6.1.0(@types/node@22.13.1)(jiti@2.4.2)(lightningcss@1.29.1)(yaml@2.7.0)

  '@vitest/pretty-format@2.1.9':
    dependencies:
      tinyrainbow: 1.2.0

  '@vitest/runner@2.1.9':
    dependencies:
      '@vitest/utils': 2.1.9
      pathe: 1.1.2

  '@vitest/snapshot@2.1.9':
    dependencies:
      '@vitest/pretty-format': 2.1.9
      magic-string: 0.30.17
      pathe: 1.1.2

  '@vitest/spy@2.1.9':
    dependencies:
      tinyspy: 3.0.2

  '@vitest/utils@2.1.9':
    dependencies:
      '@vitest/pretty-format': 2.1.9
      loupe: 3.1.3
      tinyrainbow: 1.2.0

  acorn-jsx@5.3.2(acorn@8.14.0):
    dependencies:
      acorn: 8.14.0

  acorn-walk@8.3.4:
    dependencies:
      acorn: 8.14.0

  acorn@8.14.0: {}

  agent-base@7.1.3: {}

  ajv@6.12.6:
    dependencies:
      fast-deep-equal: 3.1.3
      fast-json-stable-stringify: 2.1.0
      json-schema-traverse: 0.4.1
      uri-js: 4.4.1

  allotment@1.20.3(react-dom@18.3.1(react@18.3.1))(react@18.3.1):
    dependencies:
      classnames: 2.5.1
      eventemitter3: 5.0.1
      lodash.clamp: 4.0.3
      lodash.debounce: 4.0.8
      lodash.isequal: 4.5.0
      react: 18.3.1
      react-dom: 18.3.1(react@18.3.1)
      use-resize-observer: 9.1.0(react-dom@18.3.1(react@18.3.1))(react@18.3.1)

  ansi-escapes@4.3.2:
    dependencies:
      type-fest: 0.21.3

  ansi-escapes@7.0.0:
    dependencies:
      environment: 1.1.0

  ansi-regex@5.0.1: {}

  ansi-regex@6.1.0: {}

  ansi-styles@4.3.0:
    dependencies:
      color-convert: 2.0.1

  ansi-styles@5.2.0: {}

  ansi-styles@6.2.1: {}

  arg@4.1.3: {}

  argparse@2.0.1: {}

  aria-hidden@1.2.4:
    dependencies:
      tslib: 2.8.1

  aria-query@5.3.0:
    dependencies:
      dequal: 2.0.3

  assertion-error@2.0.1: {}

  asynckit@0.4.0: {}

  babel-plugin-macros@3.1.0:
    dependencies:
      '@babel/runtime': 7.26.7
      cosmiconfig: 7.1.0
      resolve: 1.22.10

  babel-plugin-polyfill-corejs2@0.4.12(@babel/core@7.26.8):
    dependencies:
      '@babel/compat-data': 7.26.8
      '@babel/core': 7.26.8
      '@babel/helper-define-polyfill-provider': 0.6.3(@babel/core@7.26.8)
      semver: 6.3.1
    transitivePeerDependencies:
      - supports-color

  babel-plugin-polyfill-corejs3@0.11.1(@babel/core@7.26.8):
    dependencies:
      '@babel/core': 7.26.8
      '@babel/helper-define-polyfill-provider': 0.6.3(@babel/core@7.26.8)
      core-js-compat: 3.40.0
    transitivePeerDependencies:
      - supports-color

  babel-plugin-polyfill-regenerator@0.6.3(@babel/core@7.26.8):
    dependencies:
      '@babel/core': 7.26.8
      '@babel/helper-define-polyfill-provider': 0.6.3(@babel/core@7.26.8)
    transitivePeerDependencies:
      - supports-color

  balanced-match@1.0.2: {}

  bind-event-listener@3.0.0: {}

  boolbase@1.0.0: {}

  brace-expansion@1.1.11:
    dependencies:
      balanced-match: 1.0.2
      concat-map: 0.0.1

  brace-expansion@2.0.1:
    dependencies:
      balanced-match: 1.0.2

  braces@3.0.3:
    dependencies:
      fill-range: 7.1.1

  browserslist@4.24.4:
    dependencies:
      caniuse-lite: 1.0.30001699
      electron-to-chromium: 1.5.96
      node-releases: 2.0.19
      update-browserslist-db: 1.1.2(browserslist@4.24.4)

  cac@6.7.14: {}

  callsites@3.1.0: {}

  camelcase@6.3.0: {}

  caniuse-lite@1.0.30001699: {}

  chai@5.1.2:
    dependencies:
      assertion-error: 2.0.1
      check-error: 2.1.1
      deep-eql: 5.0.2
      loupe: 3.1.3
      pathval: 2.0.0

  chalk@4.1.2:
    dependencies:
      ansi-styles: 4.3.0
      supports-color: 7.2.0

  chalk@5.4.1: {}

  check-error@2.1.1: {}

  classnames@2.5.1: {}

  cli-cursor@5.0.0:
    dependencies:
      restore-cursor: 5.1.0

  cli-truncate@4.0.0:
    dependencies:
      slice-ansi: 5.0.0
      string-width: 7.2.0

  cli-width@4.1.0: {}

  cliui@8.0.1:
    dependencies:
      string-width: 4.2.3
      strip-ansi: 6.0.1
      wrap-ansi: 7.0.0

  clsx@2.1.1: {}

  color-convert@2.0.1:
    dependencies:
      color-name: 1.1.4

  color-name@1.1.4: {}

  colorette@2.0.20: {}

  combined-stream@1.0.8:
    dependencies:
      delayed-stream: 1.0.0

  commander@13.1.0: {}

  commander@7.2.0: {}

  commander@9.5.0: {}

  concat-map@0.0.1: {}

  convert-source-map@1.9.0: {}

  convert-source-map@2.0.0: {}

  cookie@0.7.2: {}

  core-js-compat@3.40.0:
    dependencies:
      browserslist: 4.24.4

  cosmiconfig@7.1.0:
    dependencies:
      '@types/parse-json': 4.0.2
      import-fresh: 3.3.1
      parse-json: 5.2.0
      path-type: 4.0.0
      yaml: 1.10.2

<<<<<<< HEAD
  cosmiconfig@8.3.6(typescript@5.7.3):
    dependencies:
      import-fresh: 3.3.1
      js-yaml: 4.1.0
      parse-json: 5.2.0
      path-type: 4.0.0
    optionalDependencies:
      typescript: 5.7.3
=======
  create-require@1.1.1: {}

  cross-env@7.0.3:
    dependencies:
      cross-spawn: 7.0.6
>>>>>>> 4352f9db

  cross-spawn@7.0.6:
    dependencies:
      path-key: 3.1.1
      shebang-command: 2.0.0
      which: 2.0.2

  css-select@5.1.0:
    dependencies:
      boolbase: 1.0.0
      css-what: 6.1.0
      domhandler: 5.0.3
      domutils: 3.2.2
      nth-check: 2.1.1

  css-tree@2.2.1:
    dependencies:
      mdn-data: 2.0.28
      source-map-js: 1.2.1

  css-tree@2.3.1:
    dependencies:
      mdn-data: 2.0.30
      source-map-js: 1.2.1

  css-what@6.1.0: {}

  csso@5.0.5:
    dependencies:
      css-tree: 2.2.1

  cssstyle@4.2.1:
    dependencies:
      '@asamuzakjp/css-color': 2.8.3
      rrweb-cssom: 0.8.0

  csstype@3.1.3: {}

  dashify@2.0.0: {}

  data-urls@5.0.0:
    dependencies:
      whatwg-mimetype: 4.0.0
      whatwg-url: 14.1.0

  debug@4.4.0:
    dependencies:
      ms: 2.1.3

  decimal.js@10.5.0: {}

  deep-eql@5.0.2: {}

  deep-is@0.1.4: {}

<<<<<<< HEAD
  deepmerge@4.3.1: {}

  delayed-stream@1.0.0:
    optional: true
=======
  delayed-stream@1.0.0: {}
>>>>>>> 4352f9db

  dequal@2.0.3: {}

  detect-libc@1.0.3: {}

<<<<<<< HEAD
  detect-node-es@1.1.0: {}
=======
  diff@4.0.2: {}
>>>>>>> 4352f9db

  dom-accessibility-api@0.5.16: {}

  dom-serializer@2.0.0:
    dependencies:
      domelementtype: 2.3.0
      domhandler: 5.0.3
      entities: 4.5.0

  domelementtype@2.3.0: {}

  domhandler@5.0.3:
    dependencies:
      domelementtype: 2.3.0

  domutils@3.2.2:
    dependencies:
      dom-serializer: 2.0.0
      domelementtype: 2.3.0
      domhandler: 5.0.3

  dot-case@3.0.4:
    dependencies:
      no-case: 3.0.4
      tslib: 2.8.1

  dotenv@16.0.3: {}

  eastasianwidth@0.2.0: {}

  electron-to-chromium@1.5.96: {}

  emoji-regex@10.4.0: {}

  emoji-regex@8.0.0: {}

  emoji-regex@9.2.2: {}

  enhanced-resolve@5.18.1:
    dependencies:
      graceful-fs: 4.2.11
      tapable: 2.2.1

  entities@4.5.0: {}

  environment@1.1.0: {}

  error-ex@1.3.2:
    dependencies:
      is-arrayish: 0.2.1

  es-module-lexer@1.6.0: {}

  esbuild@0.21.5:
    optionalDependencies:
      '@esbuild/aix-ppc64': 0.21.5
      '@esbuild/android-arm': 0.21.5
      '@esbuild/android-arm64': 0.21.5
      '@esbuild/android-x64': 0.21.5
      '@esbuild/darwin-arm64': 0.21.5
      '@esbuild/darwin-x64': 0.21.5
      '@esbuild/freebsd-arm64': 0.21.5
      '@esbuild/freebsd-x64': 0.21.5
      '@esbuild/linux-arm': 0.21.5
      '@esbuild/linux-arm64': 0.21.5
      '@esbuild/linux-ia32': 0.21.5
      '@esbuild/linux-loong64': 0.21.5
      '@esbuild/linux-mips64el': 0.21.5
      '@esbuild/linux-ppc64': 0.21.5
      '@esbuild/linux-riscv64': 0.21.5
      '@esbuild/linux-s390x': 0.21.5
      '@esbuild/linux-x64': 0.21.5
      '@esbuild/netbsd-x64': 0.21.5
      '@esbuild/openbsd-x64': 0.21.5
      '@esbuild/sunos-x64': 0.21.5
      '@esbuild/win32-arm64': 0.21.5
      '@esbuild/win32-ia32': 0.21.5
      '@esbuild/win32-x64': 0.21.5

  esbuild@0.24.2:
    optionalDependencies:
      '@esbuild/aix-ppc64': 0.24.2
      '@esbuild/android-arm': 0.24.2
      '@esbuild/android-arm64': 0.24.2
      '@esbuild/android-x64': 0.24.2
      '@esbuild/darwin-arm64': 0.24.2
      '@esbuild/darwin-x64': 0.24.2
      '@esbuild/freebsd-arm64': 0.24.2
      '@esbuild/freebsd-x64': 0.24.2
      '@esbuild/linux-arm': 0.24.2
      '@esbuild/linux-arm64': 0.24.2
      '@esbuild/linux-ia32': 0.24.2
      '@esbuild/linux-loong64': 0.24.2
      '@esbuild/linux-mips64el': 0.24.2
      '@esbuild/linux-ppc64': 0.24.2
      '@esbuild/linux-riscv64': 0.24.2
      '@esbuild/linux-s390x': 0.24.2
      '@esbuild/linux-x64': 0.24.2
      '@esbuild/netbsd-arm64': 0.24.2
      '@esbuild/netbsd-x64': 0.24.2
      '@esbuild/openbsd-arm64': 0.24.2
      '@esbuild/openbsd-x64': 0.24.2
      '@esbuild/sunos-x64': 0.24.2
      '@esbuild/win32-arm64': 0.24.2
      '@esbuild/win32-ia32': 0.24.2
      '@esbuild/win32-x64': 0.24.2

  escalade@3.2.0: {}

  escape-string-regexp@4.0.0: {}

  eslint-config-turbo@2.4.1(eslint@9.20.0(jiti@2.4.2))(turbo@2.4.2):
    dependencies:
      eslint: 9.20.0(jiti@2.4.2)
      eslint-plugin-turbo: 2.4.1(eslint@9.20.0(jiti@2.4.2))(turbo@2.4.2)
      turbo: 2.4.2

  eslint-plugin-react-hooks@5.1.0(eslint@9.20.0(jiti@2.4.2)):
    dependencies:
      eslint: 9.20.0(jiti@2.4.2)

  eslint-plugin-react-refresh@0.4.19(eslint@9.20.0(jiti@2.4.2)):
    dependencies:
      eslint: 9.20.0(jiti@2.4.2)

  eslint-plugin-turbo@2.4.1(eslint@9.20.0(jiti@2.4.2))(turbo@2.4.2):
    dependencies:
      dotenv: 16.0.3
      eslint: 9.20.0(jiti@2.4.2)
      turbo: 2.4.2

  eslint-scope@8.2.0:
    dependencies:
      esrecurse: 4.3.0
      estraverse: 5.3.0

  eslint-visitor-keys@3.4.3: {}

  eslint-visitor-keys@4.2.0: {}

  eslint@9.20.0(jiti@2.4.2):
    dependencies:
      '@eslint-community/eslint-utils': 4.4.1(eslint@9.20.0(jiti@2.4.2))
      '@eslint-community/regexpp': 4.12.1
      '@eslint/config-array': 0.19.2
      '@eslint/core': 0.11.0
      '@eslint/eslintrc': 3.2.0
      '@eslint/js': 9.20.0
      '@eslint/plugin-kit': 0.2.5
      '@humanfs/node': 0.16.6
      '@humanwhocodes/module-importer': 1.0.1
      '@humanwhocodes/retry': 0.4.1
      '@types/estree': 1.0.6
      '@types/json-schema': 7.0.15
      ajv: 6.12.6
      chalk: 4.1.2
      cross-spawn: 7.0.6
      debug: 4.4.0
      escape-string-regexp: 4.0.0
      eslint-scope: 8.2.0
      eslint-visitor-keys: 4.2.0
      espree: 10.3.0
      esquery: 1.6.0
      esutils: 2.0.3
      fast-deep-equal: 3.1.3
      file-entry-cache: 8.0.0
      find-up: 5.0.0
      glob-parent: 6.0.2
      ignore: 5.3.2
      imurmurhash: 0.1.4
      is-glob: 4.0.3
      json-stable-stringify-without-jsonify: 1.0.1
      lodash.merge: 4.6.2
      minimatch: 3.1.2
      natural-compare: 1.4.0
      optionator: 0.9.4
    optionalDependencies:
      jiti: 2.4.2
    transitivePeerDependencies:
      - supports-color

  espree@10.3.0:
    dependencies:
      acorn: 8.14.0
      acorn-jsx: 5.3.2(acorn@8.14.0)
      eslint-visitor-keys: 4.2.0

  esquery@1.6.0:
    dependencies:
      estraverse: 5.3.0

  esrecurse@4.3.0:
    dependencies:
      estraverse: 5.3.0

  estraverse@5.3.0: {}

  estree-walker@2.0.2: {}

  estree-walker@3.0.3:
    dependencies:
      '@types/estree': 1.0.6

  esutils@2.0.3: {}

  eventemitter2@4.1.2: {}

  eventemitter3@5.0.1: {}

  execa@8.0.1:
    dependencies:
      cross-spawn: 7.0.6
      get-stream: 8.0.1
      human-signals: 5.0.0
      is-stream: 3.0.0
      merge-stream: 2.0.0
      npm-run-path: 5.3.0
      onetime: 6.0.0
      signal-exit: 4.1.0
      strip-final-newline: 3.0.0

  expect-type@1.1.0: {}

  fast-deep-equal@3.1.3: {}

  fast-glob@3.3.3:
    dependencies:
      '@nodelib/fs.stat': 2.0.5
      '@nodelib/fs.walk': 1.2.8
      glob-parent: 5.1.2
      merge2: 1.4.1
      micromatch: 4.0.8

  fast-json-stable-stringify@2.1.0: {}

  fast-levenshtein@2.0.6: {}

  fastq@1.19.0:
    dependencies:
      reusify: 1.0.4

  file-entry-cache@8.0.0:
    dependencies:
      flat-cache: 4.0.1

  fill-range@7.1.1:
    dependencies:
      to-regex-range: 5.0.1

  find-root@1.1.0: {}

  find-up@5.0.0:
    dependencies:
      locate-path: 6.0.0
      path-exists: 4.0.0

  flat-cache@4.0.1:
    dependencies:
      flatted: 3.3.2
      keyv: 4.5.4

  flatted@3.3.2: {}

  foreground-child@3.3.1:
    dependencies:
      cross-spawn: 7.0.6
      signal-exit: 4.1.0

  form-data@4.0.1:
    dependencies:
      asynckit: 0.4.0
      combined-stream: 1.0.8
      mime-types: 2.1.35

  fs.realpath@1.0.0: {}

  fsevents@2.3.3:
    optional: true

  function-bind@1.1.2: {}

  gensync@1.0.0-beta.2: {}

  get-caller-file@2.0.5: {}

  get-east-asian-width@1.3.0: {}

  get-nonce@1.0.1: {}

  get-stream@8.0.1: {}

  glob-parent@5.1.2:
    dependencies:
      is-glob: 4.0.3

  glob-parent@6.0.2:
    dependencies:
      is-glob: 4.0.3

  glob@11.0.1:
    dependencies:
      foreground-child: 3.3.1
      jackspeak: 4.1.0
      minimatch: 10.0.1
      minipass: 7.1.2
      package-json-from-dist: 1.0.1
      path-scurry: 2.0.0

  glob@8.1.0:
    dependencies:
      fs.realpath: 1.0.0
      inflight: 1.0.6
      inherits: 2.0.4
      minimatch: 5.1.6
      once: 1.4.0

  globals@11.12.0: {}

  globals@14.0.0: {}

  graceful-fs@4.2.11: {}

  graphemer@1.4.0: {}

  graphql@16.10.0: {}

  has-flag@4.0.0: {}

  hasown@2.0.2:
    dependencies:
      function-bind: 1.1.2

  headers-polyfill@4.0.3: {}

  hoist-non-react-statics@3.3.2:
    dependencies:
      react-is: 16.13.1

  html-encoding-sniffer@4.0.0:
    dependencies:
      whatwg-encoding: 3.1.1

  http-proxy-agent@7.0.2:
    dependencies:
      agent-base: 7.1.3
      debug: 4.4.0
    transitivePeerDependencies:
      - supports-color

  https-proxy-agent@7.0.6:
    dependencies:
      agent-base: 7.1.3
      debug: 4.4.0
    transitivePeerDependencies:
      - supports-color

  human-signals@5.0.0: {}

  iconv-lite@0.6.3:
    dependencies:
      safer-buffer: 2.1.2

  ignore@5.3.2: {}

  import-fresh@3.3.1:
    dependencies:
      parent-module: 1.0.1
      resolve-from: 4.0.0

  imurmurhash@0.1.4: {}

  inflight@1.0.6:
    dependencies:
      once: 1.4.0
      wrappy: 1.0.2

  inherits@2.0.4: {}

  is-arrayish@0.2.1: {}

  is-core-module@2.16.1:
    dependencies:
      hasown: 2.0.2

  is-extglob@2.1.1: {}

  is-fullwidth-code-point@3.0.0: {}

  is-fullwidth-code-point@4.0.0: {}

  is-fullwidth-code-point@5.0.0:
    dependencies:
      get-east-asian-width: 1.3.0

  is-glob@4.0.3:
    dependencies:
      is-extglob: 2.1.1

  is-node-process@1.2.0: {}

  is-number@7.0.0: {}

  is-potential-custom-element-name@1.0.1: {}

  is-stream@3.0.0: {}

  isexe@2.0.0: {}

  jackspeak@4.1.0:
    dependencies:
      '@isaacs/cliui': 8.0.2

  jiti@2.4.2: {}

  js-tokens@4.0.0: {}

  js-yaml@4.1.0:
    dependencies:
      argparse: 2.0.1

  jsdom@26.0.0:
    dependencies:
      cssstyle: 4.2.1
      data-urls: 5.0.0
      decimal.js: 10.5.0
      form-data: 4.0.1
      html-encoding-sniffer: 4.0.0
      http-proxy-agent: 7.0.2
      https-proxy-agent: 7.0.6
      is-potential-custom-element-name: 1.0.1
      nwsapi: 2.2.16
      parse5: 7.2.1
      rrweb-cssom: 0.8.0
      saxes: 6.0.0
      symbol-tree: 3.2.4
      tough-cookie: 5.1.1
      w3c-xmlserializer: 5.0.0
      webidl-conversions: 7.0.0
      whatwg-encoding: 3.1.1
      whatwg-mimetype: 4.0.0
      whatwg-url: 14.1.0
      ws: 8.18.0
      xml-name-validator: 5.0.0
    transitivePeerDependencies:
      - bufferutil
      - supports-color
      - utf-8-validate

  jsesc@3.0.2: {}

  jsesc@3.1.0: {}

  json-buffer@3.0.1: {}

  json-parse-even-better-errors@2.3.1: {}

  json-schema-traverse@0.4.1: {}

  json-stable-stringify-without-jsonify@1.0.1: {}

  json5@2.2.3: {}

  keyv@4.5.4:
    dependencies:
      json-buffer: 3.0.1

  levn@0.4.1:
    dependencies:
      prelude-ls: 1.2.1
      type-check: 0.4.0

  lightningcss-darwin-arm64@1.29.1:
    optional: true

  lightningcss-darwin-x64@1.29.1:
    optional: true

  lightningcss-freebsd-x64@1.29.1:
    optional: true

  lightningcss-linux-arm-gnueabihf@1.29.1:
    optional: true

  lightningcss-linux-arm64-gnu@1.29.1:
    optional: true

  lightningcss-linux-arm64-musl@1.29.1:
    optional: true

  lightningcss-linux-x64-gnu@1.29.1:
    optional: true

  lightningcss-linux-x64-musl@1.29.1:
    optional: true

  lightningcss-win32-arm64-msvc@1.29.1:
    optional: true

  lightningcss-win32-x64-msvc@1.29.1:
    optional: true

  lightningcss@1.29.1:
    dependencies:
      detect-libc: 1.0.3
    optionalDependencies:
      lightningcss-darwin-arm64: 1.29.1
      lightningcss-darwin-x64: 1.29.1
      lightningcss-freebsd-x64: 1.29.1
      lightningcss-linux-arm-gnueabihf: 1.29.1
      lightningcss-linux-arm64-gnu: 1.29.1
      lightningcss-linux-arm64-musl: 1.29.1
      lightningcss-linux-x64-gnu: 1.29.1
      lightningcss-linux-x64-musl: 1.29.1
      lightningcss-win32-arm64-msvc: 1.29.1
      lightningcss-win32-x64-msvc: 1.29.1

  lilconfig@3.1.3: {}

  lines-and-columns@1.2.4: {}

  lint-staged@15.4.3:
    dependencies:
      chalk: 5.4.1
      commander: 13.1.0
      debug: 4.4.0
      execa: 8.0.1
      lilconfig: 3.1.3
      listr2: 8.2.5
      micromatch: 4.0.8
      pidtree: 0.6.0
      string-argv: 0.3.2
      yaml: 2.7.0
    transitivePeerDependencies:
      - supports-color

  listr2@8.2.5:
    dependencies:
      cli-truncate: 4.0.0
      colorette: 2.0.20
      eventemitter3: 5.0.1
      log-update: 6.1.0
      rfdc: 1.4.1
      wrap-ansi: 9.0.0

  locate-path@6.0.0:
    dependencies:
      p-locate: 5.0.0

  lodash.clamp@4.0.3: {}

  lodash.debounce@4.0.8: {}

  lodash.isequal@4.5.0: {}

  lodash.merge@4.6.2: {}

  log-update@6.1.0:
    dependencies:
      ansi-escapes: 7.0.0
      cli-cursor: 5.0.0
      slice-ansi: 7.1.0
      strip-ansi: 7.1.0
      wrap-ansi: 9.0.0

  loose-envify@1.4.0:
    dependencies:
      js-tokens: 4.0.0

  loupe@3.1.3: {}

<<<<<<< HEAD
  lower-case@2.0.2:
    dependencies:
      tslib: 2.8.1

  lru-cache@10.4.3:
    optional: true
=======
  lru-cache@10.4.3: {}
>>>>>>> 4352f9db

  lru-cache@11.0.2: {}

  lru-cache@5.1.1:
    dependencies:
      yallist: 3.1.1

  lz-string@1.5.0: {}

  magic-string@0.30.17:
    dependencies:
      '@jridgewell/sourcemap-codec': 1.5.0

<<<<<<< HEAD
  mdn-data@2.0.28: {}

  mdn-data@2.0.30: {}
=======
  make-error@1.3.6: {}
>>>>>>> 4352f9db

  merge-stream@2.0.0: {}

  merge2@1.4.1: {}

  micromatch@4.0.8:
    dependencies:
      braces: 3.0.3
      picomatch: 2.3.1

  mime-db@1.52.0: {}

  mime-types@2.1.35:
    dependencies:
      mime-db: 1.52.0

  mimic-fn@4.0.0: {}

  mimic-function@5.0.1: {}

  minimatch@10.0.1:
    dependencies:
      brace-expansion: 2.0.1

  minimatch@3.1.2:
    dependencies:
      brace-expansion: 1.1.11

  minimatch@5.1.6:
    dependencies:
      brace-expansion: 2.0.1

  minimatch@9.0.5:
    dependencies:
      brace-expansion: 2.0.1

  minipass@7.1.2: {}

  mrmime@2.0.0: {}

  ms@2.1.3: {}

  msw@2.7.0(@types/node@22.13.1)(typescript@5.7.3):
    dependencies:
      '@bundled-es-modules/cookie': 2.0.1
      '@bundled-es-modules/statuses': 1.0.1
      '@bundled-es-modules/tough-cookie': 0.1.6
      '@inquirer/confirm': 5.1.5(@types/node@22.13.1)
      '@mswjs/interceptors': 0.37.6
      '@open-draft/deferred-promise': 2.2.0
      '@open-draft/until': 2.1.0
      '@types/cookie': 0.6.0
      '@types/statuses': 2.0.5
      graphql: 16.10.0
      headers-polyfill: 4.0.3
      is-node-process: 1.2.0
      outvariant: 1.4.3
      path-to-regexp: 6.3.0
      picocolors: 1.1.1
      strict-event-emitter: 0.5.1
      type-fest: 4.34.1
      yargs: 17.7.2
    optionalDependencies:
      typescript: 5.7.3
    transitivePeerDependencies:
      - '@types/node'

  mute-stream@2.0.0: {}

  nanoid@3.3.8: {}

  natural-compare@1.4.0: {}

  no-case@3.0.4:
    dependencies:
      lower-case: 2.0.2
      tslib: 2.8.1

  node-releases@2.0.19: {}

  npm-run-path@5.3.0:
    dependencies:
      path-key: 4.0.0

<<<<<<< HEAD
  nth-check@2.1.1:
    dependencies:
      boolbase: 1.0.0

  nwsapi@2.2.16:
    optional: true
=======
  nwsapi@2.2.16: {}
>>>>>>> 4352f9db

  once@1.4.0:
    dependencies:
      wrappy: 1.0.2

  onetime@6.0.0:
    dependencies:
      mimic-fn: 4.0.0

  onetime@7.0.0:
    dependencies:
      mimic-function: 5.0.1

  optionator@0.9.4:
    dependencies:
      deep-is: 0.1.4
      fast-levenshtein: 2.0.6
      levn: 0.4.1
      prelude-ls: 1.2.1
      type-check: 0.4.0
      word-wrap: 1.2.5

  outvariant@1.4.3: {}

  overlayscrollbars-react@0.5.6(overlayscrollbars@2.11.0)(react@18.3.1):
    dependencies:
      overlayscrollbars: 2.11.0
      react: 18.3.1

  overlayscrollbars@2.11.0: {}

  p-limit@3.1.0:
    dependencies:
      yocto-queue: 0.1.0

  p-locate@5.0.0:
    dependencies:
      p-limit: 3.1.0

  package-json-from-dist@1.0.1: {}

  parent-module@1.0.1:
    dependencies:
      callsites: 3.1.0

  parse-json@5.2.0:
    dependencies:
      '@babel/code-frame': 7.26.2
      error-ex: 1.3.2
      json-parse-even-better-errors: 2.3.1
      lines-and-columns: 1.2.4

  parse5@7.2.1:
    dependencies:
      entities: 4.5.0

  path-exists@4.0.0: {}

  path-key@3.1.1: {}

  path-key@4.0.0: {}

  path-parse@1.0.7: {}

  path-scurry@2.0.0:
    dependencies:
      lru-cache: 11.0.2
      minipass: 7.1.2

  path-to-regexp@6.3.0: {}

  path-type@4.0.0: {}

  pathe@1.1.2: {}

  pathval@2.0.0: {}

  picocolors@1.1.1: {}

  picomatch@2.3.1: {}

  picomatch@4.0.2: {}

  pidtree@0.6.0: {}

  postcss@8.5.1:
    dependencies:
      nanoid: 3.3.8
      picocolors: 1.1.1
      source-map-js: 1.2.1

  prelude-ls@1.2.1: {}

  prettier-plugin-tailwindcss@0.6.11(@ianvs/prettier-plugin-sort-imports@4.4.1(prettier@3.5.0))(prettier@3.5.0):
    dependencies:
      prettier: 3.5.0
    optionalDependencies:
      '@ianvs/prettier-plugin-sort-imports': 4.4.1(prettier@3.5.0)

  prettier@2.8.8: {}

  prettier@3.3.3: {}

  prettier@3.5.0: {}

  pretty-format@27.5.1:
    dependencies:
      ansi-regex: 5.0.1
      ansi-styles: 5.2.0
      react-is: 17.0.2

  psl@1.15.0:
    dependencies:
      punycode: 2.3.1

  punycode@2.3.1: {}

  querystringify@2.2.0: {}

  queue-microtask@1.2.3: {}

  raf-schd@4.0.3: {}

  react-dom@18.3.1(react@18.3.1):
    dependencies:
      loose-envify: 1.4.0
      react: 18.3.1
      scheduler: 0.23.2

  react-is@16.13.1: {}

  react-is@17.0.2: {}

  react-refresh@0.14.2: {}

  react-remove-scroll-bar@2.3.8(@types/react@18.3.18)(react@18.3.1):
    dependencies:
      react: 18.3.1
      react-style-singleton: 2.2.3(@types/react@18.3.18)(react@18.3.1)
      tslib: 2.8.1
    optionalDependencies:
      '@types/react': 18.3.18

  react-remove-scroll@2.6.3(@types/react@18.3.18)(react@18.3.1):
    dependencies:
      react: 18.3.1
      react-remove-scroll-bar: 2.3.8(@types/react@18.3.18)(react@18.3.1)
      react-style-singleton: 2.2.3(@types/react@18.3.18)(react@18.3.1)
      tslib: 2.8.1
      use-callback-ref: 1.3.3(@types/react@18.3.18)(react@18.3.1)
      use-sidecar: 1.1.3(@types/react@18.3.18)(react@18.3.1)
    optionalDependencies:
      '@types/react': 18.3.18

  react-router-dom@6.29.0(react-dom@18.3.1(react@18.3.1))(react@18.3.1):
    dependencies:
      '@remix-run/router': 1.22.0
      react: 18.3.1
      react-dom: 18.3.1(react@18.3.1)
      react-router: 6.29.0(react@18.3.1)

  react-router@6.29.0(react@18.3.1):
    dependencies:
      '@remix-run/router': 1.22.0
      react: 18.3.1

  react-style-singleton@2.2.3(@types/react@18.3.18)(react@18.3.1):
    dependencies:
      get-nonce: 1.0.1
      react: 18.3.1
      tslib: 2.8.1
    optionalDependencies:
      '@types/react': 18.3.18

  react-uid@2.4.0(@types/react@18.3.18)(react@18.3.1):
    dependencies:
      react: 18.3.1
      tslib: 2.8.1
    optionalDependencies:
      '@types/react': 18.3.18

  react@18.3.1:
    dependencies:
      loose-envify: 1.4.0

  regenerate-unicode-properties@10.2.0:
    dependencies:
      regenerate: 1.4.2

  regenerate@1.4.2: {}

  regenerator-runtime@0.14.1: {}

  regenerator-transform@0.15.2:
    dependencies:
      '@babel/runtime': 7.26.7

  regexpu-core@6.2.0:
    dependencies:
      regenerate: 1.4.2
      regenerate-unicode-properties: 10.2.0
      regjsgen: 0.8.0
      regjsparser: 0.12.0
      unicode-match-property-ecmascript: 2.0.0
      unicode-match-property-value-ecmascript: 2.2.0

  regjsgen@0.8.0: {}

  regjsparser@0.12.0:
    dependencies:
      jsesc: 3.0.2

  require-directory@2.1.1: {}

  requires-port@1.0.0: {}

  resolve-from@4.0.0: {}

  resolve@1.22.10:
    dependencies:
      is-core-module: 2.16.1
      path-parse: 1.0.7
      supports-preserve-symlinks-flag: 1.0.0

  restore-cursor@5.1.0:
    dependencies:
      onetime: 7.0.0
      signal-exit: 4.1.0

  reusify@1.0.4: {}

  rfdc@1.4.1: {}

  rimraf@6.0.1:
    dependencies:
      glob: 11.0.1
      package-json-from-dist: 1.0.1

  rollup@4.34.6:
    dependencies:
      '@types/estree': 1.0.6
    optionalDependencies:
      '@rollup/rollup-android-arm-eabi': 4.34.6
      '@rollup/rollup-android-arm64': 4.34.6
      '@rollup/rollup-darwin-arm64': 4.34.6
      '@rollup/rollup-darwin-x64': 4.34.6
      '@rollup/rollup-freebsd-arm64': 4.34.6
      '@rollup/rollup-freebsd-x64': 4.34.6
      '@rollup/rollup-linux-arm-gnueabihf': 4.34.6
      '@rollup/rollup-linux-arm-musleabihf': 4.34.6
      '@rollup/rollup-linux-arm64-gnu': 4.34.6
      '@rollup/rollup-linux-arm64-musl': 4.34.6
      '@rollup/rollup-linux-loongarch64-gnu': 4.34.6
      '@rollup/rollup-linux-powerpc64le-gnu': 4.34.6
      '@rollup/rollup-linux-riscv64-gnu': 4.34.6
      '@rollup/rollup-linux-s390x-gnu': 4.34.6
      '@rollup/rollup-linux-x64-gnu': 4.34.6
      '@rollup/rollup-linux-x64-musl': 4.34.6
      '@rollup/rollup-win32-arm64-msvc': 4.34.6
      '@rollup/rollup-win32-ia32-msvc': 4.34.6
      '@rollup/rollup-win32-x64-msvc': 4.34.6
      fsevents: 2.3.3

  rrweb-cssom@0.8.0: {}

  run-parallel@1.2.0:
    dependencies:
      queue-microtask: 1.2.3

  safer-buffer@2.1.2: {}

  saxes@6.0.0:
    dependencies:
      xmlchars: 2.2.0

  scheduler@0.23.2:
    dependencies:
      loose-envify: 1.4.0

  semver@6.3.1: {}

  semver@7.7.1: {}

  shebang-command@2.0.0:
    dependencies:
      shebang-regex: 3.0.0

  shebang-regex@3.0.0: {}

  siginfo@2.0.0: {}

  signal-exit@4.1.0: {}

  sirv@3.0.0:
    dependencies:
      '@polka/url': 1.0.0-next.28
      mrmime: 2.0.0
      totalist: 3.0.1

  slice-ansi@5.0.0:
    dependencies:
      ansi-styles: 6.2.1
      is-fullwidth-code-point: 4.0.0

  slice-ansi@7.1.0:
    dependencies:
      ansi-styles: 6.2.1
      is-fullwidth-code-point: 5.0.0

  snake-case@3.0.4:
    dependencies:
      dot-case: 3.0.4
      tslib: 2.8.1

  source-map-js@1.2.1: {}

  source-map@0.5.7: {}

  stackback@0.0.2: {}

  statuses@2.0.1: {}

  std-env@3.8.0: {}

  strict-event-emitter@0.5.1: {}

  string-argv@0.3.2: {}

  string-width@4.2.3:
    dependencies:
      emoji-regex: 8.0.0
      is-fullwidth-code-point: 3.0.0
      strip-ansi: 6.0.1

  string-width@5.1.2:
    dependencies:
      eastasianwidth: 0.2.0
      emoji-regex: 9.2.2
      strip-ansi: 7.1.0

  string-width@7.2.0:
    dependencies:
      emoji-regex: 10.4.0
      get-east-asian-width: 1.3.0
      strip-ansi: 7.1.0

  strip-ansi@6.0.1:
    dependencies:
      ansi-regex: 5.0.1

  strip-ansi@7.1.0:
    dependencies:
      ansi-regex: 6.1.0

  strip-final-newline@3.0.0: {}

  strip-json-comments@3.1.1: {}

  stylis@4.2.0: {}

  supports-color@7.2.0:
    dependencies:
      has-flag: 4.0.0

  supports-preserve-symlinks-flag@1.0.0: {}

<<<<<<< HEAD
  svg-parser@2.0.4: {}

  svgo@3.3.2:
    dependencies:
      '@trysound/sax': 0.2.0
      commander: 7.2.0
      css-select: 5.1.0
      css-tree: 2.3.1
      css-what: 6.1.0
      csso: 5.0.5
      picocolors: 1.1.1

  symbol-tree@3.2.4:
    optional: true
=======
  symbol-tree@3.2.4: {}
>>>>>>> 4352f9db

  tailwind-merge@2.6.0: {}

  tailwindcss-animate@1.0.7(tailwindcss@4.0.6):
    dependencies:
      tailwindcss: 4.0.6

  tailwindcss@4.0.6: {}

  tailwindcss@4.0.7: {}

  tapable@2.2.1: {}

  tinybench@2.9.0: {}

  tinyexec@0.3.2: {}

  tinypool@1.0.2: {}

  tinyrainbow@1.2.0: {}

  tinyspy@3.0.2: {}

  tldts-core@6.1.77: {}

  tldts@6.1.77:
    dependencies:
      tldts-core: 6.1.77

  to-regex-range@5.0.1:
    dependencies:
      is-number: 7.0.0

  totalist@3.0.1: {}

  tough-cookie@4.1.4:
    dependencies:
      psl: 1.15.0
      punycode: 2.3.1
      universalify: 0.2.0
      url-parse: 1.5.10

  tough-cookie@5.1.1:
    dependencies:
      tldts: 6.1.77

  tr46@5.0.0:
    dependencies:
      punycode: 2.3.1

  ts-api-utils@2.0.1(typescript@5.7.3):
    dependencies:
      typescript: 5.7.3

  ts-node@10.9.2(@types/node@22.13.1)(typescript@5.7.3):
    dependencies:
      '@cspotcode/source-map-support': 0.8.1
      '@tsconfig/node10': 1.0.11
      '@tsconfig/node12': 1.0.11
      '@tsconfig/node14': 1.0.3
      '@tsconfig/node16': 1.0.4
      '@types/node': 22.13.1
      acorn: 8.14.0
      acorn-walk: 8.3.4
      arg: 4.1.3
      create-require: 1.1.1
      diff: 4.0.2
      make-error: 1.3.6
      typescript: 5.7.3
      v8-compile-cache-lib: 3.0.1
      yn: 3.1.1

  tslib@2.8.1: {}

  turbo-darwin-64@2.4.2:
    optional: true

  turbo-darwin-arm64@2.4.2:
    optional: true

  turbo-linux-64@2.4.2:
    optional: true

  turbo-linux-arm64@2.4.2:
    optional: true

  turbo-windows-64@2.4.2:
    optional: true

  turbo-windows-arm64@2.4.2:
    optional: true

  turbo@2.4.2:
    optionalDependencies:
      turbo-darwin-64: 2.4.2
      turbo-darwin-arm64: 2.4.2
      turbo-linux-64: 2.4.2
      turbo-linux-arm64: 2.4.2
      turbo-windows-64: 2.4.2
      turbo-windows-arm64: 2.4.2

  type-check@0.4.0:
    dependencies:
      prelude-ls: 1.2.1

  type-fest@0.21.3: {}

  type-fest@4.34.1: {}

  typescript-eslint@8.24.0(eslint@9.20.0(jiti@2.4.2))(typescript@5.7.3):
    dependencies:
      '@typescript-eslint/eslint-plugin': 8.24.0(@typescript-eslint/parser@8.24.0(eslint@9.20.0(jiti@2.4.2))(typescript@5.7.3))(eslint@9.20.0(jiti@2.4.2))(typescript@5.7.3)
      '@typescript-eslint/parser': 8.24.0(eslint@9.20.0(jiti@2.4.2))(typescript@5.7.3)
      '@typescript-eslint/utils': 8.24.0(eslint@9.20.0(jiti@2.4.2))(typescript@5.7.3)
      eslint: 9.20.0(jiti@2.4.2)
      typescript: 5.7.3
    transitivePeerDependencies:
      - supports-color

  typescript@5.7.3: {}

  undici-types@6.20.0: {}

  unicode-canonical-property-names-ecmascript@2.0.1: {}

  unicode-match-property-ecmascript@2.0.0:
    dependencies:
      unicode-canonical-property-names-ecmascript: 2.0.1
      unicode-property-aliases-ecmascript: 2.1.0

  unicode-match-property-value-ecmascript@2.2.0: {}

  unicode-property-aliases-ecmascript@2.1.0: {}

  universalify@0.2.0: {}

  update-browserslist-db@1.1.2(browserslist@4.24.4):
    dependencies:
      browserslist: 4.24.4
      escalade: 3.2.0
      picocolors: 1.1.1

  uri-js@4.4.1:
    dependencies:
      punycode: 2.3.1

  url-parse@1.5.10:
    dependencies:
      querystringify: 2.2.0
      requires-port: 1.0.0

  use-callback-ref@1.3.3(@types/react@18.3.18)(react@18.3.1):
    dependencies:
      react: 18.3.1
      tslib: 2.8.1
    optionalDependencies:
      '@types/react': 18.3.18

  use-resize-observer@9.1.0(react-dom@18.3.1(react@18.3.1))(react@18.3.1):
    dependencies:
      '@juggle/resize-observer': 3.4.0
      react: 18.3.1
      react-dom: 18.3.1(react@18.3.1)

<<<<<<< HEAD
  use-sidecar@1.1.3(@types/react@18.3.18)(react@18.3.1):
    dependencies:
      detect-node-es: 1.1.0
      react: 18.3.1
      tslib: 2.8.1
    optionalDependencies:
      '@types/react': 18.3.18
=======
  v8-compile-cache-lib@3.0.1: {}
>>>>>>> 4352f9db

  vite-node@2.1.9(@types/node@22.13.1)(lightningcss@1.29.1):
    dependencies:
      cac: 6.7.14
      debug: 4.4.0
      es-module-lexer: 1.6.0
      pathe: 1.1.2
      vite: 5.4.14(@types/node@22.13.1)(lightningcss@1.29.1)
    transitivePeerDependencies:
      - '@types/node'
      - less
      - lightningcss
      - sass
      - sass-embedded
      - stylus
      - sugarss
      - supports-color
      - terser

  vite@5.4.14(@types/node@22.13.1)(lightningcss@1.29.1):
    dependencies:
      esbuild: 0.21.5
      postcss: 8.5.1
      rollup: 4.34.6
    optionalDependencies:
      '@types/node': 22.13.1
      fsevents: 2.3.3
      lightningcss: 1.29.1

  vite@6.1.0(@types/node@22.13.1)(jiti@2.4.2)(lightningcss@1.29.1)(yaml@2.7.0):
    dependencies:
      esbuild: 0.24.2
      postcss: 8.5.1
      rollup: 4.34.6
    optionalDependencies:
      '@types/node': 22.13.1
      fsevents: 2.3.3
      jiti: 2.4.2
      lightningcss: 1.29.1
      yaml: 2.7.0

  vitest@2.1.9(@types/node@22.13.1)(@vitest/browser@2.1.9)(jsdom@26.0.0)(lightningcss@1.29.1)(msw@2.7.0(@types/node@22.13.1)(typescript@5.7.3)):
    dependencies:
      '@vitest/expect': 2.1.9
      '@vitest/mocker': 2.1.9(msw@2.7.0(@types/node@22.13.1)(typescript@5.7.3))(vite@5.4.14(@types/node@22.13.1)(lightningcss@1.29.1))
      '@vitest/pretty-format': 2.1.9
      '@vitest/runner': 2.1.9
      '@vitest/snapshot': 2.1.9
      '@vitest/spy': 2.1.9
      '@vitest/utils': 2.1.9
      chai: 5.1.2
      debug: 4.4.0
      expect-type: 1.1.0
      magic-string: 0.30.17
      pathe: 1.1.2
      std-env: 3.8.0
      tinybench: 2.9.0
      tinyexec: 0.3.2
      tinypool: 1.0.2
      tinyrainbow: 1.2.0
      vite: 5.4.14(@types/node@22.13.1)(lightningcss@1.29.1)
      vite-node: 2.1.9(@types/node@22.13.1)(lightningcss@1.29.1)
      why-is-node-running: 2.3.0
    optionalDependencies:
      '@types/node': 22.13.1
      '@vitest/browser': 2.1.9(@types/node@22.13.1)(typescript@5.7.3)(vite@6.1.0(@types/node@22.13.1)(jiti@2.4.2)(lightningcss@1.29.1)(yaml@2.7.0))(vitest@2.1.9)
      jsdom: 26.0.0
    transitivePeerDependencies:
      - less
      - lightningcss
      - msw
      - sass
      - sass-embedded
      - stylus
      - sugarss
      - supports-color
      - terser

  w3c-xmlserializer@5.0.0:
    dependencies:
      xml-name-validator: 5.0.0

  webidl-conversions@7.0.0: {}

  whatwg-encoding@3.1.1:
    dependencies:
      iconv-lite: 0.6.3

  whatwg-mimetype@4.0.0: {}

  whatwg-url@14.1.0:
    dependencies:
      tr46: 5.0.0
      webidl-conversions: 7.0.0

  which@2.0.2:
    dependencies:
      isexe: 2.0.0

  why-is-node-running@2.3.0:
    dependencies:
      siginfo: 2.0.0
      stackback: 0.0.2

  word-wrap@1.2.5: {}

  wrap-ansi@6.2.0:
    dependencies:
      ansi-styles: 4.3.0
      string-width: 4.2.3
      strip-ansi: 6.0.1

  wrap-ansi@7.0.0:
    dependencies:
      ansi-styles: 4.3.0
      string-width: 4.2.3
      strip-ansi: 6.0.1

  wrap-ansi@8.1.0:
    dependencies:
      ansi-styles: 6.2.1
      string-width: 5.1.2
      strip-ansi: 7.1.0

  wrap-ansi@9.0.0:
    dependencies:
      ansi-styles: 6.2.1
      string-width: 7.2.0
      strip-ansi: 7.1.0

  wrappy@1.0.2: {}

  ws@8.18.0: {}

  xml-name-validator@5.0.0: {}

  xmlchars@2.2.0: {}

  y18n@5.0.8: {}

  yallist@3.1.1: {}

  yaml@1.10.2: {}

  yaml@2.7.0: {}

  yargs-parser@21.1.1: {}

  yargs@17.7.2:
    dependencies:
      cliui: 8.0.1
      escalade: 3.2.0
      get-caller-file: 2.0.5
      require-directory: 2.1.1
      string-width: 4.2.3
      y18n: 5.0.8
      yargs-parser: 21.1.1

  yn@3.1.1: {}

  yocto-queue@0.1.0: {}

  yoctocolors-cjs@2.1.2: {}

  zustand@5.0.3(@types/react@18.3.18)(react@18.3.1):
    optionalDependencies:
      '@types/react': 18.3.18
      react: 18.3.1<|MERGE_RESOLUTION|>--- conflicted
+++ resolved
@@ -219,17 +219,14 @@
         version: 5.0.3(@types/react@18.3.18)(react@18.3.1)
     devDependencies:
       '@repo/eslint-config':
-        specifier: workspace:^
+        specifier: workspace:*
         version: link:../../packages/config-eslint
-<<<<<<< HEAD
       '@repo/icongen':
         specifier: workspace:*
         version: link:../../tools/icongen
-=======
       '@repo/moss-tabs':
         specifier: workspace:*
         version: link:src/lib/moss-tabs
->>>>>>> 4352f9db
       '@repo/tailwind-config':
         specifier: workspace:*
         version: link:../../packages/config-tailwind
@@ -491,435 +488,429 @@
     peerDependencies:
       '@babel/core': ^7.0.0-0
 
-<<<<<<< HEAD
   '@babel/plugin-syntax-typescript@7.25.9':
     resolution: {integrity: sha512-hjMgRy5hb8uJJjUcdWunWVcoi9bGpJp8p5Ol1229PoN6aytsLwNMgmdftO23wnCLMfVmTwZDWMPNq/D1SY60JQ==}
     engines: {node: '>=6.9.0'}
     peerDependencies:
       '@babel/core': ^7.0.0-0
-=======
+
+  '@babel/plugin-syntax-unicode-sets-regex@7.18.6':
+    resolution: {integrity: sha512-727YkEAPwSIQTv5im8QHz3upqp92JTWhidIC81Tdx4VJYIte/VndKf1qKrfnnhPLiPghStWfvC/iFaMCQu7Nqg==}
+    engines: {node: '>=6.9.0'}
+    peerDependencies:
+      '@babel/core': ^7.0.0
+
+  '@babel/plugin-transform-arrow-functions@7.25.9':
+    resolution: {integrity: sha512-6jmooXYIwn9ca5/RylZADJ+EnSxVUS5sjeJ9UPk6RWRzXCmOJCy6dqItPJFpw2cuCangPK4OYr5uhGKcmrm5Qg==}
+    engines: {node: '>=6.9.0'}
+    peerDependencies:
+      '@babel/core': ^7.0.0-0
+
+  '@babel/plugin-transform-async-generator-functions@7.26.8':
+    resolution: {integrity: sha512-He9Ej2X7tNf2zdKMAGOsmg2MrFc+hfoAhd3po4cWfo/NWjzEAKa0oQruj1ROVUdl0e6fb6/kE/G3SSxE0lRJOg==}
+    engines: {node: '>=6.9.0'}
+    peerDependencies:
+      '@babel/core': ^7.0.0-0
+
+  '@babel/plugin-transform-async-to-generator@7.25.9':
+    resolution: {integrity: sha512-NT7Ejn7Z/LjUH0Gv5KsBCxh7BH3fbLTV0ptHvpeMvrt3cPThHfJfst9Wrb7S8EvJ7vRTFI7z+VAvFVEQn/m5zQ==}
+    engines: {node: '>=6.9.0'}
+    peerDependencies:
+      '@babel/core': ^7.0.0-0
+
+  '@babel/plugin-transform-block-scoped-functions@7.26.5':
+    resolution: {integrity: sha512-chuTSY+hq09+/f5lMj8ZSYgCFpppV2CbYrhNFJ1BFoXpiWPnnAb7R0MqrafCpN8E1+YRrtM1MXZHJdIx8B6rMQ==}
+    engines: {node: '>=6.9.0'}
+    peerDependencies:
+      '@babel/core': ^7.0.0-0
+
+  '@babel/plugin-transform-block-scoping@7.25.9':
+    resolution: {integrity: sha512-1F05O7AYjymAtqbsFETboN1NvBdcnzMerO+zlMyJBEz6WkMdejvGWw9p05iTSjC85RLlBseHHQpYaM4gzJkBGg==}
+    engines: {node: '>=6.9.0'}
+    peerDependencies:
+      '@babel/core': ^7.0.0-0
+
+  '@babel/plugin-transform-class-properties@7.25.9':
+    resolution: {integrity: sha512-bbMAII8GRSkcd0h0b4X+36GksxuheLFjP65ul9w6C3KgAamI3JqErNgSrosX6ZPj+Mpim5VvEbawXxJCyEUV3Q==}
+    engines: {node: '>=6.9.0'}
+    peerDependencies:
+      '@babel/core': ^7.0.0-0
+
+  '@babel/plugin-transform-class-static-block@7.26.0':
+    resolution: {integrity: sha512-6J2APTs7BDDm+UMqP1useWqhcRAXo0WIoVj26N7kPFB6S73Lgvyka4KTZYIxtgYXiN5HTyRObA72N2iu628iTQ==}
+    engines: {node: '>=6.9.0'}
+    peerDependencies:
+      '@babel/core': ^7.12.0
+
+  '@babel/plugin-transform-classes@7.25.9':
+    resolution: {integrity: sha512-mD8APIXmseE7oZvZgGABDyM34GUmK45Um2TXiBUt7PnuAxrgoSVf123qUzPxEr/+/BHrRn5NMZCdE2m/1F8DGg==}
+    engines: {node: '>=6.9.0'}
+    peerDependencies:
+      '@babel/core': ^7.0.0-0
+
+  '@babel/plugin-transform-computed-properties@7.25.9':
+    resolution: {integrity: sha512-HnBegGqXZR12xbcTHlJ9HGxw1OniltT26J5YpfruGqtUHlz/xKf/G2ak9e+t0rVqrjXa9WOhvYPz1ERfMj23AA==}
+    engines: {node: '>=6.9.0'}
+    peerDependencies:
+      '@babel/core': ^7.0.0-0
+
+  '@babel/plugin-transform-destructuring@7.25.9':
+    resolution: {integrity: sha512-WkCGb/3ZxXepmMiX101nnGiU+1CAdut8oHyEOHxkKuS1qKpU2SMXE2uSvfz8PBuLd49V6LEsbtyPhWC7fnkgvQ==}
+    engines: {node: '>=6.9.0'}
+    peerDependencies:
+      '@babel/core': ^7.0.0-0
+
+  '@babel/plugin-transform-dotall-regex@7.25.9':
+    resolution: {integrity: sha512-t7ZQ7g5trIgSRYhI9pIJtRl64KHotutUJsh4Eze5l7olJv+mRSg4/MmbZ0tv1eeqRbdvo/+trvJD/Oc5DmW2cA==}
+    engines: {node: '>=6.9.0'}
+    peerDependencies:
+      '@babel/core': ^7.0.0-0
+
+  '@babel/plugin-transform-duplicate-keys@7.25.9':
+    resolution: {integrity: sha512-LZxhJ6dvBb/f3x8xwWIuyiAHy56nrRG3PeYTpBkkzkYRRQ6tJLu68lEF5VIqMUZiAV7a8+Tb78nEoMCMcqjXBw==}
+    engines: {node: '>=6.9.0'}
+    peerDependencies:
+      '@babel/core': ^7.0.0-0
+
+  '@babel/plugin-transform-duplicate-named-capturing-groups-regex@7.25.9':
+    resolution: {integrity: sha512-0UfuJS0EsXbRvKnwcLjFtJy/Sxc5J5jhLHnFhy7u4zih97Hz6tJkLU+O+FMMrNZrosUPxDi6sYxJ/EA8jDiAog==}
+    engines: {node: '>=6.9.0'}
+    peerDependencies:
+      '@babel/core': ^7.0.0
+
+  '@babel/plugin-transform-dynamic-import@7.25.9':
+    resolution: {integrity: sha512-GCggjexbmSLaFhqsojeugBpeaRIgWNTcgKVq/0qIteFEqY2A+b9QidYadrWlnbWQUrW5fn+mCvf3tr7OeBFTyg==}
+    engines: {node: '>=6.9.0'}
+    peerDependencies:
+      '@babel/core': ^7.0.0-0
+
+  '@babel/plugin-transform-exponentiation-operator@7.26.3':
+    resolution: {integrity: sha512-7CAHcQ58z2chuXPWblnn1K6rLDnDWieghSOEmqQsrBenH0P9InCUtOJYD89pvngljmZlJcz3fcmgYsXFNGa1ZQ==}
+    engines: {node: '>=6.9.0'}
+    peerDependencies:
+      '@babel/core': ^7.0.0-0
+
+  '@babel/plugin-transform-export-namespace-from@7.25.9':
+    resolution: {integrity: sha512-2NsEz+CxzJIVOPx2o9UsW1rXLqtChtLoVnwYHHiB04wS5sgn7mrV45fWMBX0Kk+ub9uXytVYfNP2HjbVbCB3Ww==}
+    engines: {node: '>=6.9.0'}
+    peerDependencies:
+      '@babel/core': ^7.0.0-0
+
+  '@babel/plugin-transform-for-of@7.26.9':
+    resolution: {integrity: sha512-Hry8AusVm8LW5BVFgiyUReuoGzPUpdHQQqJY5bZnbbf+ngOHWuCuYFKw/BqaaWlvEUrF91HMhDtEaI1hZzNbLg==}
+    engines: {node: '>=6.9.0'}
+    peerDependencies:
+      '@babel/core': ^7.0.0-0
+
+  '@babel/plugin-transform-function-name@7.25.9':
+    resolution: {integrity: sha512-8lP+Yxjv14Vc5MuWBpJsoUCd3hD6V9DgBon2FVYL4jJgbnVQ9fTgYmonchzZJOVNgzEgbxp4OwAf6xz6M/14XA==}
+    engines: {node: '>=6.9.0'}
+    peerDependencies:
+      '@babel/core': ^7.0.0-0
+
+  '@babel/plugin-transform-json-strings@7.25.9':
+    resolution: {integrity: sha512-xoTMk0WXceiiIvsaquQQUaLLXSW1KJ159KP87VilruQm0LNNGxWzahxSS6T6i4Zg3ezp4vA4zuwiNUR53qmQAw==}
+    engines: {node: '>=6.9.0'}
+    peerDependencies:
+      '@babel/core': ^7.0.0-0
+
+  '@babel/plugin-transform-literals@7.25.9':
+    resolution: {integrity: sha512-9N7+2lFziW8W9pBl2TzaNht3+pgMIRP74zizeCSrtnSKVdUl8mAjjOP2OOVQAfZ881P2cNjDj1uAMEdeD50nuQ==}
+    engines: {node: '>=6.9.0'}
+    peerDependencies:
+      '@babel/core': ^7.0.0-0
+
+  '@babel/plugin-transform-logical-assignment-operators@7.25.9':
+    resolution: {integrity: sha512-wI4wRAzGko551Y8eVf6iOY9EouIDTtPb0ByZx+ktDGHwv6bHFimrgJM/2T021txPZ2s4c7bqvHbd+vXG6K948Q==}
+    engines: {node: '>=6.9.0'}
+    peerDependencies:
+      '@babel/core': ^7.0.0-0
+
+  '@babel/plugin-transform-member-expression-literals@7.25.9':
+    resolution: {integrity: sha512-PYazBVfofCQkkMzh2P6IdIUaCEWni3iYEerAsRWuVd8+jlM1S9S9cz1dF9hIzyoZ8IA3+OwVYIp9v9e+GbgZhA==}
+    engines: {node: '>=6.9.0'}
+    peerDependencies:
+      '@babel/core': ^7.0.0-0
+
+  '@babel/plugin-transform-modules-amd@7.25.9':
+    resolution: {integrity: sha512-g5T11tnI36jVClQlMlt4qKDLlWnG5pP9CSM4GhdRciTNMRgkfpo5cR6b4rGIOYPgRRuFAvwjPQ/Yk+ql4dyhbw==}
+    engines: {node: '>=6.9.0'}
+    peerDependencies:
+      '@babel/core': ^7.0.0-0
+
+  '@babel/plugin-transform-modules-commonjs@7.26.3':
+    resolution: {integrity: sha512-MgR55l4q9KddUDITEzEFYn5ZsGDXMSsU9E+kh7fjRXTIC3RHqfCo8RPRbyReYJh44HQ/yomFkqbOFohXvDCiIQ==}
+    engines: {node: '>=6.9.0'}
+    peerDependencies:
+      '@babel/core': ^7.0.0-0
+
+  '@babel/plugin-transform-modules-systemjs@7.25.9':
+    resolution: {integrity: sha512-hyss7iIlH/zLHaehT+xwiymtPOpsiwIIRlCAOwBB04ta5Tt+lNItADdlXw3jAWZ96VJ2jlhl/c+PNIQPKNfvcA==}
+    engines: {node: '>=6.9.0'}
+    peerDependencies:
+      '@babel/core': ^7.0.0-0
+
+  '@babel/plugin-transform-modules-umd@7.25.9':
+    resolution: {integrity: sha512-bS9MVObUgE7ww36HEfwe6g9WakQ0KF07mQF74uuXdkoziUPfKyu/nIm663kz//e5O1nPInPFx36z7WJmJ4yNEw==}
+    engines: {node: '>=6.9.0'}
+    peerDependencies:
+      '@babel/core': ^7.0.0-0
+
+  '@babel/plugin-transform-named-capturing-groups-regex@7.25.9':
+    resolution: {integrity: sha512-oqB6WHdKTGl3q/ItQhpLSnWWOpjUJLsOCLVyeFgeTktkBSCiurvPOsyt93gibI9CmuKvTUEtWmG5VhZD+5T/KA==}
+    engines: {node: '>=6.9.0'}
+    peerDependencies:
+      '@babel/core': ^7.0.0
+
+  '@babel/plugin-transform-new-target@7.25.9':
+    resolution: {integrity: sha512-U/3p8X1yCSoKyUj2eOBIx3FOn6pElFOKvAAGf8HTtItuPyB+ZeOqfn+mvTtg9ZlOAjsPdK3ayQEjqHjU/yLeVQ==}
+    engines: {node: '>=6.9.0'}
+    peerDependencies:
+      '@babel/core': ^7.0.0-0
+
+  '@babel/plugin-transform-nullish-coalescing-operator@7.26.6':
+    resolution: {integrity: sha512-CKW8Vu+uUZneQCPtXmSBUC6NCAUdya26hWCElAWh5mVSlSRsmiCPUUDKb3Z0szng1hiAJa098Hkhg9o4SE35Qw==}
+    engines: {node: '>=6.9.0'}
+    peerDependencies:
+      '@babel/core': ^7.0.0-0
+
+  '@babel/plugin-transform-numeric-separator@7.25.9':
+    resolution: {integrity: sha512-TlprrJ1GBZ3r6s96Yq8gEQv82s8/5HnCVHtEJScUj90thHQbwe+E5MLhi2bbNHBEJuzrvltXSru+BUxHDoog7Q==}
+    engines: {node: '>=6.9.0'}
+    peerDependencies:
+      '@babel/core': ^7.0.0-0
+
+  '@babel/plugin-transform-object-rest-spread@7.25.9':
+    resolution: {integrity: sha512-fSaXafEE9CVHPweLYw4J0emp1t8zYTXyzN3UuG+lylqkvYd7RMrsOQ8TYx5RF231be0vqtFC6jnx3UmpJmKBYg==}
+    engines: {node: '>=6.9.0'}
+    peerDependencies:
+      '@babel/core': ^7.0.0-0
+
+  '@babel/plugin-transform-object-super@7.25.9':
+    resolution: {integrity: sha512-Kj/Gh+Rw2RNLbCK1VAWj2U48yxxqL2x0k10nPtSdRa0O2xnHXalD0s+o1A6a0W43gJ00ANo38jxkQreckOzv5A==}
+    engines: {node: '>=6.9.0'}
+    peerDependencies:
+      '@babel/core': ^7.0.0-0
+
+  '@babel/plugin-transform-optional-catch-binding@7.25.9':
+    resolution: {integrity: sha512-qM/6m6hQZzDcZF3onzIhZeDHDO43bkNNlOX0i8n3lR6zLbu0GN2d8qfM/IERJZYauhAHSLHy39NF0Ctdvcid7g==}
+    engines: {node: '>=6.9.0'}
+    peerDependencies:
+      '@babel/core': ^7.0.0-0
+
+  '@babel/plugin-transform-optional-chaining@7.25.9':
+    resolution: {integrity: sha512-6AvV0FsLULbpnXeBjrY4dmWF8F7gf8QnvTEoO/wX/5xm/xE1Xo8oPuD3MPS+KS9f9XBEAWN7X1aWr4z9HdOr7A==}
+    engines: {node: '>=6.9.0'}
+    peerDependencies:
+      '@babel/core': ^7.0.0-0
+
+  '@babel/plugin-transform-parameters@7.25.9':
+    resolution: {integrity: sha512-wzz6MKwpnshBAiRmn4jR8LYz/g8Ksg0o80XmwZDlordjwEk9SxBzTWC7F5ef1jhbrbOW2DJ5J6ayRukrJmnr0g==}
+    engines: {node: '>=6.9.0'}
+    peerDependencies:
+      '@babel/core': ^7.0.0-0
+
+  '@babel/plugin-transform-private-methods@7.25.9':
+    resolution: {integrity: sha512-D/JUozNpQLAPUVusvqMxyvjzllRaF8/nSrP1s2YGQT/W4LHK4xxsMcHjhOGTS01mp9Hda8nswb+FblLdJornQw==}
+    engines: {node: '>=6.9.0'}
+    peerDependencies:
+      '@babel/core': ^7.0.0-0
+
+  '@babel/plugin-transform-private-property-in-object@7.25.9':
+    resolution: {integrity: sha512-Evf3kcMqzXA3xfYJmZ9Pg1OvKdtqsDMSWBDzZOPLvHiTt36E75jLDQo5w1gtRU95Q4E5PDttrTf25Fw8d/uWLw==}
+    engines: {node: '>=6.9.0'}
+    peerDependencies:
+      '@babel/core': ^7.0.0-0
+
+  '@babel/plugin-transform-property-literals@7.25.9':
+    resolution: {integrity: sha512-IvIUeV5KrS/VPavfSM/Iu+RE6llrHrYIKY1yfCzyO/lMXHQ+p7uGhonmGVisv6tSBSVgWzMBohTcvkC9vQcQFA==}
+    engines: {node: '>=6.9.0'}
+    peerDependencies:
+      '@babel/core': ^7.0.0-0
+
+  '@babel/plugin-transform-react-constant-elements@7.25.9':
+    resolution: {integrity: sha512-Ncw2JFsJVuvfRsa2lSHiC55kETQVLSnsYGQ1JDDwkUeWGTL/8Tom8aLTnlqgoeuopWrbbGndrc9AlLYrIosrow==}
+    engines: {node: '>=6.9.0'}
+    peerDependencies:
+      '@babel/core': ^7.0.0-0
+
+  '@babel/plugin-transform-react-display-name@7.25.9':
+    resolution: {integrity: sha512-KJfMlYIUxQB1CJfO3e0+h0ZHWOTLCPP115Awhaz8U0Zpq36Gl/cXlpoyMRnUWlhNUBAzldnCiAZNvCDj7CrKxQ==}
+    engines: {node: '>=6.9.0'}
+    peerDependencies:
+      '@babel/core': ^7.0.0-0
+
+  '@babel/plugin-transform-react-jsx-development@7.25.9':
+    resolution: {integrity: sha512-9mj6rm7XVYs4mdLIpbZnHOYdpW42uoiBCTVowg7sP1thUOiANgMb4UtpRivR0pp5iL+ocvUv7X4mZgFRpJEzGw==}
+    engines: {node: '>=6.9.0'}
+    peerDependencies:
+      '@babel/core': ^7.0.0-0
+
+  '@babel/plugin-transform-react-jsx-self@7.25.9':
+    resolution: {integrity: sha512-y8quW6p0WHkEhmErnfe58r7x0A70uKphQm8Sp8cV7tjNQwK56sNVK0M73LK3WuYmsuyrftut4xAkjjgU0twaMg==}
+    engines: {node: '>=6.9.0'}
+    peerDependencies:
+      '@babel/core': ^7.0.0-0
+
+  '@babel/plugin-transform-react-jsx-source@7.25.9':
+    resolution: {integrity: sha512-+iqjT8xmXhhYv4/uiYd8FNQsraMFZIfxVSqxxVSZP0WbbSAWvBXAul0m/zu+7Vv4O/3WtApy9pmaTMiumEZgfg==}
+    engines: {node: '>=6.9.0'}
+    peerDependencies:
+      '@babel/core': ^7.0.0-0
+
+  '@babel/plugin-transform-react-jsx@7.25.9':
+    resolution: {integrity: sha512-s5XwpQYCqGerXl+Pu6VDL3x0j2d82eiV77UJ8a2mDHAW7j9SWRqQ2y1fNo1Z74CdcYipl5Z41zvjj4Nfzq36rw==}
+    engines: {node: '>=6.9.0'}
+    peerDependencies:
+      '@babel/core': ^7.0.0-0
+
+  '@babel/plugin-transform-react-pure-annotations@7.25.9':
+    resolution: {integrity: sha512-KQ/Takk3T8Qzj5TppkS1be588lkbTp5uj7w6a0LeQaTMSckU/wK0oJ/pih+T690tkgI5jfmg2TqDJvd41Sj1Cg==}
+    engines: {node: '>=6.9.0'}
+    peerDependencies:
+      '@babel/core': ^7.0.0-0
+
+  '@babel/plugin-transform-regenerator@7.25.9':
+    resolution: {integrity: sha512-vwDcDNsgMPDGP0nMqzahDWE5/MLcX8sv96+wfX7as7LoF/kr97Bo/7fI00lXY4wUXYfVmwIIyG80fGZ1uvt2qg==}
+    engines: {node: '>=6.9.0'}
+    peerDependencies:
+      '@babel/core': ^7.0.0-0
+
+  '@babel/plugin-transform-regexp-modifiers@7.26.0':
+    resolution: {integrity: sha512-vN6saax7lrA2yA/Pak3sCxuD6F5InBjn9IcrIKQPjpsLvuHYLVroTxjdlVRHjjBWxKOqIwpTXDkOssYT4BFdRw==}
+    engines: {node: '>=6.9.0'}
+    peerDependencies:
+      '@babel/core': ^7.0.0
+
+  '@babel/plugin-transform-reserved-words@7.25.9':
+    resolution: {integrity: sha512-7DL7DKYjn5Su++4RXu8puKZm2XBPHyjWLUidaPEkCUBbE7IPcsrkRHggAOOKydH1dASWdcUBxrkOGNxUv5P3Jg==}
+    engines: {node: '>=6.9.0'}
+    peerDependencies:
+      '@babel/core': ^7.0.0-0
+
+  '@babel/plugin-transform-shorthand-properties@7.25.9':
+    resolution: {integrity: sha512-MUv6t0FhO5qHnS/W8XCbHmiRWOphNufpE1IVxhK5kuN3Td9FT1x4rx4K42s3RYdMXCXpfWkGSbCSd0Z64xA7Ng==}
+    engines: {node: '>=6.9.0'}
+    peerDependencies:
+      '@babel/core': ^7.0.0-0
+
+  '@babel/plugin-transform-spread@7.25.9':
+    resolution: {integrity: sha512-oNknIB0TbURU5pqJFVbOOFspVlrpVwo2H1+HUIsVDvp5VauGGDP1ZEvO8Nn5xyMEs3dakajOxlmkNW7kNgSm6A==}
+    engines: {node: '>=6.9.0'}
+    peerDependencies:
+      '@babel/core': ^7.0.0-0
+
+  '@babel/plugin-transform-sticky-regex@7.25.9':
+    resolution: {integrity: sha512-WqBUSgeVwucYDP9U/xNRQam7xV8W5Zf+6Eo7T2SRVUFlhRiMNFdFz58u0KZmCVVqs2i7SHgpRnAhzRNmKfi2uA==}
+    engines: {node: '>=6.9.0'}
+    peerDependencies:
+      '@babel/core': ^7.0.0-0
+
+  '@babel/plugin-transform-template-literals@7.26.8':
+    resolution: {integrity: sha512-OmGDL5/J0CJPJZTHZbi2XpO0tyT2Ia7fzpW5GURwdtp2X3fMmN8au/ej6peC/T33/+CRiIpA8Krse8hFGVmT5Q==}
+    engines: {node: '>=6.9.0'}
+    peerDependencies:
+      '@babel/core': ^7.0.0-0
+
+  '@babel/plugin-transform-typeof-symbol@7.26.7':
+    resolution: {integrity: sha512-jfoTXXZTgGg36BmhqT3cAYK5qkmqvJpvNrPhaK/52Vgjhw4Rq29s9UqpWWV0D6yuRmgiFH/BUVlkl96zJWqnaw==}
+    engines: {node: '>=6.9.0'}
+    peerDependencies:
+      '@babel/core': ^7.0.0-0
+
+  '@babel/plugin-transform-typescript@7.26.8':
+    resolution: {integrity: sha512-bME5J9AC8ChwA7aEPJ6zym3w7aObZULHhbNLU0bKUhKsAkylkzUdq+0kdymh9rzi8nlNFl2bmldFBCKNJBUpuw==}
+    engines: {node: '>=6.9.0'}
+    peerDependencies:
+      '@babel/core': ^7.0.0-0
+
+  '@babel/plugin-transform-unicode-escapes@7.25.9':
+    resolution: {integrity: sha512-s5EDrE6bW97LtxOcGj1Khcx5AaXwiMmi4toFWRDP9/y0Woo6pXC+iyPu/KuhKtfSrNFd7jJB+/fkOtZy6aIC6Q==}
+    engines: {node: '>=6.9.0'}
+    peerDependencies:
+      '@babel/core': ^7.0.0-0
+
+  '@babel/plugin-transform-unicode-property-regex@7.25.9':
+    resolution: {integrity: sha512-Jt2d8Ga+QwRluxRQ307Vlxa6dMrYEMZCgGxoPR8V52rxPyldHu3hdlHspxaqYmE7oID5+kB+UKUB/eWS+DkkWg==}
+    engines: {node: '>=6.9.0'}
+    peerDependencies:
+      '@babel/core': ^7.0.0-0
+
+  '@babel/plugin-transform-unicode-regex@7.25.9':
+    resolution: {integrity: sha512-yoxstj7Rg9dlNn9UQxzk4fcNivwv4nUYz7fYXBaKxvw/lnmPuOm/ikoELygbYq68Bls3D/D+NBPHiLwZdZZ4HA==}
+    engines: {node: '>=6.9.0'}
+    peerDependencies:
+      '@babel/core': ^7.0.0-0
+
+  '@babel/plugin-transform-unicode-sets-regex@7.25.9':
+    resolution: {integrity: sha512-8BYqO3GeVNHtx69fdPshN3fnzUNLrWdHhk/icSwigksJGczKSizZ+Z6SBCxTs723Fr5VSNorTIK7a+R2tISvwQ==}
+    engines: {node: '>=6.9.0'}
+    peerDependencies:
+      '@babel/core': ^7.0.0
+
+  '@babel/preset-env@7.26.9':
+    resolution: {integrity: sha512-vX3qPGE8sEKEAZCWk05k3cpTAE3/nOYca++JA+Rd0z2NCNzabmYvEiSShKzm10zdquOIAVXsy2Ei/DTW34KlKQ==}
+    engines: {node: '>=6.9.0'}
+    peerDependencies:
+      '@babel/core': ^7.0.0-0
+
+  '@babel/preset-modules@0.1.6-no-external-plugins':
+    resolution: {integrity: sha512-HrcgcIESLm9aIR842yhJ5RWan/gebQUJ6E/E5+rf0y9o6oj7w0Br+sWuL6kEQ/o/AdfvR1Je9jG18/gnpwjEyA==}
+    peerDependencies:
+      '@babel/core': ^7.0.0-0 || ^8.0.0-0 <8.0.0
+
+  '@babel/preset-react@7.26.3':
+    resolution: {integrity: sha512-Nl03d6T9ky516DGK2YMxrTqvnpUW63TnJMOMonj+Zae0JiPC5BC9xPMSL6L8fiSpA5vP88qfygavVQvnLp+6Cw==}
+    engines: {node: '>=6.9.0'}
+    peerDependencies:
+      '@babel/core': ^7.0.0-0
+
+  '@babel/preset-typescript@7.26.0':
+    resolution: {integrity: sha512-NMk1IGZ5I/oHhoXEElcm+xUnL/szL6xflkFZmoEU9xj1qSJXpiS7rsspYo92B4DRCDvZn2erT5LdsCeXAKNCkg==}
+    engines: {node: '>=6.9.0'}
+    peerDependencies:
+      '@babel/core': ^7.0.0-0
+
+  '@babel/runtime@7.26.7':
+    resolution: {integrity: sha512-AOPI3D+a8dXnja+iwsUqGRjr1BbZIe771sXdapOtYI531gSqpi92vXivKcq2asu/DFpdl1ceFAKZyRzK2PCVcQ==}
+    engines: {node: '>=6.9.0'}
+
+  '@babel/template@7.26.8':
+    resolution: {integrity: sha512-iNKaX3ZebKIsCvJ+0jd6embf+Aulaa3vNBqZ41kM7iTWjx5qzWKXGHiJUW3+nTpQ18SG11hdF8OAzKrpXkb96Q==}
+    engines: {node: '>=6.9.0'}
+
+  '@babel/template@7.26.9':
+    resolution: {integrity: sha512-qyRplbeIpNZhmzOysF/wFMuP9sctmh2cFzRAZOn1YapxBsE1i9bJIY586R/WBLfLcmcBlM8ROBiQURnnNy+zfA==}
+    engines: {node: '>=6.9.0'}
+
+  '@babel/traverse@7.26.8':
+    resolution: {integrity: sha512-nic9tRkjYH0oB2dzr/JoGIm+4Q6SuYeLEiIiZDwBscRMYFJ+tMAz98fuel9ZnbXViA2I0HVSSRRK8DW5fjXStA==}
+    engines: {node: '>=6.9.0'}
+
+  '@babel/traverse@7.26.9':
+    resolution: {integrity: sha512-ZYW7L+pL8ahU5fXmNbPF+iZFHCv5scFak7MZ9bwaRPLUhHh7QQEMjZUg0HevihoqCM5iSYHN61EyCoZvqC+bxg==}
+    engines: {node: '>=6.9.0'}
+
+  '@babel/types@7.26.8':
+    resolution: {integrity: sha512-eUuWapzEGWFEpHFxgEaBG8e3n6S8L3MSu0oda755rOfabWPnh0Our1AozNFVUxGFIhbKgd1ksprsoDGMinTOTA==}
+    engines: {node: '>=6.9.0'}
+
+  '@babel/types@7.26.9':
+    resolution: {integrity: sha512-Y3IR1cRnOxOCDvMmNiym7XpXQ93iGDDPHx+Zj+NM+rg0fBaShfQLkg+hKPaZCEvg5N/LeCo4+Rj/i3FuJsIQaw==}
+    engines: {node: '>=6.9.0'}
+
+  '@bundled-es-modules/cookie@2.0.1':
+    resolution: {integrity: sha512-8o+5fRPLNbjbdGRRmJj3h6Hh1AQJf2dk3qQ/5ZFb+PXkRNiSoMGGUKlsgLfrxneb72axVJyIYji64E2+nNfYyw==}
+
+  '@bundled-es-modules/statuses@1.0.1':
+    resolution: {integrity: sha512-yn7BklA5acgcBr+7w064fGV+SGIFySjCKpqjcWgBAIfrAkY+4GQTJJHQMeT3V/sgz23VTEVV8TtOmkvJAhFVfg==}
+
+  '@bundled-es-modules/tough-cookie@0.1.6':
+    resolution: {integrity: sha512-dvMHbL464C0zI+Yqxbz6kZ5TOEp7GLW+pry/RWndAR8MJQAXZ2rPmIs8tziTZjeIyhSNZgZbCePtfSbdWqStJw==}
+
   '@cspotcode/source-map-support@0.8.1':
     resolution: {integrity: sha512-IchNf6dN4tHoMFIn/7OE8LWZ19Y6q/67Bmf6vnGREv8RSbBVb9LPJxEcnwrcwX6ixSvaiGoomAUvu4YSxXrVgw==}
     engines: {node: '>=12'}
-
-  '@csstools/color-helpers@5.0.1':
-    resolution: {integrity: sha512-MKtmkA0BX87PKaO1NFRTFH+UnkgnmySQOvNxJubsadusqPEC2aJ9MOQiMceZJJ6oitUl/i0L6u0M1IrmAOmgBA==}
-    engines: {node: '>=18'}
->>>>>>> 4352f9db
-
-  '@babel/plugin-syntax-unicode-sets-regex@7.18.6':
-    resolution: {integrity: sha512-727YkEAPwSIQTv5im8QHz3upqp92JTWhidIC81Tdx4VJYIte/VndKf1qKrfnnhPLiPghStWfvC/iFaMCQu7Nqg==}
-    engines: {node: '>=6.9.0'}
-    peerDependencies:
-      '@babel/core': ^7.0.0
-
-  '@babel/plugin-transform-arrow-functions@7.25.9':
-    resolution: {integrity: sha512-6jmooXYIwn9ca5/RylZADJ+EnSxVUS5sjeJ9UPk6RWRzXCmOJCy6dqItPJFpw2cuCangPK4OYr5uhGKcmrm5Qg==}
-    engines: {node: '>=6.9.0'}
-    peerDependencies:
-      '@babel/core': ^7.0.0-0
-
-  '@babel/plugin-transform-async-generator-functions@7.26.8':
-    resolution: {integrity: sha512-He9Ej2X7tNf2zdKMAGOsmg2MrFc+hfoAhd3po4cWfo/NWjzEAKa0oQruj1ROVUdl0e6fb6/kE/G3SSxE0lRJOg==}
-    engines: {node: '>=6.9.0'}
-    peerDependencies:
-      '@babel/core': ^7.0.0-0
-
-  '@babel/plugin-transform-async-to-generator@7.25.9':
-    resolution: {integrity: sha512-NT7Ejn7Z/LjUH0Gv5KsBCxh7BH3fbLTV0ptHvpeMvrt3cPThHfJfst9Wrb7S8EvJ7vRTFI7z+VAvFVEQn/m5zQ==}
-    engines: {node: '>=6.9.0'}
-    peerDependencies:
-      '@babel/core': ^7.0.0-0
-
-  '@babel/plugin-transform-block-scoped-functions@7.26.5':
-    resolution: {integrity: sha512-chuTSY+hq09+/f5lMj8ZSYgCFpppV2CbYrhNFJ1BFoXpiWPnnAb7R0MqrafCpN8E1+YRrtM1MXZHJdIx8B6rMQ==}
-    engines: {node: '>=6.9.0'}
-    peerDependencies:
-      '@babel/core': ^7.0.0-0
-
-  '@babel/plugin-transform-block-scoping@7.25.9':
-    resolution: {integrity: sha512-1F05O7AYjymAtqbsFETboN1NvBdcnzMerO+zlMyJBEz6WkMdejvGWw9p05iTSjC85RLlBseHHQpYaM4gzJkBGg==}
-    engines: {node: '>=6.9.0'}
-    peerDependencies:
-      '@babel/core': ^7.0.0-0
-
-  '@babel/plugin-transform-class-properties@7.25.9':
-    resolution: {integrity: sha512-bbMAII8GRSkcd0h0b4X+36GksxuheLFjP65ul9w6C3KgAamI3JqErNgSrosX6ZPj+Mpim5VvEbawXxJCyEUV3Q==}
-    engines: {node: '>=6.9.0'}
-    peerDependencies:
-      '@babel/core': ^7.0.0-0
-
-  '@babel/plugin-transform-class-static-block@7.26.0':
-    resolution: {integrity: sha512-6J2APTs7BDDm+UMqP1useWqhcRAXo0WIoVj26N7kPFB6S73Lgvyka4KTZYIxtgYXiN5HTyRObA72N2iu628iTQ==}
-    engines: {node: '>=6.9.0'}
-    peerDependencies:
-      '@babel/core': ^7.12.0
-
-  '@babel/plugin-transform-classes@7.25.9':
-    resolution: {integrity: sha512-mD8APIXmseE7oZvZgGABDyM34GUmK45Um2TXiBUt7PnuAxrgoSVf123qUzPxEr/+/BHrRn5NMZCdE2m/1F8DGg==}
-    engines: {node: '>=6.9.0'}
-    peerDependencies:
-      '@babel/core': ^7.0.0-0
-
-  '@babel/plugin-transform-computed-properties@7.25.9':
-    resolution: {integrity: sha512-HnBegGqXZR12xbcTHlJ9HGxw1OniltT26J5YpfruGqtUHlz/xKf/G2ak9e+t0rVqrjXa9WOhvYPz1ERfMj23AA==}
-    engines: {node: '>=6.9.0'}
-    peerDependencies:
-      '@babel/core': ^7.0.0-0
-
-  '@babel/plugin-transform-destructuring@7.25.9':
-    resolution: {integrity: sha512-WkCGb/3ZxXepmMiX101nnGiU+1CAdut8oHyEOHxkKuS1qKpU2SMXE2uSvfz8PBuLd49V6LEsbtyPhWC7fnkgvQ==}
-    engines: {node: '>=6.9.0'}
-    peerDependencies:
-      '@babel/core': ^7.0.0-0
-
-  '@babel/plugin-transform-dotall-regex@7.25.9':
-    resolution: {integrity: sha512-t7ZQ7g5trIgSRYhI9pIJtRl64KHotutUJsh4Eze5l7olJv+mRSg4/MmbZ0tv1eeqRbdvo/+trvJD/Oc5DmW2cA==}
-    engines: {node: '>=6.9.0'}
-    peerDependencies:
-      '@babel/core': ^7.0.0-0
-
-  '@babel/plugin-transform-duplicate-keys@7.25.9':
-    resolution: {integrity: sha512-LZxhJ6dvBb/f3x8xwWIuyiAHy56nrRG3PeYTpBkkzkYRRQ6tJLu68lEF5VIqMUZiAV7a8+Tb78nEoMCMcqjXBw==}
-    engines: {node: '>=6.9.0'}
-    peerDependencies:
-      '@babel/core': ^7.0.0-0
-
-  '@babel/plugin-transform-duplicate-named-capturing-groups-regex@7.25.9':
-    resolution: {integrity: sha512-0UfuJS0EsXbRvKnwcLjFtJy/Sxc5J5jhLHnFhy7u4zih97Hz6tJkLU+O+FMMrNZrosUPxDi6sYxJ/EA8jDiAog==}
-    engines: {node: '>=6.9.0'}
-    peerDependencies:
-      '@babel/core': ^7.0.0
-
-  '@babel/plugin-transform-dynamic-import@7.25.9':
-    resolution: {integrity: sha512-GCggjexbmSLaFhqsojeugBpeaRIgWNTcgKVq/0qIteFEqY2A+b9QidYadrWlnbWQUrW5fn+mCvf3tr7OeBFTyg==}
-    engines: {node: '>=6.9.0'}
-    peerDependencies:
-      '@babel/core': ^7.0.0-0
-
-  '@babel/plugin-transform-exponentiation-operator@7.26.3':
-    resolution: {integrity: sha512-7CAHcQ58z2chuXPWblnn1K6rLDnDWieghSOEmqQsrBenH0P9InCUtOJYD89pvngljmZlJcz3fcmgYsXFNGa1ZQ==}
-    engines: {node: '>=6.9.0'}
-    peerDependencies:
-      '@babel/core': ^7.0.0-0
-
-  '@babel/plugin-transform-export-namespace-from@7.25.9':
-    resolution: {integrity: sha512-2NsEz+CxzJIVOPx2o9UsW1rXLqtChtLoVnwYHHiB04wS5sgn7mrV45fWMBX0Kk+ub9uXytVYfNP2HjbVbCB3Ww==}
-    engines: {node: '>=6.9.0'}
-    peerDependencies:
-      '@babel/core': ^7.0.0-0
-
-  '@babel/plugin-transform-for-of@7.26.9':
-    resolution: {integrity: sha512-Hry8AusVm8LW5BVFgiyUReuoGzPUpdHQQqJY5bZnbbf+ngOHWuCuYFKw/BqaaWlvEUrF91HMhDtEaI1hZzNbLg==}
-    engines: {node: '>=6.9.0'}
-    peerDependencies:
-      '@babel/core': ^7.0.0-0
-
-  '@babel/plugin-transform-function-name@7.25.9':
-    resolution: {integrity: sha512-8lP+Yxjv14Vc5MuWBpJsoUCd3hD6V9DgBon2FVYL4jJgbnVQ9fTgYmonchzZJOVNgzEgbxp4OwAf6xz6M/14XA==}
-    engines: {node: '>=6.9.0'}
-    peerDependencies:
-      '@babel/core': ^7.0.0-0
-
-  '@babel/plugin-transform-json-strings@7.25.9':
-    resolution: {integrity: sha512-xoTMk0WXceiiIvsaquQQUaLLXSW1KJ159KP87VilruQm0LNNGxWzahxSS6T6i4Zg3ezp4vA4zuwiNUR53qmQAw==}
-    engines: {node: '>=6.9.0'}
-    peerDependencies:
-      '@babel/core': ^7.0.0-0
-
-  '@babel/plugin-transform-literals@7.25.9':
-    resolution: {integrity: sha512-9N7+2lFziW8W9pBl2TzaNht3+pgMIRP74zizeCSrtnSKVdUl8mAjjOP2OOVQAfZ881P2cNjDj1uAMEdeD50nuQ==}
-    engines: {node: '>=6.9.0'}
-    peerDependencies:
-      '@babel/core': ^7.0.0-0
-
-  '@babel/plugin-transform-logical-assignment-operators@7.25.9':
-    resolution: {integrity: sha512-wI4wRAzGko551Y8eVf6iOY9EouIDTtPb0ByZx+ktDGHwv6bHFimrgJM/2T021txPZ2s4c7bqvHbd+vXG6K948Q==}
-    engines: {node: '>=6.9.0'}
-    peerDependencies:
-      '@babel/core': ^7.0.0-0
-
-  '@babel/plugin-transform-member-expression-literals@7.25.9':
-    resolution: {integrity: sha512-PYazBVfofCQkkMzh2P6IdIUaCEWni3iYEerAsRWuVd8+jlM1S9S9cz1dF9hIzyoZ8IA3+OwVYIp9v9e+GbgZhA==}
-    engines: {node: '>=6.9.0'}
-    peerDependencies:
-      '@babel/core': ^7.0.0-0
-
-  '@babel/plugin-transform-modules-amd@7.25.9':
-    resolution: {integrity: sha512-g5T11tnI36jVClQlMlt4qKDLlWnG5pP9CSM4GhdRciTNMRgkfpo5cR6b4rGIOYPgRRuFAvwjPQ/Yk+ql4dyhbw==}
-    engines: {node: '>=6.9.0'}
-    peerDependencies:
-      '@babel/core': ^7.0.0-0
-
-  '@babel/plugin-transform-modules-commonjs@7.26.3':
-    resolution: {integrity: sha512-MgR55l4q9KddUDITEzEFYn5ZsGDXMSsU9E+kh7fjRXTIC3RHqfCo8RPRbyReYJh44HQ/yomFkqbOFohXvDCiIQ==}
-    engines: {node: '>=6.9.0'}
-    peerDependencies:
-      '@babel/core': ^7.0.0-0
-
-  '@babel/plugin-transform-modules-systemjs@7.25.9':
-    resolution: {integrity: sha512-hyss7iIlH/zLHaehT+xwiymtPOpsiwIIRlCAOwBB04ta5Tt+lNItADdlXw3jAWZ96VJ2jlhl/c+PNIQPKNfvcA==}
-    engines: {node: '>=6.9.0'}
-    peerDependencies:
-      '@babel/core': ^7.0.0-0
-
-  '@babel/plugin-transform-modules-umd@7.25.9':
-    resolution: {integrity: sha512-bS9MVObUgE7ww36HEfwe6g9WakQ0KF07mQF74uuXdkoziUPfKyu/nIm663kz//e5O1nPInPFx36z7WJmJ4yNEw==}
-    engines: {node: '>=6.9.0'}
-    peerDependencies:
-      '@babel/core': ^7.0.0-0
-
-  '@babel/plugin-transform-named-capturing-groups-regex@7.25.9':
-    resolution: {integrity: sha512-oqB6WHdKTGl3q/ItQhpLSnWWOpjUJLsOCLVyeFgeTktkBSCiurvPOsyt93gibI9CmuKvTUEtWmG5VhZD+5T/KA==}
-    engines: {node: '>=6.9.0'}
-    peerDependencies:
-      '@babel/core': ^7.0.0
-
-  '@babel/plugin-transform-new-target@7.25.9':
-    resolution: {integrity: sha512-U/3p8X1yCSoKyUj2eOBIx3FOn6pElFOKvAAGf8HTtItuPyB+ZeOqfn+mvTtg9ZlOAjsPdK3ayQEjqHjU/yLeVQ==}
-    engines: {node: '>=6.9.0'}
-    peerDependencies:
-      '@babel/core': ^7.0.0-0
-
-  '@babel/plugin-transform-nullish-coalescing-operator@7.26.6':
-    resolution: {integrity: sha512-CKW8Vu+uUZneQCPtXmSBUC6NCAUdya26hWCElAWh5mVSlSRsmiCPUUDKb3Z0szng1hiAJa098Hkhg9o4SE35Qw==}
-    engines: {node: '>=6.9.0'}
-    peerDependencies:
-      '@babel/core': ^7.0.0-0
-
-  '@babel/plugin-transform-numeric-separator@7.25.9':
-    resolution: {integrity: sha512-TlprrJ1GBZ3r6s96Yq8gEQv82s8/5HnCVHtEJScUj90thHQbwe+E5MLhi2bbNHBEJuzrvltXSru+BUxHDoog7Q==}
-    engines: {node: '>=6.9.0'}
-    peerDependencies:
-      '@babel/core': ^7.0.0-0
-
-  '@babel/plugin-transform-object-rest-spread@7.25.9':
-    resolution: {integrity: sha512-fSaXafEE9CVHPweLYw4J0emp1t8zYTXyzN3UuG+lylqkvYd7RMrsOQ8TYx5RF231be0vqtFC6jnx3UmpJmKBYg==}
-    engines: {node: '>=6.9.0'}
-    peerDependencies:
-      '@babel/core': ^7.0.0-0
-
-  '@babel/plugin-transform-object-super@7.25.9':
-    resolution: {integrity: sha512-Kj/Gh+Rw2RNLbCK1VAWj2U48yxxqL2x0k10nPtSdRa0O2xnHXalD0s+o1A6a0W43gJ00ANo38jxkQreckOzv5A==}
-    engines: {node: '>=6.9.0'}
-    peerDependencies:
-      '@babel/core': ^7.0.0-0
-
-  '@babel/plugin-transform-optional-catch-binding@7.25.9':
-    resolution: {integrity: sha512-qM/6m6hQZzDcZF3onzIhZeDHDO43bkNNlOX0i8n3lR6zLbu0GN2d8qfM/IERJZYauhAHSLHy39NF0Ctdvcid7g==}
-    engines: {node: '>=6.9.0'}
-    peerDependencies:
-      '@babel/core': ^7.0.0-0
-
-  '@babel/plugin-transform-optional-chaining@7.25.9':
-    resolution: {integrity: sha512-6AvV0FsLULbpnXeBjrY4dmWF8F7gf8QnvTEoO/wX/5xm/xE1Xo8oPuD3MPS+KS9f9XBEAWN7X1aWr4z9HdOr7A==}
-    engines: {node: '>=6.9.0'}
-    peerDependencies:
-      '@babel/core': ^7.0.0-0
-
-  '@babel/plugin-transform-parameters@7.25.9':
-    resolution: {integrity: sha512-wzz6MKwpnshBAiRmn4jR8LYz/g8Ksg0o80XmwZDlordjwEk9SxBzTWC7F5ef1jhbrbOW2DJ5J6ayRukrJmnr0g==}
-    engines: {node: '>=6.9.0'}
-    peerDependencies:
-      '@babel/core': ^7.0.0-0
-
-  '@babel/plugin-transform-private-methods@7.25.9':
-    resolution: {integrity: sha512-D/JUozNpQLAPUVusvqMxyvjzllRaF8/nSrP1s2YGQT/W4LHK4xxsMcHjhOGTS01mp9Hda8nswb+FblLdJornQw==}
-    engines: {node: '>=6.9.0'}
-    peerDependencies:
-      '@babel/core': ^7.0.0-0
-
-  '@babel/plugin-transform-private-property-in-object@7.25.9':
-    resolution: {integrity: sha512-Evf3kcMqzXA3xfYJmZ9Pg1OvKdtqsDMSWBDzZOPLvHiTt36E75jLDQo5w1gtRU95Q4E5PDttrTf25Fw8d/uWLw==}
-    engines: {node: '>=6.9.0'}
-    peerDependencies:
-      '@babel/core': ^7.0.0-0
-
-  '@babel/plugin-transform-property-literals@7.25.9':
-    resolution: {integrity: sha512-IvIUeV5KrS/VPavfSM/Iu+RE6llrHrYIKY1yfCzyO/lMXHQ+p7uGhonmGVisv6tSBSVgWzMBohTcvkC9vQcQFA==}
-    engines: {node: '>=6.9.0'}
-    peerDependencies:
-      '@babel/core': ^7.0.0-0
-
-  '@babel/plugin-transform-react-constant-elements@7.25.9':
-    resolution: {integrity: sha512-Ncw2JFsJVuvfRsa2lSHiC55kETQVLSnsYGQ1JDDwkUeWGTL/8Tom8aLTnlqgoeuopWrbbGndrc9AlLYrIosrow==}
-    engines: {node: '>=6.9.0'}
-    peerDependencies:
-      '@babel/core': ^7.0.0-0
-
-  '@babel/plugin-transform-react-display-name@7.25.9':
-    resolution: {integrity: sha512-KJfMlYIUxQB1CJfO3e0+h0ZHWOTLCPP115Awhaz8U0Zpq36Gl/cXlpoyMRnUWlhNUBAzldnCiAZNvCDj7CrKxQ==}
-    engines: {node: '>=6.9.0'}
-    peerDependencies:
-      '@babel/core': ^7.0.0-0
-
-  '@babel/plugin-transform-react-jsx-development@7.25.9':
-    resolution: {integrity: sha512-9mj6rm7XVYs4mdLIpbZnHOYdpW42uoiBCTVowg7sP1thUOiANgMb4UtpRivR0pp5iL+ocvUv7X4mZgFRpJEzGw==}
-    engines: {node: '>=6.9.0'}
-    peerDependencies:
-      '@babel/core': ^7.0.0-0
-
-  '@babel/plugin-transform-react-jsx-self@7.25.9':
-    resolution: {integrity: sha512-y8quW6p0WHkEhmErnfe58r7x0A70uKphQm8Sp8cV7tjNQwK56sNVK0M73LK3WuYmsuyrftut4xAkjjgU0twaMg==}
-    engines: {node: '>=6.9.0'}
-    peerDependencies:
-      '@babel/core': ^7.0.0-0
-
-  '@babel/plugin-transform-react-jsx-source@7.25.9':
-    resolution: {integrity: sha512-+iqjT8xmXhhYv4/uiYd8FNQsraMFZIfxVSqxxVSZP0WbbSAWvBXAul0m/zu+7Vv4O/3WtApy9pmaTMiumEZgfg==}
-    engines: {node: '>=6.9.0'}
-    peerDependencies:
-      '@babel/core': ^7.0.0-0
-
-  '@babel/plugin-transform-react-jsx@7.25.9':
-    resolution: {integrity: sha512-s5XwpQYCqGerXl+Pu6VDL3x0j2d82eiV77UJ8a2mDHAW7j9SWRqQ2y1fNo1Z74CdcYipl5Z41zvjj4Nfzq36rw==}
-    engines: {node: '>=6.9.0'}
-    peerDependencies:
-      '@babel/core': ^7.0.0-0
-
-  '@babel/plugin-transform-react-pure-annotations@7.25.9':
-    resolution: {integrity: sha512-KQ/Takk3T8Qzj5TppkS1be588lkbTp5uj7w6a0LeQaTMSckU/wK0oJ/pih+T690tkgI5jfmg2TqDJvd41Sj1Cg==}
-    engines: {node: '>=6.9.0'}
-    peerDependencies:
-      '@babel/core': ^7.0.0-0
-
-  '@babel/plugin-transform-regenerator@7.25.9':
-    resolution: {integrity: sha512-vwDcDNsgMPDGP0nMqzahDWE5/MLcX8sv96+wfX7as7LoF/kr97Bo/7fI00lXY4wUXYfVmwIIyG80fGZ1uvt2qg==}
-    engines: {node: '>=6.9.0'}
-    peerDependencies:
-      '@babel/core': ^7.0.0-0
-
-  '@babel/plugin-transform-regexp-modifiers@7.26.0':
-    resolution: {integrity: sha512-vN6saax7lrA2yA/Pak3sCxuD6F5InBjn9IcrIKQPjpsLvuHYLVroTxjdlVRHjjBWxKOqIwpTXDkOssYT4BFdRw==}
-    engines: {node: '>=6.9.0'}
-    peerDependencies:
-      '@babel/core': ^7.0.0
-
-  '@babel/plugin-transform-reserved-words@7.25.9':
-    resolution: {integrity: sha512-7DL7DKYjn5Su++4RXu8puKZm2XBPHyjWLUidaPEkCUBbE7IPcsrkRHggAOOKydH1dASWdcUBxrkOGNxUv5P3Jg==}
-    engines: {node: '>=6.9.0'}
-    peerDependencies:
-      '@babel/core': ^7.0.0-0
-
-  '@babel/plugin-transform-shorthand-properties@7.25.9':
-    resolution: {integrity: sha512-MUv6t0FhO5qHnS/W8XCbHmiRWOphNufpE1IVxhK5kuN3Td9FT1x4rx4K42s3RYdMXCXpfWkGSbCSd0Z64xA7Ng==}
-    engines: {node: '>=6.9.0'}
-    peerDependencies:
-      '@babel/core': ^7.0.0-0
-
-  '@babel/plugin-transform-spread@7.25.9':
-    resolution: {integrity: sha512-oNknIB0TbURU5pqJFVbOOFspVlrpVwo2H1+HUIsVDvp5VauGGDP1ZEvO8Nn5xyMEs3dakajOxlmkNW7kNgSm6A==}
-    engines: {node: '>=6.9.0'}
-    peerDependencies:
-      '@babel/core': ^7.0.0-0
-
-  '@babel/plugin-transform-sticky-regex@7.25.9':
-    resolution: {integrity: sha512-WqBUSgeVwucYDP9U/xNRQam7xV8W5Zf+6Eo7T2SRVUFlhRiMNFdFz58u0KZmCVVqs2i7SHgpRnAhzRNmKfi2uA==}
-    engines: {node: '>=6.9.0'}
-    peerDependencies:
-      '@babel/core': ^7.0.0-0
-
-  '@babel/plugin-transform-template-literals@7.26.8':
-    resolution: {integrity: sha512-OmGDL5/J0CJPJZTHZbi2XpO0tyT2Ia7fzpW5GURwdtp2X3fMmN8au/ej6peC/T33/+CRiIpA8Krse8hFGVmT5Q==}
-    engines: {node: '>=6.9.0'}
-    peerDependencies:
-      '@babel/core': ^7.0.0-0
-
-  '@babel/plugin-transform-typeof-symbol@7.26.7':
-    resolution: {integrity: sha512-jfoTXXZTgGg36BmhqT3cAYK5qkmqvJpvNrPhaK/52Vgjhw4Rq29s9UqpWWV0D6yuRmgiFH/BUVlkl96zJWqnaw==}
-    engines: {node: '>=6.9.0'}
-    peerDependencies:
-      '@babel/core': ^7.0.0-0
-
-  '@babel/plugin-transform-typescript@7.26.8':
-    resolution: {integrity: sha512-bME5J9AC8ChwA7aEPJ6zym3w7aObZULHhbNLU0bKUhKsAkylkzUdq+0kdymh9rzi8nlNFl2bmldFBCKNJBUpuw==}
-    engines: {node: '>=6.9.0'}
-    peerDependencies:
-      '@babel/core': ^7.0.0-0
-
-  '@babel/plugin-transform-unicode-escapes@7.25.9':
-    resolution: {integrity: sha512-s5EDrE6bW97LtxOcGj1Khcx5AaXwiMmi4toFWRDP9/y0Woo6pXC+iyPu/KuhKtfSrNFd7jJB+/fkOtZy6aIC6Q==}
-    engines: {node: '>=6.9.0'}
-    peerDependencies:
-      '@babel/core': ^7.0.0-0
-
-  '@babel/plugin-transform-unicode-property-regex@7.25.9':
-    resolution: {integrity: sha512-Jt2d8Ga+QwRluxRQ307Vlxa6dMrYEMZCgGxoPR8V52rxPyldHu3hdlHspxaqYmE7oID5+kB+UKUB/eWS+DkkWg==}
-    engines: {node: '>=6.9.0'}
-    peerDependencies:
-      '@babel/core': ^7.0.0-0
-
-  '@babel/plugin-transform-unicode-regex@7.25.9':
-    resolution: {integrity: sha512-yoxstj7Rg9dlNn9UQxzk4fcNivwv4nUYz7fYXBaKxvw/lnmPuOm/ikoELygbYq68Bls3D/D+NBPHiLwZdZZ4HA==}
-    engines: {node: '>=6.9.0'}
-    peerDependencies:
-      '@babel/core': ^7.0.0-0
-
-  '@babel/plugin-transform-unicode-sets-regex@7.25.9':
-    resolution: {integrity: sha512-8BYqO3GeVNHtx69fdPshN3fnzUNLrWdHhk/icSwigksJGczKSizZ+Z6SBCxTs723Fr5VSNorTIK7a+R2tISvwQ==}
-    engines: {node: '>=6.9.0'}
-    peerDependencies:
-      '@babel/core': ^7.0.0
-
-  '@babel/preset-env@7.26.9':
-    resolution: {integrity: sha512-vX3qPGE8sEKEAZCWk05k3cpTAE3/nOYca++JA+Rd0z2NCNzabmYvEiSShKzm10zdquOIAVXsy2Ei/DTW34KlKQ==}
-    engines: {node: '>=6.9.0'}
-    peerDependencies:
-      '@babel/core': ^7.0.0-0
-
-  '@babel/preset-modules@0.1.6-no-external-plugins':
-    resolution: {integrity: sha512-HrcgcIESLm9aIR842yhJ5RWan/gebQUJ6E/E5+rf0y9o6oj7w0Br+sWuL6kEQ/o/AdfvR1Je9jG18/gnpwjEyA==}
-    peerDependencies:
-      '@babel/core': ^7.0.0-0 || ^8.0.0-0 <8.0.0
-
-  '@babel/preset-react@7.26.3':
-    resolution: {integrity: sha512-Nl03d6T9ky516DGK2YMxrTqvnpUW63TnJMOMonj+Zae0JiPC5BC9xPMSL6L8fiSpA5vP88qfygavVQvnLp+6Cw==}
-    engines: {node: '>=6.9.0'}
-    peerDependencies:
-      '@babel/core': ^7.0.0-0
-
-  '@babel/preset-typescript@7.26.0':
-    resolution: {integrity: sha512-NMk1IGZ5I/oHhoXEElcm+xUnL/szL6xflkFZmoEU9xj1qSJXpiS7rsspYo92B4DRCDvZn2erT5LdsCeXAKNCkg==}
-    engines: {node: '>=6.9.0'}
-    peerDependencies:
-      '@babel/core': ^7.0.0-0
-
-  '@babel/runtime@7.26.7':
-    resolution: {integrity: sha512-AOPI3D+a8dXnja+iwsUqGRjr1BbZIe771sXdapOtYI531gSqpi92vXivKcq2asu/DFpdl1ceFAKZyRzK2PCVcQ==}
-    engines: {node: '>=6.9.0'}
-
-  '@babel/template@7.26.8':
-    resolution: {integrity: sha512-iNKaX3ZebKIsCvJ+0jd6embf+Aulaa3vNBqZ41kM7iTWjx5qzWKXGHiJUW3+nTpQ18SG11hdF8OAzKrpXkb96Q==}
-    engines: {node: '>=6.9.0'}
-
-  '@babel/template@7.26.9':
-    resolution: {integrity: sha512-qyRplbeIpNZhmzOysF/wFMuP9sctmh2cFzRAZOn1YapxBsE1i9bJIY586R/WBLfLcmcBlM8ROBiQURnnNy+zfA==}
-    engines: {node: '>=6.9.0'}
-
-  '@babel/traverse@7.26.8':
-    resolution: {integrity: sha512-nic9tRkjYH0oB2dzr/JoGIm+4Q6SuYeLEiIiZDwBscRMYFJ+tMAz98fuel9ZnbXViA2I0HVSSRRK8DW5fjXStA==}
-    engines: {node: '>=6.9.0'}
-
-  '@babel/traverse@7.26.9':
-    resolution: {integrity: sha512-ZYW7L+pL8ahU5fXmNbPF+iZFHCv5scFak7MZ9bwaRPLUhHh7QQEMjZUg0HevihoqCM5iSYHN61EyCoZvqC+bxg==}
-    engines: {node: '>=6.9.0'}
-
-  '@babel/types@7.26.8':
-    resolution: {integrity: sha512-eUuWapzEGWFEpHFxgEaBG8e3n6S8L3MSu0oda755rOfabWPnh0Our1AozNFVUxGFIhbKgd1ksprsoDGMinTOTA==}
-    engines: {node: '>=6.9.0'}
-
-  '@babel/types@7.26.9':
-    resolution: {integrity: sha512-Y3IR1cRnOxOCDvMmNiym7XpXQ93iGDDPHx+Zj+NM+rg0fBaShfQLkg+hKPaZCEvg5N/LeCo4+Rj/i3FuJsIQaw==}
-    engines: {node: '>=6.9.0'}
-
-  '@bundled-es-modules/cookie@2.0.1':
-    resolution: {integrity: sha512-8o+5fRPLNbjbdGRRmJj3h6Hh1AQJf2dk3qQ/5ZFb+PXkRNiSoMGGUKlsgLfrxneb72axVJyIYji64E2+nNfYyw==}
-
-  '@bundled-es-modules/statuses@1.0.1':
-    resolution: {integrity: sha512-yn7BklA5acgcBr+7w064fGV+SGIFySjCKpqjcWgBAIfrAkY+4GQTJJHQMeT3V/sgz23VTEVV8TtOmkvJAhFVfg==}
-
-  '@bundled-es-modules/tough-cookie@0.1.6':
-    resolution: {integrity: sha512-dvMHbL464C0zI+Yqxbz6kZ5TOEp7GLW+pry/RWndAR8MJQAXZ2rPmIs8tziTZjeIyhSNZgZbCePtfSbdWqStJw==}
 
   '@csstools/color-helpers@5.0.1':
     resolution: {integrity: sha512-MKtmkA0BX87PKaO1NFRTFH+UnkgnmySQOvNxJubsadusqPEC2aJ9MOQiMceZJJ6oitUl/i0L6u0M1IrmAOmgBA==}
@@ -987,16 +978,8 @@
   '@emotion/utils@1.4.2':
     resolution: {integrity: sha512-3vLclRofFziIa3J2wDh9jjbkUz9qk5Vi3IZ/FSTKViB0k+ef0fPV7dYrUIugbgupYDx7v9ud/SjrtEP8Y4xLoA==}
 
-<<<<<<< HEAD
   '@emotion/weak-memoize@0.4.0':
     resolution: {integrity: sha512-snKqtPW01tN0ui7yu9rGv69aJXr/a/Ywvl11sUjNtEcRc+ng/mQriFL0wLXMef74iHa/EkftbDzU9F8iFbH+zg==}
-=======
-  '@jridgewell/trace-mapping@0.3.9':
-    resolution: {integrity: sha512-3Belt6tdc8bPgAtbcmdtNJlirVoTmEb5e2gC94PnkwEW9jI6CAHUeoG85tjWP5WquqfavoMtMwiG4P926ZKKuQ==}
-
-  '@juggle/resize-observer@3.4.0':
-    resolution: {integrity: sha512-dfLbk+PwWvFzSxwk3n5ySL0hfBog779o8h68wK/7/APo/7cgyWp5jcXockbxdk5kFRkbeXWm4Fbi9FrdN381sA==}
->>>>>>> 4352f9db
 
   '@esbuild/aix-ppc64@0.21.5':
     resolution: {integrity: sha512-1SDgH6ZSPTlggy1yI6+Dbkiz8xzpHJEVAlF/AM1tHPLsf5STom9rwtjE4hKAF20FfXXNTFqEYXyJNWh1GiZedQ==}
@@ -1286,11 +1269,775 @@
     cpu: [x64]
     os: [win32]
 
-<<<<<<< HEAD
   '@eslint-community/eslint-utils@4.4.1':
     resolution: {integrity: sha512-s3O3waFUrMV8P/XaF/+ZTp1X9XBZW1a4B97ZnjQF2KYWaFD2A8KyFBsrsfSjEmjn3RGWAIuvlneuZm3CUK3jbA==}
     engines: {node: ^12.22.0 || ^14.17.0 || >=16.0.0}
-=======
+    peerDependencies:
+      eslint: ^6.0.0 || ^7.0.0 || >=8.0.0
+
+  '@eslint-community/regexpp@4.12.1':
+    resolution: {integrity: sha512-CCZCDJuduB9OUkFkY2IgppNZMi2lBQgD2qzwXkEia16cge2pijY/aXi96CJMquDMn3nJdlPV1A5KrJEXwfLNzQ==}
+    engines: {node: ^12.0.0 || ^14.0.0 || >=16.0.0}
+
+  '@eslint/config-array@0.19.2':
+    resolution: {integrity: sha512-GNKqxfHG2ySmJOBSHg7LxeUx4xpuCoFjacmlCoYWEbaPXLwvfIjixRI12xCQZeULksQb23uiA8F40w5TojpV7w==}
+    engines: {node: ^18.18.0 || ^20.9.0 || >=21.1.0}
+
+  '@eslint/core@0.10.0':
+    resolution: {integrity: sha512-gFHJ+xBOo4G3WRlR1e/3G8A6/KZAH6zcE/hkLRCZTi/B9avAG365QhFA8uOGzTMqgTghpn7/fSnscW++dpMSAw==}
+    engines: {node: ^18.18.0 || ^20.9.0 || >=21.1.0}
+
+  '@eslint/core@0.11.0':
+    resolution: {integrity: sha512-DWUB2pksgNEb6Bz2fggIy1wh6fGgZP4Xyy/Mt0QZPiloKKXerbqq9D3SBQTlCRYOrcRPu4vuz+CGjwdfqxnoWA==}
+    engines: {node: ^18.18.0 || ^20.9.0 || >=21.1.0}
+
+  '@eslint/eslintrc@3.2.0':
+    resolution: {integrity: sha512-grOjVNN8P3hjJn/eIETF1wwd12DdnwFDoyceUJLYYdkpbwq3nLi+4fqrTAONx7XDALqlL220wC/RHSC/QTI/0w==}
+    engines: {node: ^18.18.0 || ^20.9.0 || >=21.1.0}
+
+  '@eslint/js@9.20.0':
+    resolution: {integrity: sha512-iZA07H9io9Wn836aVTytRaNqh00Sad+EamwOVJT12GTLw1VGMFV/4JaME+JjLtr9fiGaoWgYnS54wrfWsSs4oQ==}
+    engines: {node: ^18.18.0 || ^20.9.0 || >=21.1.0}
+
+  '@eslint/object-schema@2.1.6':
+    resolution: {integrity: sha512-RBMg5FRL0I0gs51M/guSAj5/e14VQ4tpZnQNWwuDT66P14I43ItmPfIZRhO9fUVIPOAQXU47atlywZ/czoqFPA==}
+    engines: {node: ^18.18.0 || ^20.9.0 || >=21.1.0}
+
+  '@eslint/plugin-kit@0.2.5':
+    resolution: {integrity: sha512-lB05FkqEdUg2AA0xEbUz0SnkXT1LcCTa438W4IWTUh4hdOnVbQyOJ81OrDXsJk/LSiJHubgGEFoR5EHq1NsH1A==}
+    engines: {node: ^18.18.0 || ^20.9.0 || >=21.1.0}
+
+  '@floating-ui/core@1.6.9':
+    resolution: {integrity: sha512-uMXCuQ3BItDUbAMhIXw7UPXRfAlOAvZzdK9BWpE60MCn+Svt3aLn9jsPTi/WNGlRUu2uI0v5S7JiIUsbsvh3fw==}
+
+  '@floating-ui/dom@1.6.13':
+    resolution: {integrity: sha512-umqzocjDgNRGTuO7Q8CU32dkHkECqI8ZdMZ5Swb6QAM0t5rnlrN3lGo1hdpscRd3WS8T6DKYK4ephgIH9iRh3w==}
+
+  '@floating-ui/react-dom@2.1.2':
+    resolution: {integrity: sha512-06okr5cgPzMNBy+Ycse2A6udMi4bqwW/zgBF/rwjcNqWkyr82Mcg8b0vjX8OJpZFy/FKjJmw6wV7t44kK6kW7A==}
+    peerDependencies:
+      react: '>=16.8.0'
+      react-dom: '>=16.8.0'
+
+  '@floating-ui/utils@0.2.9':
+    resolution: {integrity: sha512-MDWhGtE+eHw5JW7lq4qhc5yRLS11ERl1c7Z6Xd0a58DozHES6EnNNwUWbMiG4J9Cgj053Bhk8zvlhFYKVhULwg==}
+
+  '@humanfs/core@0.19.1':
+    resolution: {integrity: sha512-5DyQ4+1JEUzejeK1JGICcideyfUbGixgS9jNgex5nqkW+cY7WZhxBigmieN5Qnw9ZosSNVC9KQKyb+GUaGyKUA==}
+    engines: {node: '>=18.18.0'}
+
+  '@humanfs/node@0.16.6':
+    resolution: {integrity: sha512-YuI2ZHQL78Q5HbhDiBA1X4LmYdXCKCMQIfw0pw7piHJwyREFebJUvrQN4cMssyES6x+vfUbx1CIpaQUKYdQZOw==}
+    engines: {node: '>=18.18.0'}
+
+  '@humanwhocodes/module-importer@1.0.1':
+    resolution: {integrity: sha512-bxveV4V8v5Yb4ncFTT3rPSgZBOpCkjfK0y4oVVVJwIuDVBRMDXrPyXRL988i5ap9m9bnyEEjWfm5WkBmtffLfA==}
+    engines: {node: '>=12.22'}
+
+  '@humanwhocodes/retry@0.3.1':
+    resolution: {integrity: sha512-JBxkERygn7Bv/GbN5Rv8Ul6LVknS+5Bp6RgDC/O8gEBU/yeH5Ui5C/OlWrTb6qct7LjjfT6Re2NxB0ln0yYybA==}
+    engines: {node: '>=18.18'}
+
+  '@humanwhocodes/retry@0.4.1':
+    resolution: {integrity: sha512-c7hNEllBlenFTHBky65mhq8WD2kbN9Q6gk0bTk8lSBvc554jpXSkST1iePudpt7+A/AQvuHs9EMqjHDXMY1lrA==}
+    engines: {node: '>=18.18'}
+
+  '@ianvs/prettier-plugin-sort-imports@4.4.1':
+    resolution: {integrity: sha512-F0/Hrcfpy8WuxlQyAWJTEren/uxKhYonOGY4OyWmwRdeTvkh9mMSCxowZLjNkhwi/2ipqCgtXwwOk7tW0mWXkA==}
+    peerDependencies:
+      '@vue/compiler-sfc': 2.7.x || 3.x
+      prettier: 2 || 3
+    peerDependenciesMeta:
+      '@vue/compiler-sfc':
+        optional: true
+
+  '@inquirer/confirm@5.1.5':
+    resolution: {integrity: sha512-ZB2Cz8KeMINUvoeDi7IrvghaVkYT2RB0Zb31EaLWOE87u276w4wnApv0SH2qWaJ3r0VSUa3BIuz7qAV2ZvsZlg==}
+    engines: {node: '>=18'}
+    peerDependencies:
+      '@types/node': '>=18'
+    peerDependenciesMeta:
+      '@types/node':
+        optional: true
+
+  '@inquirer/core@10.1.6':
+    resolution: {integrity: sha512-Bwh/Zk6URrHwZnSSzAZAKH7YgGYi0xICIBDFOqBQoXNNAzBHw/bgXgLmChfp+GyR3PnChcTbiCTZGC6YJNJkMA==}
+    engines: {node: '>=18'}
+    peerDependencies:
+      '@types/node': '>=18'
+    peerDependenciesMeta:
+      '@types/node':
+        optional: true
+
+  '@inquirer/figures@1.0.10':
+    resolution: {integrity: sha512-Ey6176gZmeqZuY/W/nZiUyvmb1/qInjcpiZjXWi6nON+nxJpD1bxtSoBxNliGISae32n6OwbY+TSXPZ1CfS4bw==}
+    engines: {node: '>=18'}
+
+  '@inquirer/type@3.0.4':
+    resolution: {integrity: sha512-2MNFrDY8jkFYc9Il9DgLsHhMzuHnOYM1+CUYVWbzu9oT0hC7V7EcYvdCKeoll/Fcci04A+ERZ9wcc7cQ8lTkIA==}
+    engines: {node: '>=18'}
+    peerDependencies:
+      '@types/node': '>=18'
+    peerDependenciesMeta:
+      '@types/node':
+        optional: true
+
+  '@isaacs/cliui@8.0.2':
+    resolution: {integrity: sha512-O8jcjabXaleOG9DQ0+ARXWZBTfnP4WNAqzuiJK7ll44AmxGKv/J2M4TPjxjY3znBCfvBXFzucm1twdyFybFqEA==}
+    engines: {node: '>=12'}
+
+  '@jridgewell/gen-mapping@0.3.8':
+    resolution: {integrity: sha512-imAbBGkb+ebQyxKgzv5Hu2nmROxoDOXHh80evxdoXNOrvAnVx7zimzc1Oo5h9RlfV4vPXaE2iM5pOFbvOCClWA==}
+    engines: {node: '>=6.0.0'}
+
+  '@jridgewell/resolve-uri@3.1.2':
+    resolution: {integrity: sha512-bRISgCIjP20/tbWSPWMEi54QVPRZExkuD9lJL+UIxUKtwVJA8wW1Trb1jMs1RFXo1CBTNZ/5hpC9QvmKWdopKw==}
+    engines: {node: '>=6.0.0'}
+
+  '@jridgewell/set-array@1.2.1':
+    resolution: {integrity: sha512-R8gLRTZeyp03ymzP/6Lil/28tGeGEzhx1q2k703KGWRAI1VdvPIXdG70VJc2pAMw3NA6JKL5hhFu1sJX0Mnn/A==}
+    engines: {node: '>=6.0.0'}
+
+  '@jridgewell/sourcemap-codec@1.5.0':
+    resolution: {integrity: sha512-gv3ZRaISU3fjPAgNsriBRqGWQL6quFx04YMPW/zD8XMLsU32mhCCbfbO6KZFLjvYpCZ8zyDEgqsgf+PwPaM7GQ==}
+
+  '@jridgewell/trace-mapping@0.3.25':
+    resolution: {integrity: sha512-vNk6aEwybGtawWmy/PzwnGDOjCkLWSD2wqvjGGAgOAwCGWySYXfYoxt00IJkTF+8Lb57DwOb3Aa0o9CApepiYQ==}
+
+  '@jridgewell/trace-mapping@0.3.9':
+    resolution: {integrity: sha512-3Belt6tdc8bPgAtbcmdtNJlirVoTmEb5e2gC94PnkwEW9jI6CAHUeoG85tjWP5WquqfavoMtMwiG4P926ZKKuQ==}
+
+  '@juggle/resize-observer@3.4.0':
+    resolution: {integrity: sha512-dfLbk+PwWvFzSxwk3n5ySL0hfBog779o8h68wK/7/APo/7cgyWp5jcXockbxdk5kFRkbeXWm4Fbi9FrdN381sA==}
+
+  '@mswjs/interceptors@0.37.6':
+    resolution: {integrity: sha512-wK+5pLK5XFmgtH3aQ2YVvA3HohS3xqV/OxuVOdNx9Wpnz7VE/fnC+e1A7ln6LFYeck7gOJ/dsZV6OLplOtAJ2w==}
+    engines: {node: '>=18'}
+
+  '@nodelib/fs.scandir@2.1.5':
+    resolution: {integrity: sha512-vq24Bq3ym5HEQm2NKCr3yXDwjc7vTsEThRDnkp2DK9p1uqLR+DHurm/NOTo0KG7HYHU7eppKZj3MyqYuMBf62g==}
+    engines: {node: '>= 8'}
+
+  '@nodelib/fs.stat@2.0.5':
+    resolution: {integrity: sha512-RkhPPp2zrqDAQA/2jNhnztcPAlv64XdhIp7a7454A5ovI7Bukxgt7MX7udwAu3zg1DcpPU0rz3VV1SeaqvY4+A==}
+    engines: {node: '>= 8'}
+
+  '@nodelib/fs.walk@1.2.8':
+    resolution: {integrity: sha512-oGB+UxlgWcgQkgwo8GcEGwemoTFt3FIO9ababBmaGwXIoBKZ+GTy0pP185beGg7Llih/NSHSV2XAs1lnznocSg==}
+    engines: {node: '>= 8'}
+
+  '@open-draft/deferred-promise@2.2.0':
+    resolution: {integrity: sha512-CecwLWx3rhxVQF6V4bAgPS5t+So2sTbPgAzafKkVizyi7tlwpcFpdFqq+wqF2OwNBmqFuu6tOyouTuxgpMfzmA==}
+
+  '@open-draft/logger@0.3.0':
+    resolution: {integrity: sha512-X2g45fzhxH238HKO4xbSr7+wBS8Fvw6ixhTDuvLd5mqh6bJJCFAPwU9mPDxbcrRtfxv4u5IHCEH77BmxvXmmxQ==}
+
+  '@open-draft/until@2.1.0':
+    resolution: {integrity: sha512-U69T3ItWHvLwGg5eJ0n3I62nWuE6ilHlmz7zM0npLBRvPRd7e6NYmg54vvRtP5mZG7kZqZCFVdsTWo7BPtBujg==}
+
+  '@polka/url@1.0.0-next.28':
+    resolution: {integrity: sha512-8LduaNlMZGwdZ6qWrKlfa+2M4gahzFkprZiAt2TF8uS0qQgBizKXpXURqvTJ4WtmupWxaLqjRb2UCTe72mu+Aw==}
+
+  '@radix-ui/primitive@1.1.1':
+    resolution: {integrity: sha512-SJ31y+Q/zAyShtXJc8x83i9TYdbAfHZ++tUZnvjJJqFjzsdUnKsxPL6IEtBlxKkU7yzer//GQtZSV4GbldL3YA==}
+
+  '@radix-ui/react-arrow@1.1.2':
+    resolution: {integrity: sha512-G+KcpzXHq24iH0uGG/pF8LyzpFJYGD4RfLjCIBfGdSLXvjLHST31RUiRVrupIBMvIppMgSzQ6l66iAxl03tdlg==}
+    peerDependencies:
+      '@types/react': '*'
+      '@types/react-dom': '*'
+      react: ^16.8 || ^17.0 || ^18.0 || ^19.0 || ^19.0.0-rc
+      react-dom: ^16.8 || ^17.0 || ^18.0 || ^19.0 || ^19.0.0-rc
+    peerDependenciesMeta:
+      '@types/react':
+        optional: true
+      '@types/react-dom':
+        optional: true
+
+  '@radix-ui/react-collection@1.1.2':
+    resolution: {integrity: sha512-9z54IEKRxIa9VityapoEYMuByaG42iSy1ZXlY2KcuLSEtq8x4987/N6m15ppoMffgZX72gER2uHe1D9Y6Unlcw==}
+    peerDependencies:
+      '@types/react': '*'
+      '@types/react-dom': '*'
+      react: ^16.8 || ^17.0 || ^18.0 || ^19.0 || ^19.0.0-rc
+      react-dom: ^16.8 || ^17.0 || ^18.0 || ^19.0 || ^19.0.0-rc
+    peerDependenciesMeta:
+      '@types/react':
+        optional: true
+      '@types/react-dom':
+        optional: true
+
+  '@radix-ui/react-compose-refs@1.1.1':
+    resolution: {integrity: sha512-Y9VzoRDSJtgFMUCoiZBDVo084VQ5hfpXxVE+NgkdNsjiDBByiImMZKKhxMwCbdHvhlENG6a833CbFkOQvTricw==}
+    peerDependencies:
+      '@types/react': '*'
+      react: ^16.8 || ^17.0 || ^18.0 || ^19.0 || ^19.0.0-rc
+    peerDependenciesMeta:
+      '@types/react':
+        optional: true
+
+  '@radix-ui/react-context@1.1.1':
+    resolution: {integrity: sha512-UASk9zi+crv9WteK/NU4PLvOoL3OuE6BWVKNF6hPRBtYBDXQ2u5iu3O59zUlJiTVvkyuycnqrztsHVJwcK9K+Q==}
+    peerDependencies:
+      '@types/react': '*'
+      react: ^16.8 || ^17.0 || ^18.0 || ^19.0 || ^19.0.0-rc
+    peerDependenciesMeta:
+      '@types/react':
+        optional: true
+
+  '@radix-ui/react-direction@1.1.0':
+    resolution: {integrity: sha512-BUuBvgThEiAXh2DWu93XsT+a3aWrGqolGlqqw5VU1kG7p/ZH2cuDlM1sRLNnY3QcBS69UIz2mcKhMxDsdewhjg==}
+    peerDependencies:
+      '@types/react': '*'
+      react: ^16.8 || ^17.0 || ^18.0 || ^19.0 || ^19.0.0-rc
+    peerDependenciesMeta:
+      '@types/react':
+        optional: true
+
+  '@radix-ui/react-dismissable-layer@1.1.5':
+    resolution: {integrity: sha512-E4TywXY6UsXNRhFrECa5HAvE5/4BFcGyfTyK36gP+pAW1ed7UTK4vKwdr53gAJYwqbfCWC6ATvJa3J3R/9+Qrg==}
+    peerDependencies:
+      '@types/react': '*'
+      '@types/react-dom': '*'
+      react: ^16.8 || ^17.0 || ^18.0 || ^19.0 || ^19.0.0-rc
+      react-dom: ^16.8 || ^17.0 || ^18.0 || ^19.0 || ^19.0.0-rc
+    peerDependenciesMeta:
+      '@types/react':
+        optional: true
+      '@types/react-dom':
+        optional: true
+
+  '@radix-ui/react-focus-guards@1.1.1':
+    resolution: {integrity: sha512-pSIwfrT1a6sIoDASCSpFwOasEwKTZWDw/iBdtnqKO7v6FeOzYJ7U53cPzYFVR3geGGXgVHaH+CdngrrAzqUGxg==}
+    peerDependencies:
+      '@types/react': '*'
+      react: ^16.8 || ^17.0 || ^18.0 || ^19.0 || ^19.0.0-rc
+    peerDependenciesMeta:
+      '@types/react':
+        optional: true
+
+  '@radix-ui/react-focus-scope@1.1.2':
+    resolution: {integrity: sha512-zxwE80FCU7lcXUGWkdt6XpTTCKPitG1XKOwViTxHVKIJhZl9MvIl2dVHeZENCWD9+EdWv05wlaEkRXUykU27RA==}
+    peerDependencies:
+      '@types/react': '*'
+      '@types/react-dom': '*'
+      react: ^16.8 || ^17.0 || ^18.0 || ^19.0 || ^19.0.0-rc
+      react-dom: ^16.8 || ^17.0 || ^18.0 || ^19.0 || ^19.0.0-rc
+    peerDependenciesMeta:
+      '@types/react':
+        optional: true
+      '@types/react-dom':
+        optional: true
+
+  '@radix-ui/react-id@1.1.0':
+    resolution: {integrity: sha512-EJUrI8yYh7WOjNOqpoJaf1jlFIH2LvtgAl+YcFqNCa+4hj64ZXmPkAKOFs/ukjz3byN6bdb/AVUqHkI8/uWWMA==}
+    peerDependencies:
+      '@types/react': '*'
+      react: ^16.8 || ^17.0 || ^18.0 || ^19.0 || ^19.0.0-rc
+    peerDependenciesMeta:
+      '@types/react':
+        optional: true
+
+  '@radix-ui/react-menu@2.1.6':
+    resolution: {integrity: sha512-tBBb5CXDJW3t2mo9WlO7r6GTmWV0F0uzHZVFmlRmYpiSK1CDU5IKojP1pm7oknpBOrFZx/YgBRW9oorPO2S/Lg==}
+    peerDependencies:
+      '@types/react': '*'
+      '@types/react-dom': '*'
+      react: ^16.8 || ^17.0 || ^18.0 || ^19.0 || ^19.0.0-rc
+      react-dom: ^16.8 || ^17.0 || ^18.0 || ^19.0 || ^19.0.0-rc
+    peerDependenciesMeta:
+      '@types/react':
+        optional: true
+      '@types/react-dom':
+        optional: true
+
+  '@radix-ui/react-popper@1.2.2':
+    resolution: {integrity: sha512-Rvqc3nOpwseCyj/rgjlJDYAgyfw7OC1tTkKn2ivhaMGcYt8FSBlahHOZak2i3QwkRXUXgGgzeEe2RuqeEHuHgA==}
+    peerDependencies:
+      '@types/react': '*'
+      '@types/react-dom': '*'
+      react: ^16.8 || ^17.0 || ^18.0 || ^19.0 || ^19.0.0-rc
+      react-dom: ^16.8 || ^17.0 || ^18.0 || ^19.0 || ^19.0.0-rc
+    peerDependenciesMeta:
+      '@types/react':
+        optional: true
+      '@types/react-dom':
+        optional: true
+
+  '@radix-ui/react-portal@1.1.4':
+    resolution: {integrity: sha512-sn2O9k1rPFYVyKd5LAJfo96JlSGVFpa1fS6UuBJfrZadudiw5tAmru+n1x7aMRQ84qDM71Zh1+SzK5QwU0tJfA==}
+    peerDependencies:
+      '@types/react': '*'
+      '@types/react-dom': '*'
+      react: ^16.8 || ^17.0 || ^18.0 || ^19.0 || ^19.0.0-rc
+      react-dom: ^16.8 || ^17.0 || ^18.0 || ^19.0 || ^19.0.0-rc
+    peerDependenciesMeta:
+      '@types/react':
+        optional: true
+      '@types/react-dom':
+        optional: true
+
+  '@radix-ui/react-presence@1.1.2':
+    resolution: {integrity: sha512-18TFr80t5EVgL9x1SwF/YGtfG+l0BS0PRAlCWBDoBEiDQjeKgnNZRVJp/oVBl24sr3Gbfwc/Qpj4OcWTQMsAEg==}
+    peerDependencies:
+      '@types/react': '*'
+      '@types/react-dom': '*'
+      react: ^16.8 || ^17.0 || ^18.0 || ^19.0 || ^19.0.0-rc
+      react-dom: ^16.8 || ^17.0 || ^18.0 || ^19.0 || ^19.0.0-rc
+    peerDependenciesMeta:
+      '@types/react':
+        optional: true
+      '@types/react-dom':
+        optional: true
+
+  '@radix-ui/react-primitive@2.0.2':
+    resolution: {integrity: sha512-Ec/0d38EIuvDF+GZjcMU/Ze6MxntVJYO/fRlCPhCaVUyPY9WTalHJw54tp9sXeJo3tlShWpy41vQRgLRGOuz+w==}
+    peerDependencies:
+      '@types/react': '*'
+      '@types/react-dom': '*'
+      react: ^16.8 || ^17.0 || ^18.0 || ^19.0 || ^19.0.0-rc
+      react-dom: ^16.8 || ^17.0 || ^18.0 || ^19.0 || ^19.0.0-rc
+    peerDependenciesMeta:
+      '@types/react':
+        optional: true
+      '@types/react-dom':
+        optional: true
+
+  '@radix-ui/react-roving-focus@1.1.2':
+    resolution: {integrity: sha512-zgMQWkNO169GtGqRvYrzb0Zf8NhMHS2DuEB/TiEmVnpr5OqPU3i8lfbxaAmC2J/KYuIQxyoQQ6DxepyXp61/xw==}
+    peerDependencies:
+      '@types/react': '*'
+      '@types/react-dom': '*'
+      react: ^16.8 || ^17.0 || ^18.0 || ^19.0 || ^19.0.0-rc
+      react-dom: ^16.8 || ^17.0 || ^18.0 || ^19.0 || ^19.0.0-rc
+    peerDependenciesMeta:
+      '@types/react':
+        optional: true
+      '@types/react-dom':
+        optional: true
+
+  '@radix-ui/react-slot@1.1.2':
+    resolution: {integrity: sha512-YAKxaiGsSQJ38VzKH86/BPRC4rh+b1Jpa+JneA5LRE7skmLPNAyeG8kPJj/oo4STLvlrs8vkf/iYyc3A5stYCQ==}
+    peerDependencies:
+      '@types/react': '*'
+      react: ^16.8 || ^17.0 || ^18.0 || ^19.0 || ^19.0.0-rc
+    peerDependenciesMeta:
+      '@types/react':
+        optional: true
+
+  '@radix-ui/react-use-callback-ref@1.1.0':
+    resolution: {integrity: sha512-CasTfvsy+frcFkbXtSJ2Zu9JHpN8TYKxkgJGWbjiZhFivxaeW7rMeZt7QELGVLaYVfFMsKHjb7Ak0nMEe+2Vfw==}
+    peerDependencies:
+      '@types/react': '*'
+      react: ^16.8 || ^17.0 || ^18.0 || ^19.0 || ^19.0.0-rc
+    peerDependenciesMeta:
+      '@types/react':
+        optional: true
+
+  '@radix-ui/react-use-controllable-state@1.1.0':
+    resolution: {integrity: sha512-MtfMVJiSr2NjzS0Aa90NPTnvTSg6C/JLCV7ma0W6+OMV78vd8OyRpID+Ng9LxzsPbLeuBnWBA1Nq30AtBIDChw==}
+    peerDependencies:
+      '@types/react': '*'
+      react: ^16.8 || ^17.0 || ^18.0 || ^19.0 || ^19.0.0-rc
+    peerDependenciesMeta:
+      '@types/react':
+        optional: true
+
+  '@radix-ui/react-use-escape-keydown@1.1.0':
+    resolution: {integrity: sha512-L7vwWlR1kTTQ3oh7g1O0CBF3YCyyTj8NmhLR+phShpyA50HCfBFKVJTpshm9PzLiKmehsrQzTYTpX9HvmC9rhw==}
+    peerDependencies:
+      '@types/react': '*'
+      react: ^16.8 || ^17.0 || ^18.0 || ^19.0 || ^19.0.0-rc
+    peerDependenciesMeta:
+      '@types/react':
+        optional: true
+
+  '@radix-ui/react-use-layout-effect@1.1.0':
+    resolution: {integrity: sha512-+FPE0rOdziWSrH9athwI1R0HDVbWlEhd+FR+aSDk4uWGmSJ9Z54sdZVDQPZAinJhJXwfT+qnj969mCsT2gfm5w==}
+    peerDependencies:
+      '@types/react': '*'
+      react: ^16.8 || ^17.0 || ^18.0 || ^19.0 || ^19.0.0-rc
+    peerDependenciesMeta:
+      '@types/react':
+        optional: true
+
+  '@radix-ui/react-use-rect@1.1.0':
+    resolution: {integrity: sha512-0Fmkebhr6PiseyZlYAOtLS+nb7jLmpqTrJyv61Pe68MKYW6OWdRE2kI70TaYY27u7H0lajqM3hSMMLFq18Z7nQ==}
+    peerDependencies:
+      '@types/react': '*'
+      react: ^16.8 || ^17.0 || ^18.0 || ^19.0 || ^19.0.0-rc
+    peerDependenciesMeta:
+      '@types/react':
+        optional: true
+
+  '@radix-ui/react-use-size@1.1.0':
+    resolution: {integrity: sha512-XW3/vWuIXHa+2Uwcc2ABSfcCledmXhhQPlGbfcRXbiUQI5Icjcg19BGCZVKKInYbvUCut/ufbbLLPFC5cbb1hw==}
+    peerDependencies:
+      '@types/react': '*'
+      react: ^16.8 || ^17.0 || ^18.0 || ^19.0 || ^19.0.0-rc
+    peerDependenciesMeta:
+      '@types/react':
+        optional: true
+
+  '@radix-ui/rect@1.1.0':
+    resolution: {integrity: sha512-A9+lCBZoaMJlVKcRBz2YByCG+Cp2t6nAnMnNba+XiWxnj6r4JUFqfsgwocMBZU9LPtdxC6wB56ySYpc7LQIoJg==}
+
+  '@remix-run/router@1.22.0':
+    resolution: {integrity: sha512-MBOl8MeOzpK0HQQQshKB7pABXbmyHizdTpqnrIseTbsv0nAepwC2ENZa1aaBExNQcpLoXmWthhak8SABLzvGPw==}
+    engines: {node: '>=14.0.0'}
+
+  '@rollup/pluginutils@5.1.4':
+    resolution: {integrity: sha512-USm05zrsFxYLPdWWq+K3STlWiT/3ELn3RcV5hJMghpeAIhxfsUIg6mt12CBJBInWMV4VneoV7SfGv8xIwo2qNQ==}
+    engines: {node: '>=14.0.0'}
+    peerDependencies:
+      rollup: ^1.20.0||^2.0.0||^3.0.0||^4.0.0
+    peerDependenciesMeta:
+      rollup:
+        optional: true
+
+  '@rollup/rollup-android-arm-eabi@4.34.6':
+    resolution: {integrity: sha512-+GcCXtOQoWuC7hhX1P00LqjjIiS/iOouHXhMdiDSnq/1DGTox4SpUvO52Xm+div6+106r+TcvOeo/cxvyEyTgg==}
+    cpu: [arm]
+    os: [android]
+
+  '@rollup/rollup-android-arm64@4.34.6':
+    resolution: {integrity: sha512-E8+2qCIjciYUnCa1AiVF1BkRgqIGW9KzJeesQqVfyRITGQN+dFuoivO0hnro1DjT74wXLRZ7QF8MIbz+luGaJA==}
+    cpu: [arm64]
+    os: [android]
+
+  '@rollup/rollup-darwin-arm64@4.34.6':
+    resolution: {integrity: sha512-z9Ib+OzqN3DZEjX7PDQMHEhtF+t6Mi2z/ueChQPLS/qUMKY7Ybn5A2ggFoKRNRh1q1T03YTQfBTQCJZiepESAg==}
+    cpu: [arm64]
+    os: [darwin]
+
+  '@rollup/rollup-darwin-x64@4.34.6':
+    resolution: {integrity: sha512-PShKVY4u0FDAR7jskyFIYVyHEPCPnIQY8s5OcXkdU8mz3Y7eXDJPdyM/ZWjkYdR2m0izD9HHWA8sGcXn+Qrsyg==}
+    cpu: [x64]
+    os: [darwin]
+
+  '@rollup/rollup-freebsd-arm64@4.34.6':
+    resolution: {integrity: sha512-YSwyOqlDAdKqs0iKuqvRHLN4SrD2TiswfoLfvYXseKbL47ht1grQpq46MSiQAx6rQEN8o8URtpXARCpqabqxGQ==}
+    cpu: [arm64]
+    os: [freebsd]
+
+  '@rollup/rollup-freebsd-x64@4.34.6':
+    resolution: {integrity: sha512-HEP4CgPAY1RxXwwL5sPFv6BBM3tVeLnshF03HMhJYCNc6kvSqBgTMmsEjb72RkZBAWIqiPUyF1JpEBv5XT9wKQ==}
+    cpu: [x64]
+    os: [freebsd]
+
+  '@rollup/rollup-linux-arm-gnueabihf@4.34.6':
+    resolution: {integrity: sha512-88fSzjC5xeH9S2Vg3rPgXJULkHcLYMkh8faix8DX4h4TIAL65ekwuQMA/g2CXq8W+NJC43V6fUpYZNjaX3+IIg==}
+    cpu: [arm]
+    os: [linux]
+
+  '@rollup/rollup-linux-arm-musleabihf@4.34.6':
+    resolution: {integrity: sha512-wM4ztnutBqYFyvNeR7Av+reWI/enK9tDOTKNF+6Kk2Q96k9bwhDDOlnCUNRPvromlVXo04riSliMBs/Z7RteEg==}
+    cpu: [arm]
+    os: [linux]
+
+  '@rollup/rollup-linux-arm64-gnu@4.34.6':
+    resolution: {integrity: sha512-9RyprECbRa9zEjXLtvvshhw4CMrRa3K+0wcp3KME0zmBe1ILmvcVHnypZ/aIDXpRyfhSYSuN4EPdCCj5Du8FIA==}
+    cpu: [arm64]
+    os: [linux]
+
+  '@rollup/rollup-linux-arm64-musl@4.34.6':
+    resolution: {integrity: sha512-qTmklhCTyaJSB05S+iSovfo++EwnIEZxHkzv5dep4qoszUMX5Ca4WM4zAVUMbfdviLgCSQOu5oU8YoGk1s6M9Q==}
+    cpu: [arm64]
+    os: [linux]
+
+  '@rollup/rollup-linux-loongarch64-gnu@4.34.6':
+    resolution: {integrity: sha512-4Qmkaps9yqmpjY5pvpkfOerYgKNUGzQpFxV6rnS7c/JfYbDSU0y6WpbbredB5cCpLFGJEqYX40WUmxMkwhWCjw==}
+    cpu: [loong64]
+    os: [linux]
+
+  '@rollup/rollup-linux-powerpc64le-gnu@4.34.6':
+    resolution: {integrity: sha512-Zsrtux3PuaxuBTX/zHdLaFmcofWGzaWW1scwLU3ZbW/X+hSsFbz9wDIp6XvnT7pzYRl9MezWqEqKy7ssmDEnuQ==}
+    cpu: [ppc64]
+    os: [linux]
+
+  '@rollup/rollup-linux-riscv64-gnu@4.34.6':
+    resolution: {integrity: sha512-aK+Zp+CRM55iPrlyKiU3/zyhgzWBxLVrw2mwiQSYJRobCURb781+XstzvA8Gkjg/hbdQFuDw44aUOxVQFycrAg==}
+    cpu: [riscv64]
+    os: [linux]
+
+  '@rollup/rollup-linux-s390x-gnu@4.34.6':
+    resolution: {integrity: sha512-WoKLVrY9ogmaYPXwTH326+ErlCIgMmsoRSx6bO+l68YgJnlOXhygDYSZe/qbUJCSiCiZAQ+tKm88NcWuUXqOzw==}
+    cpu: [s390x]
+    os: [linux]
+
+  '@rollup/rollup-linux-x64-gnu@4.34.6':
+    resolution: {integrity: sha512-Sht4aFvmA4ToHd2vFzwMFaQCiYm2lDFho5rPcvPBT5pCdC+GwHG6CMch4GQfmWTQ1SwRKS0dhDYb54khSrjDWw==}
+    cpu: [x64]
+    os: [linux]
+
+  '@rollup/rollup-linux-x64-musl@4.34.6':
+    resolution: {integrity: sha512-zmmpOQh8vXc2QITsnCiODCDGXFC8LMi64+/oPpPx5qz3pqv0s6x46ps4xoycfUiVZps5PFn1gksZzo4RGTKT+A==}
+    cpu: [x64]
+    os: [linux]
+
+  '@rollup/rollup-win32-arm64-msvc@4.34.6':
+    resolution: {integrity: sha512-3/q1qUsO/tLqGBaD4uXsB6coVGB3usxw3qyeVb59aArCgedSF66MPdgRStUd7vbZOsko/CgVaY5fo2vkvPLWiA==}
+    cpu: [arm64]
+    os: [win32]
+
+  '@rollup/rollup-win32-ia32-msvc@4.34.6':
+    resolution: {integrity: sha512-oLHxuyywc6efdKVTxvc0135zPrRdtYVjtVD5GUm55I3ODxhU/PwkQFD97z16Xzxa1Fz0AEe4W/2hzRtd+IfpOA==}
+    cpu: [ia32]
+    os: [win32]
+
+  '@rollup/rollup-win32-x64-msvc@4.34.6':
+    resolution: {integrity: sha512-0PVwmgzZ8+TZ9oGBmdZoQVXflbvuwzN/HRclujpl4N/q3i+y0lqLw8n1bXA8ru3sApDjlmONaNAuYr38y1Kr9w==}
+    cpu: [x64]
+    os: [win32]
+
+  '@statsig/client-core@3.12.1':
+    resolution: {integrity: sha512-99FOEBq7M3Jnkvk0DWRAklvCE1J26HLmYsFGJAo+LQ7382DYBY3X6fvdZeaNGa5KDSIdyZEpeLQxkHw2PpVpGw==}
+
+  '@statsig/js-client@3.12.1':
+    resolution: {integrity: sha512-CCGJqFnKYhOEWZsZgXcMuKQLd/4TEB8PgObDXiyoKw1dszl8de4+hCsg/qa64Y4dy0e91cMS9oTfZZD3TJKkNA==}
+
+  '@svgr/babel-plugin-add-jsx-attribute@8.0.0':
+    resolution: {integrity: sha512-b9MIk7yhdS1pMCZM8VeNfUlSKVRhsHZNMl5O9SfaX0l0t5wjdgu4IDzGB8bpnGBBOjGST3rRFVsaaEtI4W6f7g==}
+    engines: {node: '>=14'}
+    peerDependencies:
+      '@babel/core': ^7.0.0-0
+
+  '@svgr/babel-plugin-remove-jsx-attribute@8.0.0':
+    resolution: {integrity: sha512-BcCkm/STipKvbCl6b7QFrMh/vx00vIP63k2eM66MfHJzPr6O2U0jYEViXkHJWqXqQYjdeA9cuCl5KWmlwjDvbA==}
+    engines: {node: '>=14'}
+    peerDependencies:
+      '@babel/core': ^7.0.0-0
+
+  '@svgr/babel-plugin-remove-jsx-empty-expression@8.0.0':
+    resolution: {integrity: sha512-5BcGCBfBxB5+XSDSWnhTThfI9jcO5f0Ai2V24gZpG+wXF14BzwxxdDb4g6trdOux0rhibGs385BeFMSmxtS3uA==}
+    engines: {node: '>=14'}
+    peerDependencies:
+      '@babel/core': ^7.0.0-0
+
+  '@svgr/babel-plugin-replace-jsx-attribute-value@8.0.0':
+    resolution: {integrity: sha512-KVQ+PtIjb1BuYT3ht8M5KbzWBhdAjjUPdlMtpuw/VjT8coTrItWX6Qafl9+ji831JaJcu6PJNKCV0bp01lBNzQ==}
+    engines: {node: '>=14'}
+    peerDependencies:
+      '@babel/core': ^7.0.0-0
+
+  '@svgr/babel-plugin-svg-dynamic-title@8.0.0':
+    resolution: {integrity: sha512-omNiKqwjNmOQJ2v6ge4SErBbkooV2aAWwaPFs2vUY7p7GhVkzRkJ00kILXQvRhA6miHnNpXv7MRnnSjdRjK8og==}
+    engines: {node: '>=14'}
+    peerDependencies:
+      '@babel/core': ^7.0.0-0
+
+  '@svgr/babel-plugin-svg-em-dimensions@8.0.0':
+    resolution: {integrity: sha512-mURHYnu6Iw3UBTbhGwE/vsngtCIbHE43xCRK7kCw4t01xyGqb2Pd+WXekRRoFOBIY29ZoOhUCTEweDMdrjfi9g==}
+    engines: {node: '>=14'}
+    peerDependencies:
+      '@babel/core': ^7.0.0-0
+
+  '@svgr/babel-plugin-transform-react-native-svg@8.1.0':
+    resolution: {integrity: sha512-Tx8T58CHo+7nwJ+EhUwx3LfdNSG9R2OKfaIXXs5soiy5HtgoAEkDay9LIimLOcG8dJQH1wPZp/cnAv6S9CrR1Q==}
+    engines: {node: '>=14'}
+    peerDependencies:
+      '@babel/core': ^7.0.0-0
+
+  '@svgr/babel-plugin-transform-svg-component@8.0.0':
+    resolution: {integrity: sha512-DFx8xa3cZXTdb/k3kfPeaixecQLgKh5NVBMwD0AQxOzcZawK4oo1Jh9LbrcACUivsCA7TLG8eeWgrDXjTMhRmw==}
+    engines: {node: '>=12'}
+    peerDependencies:
+      '@babel/core': ^7.0.0-0
+
+  '@svgr/babel-preset@8.1.0':
+    resolution: {integrity: sha512-7EYDbHE7MxHpv4sxvnVPngw5fuR6pw79SkcrILHJ/iMpuKySNCl5W1qcwPEpU+LgyRXOaAFgH0KhwD18wwg6ug==}
+    engines: {node: '>=14'}
+    peerDependencies:
+      '@babel/core': ^7.0.0-0
+
+  '@svgr/cli@8.1.0':
+    resolution: {integrity: sha512-SnlaLspB610XFXvs3PmhzViHErsXp0yIy4ERyZlHDlO1ro2iYtHMWYk2mztdLD/lBjiA4ZXe4RePON3qU/Tc4A==}
+    engines: {node: '>=14'}
+    hasBin: true
+
+  '@svgr/core@8.1.0':
+    resolution: {integrity: sha512-8QqtOQT5ACVlmsvKOJNEaWmRPmcojMOzCz4Hs2BGG/toAp/K38LcsMRyLp349glq5AzJbCEeimEoxaX6v/fLrA==}
+    engines: {node: '>=14'}
+
+  '@svgr/hast-util-to-babel-ast@8.0.0':
+    resolution: {integrity: sha512-EbDKwO9GpfWP4jN9sGdYwPBU0kdomaPIL2Eu4YwmgP+sJeXT+L7bMwJUBnhzfH8Q2qMBqZ4fJwpCyYsAN3mt2Q==}
+    engines: {node: '>=14'}
+
+  '@svgr/plugin-jsx@8.1.0':
+    resolution: {integrity: sha512-0xiIyBsLlr8quN+WyuxooNW9RJ0Dpr8uOnH/xrCVO8GLUcwHISwj1AG0k+LFzteTkAA0GbX0kj9q6Dk70PTiPA==}
+    engines: {node: '>=14'}
+    peerDependencies:
+      '@svgr/core': '*'
+
+  '@svgr/plugin-prettier@8.1.0':
+    resolution: {integrity: sha512-o4/uFI8G64tAjBZ4E7gJfH+VP7Qi3T0+M4WnIsP91iFnGPqs5WvPDkpZALXPiyWEtzfYs1Rmwy1Zdfu8qoZuKw==}
+    engines: {node: '>=14'}
+    peerDependencies:
+      '@svgr/core': '*'
+
+  '@svgr/plugin-svgo@8.1.0':
+    resolution: {integrity: sha512-Ywtl837OGO9pTLIN/onoWLmDQ4zFUycI1g76vuKGEz6evR/ZTJlJuz3G/fIkb6OVBJ2g0o6CGJzaEjfmEo3AHA==}
+    engines: {node: '>=14'}
+    peerDependencies:
+      '@svgr/core': '*'
+
+  '@svgr/rollup@8.1.0':
+    resolution: {integrity: sha512-0XR1poYvPQoPpmfDYLEqUGu5ePAQ4pdgN3VFsZBNAeze7qubVpsIY1o1R6PZpKep/DKu33GSm2NhwpCLkMs2Cw==}
+    engines: {node: '>=14'}
+
+  '@tailwindcss/node@4.0.6':
+    resolution: {integrity: sha512-jb6E0WeSq7OQbVYcIJ6LxnZTeC4HjMvbzFBMCrQff4R50HBlo/obmYNk6V2GCUXDeqiXtvtrQgcIbT+/boB03Q==}
+
+  '@tailwindcss/oxide-android-arm64@4.0.6':
+    resolution: {integrity: sha512-xDbym6bDPW3D2XqQqX3PjqW3CKGe1KXH7Fdkc60sX5ZLVUbzPkFeunQaoP+BuYlLc2cC1FoClrIRYnRzof9Sow==}
+    engines: {node: '>= 10'}
+    cpu: [arm64]
+    os: [android]
+
+  '@tailwindcss/oxide-darwin-arm64@4.0.6':
+    resolution: {integrity: sha512-1f71/ju/tvyGl5c2bDkchZHy8p8EK/tDHCxlpYJ1hGNvsYihZNurxVpZ0DefpN7cNc9RTT8DjrRoV8xXZKKRjg==}
+    engines: {node: '>= 10'}
+    cpu: [arm64]
+    os: [darwin]
+
+  '@tailwindcss/oxide-darwin-x64@4.0.6':
+    resolution: {integrity: sha512-s/hg/ZPgxFIrGMb0kqyeaqZt505P891buUkSezmrDY6lxv2ixIELAlOcUVTkVh245SeaeEiUVUPiUN37cwoL2g==}
+    engines: {node: '>= 10'}
+    cpu: [x64]
+    os: [darwin]
+
+  '@tailwindcss/oxide-freebsd-x64@4.0.6':
+    resolution: {integrity: sha512-Z3Wo8FWZnmio8+xlcbb7JUo/hqRMSmhQw8IGIRoRJ7GmLR0C+25Wq+bEX/135xe/yEle2lFkhu9JBHd4wZYiig==}
+    engines: {node: '>= 10'}
+    cpu: [x64]
+    os: [freebsd]
+
+  '@tailwindcss/oxide-linux-arm-gnueabihf@4.0.6':
+    resolution: {integrity: sha512-SNSwkkim1myAgmnbHs4EjXsPL7rQbVGtjcok5EaIzkHkCAVK9QBQsWeP2Jm2/JJhq4wdx8tZB9Y7psMzHYWCkA==}
+    engines: {node: '>= 10'}
+    cpu: [arm]
+    os: [linux]
+
+  '@tailwindcss/oxide-linux-arm64-gnu@4.0.6':
+    resolution: {integrity: sha512-tJ+mevtSDMQhKlwCCuhsFEFg058kBiSy4TkoeBG921EfrHKmexOaCyFKYhVXy4JtkaeeOcjJnCLasEeqml4i+Q==}
+    engines: {node: '>= 10'}
+    cpu: [arm64]
+    os: [linux]
+
+  '@tailwindcss/oxide-linux-arm64-musl@4.0.6':
+    resolution: {integrity: sha512-IoArz1vfuTR4rALXMUXI/GWWfx2EaO4gFNtBNkDNOYhlTD4NVEwE45nbBoojYiTulajI4c2XH8UmVEVJTOJKxA==}
+    engines: {node: '>= 10'}
+    cpu: [arm64]
+    os: [linux]
+
+  '@tailwindcss/oxide-linux-x64-gnu@4.0.6':
+    resolution: {integrity: sha512-QtsUfLkEAeWAC3Owx9Kg+7JdzE+k9drPhwTAXbXugYB9RZUnEWWx5x3q/au6TvUYcL+n0RBqDEO2gucZRvRFgQ==}
+    engines: {node: '>= 10'}
+    cpu: [x64]
+    os: [linux]
+
+  '@tailwindcss/oxide-linux-x64-musl@4.0.6':
+    resolution: {integrity: sha512-QthvJqIji2KlGNwLcK/PPYo7w1Wsi/8NK0wAtRGbv4eOPdZHkQ9KUk+oCoP20oPO7i2a6X1aBAFQEL7i08nNMA==}
+    engines: {node: '>= 10'}
+    cpu: [x64]
+    os: [linux]
+
+  '@tailwindcss/oxide-win32-arm64-msvc@4.0.6':
+    resolution: {integrity: sha512-+oka+dYX8jy9iP00DJ9Y100XsqvbqR5s0yfMZJuPR1H/lDVtDfsZiSix1UFBQ3X1HWxoEEl6iXNJHWd56TocVw==}
+    engines: {node: '>= 10'}
+    cpu: [arm64]
+    os: [win32]
+
+  '@tailwindcss/oxide-win32-x64-msvc@4.0.6':
+    resolution: {integrity: sha512-+o+juAkik4p8Ue/0LiflQXPmVatl6Av3LEZXpBTfg4qkMIbZdhCGWFzHdt2NjoMiLOJCFDddoV6GYaimvK1Olw==}
+    engines: {node: '>= 10'}
+    cpu: [x64]
+    os: [win32]
+
+  '@tailwindcss/oxide@4.0.6':
+    resolution: {integrity: sha512-lVyKV2y58UE9CeKVcYykULe9QaE1dtKdxDEdrTPIdbzRgBk6bdxHNAoDqvcqXbIGXubn3VOl1O/CFF77v/EqSA==}
+    engines: {node: '>= 10'}
+
+  '@tailwindcss/vite@4.0.6':
+    resolution: {integrity: sha512-O25vZ/URWbZ2JHdk2o8wH7jOKqEGCsYmX3GwGmYS5DjE4X3mpf93a72Rn7VRnefldNauBzr5z2hfZptmBNtTUQ==}
+    peerDependencies:
+      vite: ^5.2.0 || ^6
+
+  '@tauri-apps/api@2.2.0':
+    resolution: {integrity: sha512-R8epOeZl1eJEl603aUMIGb4RXlhPjpgxbGVEaqY+0G5JG9vzV/clNlzTeqc+NLYXVqXcn8mb4c5b9pJIUDEyAg==}
+
+  '@tauri-apps/cli-darwin-arm64@2.2.7':
+    resolution: {integrity: sha512-54kcpxZ3X1Rq+pPTzk3iIcjEVY4yv493uRx/80rLoAA95vAC0c//31Whz75UVddDjJfZvXlXZ3uSZ+bnCOnt0A==}
+    engines: {node: '>= 10'}
+    cpu: [arm64]
+    os: [darwin]
+
+  '@tauri-apps/cli-darwin-x64@2.2.7':
+    resolution: {integrity: sha512-Vgu2XtBWemLnarB+6LqQeLanDlRj7CeFN//H8bVVdjbNzxcSxsvbLYMBP8+3boa7eBnjDrqMImRySSgL6IrwTw==}
+    engines: {node: '>= 10'}
+    cpu: [x64]
+    os: [darwin]
+
+  '@tauri-apps/cli-linux-arm-gnueabihf@2.2.7':
+    resolution: {integrity: sha512-+Clha2iQAiK9zoY/KKW0KLHkR0k36O78YLx5Sl98tWkwI3OBZFg5H5WT1plH/4sbZIS2aLFN6dw58/JlY9Bu/g==}
+    engines: {node: '>= 10'}
+    cpu: [arm]
+    os: [linux]
+
+  '@tauri-apps/cli-linux-arm64-gnu@2.2.7':
+    resolution: {integrity: sha512-Z/Lp4SQe6BUEOays9BQAEum2pvZF4w9igyXijP+WbkOejZx4cDvarFJ5qXrqSLmBh7vxrdZcLwoLk9U//+yQrg==}
+    engines: {node: '>= 10'}
+    cpu: [arm64]
+    os: [linux]
+
+  '@tauri-apps/cli-linux-arm64-musl@2.2.7':
+    resolution: {integrity: sha512-+8HZ+txff/Y3YjAh80XcLXcX8kpGXVdr1P8AfjLHxHdS6QD4Md+acSxGTTNbplmHuBaSHJvuTvZf9tU1eDCTDg==}
+    engines: {node: '>= 10'}
+    cpu: [arm64]
+    os: [linux]
+
+  '@tauri-apps/cli-linux-x64-gnu@2.2.7':
+    resolution: {integrity: sha512-ahlSnuCnUntblp9dG7/w5ZWZOdzRFi3zl0oScgt7GF4KNAOEa7duADsxPA4/FT2hLRa0SvpqtD4IYFvCxoVv3Q==}
+    engines: {node: '>= 10'}
+    cpu: [x64]
+    os: [linux]
+
+  '@tauri-apps/cli-linux-x64-musl@2.2.7':
+    resolution: {integrity: sha512-+qKAWnJRSX+pjjRbKAQgTdFY8ecdcu8UdJ69i7wn3ZcRn2nMMzOO2LOMOTQV42B7/Q64D1pIpmZj9yblTMvadA==}
+    engines: {node: '>= 10'}
+    cpu: [x64]
+    os: [linux]
+
+  '@tauri-apps/cli-win32-arm64-msvc@2.2.7':
+    resolution: {integrity: sha512-aa86nRnrwT04u9D9fhf5JVssuAZlUCCc8AjqQjqODQjMd4BMA2+d4K9qBMpEG/1kVh95vZaNsLogjEaqSTTw4A==}
+    engines: {node: '>= 10'}
+    cpu: [arm64]
+    os: [win32]
+
+  '@tauri-apps/cli-win32-ia32-msvc@2.2.7':
+    resolution: {integrity: sha512-EiJ5/25tLSQOSGvv+t6o3ZBfOTKB5S3vb+hHQuKbfmKdRF0XQu2YPdIi1CQw1DU97ZAE0Dq4frvnyYEKWgMzVQ==}
+    engines: {node: '>= 10'}
+    cpu: [ia32]
+    os: [win32]
+
+  '@tauri-apps/cli-win32-x64-msvc@2.2.7':
+    resolution: {integrity: sha512-ZB8Kw90j8Ld+9tCWyD2fWCYfIrzbQohJ4DJSidNwbnehlZzP7wAz6Z3xjsvUdKtQ3ibtfoeTqVInzCCEpI+pWg==}
+    engines: {node: '>= 10'}
+    cpu: [x64]
+    os: [win32]
+
+  '@tauri-apps/cli@2.2.7':
+    resolution: {integrity: sha512-ZnsS2B4BplwXP37celanNANiIy8TCYhvg5RT09n72uR/o+navFZtGpFSqljV8fy1Y4ixIPds8FrGSXJCN2BerA==}
+    engines: {node: '>= 10'}
+    hasBin: true
+
+  '@tauri-apps/plugin-opener@2.2.5':
+    resolution: {integrity: sha512-hHsJ9RPWpZvZEPVFaL+d25gABMUMOf/A6ESXnvf/ii9guTukj58WXsAE/SOysXRIhej7kseRCxnOnIMpSCdUsQ==}
+
+  '@testing-library/dom@10.4.0':
+    resolution: {integrity: sha512-pemlzrSESWbdAloYml3bAJMEfNh1Z7EduzqPKprCH5S341frlpYnUEW0H72dLxa6IsYr+mPno20GiSm+h9dEdQ==}
+    engines: {node: '>=18'}
+
   '@testing-library/react@16.2.0':
     resolution: {integrity: sha512-2cSskAvA1QNtKc8Y9VJQRv0tm3hLVgxRGDB+KYhIaPQJ1I+RHbhIXcM+zClKXzMes/wshsMVzf4B9vS4IZpqDQ==}
     engines: {node: '>=18'}
@@ -1309,846 +2056,27 @@
   '@testing-library/user-event@14.6.1':
     resolution: {integrity: sha512-vq7fv0rnt+QTXgPxr5Hjc210p6YKq2kmdziLgnsZGgLJ9e6VAShx1pACLuRjd/AS/sr7phAR58OIIpf0LlmQNw==}
     engines: {node: '>=12', npm: '>=6'}
->>>>>>> 4352f9db
-    peerDependencies:
-      eslint: ^6.0.0 || ^7.0.0 || >=8.0.0
-
-<<<<<<< HEAD
-  '@eslint-community/regexpp@4.12.1':
-    resolution: {integrity: sha512-CCZCDJuduB9OUkFkY2IgppNZMi2lBQgD2qzwXkEia16cge2pijY/aXi96CJMquDMn3nJdlPV1A5KrJEXwfLNzQ==}
-    engines: {node: ^12.0.0 || ^14.0.0 || >=16.0.0}
-=======
+    peerDependencies:
+      '@testing-library/dom': '>=7.21.4'
+
   '@total-typescript/shoehorn@0.1.2':
     resolution: {integrity: sha512-p7nNZbOZIofpDNyP0u1BctFbjxD44Qc+oO5jufgQdFdGIXJLc33QRloJpq7k5T59CTgLWfQSUxsuqLcmeurYRw==}
-
-  '@tsconfig/node10@1.0.11':
-    resolution: {integrity: sha512-DcRjDCujK/kCk/cUe8Xz8ZSpm8mS3mNNpta+jGCA6USEDfktlNvm1+IuZ9eTcDbNk41BHwpHHeW+N1lKCz4zOw==}
-
-  '@tsconfig/node12@1.0.11':
-    resolution: {integrity: sha512-cqefuRsh12pWyGsIoBKJA9luFu3mRxCA+ORZvA4ktLSzIuCUtWVxGIuXigEwO5/ywWFMZ2QEGKWvkZG1zDMTag==}
-
-  '@tsconfig/node14@1.0.3':
-    resolution: {integrity: sha512-ysT8mhdixWK6Hw3i1V2AeRqZ5WfXg1G43mqoYlM2nc6388Fq5jcXyr5mRsqViLx/GJYdoL0bfXD8nmF+Zn/Iow==}
-
-  '@tsconfig/node16@1.0.4':
-    resolution: {integrity: sha512-vxhUy4J8lyeyinH7Azl1pdd43GJhZH/tP2weN8TntQblOY+A0XbT8DJk1/oCPuOOyg/Ja757rG0CgHcWC8OfMA==}
-
-  '@types/aria-query@5.0.4':
-    resolution: {integrity: sha512-rfT93uj5s0PRL7EzccGMs3brplhcrghnDoV26NqKhCAS1hVo+WdNsPvE/yb6ilfr5hi2MEk6d5EWJTKdxg8jVw==}
->>>>>>> 4352f9db
-
-  '@eslint/config-array@0.19.2':
-    resolution: {integrity: sha512-GNKqxfHG2ySmJOBSHg7LxeUx4xpuCoFjacmlCoYWEbaPXLwvfIjixRI12xCQZeULksQb23uiA8F40w5TojpV7w==}
-    engines: {node: ^18.18.0 || ^20.9.0 || >=21.1.0}
-
-  '@eslint/core@0.10.0':
-    resolution: {integrity: sha512-gFHJ+xBOo4G3WRlR1e/3G8A6/KZAH6zcE/hkLRCZTi/B9avAG365QhFA8uOGzTMqgTghpn7/fSnscW++dpMSAw==}
-    engines: {node: ^18.18.0 || ^20.9.0 || >=21.1.0}
-
-  '@eslint/core@0.11.0':
-    resolution: {integrity: sha512-DWUB2pksgNEb6Bz2fggIy1wh6fGgZP4Xyy/Mt0QZPiloKKXerbqq9D3SBQTlCRYOrcRPu4vuz+CGjwdfqxnoWA==}
-    engines: {node: ^18.18.0 || ^20.9.0 || >=21.1.0}
-
-  '@eslint/eslintrc@3.2.0':
-    resolution: {integrity: sha512-grOjVNN8P3hjJn/eIETF1wwd12DdnwFDoyceUJLYYdkpbwq3nLi+4fqrTAONx7XDALqlL220wC/RHSC/QTI/0w==}
-    engines: {node: ^18.18.0 || ^20.9.0 || >=21.1.0}
-
-  '@eslint/js@9.20.0':
-    resolution: {integrity: sha512-iZA07H9io9Wn836aVTytRaNqh00Sad+EamwOVJT12GTLw1VGMFV/4JaME+JjLtr9fiGaoWgYnS54wrfWsSs4oQ==}
-    engines: {node: ^18.18.0 || ^20.9.0 || >=21.1.0}
-
-  '@eslint/object-schema@2.1.6':
-    resolution: {integrity: sha512-RBMg5FRL0I0gs51M/guSAj5/e14VQ4tpZnQNWwuDT66P14I43ItmPfIZRhO9fUVIPOAQXU47atlywZ/czoqFPA==}
-    engines: {node: ^18.18.0 || ^20.9.0 || >=21.1.0}
-
-  '@eslint/plugin-kit@0.2.5':
-    resolution: {integrity: sha512-lB05FkqEdUg2AA0xEbUz0SnkXT1LcCTa438W4IWTUh4hdOnVbQyOJ81OrDXsJk/LSiJHubgGEFoR5EHq1NsH1A==}
-    engines: {node: ^18.18.0 || ^20.9.0 || >=21.1.0}
-
-  '@floating-ui/core@1.6.9':
-    resolution: {integrity: sha512-uMXCuQ3BItDUbAMhIXw7UPXRfAlOAvZzdK9BWpE60MCn+Svt3aLn9jsPTi/WNGlRUu2uI0v5S7JiIUsbsvh3fw==}
-
-  '@floating-ui/dom@1.6.13':
-    resolution: {integrity: sha512-umqzocjDgNRGTuO7Q8CU32dkHkECqI8ZdMZ5Swb6QAM0t5rnlrN3lGo1hdpscRd3WS8T6DKYK4ephgIH9iRh3w==}
-
-  '@floating-ui/react-dom@2.1.2':
-    resolution: {integrity: sha512-06okr5cgPzMNBy+Ycse2A6udMi4bqwW/zgBF/rwjcNqWkyr82Mcg8b0vjX8OJpZFy/FKjJmw6wV7t44kK6kW7A==}
-    peerDependencies:
-      react: '>=16.8.0'
-      react-dom: '>=16.8.0'
-
-  '@floating-ui/utils@0.2.9':
-    resolution: {integrity: sha512-MDWhGtE+eHw5JW7lq4qhc5yRLS11ERl1c7Z6Xd0a58DozHES6EnNNwUWbMiG4J9Cgj053Bhk8zvlhFYKVhULwg==}
-
-  '@humanfs/core@0.19.1':
-    resolution: {integrity: sha512-5DyQ4+1JEUzejeK1JGICcideyfUbGixgS9jNgex5nqkW+cY7WZhxBigmieN5Qnw9ZosSNVC9KQKyb+GUaGyKUA==}
-    engines: {node: '>=18.18.0'}
-
-  '@humanfs/node@0.16.6':
-    resolution: {integrity: sha512-YuI2ZHQL78Q5HbhDiBA1X4LmYdXCKCMQIfw0pw7piHJwyREFebJUvrQN4cMssyES6x+vfUbx1CIpaQUKYdQZOw==}
-    engines: {node: '>=18.18.0'}
-
-  '@humanwhocodes/module-importer@1.0.1':
-    resolution: {integrity: sha512-bxveV4V8v5Yb4ncFTT3rPSgZBOpCkjfK0y4oVVVJwIuDVBRMDXrPyXRL988i5ap9m9bnyEEjWfm5WkBmtffLfA==}
-    engines: {node: '>=12.22'}
-
-  '@humanwhocodes/retry@0.3.1':
-    resolution: {integrity: sha512-JBxkERygn7Bv/GbN5Rv8Ul6LVknS+5Bp6RgDC/O8gEBU/yeH5Ui5C/OlWrTb6qct7LjjfT6Re2NxB0ln0yYybA==}
-    engines: {node: '>=18.18'}
-
-  '@humanwhocodes/retry@0.4.1':
-    resolution: {integrity: sha512-c7hNEllBlenFTHBky65mhq8WD2kbN9Q6gk0bTk8lSBvc554jpXSkST1iePudpt7+A/AQvuHs9EMqjHDXMY1lrA==}
-    engines: {node: '>=18.18'}
-
-  '@ianvs/prettier-plugin-sort-imports@4.4.1':
-    resolution: {integrity: sha512-F0/Hrcfpy8WuxlQyAWJTEren/uxKhYonOGY4OyWmwRdeTvkh9mMSCxowZLjNkhwi/2ipqCgtXwwOk7tW0mWXkA==}
-    peerDependencies:
-      '@vue/compiler-sfc': 2.7.x || 3.x
-      prettier: 2 || 3
-    peerDependenciesMeta:
-      '@vue/compiler-sfc':
-        optional: true
-
-  '@inquirer/confirm@5.1.5':
-    resolution: {integrity: sha512-ZB2Cz8KeMINUvoeDi7IrvghaVkYT2RB0Zb31EaLWOE87u276w4wnApv0SH2qWaJ3r0VSUa3BIuz7qAV2ZvsZlg==}
-    engines: {node: '>=18'}
-    peerDependencies:
-      '@types/node': '>=18'
-    peerDependenciesMeta:
-      '@types/node':
-        optional: true
-
-  '@inquirer/core@10.1.6':
-    resolution: {integrity: sha512-Bwh/Zk6URrHwZnSSzAZAKH7YgGYi0xICIBDFOqBQoXNNAzBHw/bgXgLmChfp+GyR3PnChcTbiCTZGC6YJNJkMA==}
-    engines: {node: '>=18'}
-    peerDependencies:
-      '@types/node': '>=18'
-    peerDependenciesMeta:
-      '@types/node':
-        optional: true
-
-  '@inquirer/figures@1.0.10':
-    resolution: {integrity: sha512-Ey6176gZmeqZuY/W/nZiUyvmb1/qInjcpiZjXWi6nON+nxJpD1bxtSoBxNliGISae32n6OwbY+TSXPZ1CfS4bw==}
-    engines: {node: '>=18'}
-
-  '@inquirer/type@3.0.4':
-    resolution: {integrity: sha512-2MNFrDY8jkFYc9Il9DgLsHhMzuHnOYM1+CUYVWbzu9oT0hC7V7EcYvdCKeoll/Fcci04A+ERZ9wcc7cQ8lTkIA==}
-    engines: {node: '>=18'}
-    peerDependencies:
-      '@types/node': '>=18'
-    peerDependenciesMeta:
-      '@types/node':
-        optional: true
-
-  '@isaacs/cliui@8.0.2':
-    resolution: {integrity: sha512-O8jcjabXaleOG9DQ0+ARXWZBTfnP4WNAqzuiJK7ll44AmxGKv/J2M4TPjxjY3znBCfvBXFzucm1twdyFybFqEA==}
-    engines: {node: '>=12'}
-
-  '@jridgewell/gen-mapping@0.3.8':
-    resolution: {integrity: sha512-imAbBGkb+ebQyxKgzv5Hu2nmROxoDOXHh80evxdoXNOrvAnVx7zimzc1Oo5h9RlfV4vPXaE2iM5pOFbvOCClWA==}
-    engines: {node: '>=6.0.0'}
-
-  '@jridgewell/resolve-uri@3.1.2':
-    resolution: {integrity: sha512-bRISgCIjP20/tbWSPWMEi54QVPRZExkuD9lJL+UIxUKtwVJA8wW1Trb1jMs1RFXo1CBTNZ/5hpC9QvmKWdopKw==}
-    engines: {node: '>=6.0.0'}
-
-  '@jridgewell/set-array@1.2.1':
-    resolution: {integrity: sha512-R8gLRTZeyp03ymzP/6Lil/28tGeGEzhx1q2k703KGWRAI1VdvPIXdG70VJc2pAMw3NA6JKL5hhFu1sJX0Mnn/A==}
-    engines: {node: '>=6.0.0'}
-
-  '@jridgewell/sourcemap-codec@1.5.0':
-    resolution: {integrity: sha512-gv3ZRaISU3fjPAgNsriBRqGWQL6quFx04YMPW/zD8XMLsU32mhCCbfbO6KZFLjvYpCZ8zyDEgqsgf+PwPaM7GQ==}
-
-  '@jridgewell/trace-mapping@0.3.25':
-    resolution: {integrity: sha512-vNk6aEwybGtawWmy/PzwnGDOjCkLWSD2wqvjGGAgOAwCGWySYXfYoxt00IJkTF+8Lb57DwOb3Aa0o9CApepiYQ==}
-
-  '@juggle/resize-observer@3.4.0':
-    resolution: {integrity: sha512-dfLbk+PwWvFzSxwk3n5ySL0hfBog779o8h68wK/7/APo/7cgyWp5jcXockbxdk5kFRkbeXWm4Fbi9FrdN381sA==}
-
-  '@mswjs/interceptors@0.37.6':
-    resolution: {integrity: sha512-wK+5pLK5XFmgtH3aQ2YVvA3HohS3xqV/OxuVOdNx9Wpnz7VE/fnC+e1A7ln6LFYeck7gOJ/dsZV6OLplOtAJ2w==}
-    engines: {node: '>=18'}
-
-  '@nodelib/fs.scandir@2.1.5':
-    resolution: {integrity: sha512-vq24Bq3ym5HEQm2NKCr3yXDwjc7vTsEThRDnkp2DK9p1uqLR+DHurm/NOTo0KG7HYHU7eppKZj3MyqYuMBf62g==}
-    engines: {node: '>= 8'}
-
-  '@nodelib/fs.stat@2.0.5':
-    resolution: {integrity: sha512-RkhPPp2zrqDAQA/2jNhnztcPAlv64XdhIp7a7454A5ovI7Bukxgt7MX7udwAu3zg1DcpPU0rz3VV1SeaqvY4+A==}
-    engines: {node: '>= 8'}
-
-  '@nodelib/fs.walk@1.2.8':
-    resolution: {integrity: sha512-oGB+UxlgWcgQkgwo8GcEGwemoTFt3FIO9ababBmaGwXIoBKZ+GTy0pP185beGg7Llih/NSHSV2XAs1lnznocSg==}
-    engines: {node: '>= 8'}
-
-  '@open-draft/deferred-promise@2.2.0':
-    resolution: {integrity: sha512-CecwLWx3rhxVQF6V4bAgPS5t+So2sTbPgAzafKkVizyi7tlwpcFpdFqq+wqF2OwNBmqFuu6tOyouTuxgpMfzmA==}
-
-  '@open-draft/logger@0.3.0':
-    resolution: {integrity: sha512-X2g45fzhxH238HKO4xbSr7+wBS8Fvw6ixhTDuvLd5mqh6bJJCFAPwU9mPDxbcrRtfxv4u5IHCEH77BmxvXmmxQ==}
-
-  '@open-draft/until@2.1.0':
-    resolution: {integrity: sha512-U69T3ItWHvLwGg5eJ0n3I62nWuE6ilHlmz7zM0npLBRvPRd7e6NYmg54vvRtP5mZG7kZqZCFVdsTWo7BPtBujg==}
-
-  '@polka/url@1.0.0-next.28':
-    resolution: {integrity: sha512-8LduaNlMZGwdZ6qWrKlfa+2M4gahzFkprZiAt2TF8uS0qQgBizKXpXURqvTJ4WtmupWxaLqjRb2UCTe72mu+Aw==}
-
-  '@radix-ui/primitive@1.1.1':
-    resolution: {integrity: sha512-SJ31y+Q/zAyShtXJc8x83i9TYdbAfHZ++tUZnvjJJqFjzsdUnKsxPL6IEtBlxKkU7yzer//GQtZSV4GbldL3YA==}
-
-  '@radix-ui/react-arrow@1.1.2':
-    resolution: {integrity: sha512-G+KcpzXHq24iH0uGG/pF8LyzpFJYGD4RfLjCIBfGdSLXvjLHST31RUiRVrupIBMvIppMgSzQ6l66iAxl03tdlg==}
-    peerDependencies:
-      '@types/react': '*'
-      '@types/react-dom': '*'
-      react: ^16.8 || ^17.0 || ^18.0 || ^19.0 || ^19.0.0-rc
-      react-dom: ^16.8 || ^17.0 || ^18.0 || ^19.0 || ^19.0.0-rc
-    peerDependenciesMeta:
-      '@types/react':
-        optional: true
-      '@types/react-dom':
-        optional: true
-
-  '@radix-ui/react-collection@1.1.2':
-    resolution: {integrity: sha512-9z54IEKRxIa9VityapoEYMuByaG42iSy1ZXlY2KcuLSEtq8x4987/N6m15ppoMffgZX72gER2uHe1D9Y6Unlcw==}
-    peerDependencies:
-      '@types/react': '*'
-      '@types/react-dom': '*'
-      react: ^16.8 || ^17.0 || ^18.0 || ^19.0 || ^19.0.0-rc
-      react-dom: ^16.8 || ^17.0 || ^18.0 || ^19.0 || ^19.0.0-rc
-    peerDependenciesMeta:
-      '@types/react':
-        optional: true
-      '@types/react-dom':
-        optional: true
-
-  '@radix-ui/react-compose-refs@1.1.1':
-    resolution: {integrity: sha512-Y9VzoRDSJtgFMUCoiZBDVo084VQ5hfpXxVE+NgkdNsjiDBByiImMZKKhxMwCbdHvhlENG6a833CbFkOQvTricw==}
-    peerDependencies:
-      '@types/react': '*'
-      react: ^16.8 || ^17.0 || ^18.0 || ^19.0 || ^19.0.0-rc
-    peerDependenciesMeta:
-      '@types/react':
-        optional: true
-
-  '@radix-ui/react-context@1.1.1':
-    resolution: {integrity: sha512-UASk9zi+crv9WteK/NU4PLvOoL3OuE6BWVKNF6hPRBtYBDXQ2u5iu3O59zUlJiTVvkyuycnqrztsHVJwcK9K+Q==}
-    peerDependencies:
-      '@types/react': '*'
-      react: ^16.8 || ^17.0 || ^18.0 || ^19.0 || ^19.0.0-rc
-    peerDependenciesMeta:
-      '@types/react':
-        optional: true
-
-  '@radix-ui/react-direction@1.1.0':
-    resolution: {integrity: sha512-BUuBvgThEiAXh2DWu93XsT+a3aWrGqolGlqqw5VU1kG7p/ZH2cuDlM1sRLNnY3QcBS69UIz2mcKhMxDsdewhjg==}
-    peerDependencies:
-      '@types/react': '*'
-      react: ^16.8 || ^17.0 || ^18.0 || ^19.0 || ^19.0.0-rc
-    peerDependenciesMeta:
-      '@types/react':
-        optional: true
-
-  '@radix-ui/react-dismissable-layer@1.1.5':
-    resolution: {integrity: sha512-E4TywXY6UsXNRhFrECa5HAvE5/4BFcGyfTyK36gP+pAW1ed7UTK4vKwdr53gAJYwqbfCWC6ATvJa3J3R/9+Qrg==}
-    peerDependencies:
-      '@types/react': '*'
-      '@types/react-dom': '*'
-      react: ^16.8 || ^17.0 || ^18.0 || ^19.0 || ^19.0.0-rc
-      react-dom: ^16.8 || ^17.0 || ^18.0 || ^19.0 || ^19.0.0-rc
-    peerDependenciesMeta:
-      '@types/react':
-        optional: true
-      '@types/react-dom':
-        optional: true
-
-  '@radix-ui/react-focus-guards@1.1.1':
-    resolution: {integrity: sha512-pSIwfrT1a6sIoDASCSpFwOasEwKTZWDw/iBdtnqKO7v6FeOzYJ7U53cPzYFVR3geGGXgVHaH+CdngrrAzqUGxg==}
-    peerDependencies:
-      '@types/react': '*'
-      react: ^16.8 || ^17.0 || ^18.0 || ^19.0 || ^19.0.0-rc
-    peerDependenciesMeta:
-      '@types/react':
-        optional: true
-
-  '@radix-ui/react-focus-scope@1.1.2':
-    resolution: {integrity: sha512-zxwE80FCU7lcXUGWkdt6XpTTCKPitG1XKOwViTxHVKIJhZl9MvIl2dVHeZENCWD9+EdWv05wlaEkRXUykU27RA==}
-    peerDependencies:
-      '@types/react': '*'
-      '@types/react-dom': '*'
-      react: ^16.8 || ^17.0 || ^18.0 || ^19.0 || ^19.0.0-rc
-      react-dom: ^16.8 || ^17.0 || ^18.0 || ^19.0 || ^19.0.0-rc
-    peerDependenciesMeta:
-      '@types/react':
-        optional: true
-      '@types/react-dom':
-        optional: true
-
-  '@radix-ui/react-id@1.1.0':
-    resolution: {integrity: sha512-EJUrI8yYh7WOjNOqpoJaf1jlFIH2LvtgAl+YcFqNCa+4hj64ZXmPkAKOFs/ukjz3byN6bdb/AVUqHkI8/uWWMA==}
-    peerDependencies:
-      '@types/react': '*'
-      react: ^16.8 || ^17.0 || ^18.0 || ^19.0 || ^19.0.0-rc
-    peerDependenciesMeta:
-      '@types/react':
-        optional: true
-
-  '@radix-ui/react-menu@2.1.6':
-    resolution: {integrity: sha512-tBBb5CXDJW3t2mo9WlO7r6GTmWV0F0uzHZVFmlRmYpiSK1CDU5IKojP1pm7oknpBOrFZx/YgBRW9oorPO2S/Lg==}
-    peerDependencies:
-      '@types/react': '*'
-      '@types/react-dom': '*'
-      react: ^16.8 || ^17.0 || ^18.0 || ^19.0 || ^19.0.0-rc
-      react-dom: ^16.8 || ^17.0 || ^18.0 || ^19.0 || ^19.0.0-rc
-    peerDependenciesMeta:
-      '@types/react':
-        optional: true
-      '@types/react-dom':
-        optional: true
-
-  '@radix-ui/react-popper@1.2.2':
-    resolution: {integrity: sha512-Rvqc3nOpwseCyj/rgjlJDYAgyfw7OC1tTkKn2ivhaMGcYt8FSBlahHOZak2i3QwkRXUXgGgzeEe2RuqeEHuHgA==}
-    peerDependencies:
-      '@types/react': '*'
-      '@types/react-dom': '*'
-      react: ^16.8 || ^17.0 || ^18.0 || ^19.0 || ^19.0.0-rc
-      react-dom: ^16.8 || ^17.0 || ^18.0 || ^19.0 || ^19.0.0-rc
-    peerDependenciesMeta:
-      '@types/react':
-        optional: true
-      '@types/react-dom':
-        optional: true
-
-  '@radix-ui/react-portal@1.1.4':
-    resolution: {integrity: sha512-sn2O9k1rPFYVyKd5LAJfo96JlSGVFpa1fS6UuBJfrZadudiw5tAmru+n1x7aMRQ84qDM71Zh1+SzK5QwU0tJfA==}
-    peerDependencies:
-      '@types/react': '*'
-      '@types/react-dom': '*'
-      react: ^16.8 || ^17.0 || ^18.0 || ^19.0 || ^19.0.0-rc
-      react-dom: ^16.8 || ^17.0 || ^18.0 || ^19.0 || ^19.0.0-rc
-    peerDependenciesMeta:
-      '@types/react':
-        optional: true
-      '@types/react-dom':
-        optional: true
-
-<<<<<<< HEAD
-  '@radix-ui/react-presence@1.1.2':
-    resolution: {integrity: sha512-18TFr80t5EVgL9x1SwF/YGtfG+l0BS0PRAlCWBDoBEiDQjeKgnNZRVJp/oVBl24sr3Gbfwc/Qpj4OcWTQMsAEg==}
-    peerDependencies:
-      '@types/react': '*'
-      '@types/react-dom': '*'
-      react: ^16.8 || ^17.0 || ^18.0 || ^19.0 || ^19.0.0-rc
-      react-dom: ^16.8 || ^17.0 || ^18.0 || ^19.0 || ^19.0.0-rc
-    peerDependenciesMeta:
-      '@types/react':
-        optional: true
-      '@types/react-dom':
-        optional: true
-=======
-  acorn-walk@8.3.4:
-    resolution: {integrity: sha512-ueEepnujpqee2o5aIYnvHU6C0A42MNdsIDeqy5BydrkuC5R1ZuUFnm27EeFJGoEHJQgn3uleRvmTXaJgfXbt4g==}
-    engines: {node: '>=0.4.0'}
-
-  acorn@8.14.0:
-    resolution: {integrity: sha512-cl669nCJTZBsL97OF4kUQm5g5hC2uihk0NxY3WENAC0TYdILVkAyHymAntgxGkl7K+t0cXIrH5siy5S4XkFycA==}
-    engines: {node: '>=0.4.0'}
-    hasBin: true
->>>>>>> 4352f9db
-
-  '@radix-ui/react-primitive@2.0.2':
-    resolution: {integrity: sha512-Ec/0d38EIuvDF+GZjcMU/Ze6MxntVJYO/fRlCPhCaVUyPY9WTalHJw54tp9sXeJo3tlShWpy41vQRgLRGOuz+w==}
-    peerDependencies:
-      '@types/react': '*'
-      '@types/react-dom': '*'
-      react: ^16.8 || ^17.0 || ^18.0 || ^19.0 || ^19.0.0-rc
-      react-dom: ^16.8 || ^17.0 || ^18.0 || ^19.0 || ^19.0.0-rc
-    peerDependenciesMeta:
-      '@types/react':
-        optional: true
-      '@types/react-dom':
-        optional: true
-
-  '@radix-ui/react-roving-focus@1.1.2':
-    resolution: {integrity: sha512-zgMQWkNO169GtGqRvYrzb0Zf8NhMHS2DuEB/TiEmVnpr5OqPU3i8lfbxaAmC2J/KYuIQxyoQQ6DxepyXp61/xw==}
-    peerDependencies:
-      '@types/react': '*'
-      '@types/react-dom': '*'
-      react: ^16.8 || ^17.0 || ^18.0 || ^19.0 || ^19.0.0-rc
-      react-dom: ^16.8 || ^17.0 || ^18.0 || ^19.0 || ^19.0.0-rc
-    peerDependenciesMeta:
-      '@types/react':
-        optional: true
-      '@types/react-dom':
-        optional: true
-
-  '@radix-ui/react-slot@1.1.2':
-    resolution: {integrity: sha512-YAKxaiGsSQJ38VzKH86/BPRC4rh+b1Jpa+JneA5LRE7skmLPNAyeG8kPJj/oo4STLvlrs8vkf/iYyc3A5stYCQ==}
-    peerDependencies:
-      '@types/react': '*'
-      react: ^16.8 || ^17.0 || ^18.0 || ^19.0 || ^19.0.0-rc
-    peerDependenciesMeta:
-      '@types/react':
-        optional: true
-
-  '@radix-ui/react-use-callback-ref@1.1.0':
-    resolution: {integrity: sha512-CasTfvsy+frcFkbXtSJ2Zu9JHpN8TYKxkgJGWbjiZhFivxaeW7rMeZt7QELGVLaYVfFMsKHjb7Ak0nMEe+2Vfw==}
-    peerDependencies:
-      '@types/react': '*'
-      react: ^16.8 || ^17.0 || ^18.0 || ^19.0 || ^19.0.0-rc
-    peerDependenciesMeta:
-      '@types/react':
-        optional: true
-
-  '@radix-ui/react-use-controllable-state@1.1.0':
-    resolution: {integrity: sha512-MtfMVJiSr2NjzS0Aa90NPTnvTSg6C/JLCV7ma0W6+OMV78vd8OyRpID+Ng9LxzsPbLeuBnWBA1Nq30AtBIDChw==}
-    peerDependencies:
-      '@types/react': '*'
-      react: ^16.8 || ^17.0 || ^18.0 || ^19.0 || ^19.0.0-rc
-    peerDependenciesMeta:
-      '@types/react':
-        optional: true
-
-  '@radix-ui/react-use-escape-keydown@1.1.0':
-    resolution: {integrity: sha512-L7vwWlR1kTTQ3oh7g1O0CBF3YCyyTj8NmhLR+phShpyA50HCfBFKVJTpshm9PzLiKmehsrQzTYTpX9HvmC9rhw==}
-    peerDependencies:
-      '@types/react': '*'
-      react: ^16.8 || ^17.0 || ^18.0 || ^19.0 || ^19.0.0-rc
-    peerDependenciesMeta:
-      '@types/react':
-        optional: true
-
-  '@radix-ui/react-use-layout-effect@1.1.0':
-    resolution: {integrity: sha512-+FPE0rOdziWSrH9athwI1R0HDVbWlEhd+FR+aSDk4uWGmSJ9Z54sdZVDQPZAinJhJXwfT+qnj969mCsT2gfm5w==}
-    peerDependencies:
-      '@types/react': '*'
-      react: ^16.8 || ^17.0 || ^18.0 || ^19.0 || ^19.0.0-rc
-    peerDependenciesMeta:
-      '@types/react':
-        optional: true
-
-  '@radix-ui/react-use-rect@1.1.0':
-    resolution: {integrity: sha512-0Fmkebhr6PiseyZlYAOtLS+nb7jLmpqTrJyv61Pe68MKYW6OWdRE2kI70TaYY27u7H0lajqM3hSMMLFq18Z7nQ==}
-    peerDependencies:
-      '@types/react': '*'
-      react: ^16.8 || ^17.0 || ^18.0 || ^19.0 || ^19.0.0-rc
-    peerDependenciesMeta:
-      '@types/react':
-        optional: true
-
-  '@radix-ui/react-use-size@1.1.0':
-    resolution: {integrity: sha512-XW3/vWuIXHa+2Uwcc2ABSfcCledmXhhQPlGbfcRXbiUQI5Icjcg19BGCZVKKInYbvUCut/ufbbLLPFC5cbb1hw==}
-    peerDependencies:
-      '@types/react': '*'
-      react: ^16.8 || ^17.0 || ^18.0 || ^19.0 || ^19.0.0-rc
-    peerDependenciesMeta:
-      '@types/react':
-        optional: true
-
-  '@radix-ui/rect@1.1.0':
-    resolution: {integrity: sha512-A9+lCBZoaMJlVKcRBz2YByCG+Cp2t6nAnMnNba+XiWxnj6r4JUFqfsgwocMBZU9LPtdxC6wB56ySYpc7LQIoJg==}
-
-<<<<<<< HEAD
-  '@remix-run/router@1.22.0':
-    resolution: {integrity: sha512-MBOl8MeOzpK0HQQQshKB7pABXbmyHizdTpqnrIseTbsv0nAepwC2ENZa1aaBExNQcpLoXmWthhak8SABLzvGPw==}
-    engines: {node: '>=14.0.0'}
-=======
-  arg@4.1.3:
-    resolution: {integrity: sha512-58S9QDqG0Xx27YwPSt9fJxivjYl432YCwfDMfZ+71RAqUrZef7LrKQZ3LHLOwCS4FLNBplP533Zx895SeOCHvA==}
-
-  argparse@2.0.1:
-    resolution: {integrity: sha512-8+9WqebbFzpX9OR+Wa6O29asIogeRMzcGtAINdpMHHyAg10f05aSFVBbcEqGf/PXw1EjAZ+q2/bEBg3DvurK3Q==}
->>>>>>> 4352f9db
-
-  '@rollup/pluginutils@5.1.4':
-    resolution: {integrity: sha512-USm05zrsFxYLPdWWq+K3STlWiT/3ELn3RcV5hJMghpeAIhxfsUIg6mt12CBJBInWMV4VneoV7SfGv8xIwo2qNQ==}
-    engines: {node: '>=14.0.0'}
-    peerDependencies:
-      rollup: ^1.20.0||^2.0.0||^3.0.0||^4.0.0
-    peerDependenciesMeta:
-      rollup:
-        optional: true
-
-  '@rollup/rollup-android-arm-eabi@4.34.6':
-    resolution: {integrity: sha512-+GcCXtOQoWuC7hhX1P00LqjjIiS/iOouHXhMdiDSnq/1DGTox4SpUvO52Xm+div6+106r+TcvOeo/cxvyEyTgg==}
-    cpu: [arm]
-    os: [android]
-
-  '@rollup/rollup-android-arm64@4.34.6':
-    resolution: {integrity: sha512-E8+2qCIjciYUnCa1AiVF1BkRgqIGW9KzJeesQqVfyRITGQN+dFuoivO0hnro1DjT74wXLRZ7QF8MIbz+luGaJA==}
-    cpu: [arm64]
-    os: [android]
-
-  '@rollup/rollup-darwin-arm64@4.34.6':
-    resolution: {integrity: sha512-z9Ib+OzqN3DZEjX7PDQMHEhtF+t6Mi2z/ueChQPLS/qUMKY7Ybn5A2ggFoKRNRh1q1T03YTQfBTQCJZiepESAg==}
-    cpu: [arm64]
-    os: [darwin]
-
-  '@rollup/rollup-darwin-x64@4.34.6':
-    resolution: {integrity: sha512-PShKVY4u0FDAR7jskyFIYVyHEPCPnIQY8s5OcXkdU8mz3Y7eXDJPdyM/ZWjkYdR2m0izD9HHWA8sGcXn+Qrsyg==}
-    cpu: [x64]
-    os: [darwin]
-
-  '@rollup/rollup-freebsd-arm64@4.34.6':
-    resolution: {integrity: sha512-YSwyOqlDAdKqs0iKuqvRHLN4SrD2TiswfoLfvYXseKbL47ht1grQpq46MSiQAx6rQEN8o8URtpXARCpqabqxGQ==}
-    cpu: [arm64]
-    os: [freebsd]
-
-  '@rollup/rollup-freebsd-x64@4.34.6':
-    resolution: {integrity: sha512-HEP4CgPAY1RxXwwL5sPFv6BBM3tVeLnshF03HMhJYCNc6kvSqBgTMmsEjb72RkZBAWIqiPUyF1JpEBv5XT9wKQ==}
-    cpu: [x64]
-    os: [freebsd]
-
-  '@rollup/rollup-linux-arm-gnueabihf@4.34.6':
-    resolution: {integrity: sha512-88fSzjC5xeH9S2Vg3rPgXJULkHcLYMkh8faix8DX4h4TIAL65ekwuQMA/g2CXq8W+NJC43V6fUpYZNjaX3+IIg==}
-    cpu: [arm]
-    os: [linux]
-
-  '@rollup/rollup-linux-arm-musleabihf@4.34.6':
-    resolution: {integrity: sha512-wM4ztnutBqYFyvNeR7Av+reWI/enK9tDOTKNF+6Kk2Q96k9bwhDDOlnCUNRPvromlVXo04riSliMBs/Z7RteEg==}
-    cpu: [arm]
-    os: [linux]
-
-  '@rollup/rollup-linux-arm64-gnu@4.34.6':
-    resolution: {integrity: sha512-9RyprECbRa9zEjXLtvvshhw4CMrRa3K+0wcp3KME0zmBe1ILmvcVHnypZ/aIDXpRyfhSYSuN4EPdCCj5Du8FIA==}
-    cpu: [arm64]
-    os: [linux]
-
-  '@rollup/rollup-linux-arm64-musl@4.34.6':
-    resolution: {integrity: sha512-qTmklhCTyaJSB05S+iSovfo++EwnIEZxHkzv5dep4qoszUMX5Ca4WM4zAVUMbfdviLgCSQOu5oU8YoGk1s6M9Q==}
-    cpu: [arm64]
-    os: [linux]
-
-  '@rollup/rollup-linux-loongarch64-gnu@4.34.6':
-    resolution: {integrity: sha512-4Qmkaps9yqmpjY5pvpkfOerYgKNUGzQpFxV6rnS7c/JfYbDSU0y6WpbbredB5cCpLFGJEqYX40WUmxMkwhWCjw==}
-    cpu: [loong64]
-    os: [linux]
-
-  '@rollup/rollup-linux-powerpc64le-gnu@4.34.6':
-    resolution: {integrity: sha512-Zsrtux3PuaxuBTX/zHdLaFmcofWGzaWW1scwLU3ZbW/X+hSsFbz9wDIp6XvnT7pzYRl9MezWqEqKy7ssmDEnuQ==}
-    cpu: [ppc64]
-    os: [linux]
-
-  '@rollup/rollup-linux-riscv64-gnu@4.34.6':
-    resolution: {integrity: sha512-aK+Zp+CRM55iPrlyKiU3/zyhgzWBxLVrw2mwiQSYJRobCURb781+XstzvA8Gkjg/hbdQFuDw44aUOxVQFycrAg==}
-    cpu: [riscv64]
-    os: [linux]
-
-  '@rollup/rollup-linux-s390x-gnu@4.34.6':
-    resolution: {integrity: sha512-WoKLVrY9ogmaYPXwTH326+ErlCIgMmsoRSx6bO+l68YgJnlOXhygDYSZe/qbUJCSiCiZAQ+tKm88NcWuUXqOzw==}
-    cpu: [s390x]
-    os: [linux]
-
-  '@rollup/rollup-linux-x64-gnu@4.34.6':
-    resolution: {integrity: sha512-Sht4aFvmA4ToHd2vFzwMFaQCiYm2lDFho5rPcvPBT5pCdC+GwHG6CMch4GQfmWTQ1SwRKS0dhDYb54khSrjDWw==}
-    cpu: [x64]
-    os: [linux]
-
-  '@rollup/rollup-linux-x64-musl@4.34.6':
-    resolution: {integrity: sha512-zmmpOQh8vXc2QITsnCiODCDGXFC8LMi64+/oPpPx5qz3pqv0s6x46ps4xoycfUiVZps5PFn1gksZzo4RGTKT+A==}
-    cpu: [x64]
-    os: [linux]
-
-  '@rollup/rollup-win32-arm64-msvc@4.34.6':
-    resolution: {integrity: sha512-3/q1qUsO/tLqGBaD4uXsB6coVGB3usxw3qyeVb59aArCgedSF66MPdgRStUd7vbZOsko/CgVaY5fo2vkvPLWiA==}
-    cpu: [arm64]
-    os: [win32]
-
-  '@rollup/rollup-win32-ia32-msvc@4.34.6':
-    resolution: {integrity: sha512-oLHxuyywc6efdKVTxvc0135zPrRdtYVjtVD5GUm55I3ODxhU/PwkQFD97z16Xzxa1Fz0AEe4W/2hzRtd+IfpOA==}
-    cpu: [ia32]
-    os: [win32]
-
-  '@rollup/rollup-win32-x64-msvc@4.34.6':
-    resolution: {integrity: sha512-0PVwmgzZ8+TZ9oGBmdZoQVXflbvuwzN/HRclujpl4N/q3i+y0lqLw8n1bXA8ru3sApDjlmONaNAuYr38y1Kr9w==}
-    cpu: [x64]
-    os: [win32]
-
-  '@statsig/client-core@3.12.1':
-    resolution: {integrity: sha512-99FOEBq7M3Jnkvk0DWRAklvCE1J26HLmYsFGJAo+LQ7382DYBY3X6fvdZeaNGa5KDSIdyZEpeLQxkHw2PpVpGw==}
-
-  '@statsig/js-client@3.12.1':
-    resolution: {integrity: sha512-CCGJqFnKYhOEWZsZgXcMuKQLd/4TEB8PgObDXiyoKw1dszl8de4+hCsg/qa64Y4dy0e91cMS9oTfZZD3TJKkNA==}
-
-  '@svgr/babel-plugin-add-jsx-attribute@8.0.0':
-    resolution: {integrity: sha512-b9MIk7yhdS1pMCZM8VeNfUlSKVRhsHZNMl5O9SfaX0l0t5wjdgu4IDzGB8bpnGBBOjGST3rRFVsaaEtI4W6f7g==}
-    engines: {node: '>=14'}
-    peerDependencies:
-      '@babel/core': ^7.0.0-0
-
-  '@svgr/babel-plugin-remove-jsx-attribute@8.0.0':
-    resolution: {integrity: sha512-BcCkm/STipKvbCl6b7QFrMh/vx00vIP63k2eM66MfHJzPr6O2U0jYEViXkHJWqXqQYjdeA9cuCl5KWmlwjDvbA==}
-    engines: {node: '>=14'}
-    peerDependencies:
-      '@babel/core': ^7.0.0-0
-
-  '@svgr/babel-plugin-remove-jsx-empty-expression@8.0.0':
-    resolution: {integrity: sha512-5BcGCBfBxB5+XSDSWnhTThfI9jcO5f0Ai2V24gZpG+wXF14BzwxxdDb4g6trdOux0rhibGs385BeFMSmxtS3uA==}
-    engines: {node: '>=14'}
-    peerDependencies:
-      '@babel/core': ^7.0.0-0
-
-  '@svgr/babel-plugin-replace-jsx-attribute-value@8.0.0':
-    resolution: {integrity: sha512-KVQ+PtIjb1BuYT3ht8M5KbzWBhdAjjUPdlMtpuw/VjT8coTrItWX6Qafl9+ji831JaJcu6PJNKCV0bp01lBNzQ==}
-    engines: {node: '>=14'}
-    peerDependencies:
-      '@babel/core': ^7.0.0-0
-
-  '@svgr/babel-plugin-svg-dynamic-title@8.0.0':
-    resolution: {integrity: sha512-omNiKqwjNmOQJ2v6ge4SErBbkooV2aAWwaPFs2vUY7p7GhVkzRkJ00kILXQvRhA6miHnNpXv7MRnnSjdRjK8og==}
-    engines: {node: '>=14'}
-    peerDependencies:
-      '@babel/core': ^7.0.0-0
-
-  '@svgr/babel-plugin-svg-em-dimensions@8.0.0':
-    resolution: {integrity: sha512-mURHYnu6Iw3UBTbhGwE/vsngtCIbHE43xCRK7kCw4t01xyGqb2Pd+WXekRRoFOBIY29ZoOhUCTEweDMdrjfi9g==}
-    engines: {node: '>=14'}
-    peerDependencies:
-      '@babel/core': ^7.0.0-0
-
-  '@svgr/babel-plugin-transform-react-native-svg@8.1.0':
-    resolution: {integrity: sha512-Tx8T58CHo+7nwJ+EhUwx3LfdNSG9R2OKfaIXXs5soiy5HtgoAEkDay9LIimLOcG8dJQH1wPZp/cnAv6S9CrR1Q==}
-    engines: {node: '>=14'}
-    peerDependencies:
-      '@babel/core': ^7.0.0-0
-
-  '@svgr/babel-plugin-transform-svg-component@8.0.0':
-    resolution: {integrity: sha512-DFx8xa3cZXTdb/k3kfPeaixecQLgKh5NVBMwD0AQxOzcZawK4oo1Jh9LbrcACUivsCA7TLG8eeWgrDXjTMhRmw==}
-    engines: {node: '>=12'}
-    peerDependencies:
-      '@babel/core': ^7.0.0-0
-
-  '@svgr/babel-preset@8.1.0':
-    resolution: {integrity: sha512-7EYDbHE7MxHpv4sxvnVPngw5fuR6pw79SkcrILHJ/iMpuKySNCl5W1qcwPEpU+LgyRXOaAFgH0KhwD18wwg6ug==}
-    engines: {node: '>=14'}
-    peerDependencies:
-      '@babel/core': ^7.0.0-0
-
-  '@svgr/cli@8.1.0':
-    resolution: {integrity: sha512-SnlaLspB610XFXvs3PmhzViHErsXp0yIy4ERyZlHDlO1ro2iYtHMWYk2mztdLD/lBjiA4ZXe4RePON3qU/Tc4A==}
-    engines: {node: '>=14'}
-    hasBin: true
-
-<<<<<<< HEAD
-  '@svgr/core@8.1.0':
-    resolution: {integrity: sha512-8QqtOQT5ACVlmsvKOJNEaWmRPmcojMOzCz4Hs2BGG/toAp/K38LcsMRyLp349glq5AzJbCEeimEoxaX6v/fLrA==}
-    engines: {node: '>=14'}
-=======
-  create-require@1.1.1:
-    resolution: {integrity: sha512-dcKFX3jn0MpIaXjisoRvexIJVEKzaq7z2rZKxf+MSr9TkdmHmsU4m2lcLojrj/FHl8mk5VxMmYA+ftRkP/3oKQ==}
-
-  cross-env@7.0.3:
-    resolution: {integrity: sha512-+/HKd6EgcQCJGh2PSjZuUitQBQynKor4wrFbRg4DtAgS1aWO+gU52xpH7M9ScGgXSYmAVS9bIJ8EzuaGw0oNAw==}
-    engines: {node: '>=10.14', npm: '>=6', yarn: '>=1'}
-    hasBin: true
-
-  cross-spawn@7.0.6:
-    resolution: {integrity: sha512-uV2QOWP2nWzsy2aMp8aRibhi9dlzF5Hgh5SHaB9OiTGEyDTiJJyx0uy51QXdyWbtAHNua4XJzUKca3OzKUd3vA==}
-    engines: {node: '>= 8'}
->>>>>>> 4352f9db
-
-  '@svgr/hast-util-to-babel-ast@8.0.0':
-    resolution: {integrity: sha512-EbDKwO9GpfWP4jN9sGdYwPBU0kdomaPIL2Eu4YwmgP+sJeXT+L7bMwJUBnhzfH8Q2qMBqZ4fJwpCyYsAN3mt2Q==}
-    engines: {node: '>=14'}
-
-  '@svgr/plugin-jsx@8.1.0':
-    resolution: {integrity: sha512-0xiIyBsLlr8quN+WyuxooNW9RJ0Dpr8uOnH/xrCVO8GLUcwHISwj1AG0k+LFzteTkAA0GbX0kj9q6Dk70PTiPA==}
-    engines: {node: '>=14'}
-    peerDependencies:
-      '@svgr/core': '*'
-
-  '@svgr/plugin-prettier@8.1.0':
-    resolution: {integrity: sha512-o4/uFI8G64tAjBZ4E7gJfH+VP7Qi3T0+M4WnIsP91iFnGPqs5WvPDkpZALXPiyWEtzfYs1Rmwy1Zdfu8qoZuKw==}
-    engines: {node: '>=14'}
-    peerDependencies:
-      '@svgr/core': '*'
-
-  '@svgr/plugin-svgo@8.1.0':
-    resolution: {integrity: sha512-Ywtl837OGO9pTLIN/onoWLmDQ4zFUycI1g76vuKGEz6evR/ZTJlJuz3G/fIkb6OVBJ2g0o6CGJzaEjfmEo3AHA==}
-    engines: {node: '>=14'}
-    peerDependencies:
-      '@svgr/core': '*'
-
-  '@svgr/rollup@8.1.0':
-    resolution: {integrity: sha512-0XR1poYvPQoPpmfDYLEqUGu5ePAQ4pdgN3VFsZBNAeze7qubVpsIY1o1R6PZpKep/DKu33GSm2NhwpCLkMs2Cw==}
-    engines: {node: '>=14'}
-
-  '@tailwindcss/node@4.0.6':
-    resolution: {integrity: sha512-jb6E0WeSq7OQbVYcIJ6LxnZTeC4HjMvbzFBMCrQff4R50HBlo/obmYNk6V2GCUXDeqiXtvtrQgcIbT+/boB03Q==}
-
-  '@tailwindcss/oxide-android-arm64@4.0.6':
-    resolution: {integrity: sha512-xDbym6bDPW3D2XqQqX3PjqW3CKGe1KXH7Fdkc60sX5ZLVUbzPkFeunQaoP+BuYlLc2cC1FoClrIRYnRzof9Sow==}
-    engines: {node: '>= 10'}
-    cpu: [arm64]
-    os: [android]
-
-  '@tailwindcss/oxide-darwin-arm64@4.0.6':
-    resolution: {integrity: sha512-1f71/ju/tvyGl5c2bDkchZHy8p8EK/tDHCxlpYJ1hGNvsYihZNurxVpZ0DefpN7cNc9RTT8DjrRoV8xXZKKRjg==}
-    engines: {node: '>= 10'}
-    cpu: [arm64]
-    os: [darwin]
-
-  '@tailwindcss/oxide-darwin-x64@4.0.6':
-    resolution: {integrity: sha512-s/hg/ZPgxFIrGMb0kqyeaqZt505P891buUkSezmrDY6lxv2ixIELAlOcUVTkVh245SeaeEiUVUPiUN37cwoL2g==}
-    engines: {node: '>= 10'}
-    cpu: [x64]
-    os: [darwin]
-
-<<<<<<< HEAD
-  '@tailwindcss/oxide-freebsd-x64@4.0.6':
-    resolution: {integrity: sha512-Z3Wo8FWZnmio8+xlcbb7JUo/hqRMSmhQw8IGIRoRJ7GmLR0C+25Wq+bEX/135xe/yEle2lFkhu9JBHd4wZYiig==}
-    engines: {node: '>= 10'}
-    cpu: [x64]
-    os: [freebsd]
-=======
-  detect-libc@1.0.3:
-    resolution: {integrity: sha512-pGjwhsmsp4kL2RTz08wcOlGN83otlqHeD/Z5T8GXZB+/YcpQ/dgo+lbU8ZsGxV0HIvqqxo9l7mqYwyYMD9bKDg==}
-    engines: {node: '>=0.10'}
-    hasBin: true
-
-  diff@4.0.2:
-    resolution: {integrity: sha512-58lmxKSA4BNyLz+HHMUzlOEpg09FV+ev6ZMe3vJihgdxzgcwZ8VoEEPmALCZG9LmqfVoNMMKpttIYTVG6uDY7A==}
-    engines: {node: '>=0.3.1'}
-
-  dom-accessibility-api@0.5.16:
-    resolution: {integrity: sha512-X7BJ2yElsnOJ30pZF4uIIDfBEVgF4XEBxL9Bxhy6dnrm5hkzqmsWHGTiHqRiITNhMyFLyAiWndIJP7Z1NTteDg==}
->>>>>>> 4352f9db
-
-  '@tailwindcss/oxide-linux-arm-gnueabihf@4.0.6':
-    resolution: {integrity: sha512-SNSwkkim1myAgmnbHs4EjXsPL7rQbVGtjcok5EaIzkHkCAVK9QBQsWeP2Jm2/JJhq4wdx8tZB9Y7psMzHYWCkA==}
-    engines: {node: '>= 10'}
-    cpu: [arm]
-    os: [linux]
-
-  '@tailwindcss/oxide-linux-arm64-gnu@4.0.6':
-    resolution: {integrity: sha512-tJ+mevtSDMQhKlwCCuhsFEFg058kBiSy4TkoeBG921EfrHKmexOaCyFKYhVXy4JtkaeeOcjJnCLasEeqml4i+Q==}
-    engines: {node: '>= 10'}
-    cpu: [arm64]
-    os: [linux]
-
-  '@tailwindcss/oxide-linux-arm64-musl@4.0.6':
-    resolution: {integrity: sha512-IoArz1vfuTR4rALXMUXI/GWWfx2EaO4gFNtBNkDNOYhlTD4NVEwE45nbBoojYiTulajI4c2XH8UmVEVJTOJKxA==}
-    engines: {node: '>= 10'}
-    cpu: [arm64]
-    os: [linux]
-
-  '@tailwindcss/oxide-linux-x64-gnu@4.0.6':
-    resolution: {integrity: sha512-QtsUfLkEAeWAC3Owx9Kg+7JdzE+k9drPhwTAXbXugYB9RZUnEWWx5x3q/au6TvUYcL+n0RBqDEO2gucZRvRFgQ==}
-    engines: {node: '>= 10'}
-    cpu: [x64]
-    os: [linux]
-
-  '@tailwindcss/oxide-linux-x64-musl@4.0.6':
-    resolution: {integrity: sha512-QthvJqIji2KlGNwLcK/PPYo7w1Wsi/8NK0wAtRGbv4eOPdZHkQ9KUk+oCoP20oPO7i2a6X1aBAFQEL7i08nNMA==}
-    engines: {node: '>= 10'}
-    cpu: [x64]
-    os: [linux]
-
-  '@tailwindcss/oxide-win32-arm64-msvc@4.0.6':
-    resolution: {integrity: sha512-+oka+dYX8jy9iP00DJ9Y100XsqvbqR5s0yfMZJuPR1H/lDVtDfsZiSix1UFBQ3X1HWxoEEl6iXNJHWd56TocVw==}
-    engines: {node: '>= 10'}
-    cpu: [arm64]
-    os: [win32]
-
-  '@tailwindcss/oxide-win32-x64-msvc@4.0.6':
-    resolution: {integrity: sha512-+o+juAkik4p8Ue/0LiflQXPmVatl6Av3LEZXpBTfg4qkMIbZdhCGWFzHdt2NjoMiLOJCFDddoV6GYaimvK1Olw==}
-    engines: {node: '>= 10'}
-    cpu: [x64]
-    os: [win32]
-
-  '@tailwindcss/oxide@4.0.6':
-    resolution: {integrity: sha512-lVyKV2y58UE9CeKVcYykULe9QaE1dtKdxDEdrTPIdbzRgBk6bdxHNAoDqvcqXbIGXubn3VOl1O/CFF77v/EqSA==}
-    engines: {node: '>= 10'}
-
-  '@tailwindcss/vite@4.0.6':
-    resolution: {integrity: sha512-O25vZ/URWbZ2JHdk2o8wH7jOKqEGCsYmX3GwGmYS5DjE4X3mpf93a72Rn7VRnefldNauBzr5z2hfZptmBNtTUQ==}
-    peerDependencies:
-      vite: ^5.2.0 || ^6
-
-  '@tauri-apps/api@2.2.0':
-    resolution: {integrity: sha512-R8epOeZl1eJEl603aUMIGb4RXlhPjpgxbGVEaqY+0G5JG9vzV/clNlzTeqc+NLYXVqXcn8mb4c5b9pJIUDEyAg==}
-
-  '@tauri-apps/cli-darwin-arm64@2.2.7':
-    resolution: {integrity: sha512-54kcpxZ3X1Rq+pPTzk3iIcjEVY4yv493uRx/80rLoAA95vAC0c//31Whz75UVddDjJfZvXlXZ3uSZ+bnCOnt0A==}
-    engines: {node: '>= 10'}
-    cpu: [arm64]
-    os: [darwin]
-
-  '@tauri-apps/cli-darwin-x64@2.2.7':
-    resolution: {integrity: sha512-Vgu2XtBWemLnarB+6LqQeLanDlRj7CeFN//H8bVVdjbNzxcSxsvbLYMBP8+3boa7eBnjDrqMImRySSgL6IrwTw==}
-    engines: {node: '>= 10'}
-    cpu: [x64]
-    os: [darwin]
-
-  '@tauri-apps/cli-linux-arm-gnueabihf@2.2.7':
-    resolution: {integrity: sha512-+Clha2iQAiK9zoY/KKW0KLHkR0k36O78YLx5Sl98tWkwI3OBZFg5H5WT1plH/4sbZIS2aLFN6dw58/JlY9Bu/g==}
-    engines: {node: '>= 10'}
-    cpu: [arm]
-    os: [linux]
-
-  '@tauri-apps/cli-linux-arm64-gnu@2.2.7':
-    resolution: {integrity: sha512-Z/Lp4SQe6BUEOays9BQAEum2pvZF4w9igyXijP+WbkOejZx4cDvarFJ5qXrqSLmBh7vxrdZcLwoLk9U//+yQrg==}
-    engines: {node: '>= 10'}
-    cpu: [arm64]
-    os: [linux]
-
-  '@tauri-apps/cli-linux-arm64-musl@2.2.7':
-    resolution: {integrity: sha512-+8HZ+txff/Y3YjAh80XcLXcX8kpGXVdr1P8AfjLHxHdS6QD4Md+acSxGTTNbplmHuBaSHJvuTvZf9tU1eDCTDg==}
-    engines: {node: '>= 10'}
-    cpu: [arm64]
-    os: [linux]
-
-  '@tauri-apps/cli-linux-x64-gnu@2.2.7':
-    resolution: {integrity: sha512-ahlSnuCnUntblp9dG7/w5ZWZOdzRFi3zl0oScgt7GF4KNAOEa7duADsxPA4/FT2hLRa0SvpqtD4IYFvCxoVv3Q==}
-    engines: {node: '>= 10'}
-    cpu: [x64]
-    os: [linux]
-
-  '@tauri-apps/cli-linux-x64-musl@2.2.7':
-    resolution: {integrity: sha512-+qKAWnJRSX+pjjRbKAQgTdFY8ecdcu8UdJ69i7wn3ZcRn2nMMzOO2LOMOTQV42B7/Q64D1pIpmZj9yblTMvadA==}
-    engines: {node: '>= 10'}
-    cpu: [x64]
-    os: [linux]
-
-  '@tauri-apps/cli-win32-arm64-msvc@2.2.7':
-    resolution: {integrity: sha512-aa86nRnrwT04u9D9fhf5JVssuAZlUCCc8AjqQjqODQjMd4BMA2+d4K9qBMpEG/1kVh95vZaNsLogjEaqSTTw4A==}
-    engines: {node: '>= 10'}
-    cpu: [arm64]
-    os: [win32]
-
-  '@tauri-apps/cli-win32-ia32-msvc@2.2.7':
-    resolution: {integrity: sha512-EiJ5/25tLSQOSGvv+t6o3ZBfOTKB5S3vb+hHQuKbfmKdRF0XQu2YPdIi1CQw1DU97ZAE0Dq4frvnyYEKWgMzVQ==}
-    engines: {node: '>= 10'}
-    cpu: [ia32]
-    os: [win32]
-
-  '@tauri-apps/cli-win32-x64-msvc@2.2.7':
-    resolution: {integrity: sha512-ZB8Kw90j8Ld+9tCWyD2fWCYfIrzbQohJ4DJSidNwbnehlZzP7wAz6Z3xjsvUdKtQ3ibtfoeTqVInzCCEpI+pWg==}
-    engines: {node: '>= 10'}
-    cpu: [x64]
-    os: [win32]
-
-  '@tauri-apps/cli@2.2.7':
-    resolution: {integrity: sha512-ZnsS2B4BplwXP37celanNANiIy8TCYhvg5RT09n72uR/o+navFZtGpFSqljV8fy1Y4ixIPds8FrGSXJCN2BerA==}
-    engines: {node: '>= 10'}
-    hasBin: true
-
-  '@tauri-apps/plugin-opener@2.2.5':
-    resolution: {integrity: sha512-hHsJ9RPWpZvZEPVFaL+d25gABMUMOf/A6ESXnvf/ii9guTukj58WXsAE/SOysXRIhej7kseRCxnOnIMpSCdUsQ==}
-
-  '@testing-library/dom@10.4.0':
-    resolution: {integrity: sha512-pemlzrSESWbdAloYml3bAJMEfNh1Z7EduzqPKprCH5S341frlpYnUEW0H72dLxa6IsYr+mPno20GiSm+h9dEdQ==}
-    engines: {node: '>=18'}
-
-  '@testing-library/user-event@14.6.1':
-    resolution: {integrity: sha512-vq7fv0rnt+QTXgPxr5Hjc210p6YKq2kmdziLgnsZGgLJ9e6VAShx1pACLuRjd/AS/sr7phAR58OIIpf0LlmQNw==}
-    engines: {node: '>=12', npm: '>=6'}
-    peerDependencies:
-      '@testing-library/dom': '>=7.21.4'
 
   '@trysound/sax@0.2.0':
     resolution: {integrity: sha512-L7z9BgrNEcYyUYtF+HaEfiS5ebkh9jXqbszz7pC0hRBPaatV0XjSD3+eHrpqFemQfgwiFF0QPIarnIihIDn7OA==}
     engines: {node: '>=10.13.0'}
+
+  '@tsconfig/node10@1.0.11':
+    resolution: {integrity: sha512-DcRjDCujK/kCk/cUe8Xz8ZSpm8mS3mNNpta+jGCA6USEDfktlNvm1+IuZ9eTcDbNk41BHwpHHeW+N1lKCz4zOw==}
+
+  '@tsconfig/node12@1.0.11':
+    resolution: {integrity: sha512-cqefuRsh12pWyGsIoBKJA9luFu3mRxCA+ORZvA4ktLSzIuCUtWVxGIuXigEwO5/ywWFMZ2QEGKWvkZG1zDMTag==}
+
+  '@tsconfig/node14@1.0.3':
+    resolution: {integrity: sha512-ysT8mhdixWK6Hw3i1V2AeRqZ5WfXg1G43mqoYlM2nc6388Fq5jcXyr5mRsqViLx/GJYdoL0bfXD8nmF+Zn/Iow==}
+
+  '@tsconfig/node16@1.0.4':
+    resolution: {integrity: sha512-vxhUy4J8lyeyinH7Azl1pdd43GJhZH/tP2weN8TntQblOY+A0XbT8DJk1/oCPuOOyg/Ja757rG0CgHcWC8OfMA==}
 
   '@types/aria-query@5.0.4':
     resolution: {integrity: sha512-rfT93uj5s0PRL7EzccGMs3brplhcrghnDoV26NqKhCAS1hVo+WdNsPvE/yb6ilfr5hi2MEk6d5EWJTKdxg8jVw==}
@@ -2311,6 +2239,10 @@
     peerDependencies:
       acorn: ^6.0.0 || ^7.0.0 || ^8.0.0
 
+  acorn-walk@8.3.4:
+    resolution: {integrity: sha512-ueEepnujpqee2o5aIYnvHU6C0A42MNdsIDeqy5BydrkuC5R1ZuUFnm27EeFJGoEHJQgn3uleRvmTXaJgfXbt4g==}
+    engines: {node: '>=0.4.0'}
+
   acorn@8.14.0:
     resolution: {integrity: sha512-cl669nCJTZBsL97OF4kUQm5g5hC2uihk0NxY3WENAC0TYdILVkAyHymAntgxGkl7K+t0cXIrH5siy5S4XkFycA==}
     engines: {node: '>=0.4.0'}
@@ -2357,6 +2289,9 @@
     resolution: {integrity: sha512-bN798gFfQX+viw3R7yrGWRqnrN2oRkEkUjjl4JNn4E8GxxbjtG3FbrEIIY3l8/hrwUwIeCZvi4QuOTP4MErVug==}
     engines: {node: '>=12'}
 
+  arg@4.1.3:
+    resolution: {integrity: sha512-58S9QDqG0Xx27YwPSt9fJxivjYl432YCwfDMfZ+71RAqUrZef7LrKQZ3LHLOwCS4FLNBplP533Zx895SeOCHvA==}
+
   argparse@2.0.1:
     resolution: {integrity: sha512-8+9WqebbFzpX9OR+Wa6O29asIogeRMzcGtAINdpMHHyAg10f05aSFVBbcEqGf/PXw1EjAZ+q2/bEBg3DvurK3Q==}
 
@@ -2517,7 +2452,6 @@
     resolution: {integrity: sha512-AdmX6xUzdNASswsFtmwSt7Vj8po9IuqXm0UXz7QKPuEUmPB4XyjGfaAr2PSuELMwkRMVH1EpIkX5bTZGRB3eCA==}
     engines: {node: '>=10'}
 
-<<<<<<< HEAD
   cosmiconfig@8.3.6:
     resolution: {integrity: sha512-kcZ6+W5QzcJ3P1Mt+83OUv/oHFqZHIx8DuxG6eZ5RGMERoLqp4BuGjhHLYGK+Kf5XVkQvqBSmAy/nGWN3qDgEA==}
     engines: {node: '>=14'}
@@ -2526,13 +2460,14 @@
     peerDependenciesMeta:
       typescript:
         optional: true
-=======
-  make-error@1.3.6:
-    resolution: {integrity: sha512-s8UhlNe7vPKomQhC1qFelMokr/Sc3AgNbso3n74mVPA5LTZwkB9NlXf4XPamLxJE8h0gh73rM94xvwRT2CVInw==}
-
-  merge-stream@2.0.0:
-    resolution: {integrity: sha512-abv/qOcuPfk3URPfDzmZU1LKmuw8kT+0nIHvKrKgFrwifol/doWcdA4ZqsWQ8ENrFKkd67Mfpo/LovbIUsbt3w==}
->>>>>>> 4352f9db
+
+  create-require@1.1.1:
+    resolution: {integrity: sha512-dcKFX3jn0MpIaXjisoRvexIJVEKzaq7z2rZKxf+MSr9TkdmHmsU4m2lcLojrj/FHl8mk5VxMmYA+ftRkP/3oKQ==}
+
+  cross-env@7.0.3:
+    resolution: {integrity: sha512-+/HKd6EgcQCJGh2PSjZuUitQBQynKor4wrFbRg4DtAgS1aWO+gU52xpH7M9ScGgXSYmAVS9bIJ8EzuaGw0oNAw==}
+    engines: {node: '>=10.14', npm: '>=6', yarn: '>=1'}
+    hasBin: true
 
   cross-spawn@7.0.6:
     resolution: {integrity: sha512-uV2QOWP2nWzsy2aMp8aRibhi9dlzF5Hgh5SHaB9OiTGEyDTiJJyx0uy51QXdyWbtAHNua4XJzUKca3OzKUd3vA==}
@@ -2611,6 +2546,10 @@
   detect-node-es@1.1.0:
     resolution: {integrity: sha512-ypdmJU/TbBby2Dxibuv7ZLW3Bs1QEmM7nHjEANfohJLvE0XVujisn1qPJcZxg+qDucsr+bP6fLD1rPS3AhJ7EQ==}
 
+  diff@4.0.2:
+    resolution: {integrity: sha512-58lmxKSA4BNyLz+HHMUzlOEpg09FV+ev6ZMe3vJihgdxzgcwZ8VoEEPmALCZG9LmqfVoNMMKpttIYTVG6uDY7A==}
+    engines: {node: '>=0.3.1'}
+
   dom-accessibility-api@0.5.16:
     resolution: {integrity: sha512-X7BJ2yElsnOJ30pZF4uIIDfBEVgF4XEBxL9Bxhy6dnrm5hkzqmsWHGTiHqRiITNhMyFLyAiWndIJP7Z1NTteDg==}
 
@@ -3023,27 +2962,8 @@
   json-schema-traverse@0.4.1:
     resolution: {integrity: sha512-xbbCH5dCYU5T8LcEhhuh7HJ88HXuW3qsI3Y0zOZFKfZEHcpWiHU/Jxzk629Brsab/mMiHQti9wMP+845RPe3Vg==}
 
-<<<<<<< HEAD
   json-stable-stringify-without-jsonify@1.0.1:
     resolution: {integrity: sha512-Bdboy+l7tA3OGW6FjyFHWkP5LuByj1Tk33Ljyq0axyzdk9//JSi2u3fP1QSmd1KNwq6VOKYGlAu87CisVir6Pw==}
-=======
-  ts-node@10.9.2:
-    resolution: {integrity: sha512-f0FFpIdcHgn8zcPSbf1dRevwt047YMnaiJM3u2w2RewrB+fob/zePZcrOyQoLMMO7aBIddLcQIEK5dYjkLnGrQ==}
-    hasBin: true
-    peerDependencies:
-      '@swc/core': '>=1.2.50'
-      '@swc/wasm': '>=1.2.50'
-      '@types/node': '*'
-      typescript: '>=2.7'
-    peerDependenciesMeta:
-      '@swc/core':
-        optional: true
-      '@swc/wasm':
-        optional: true
-
-  tslib@2.8.1:
-    resolution: {integrity: sha512-oJFu94HQb+KVduSUQL7wnpmqnfmLsOA/nAh6b6EH0wCEoK0/mPeXU6c3wKDV83MkOuHPRHtSXKKU99IBazS/2w==}
->>>>>>> 4352f9db
 
   json5@2.2.3:
     resolution: {integrity: sha512-XmOWe7eyHYH14cLdVPoyg+GOH3rYX++KpzrylJwSW98t3Nk+U8XOl8FWKOgwtzdb8lXGf6zYwDUzeHMWfxasyg==}
@@ -3158,17 +3078,8 @@
     resolution: {integrity: sha512-9ie8ItPR6tjY5uYJh8K/Zrv/RMZ5VOlOWvtZdEHYSTFKZfIBPQa9tOAEeAWhd+AnIneLJ22w5fjOYtoutpWq5w==}
     engines: {node: '>=18'}
 
-<<<<<<< HEAD
   loose-envify@1.4.0:
     resolution: {integrity: sha512-lyuxPGr/Wfhrlem2CL/UcnUc1zcqKAImBDzukY7Y5F/yQiNdko6+fRLevlw1HgMySw7f611UIY408EtxRSoK3Q==}
-=======
-  v8-compile-cache-lib@3.0.1:
-    resolution: {integrity: sha512-wa7YjyUGfNZngI/vtK0UHAN+lgDCxBPCylVXGp0zu59Fz5aiGtNXaq3DhIov063MorB+VfufLh3JlF2KdTK3xg==}
-
-  vite-node@2.1.9:
-    resolution: {integrity: sha512-AM9aQ/IPrW/6ENLQg3AGY4K1N2TGZdR5e4gu/MmmR2xR3Ll1+dib+nook92g4TV3PXVyeyxdWwtaCAiUL0hMxA==}
-    engines: {node: ^18.0.0 || >=20.0.0}
->>>>>>> 4352f9db
     hasBin: true
 
   loupe@3.1.3:
@@ -3193,6 +3104,9 @@
 
   magic-string@0.30.17:
     resolution: {integrity: sha512-sNPKHvyjVf7gyjwS4xGTaW/mCnF8wnjtifKBEhxfZ7E/S8tQ0rssrwGNn6q8JH/ohItJfSQp9mBtQYuTlH5QnA==}
+
+  make-error@1.3.6:
+    resolution: {integrity: sha512-s8UhlNe7vPKomQhC1qFelMokr/Sc3AgNbso3n74mVPA5LTZwkB9NlXf4XPamLxJE8h0gh73rM94xvwRT2CVInw==}
 
   mdn-data@2.0.28:
     resolution: {integrity: sha512-aylIc7Z9y4yzHYAJNuESG3hfhC+0Ibp/MAMiaOZgNv4pmEdFyfZhhhny4MNiAfWdBQ1RQ2mfDWmM1x8SvGyp8g==}
@@ -3819,6 +3733,20 @@
     peerDependencies:
       typescript: '>=4.8.4'
 
+  ts-node@10.9.2:
+    resolution: {integrity: sha512-f0FFpIdcHgn8zcPSbf1dRevwt047YMnaiJM3u2w2RewrB+fob/zePZcrOyQoLMMO7aBIddLcQIEK5dYjkLnGrQ==}
+    hasBin: true
+    peerDependencies:
+      '@swc/core': '>=1.2.50'
+      '@swc/wasm': '>=1.2.50'
+      '@types/node': '*'
+      typescript: '>=2.7'
+    peerDependenciesMeta:
+      '@swc/core':
+        optional: true
+      '@swc/wasm':
+        optional: true
+
   tslib@2.8.1:
     resolution: {integrity: sha512-oJFu94HQb+KVduSUQL7wnpmqnfmLsOA/nAh6b6EH0wCEoK0/mPeXU6c3wKDV83MkOuHPRHtSXKKU99IBazS/2w==}
 
@@ -3940,6 +3868,9 @@
     peerDependenciesMeta:
       '@types/react':
         optional: true
+
+  v8-compile-cache-lib@3.0.1:
+    resolution: {integrity: sha512-wa7YjyUGfNZngI/vtK0UHAN+lgDCxBPCylVXGp0zu59Fz5aiGtNXaq3DhIov063MorB+VfufLh3JlF2KdTK3xg==}
 
   vite-node@2.1.9:
     resolution: {integrity: sha512-AM9aQ/IPrW/6ENLQg3AGY4K1N2TGZdR5e4gu/MmmR2xR3Ll1+dib+nook92g4TV3PXVyeyxdWwtaCAiUL0hMxA==}
@@ -4138,6 +4069,10 @@
     resolution: {integrity: sha512-7dSzzRQ++CKnNI/krKnYRV7JKKPUXMEh61soaHKg9mrWEhzFWhFnxPxGl+69cD1Ou63C13NUPCnmIcrvqCuM6w==}
     engines: {node: '>=12'}
 
+  yn@3.1.1:
+    resolution: {integrity: sha512-Ux4ygGWsu2c7isFWe8Yu1YluJmqVhxqK2cLXNQA5AcC3QfbGNpM7fu0Y8b/z16pXLnFxZYvWhd3fhBY9DLmC6Q==}
+    engines: {node: '>=6'}
+
   yocto-queue@0.1.0:
     resolution: {integrity: sha512-rVksvsnNCdJ/ohGc6xgPwyN8eheCxsiLM8mxuE/t/mOVqJewPuO1miLpTHQiRgTKCLexL4MeAFVagts7HmNZ2Q==}
     engines: {node: '>=10'}
@@ -4145,6 +4080,24 @@
   yoctocolors-cjs@2.1.2:
     resolution: {integrity: sha512-cYVsTjKl8b+FrnidjibDWskAv7UKOfcwaVZdp/it9n1s9fU3IkgDbhdIRKCW4JDsAlECJY0ytoVPT3sK6kideA==}
     engines: {node: '>=18'}
+
+  zustand@5.0.3:
+    resolution: {integrity: sha512-14fwWQtU3pH4dE0dOpdMiWjddcH+QzKIgk1cl8epwSE7yag43k/AD/m4L6+K7DytAOr9gGBe3/EXj9g7cdostg==}
+    engines: {node: '>=12.20.0'}
+    peerDependencies:
+      '@types/react': '>=18.0.0'
+      immer: '>=9.0.6'
+      react: '>=18.0.0'
+      use-sync-external-store: '>=1.2.0'
+    peerDependenciesMeta:
+      '@types/react':
+        optional: true
+      immer:
+        optional: true
+      react:
+        optional: true
+      use-sync-external-store:
+        optional: true
 
 snapshots:
 
@@ -4160,7 +4113,6 @@
       '@csstools/css-parser-algorithms': 3.0.4(@csstools/css-tokenizer@3.0.3)
       '@csstools/css-tokenizer': 3.0.3
       lru-cache: 10.4.3
-    optional: true
 
   '@atlaskit/atlassian-context@0.1.0(react@18.3.1)':
     dependencies:
@@ -4645,52 +4597,20 @@
       '@babel/helper-create-regexp-features-plugin': 7.26.3(@babel/core@7.26.8)
       '@babel/helper-plugin-utils': 7.26.5
 
-<<<<<<< HEAD
   '@babel/plugin-transform-new-target@7.25.9(@babel/core@7.26.8)':
     dependencies:
       '@babel/core': 7.26.8
       '@babel/helper-plugin-utils': 7.26.5
-=======
-  yn@3.1.1:
-    resolution: {integrity: sha512-Ux4ygGWsu2c7isFWe8Yu1YluJmqVhxqK2cLXNQA5AcC3QfbGNpM7fu0Y8b/z16pXLnFxZYvWhd3fhBY9DLmC6Q==}
-    engines: {node: '>=6'}
-
-  yocto-queue@0.1.0:
-    resolution: {integrity: sha512-rVksvsnNCdJ/ohGc6xgPwyN8eheCxsiLM8mxuE/t/mOVqJewPuO1miLpTHQiRgTKCLexL4MeAFVagts7HmNZ2Q==}
-    engines: {node: '>=10'}
->>>>>>> 4352f9db
 
   '@babel/plugin-transform-nullish-coalescing-operator@7.26.6(@babel/core@7.26.8)':
     dependencies:
       '@babel/core': 7.26.8
       '@babel/helper-plugin-utils': 7.26.5
 
-<<<<<<< HEAD
   '@babel/plugin-transform-numeric-separator@7.25.9(@babel/core@7.26.8)':
     dependencies:
       '@babel/core': 7.26.8
       '@babel/helper-plugin-utils': 7.26.5
-=======
-  zustand@5.0.3:
-    resolution: {integrity: sha512-14fwWQtU3pH4dE0dOpdMiWjddcH+QzKIgk1cl8epwSE7yag43k/AD/m4L6+K7DytAOr9gGBe3/EXj9g7cdostg==}
-    engines: {node: '>=12.20.0'}
-    peerDependencies:
-      '@types/react': '>=18.0.0'
-      immer: '>=9.0.6'
-      react: '>=18.0.0'
-      use-sync-external-store: '>=1.2.0'
-    peerDependenciesMeta:
-      '@types/react':
-        optional: true
-      immer:
-        optional: true
-      react:
-        optional: true
-      use-sync-external-store:
-        optional: true
-
-snapshots:
->>>>>>> 4352f9db
 
   '@babel/plugin-transform-object-rest-spread@7.25.9(@babel/core@7.26.8)':
     dependencies:
@@ -4701,19 +4621,11 @@
 
   '@babel/plugin-transform-object-super@7.25.9(@babel/core@7.26.8)':
     dependencies:
-<<<<<<< HEAD
       '@babel/core': 7.26.8
       '@babel/helper-plugin-utils': 7.26.5
       '@babel/helper-replace-supers': 7.26.5(@babel/core@7.26.8)
     transitivePeerDependencies:
       - supports-color
-=======
-      '@csstools/css-calc': 2.1.1(@csstools/css-parser-algorithms@3.0.4(@csstools/css-tokenizer@3.0.3))(@csstools/css-tokenizer@3.0.3)
-      '@csstools/css-color-parser': 3.0.7(@csstools/css-parser-algorithms@3.0.4(@csstools/css-tokenizer@3.0.3))(@csstools/css-tokenizer@3.0.3)
-      '@csstools/css-parser-algorithms': 3.0.4(@csstools/css-tokenizer@3.0.3)
-      '@csstools/css-tokenizer': 3.0.3
-      lru-cache: 10.4.3
->>>>>>> 4352f9db
 
   '@babel/plugin-transform-optional-catch-binding@7.25.9(@babel/core@7.26.8)':
     dependencies:
@@ -5998,10 +5910,9 @@
     dependencies:
       '@testing-library/dom': 10.4.0
 
-<<<<<<< HEAD
+  '@total-typescript/shoehorn@0.1.2': {}
+
   '@trysound/sax@0.2.0': {}
-=======
-  '@total-typescript/shoehorn@0.1.2': {}
 
   '@tsconfig/node10@1.0.11': {}
 
@@ -6010,7 +5921,6 @@
   '@tsconfig/node14@1.0.3': {}
 
   '@tsconfig/node16@1.0.4': {}
->>>>>>> 4352f9db
 
   '@types/aria-query@5.0.4': {}
 
@@ -6444,7 +6354,6 @@
       path-type: 4.0.0
       yaml: 1.10.2
 
-<<<<<<< HEAD
   cosmiconfig@8.3.6(typescript@5.7.3):
     dependencies:
       import-fresh: 3.3.1
@@ -6453,13 +6362,12 @@
       path-type: 4.0.0
     optionalDependencies:
       typescript: 5.7.3
-=======
+
   create-require@1.1.1: {}
 
   cross-env@7.0.3:
     dependencies:
       cross-spawn: 7.0.6
->>>>>>> 4352f9db
 
   cross-spawn@7.0.6:
     dependencies:
@@ -6515,24 +6423,17 @@
 
   deep-is@0.1.4: {}
 
-<<<<<<< HEAD
   deepmerge@4.3.1: {}
 
-  delayed-stream@1.0.0:
-    optional: true
-=======
   delayed-stream@1.0.0: {}
->>>>>>> 4352f9db
 
   dequal@2.0.3: {}
 
   detect-libc@1.0.3: {}
 
-<<<<<<< HEAD
   detect-node-es@1.1.0: {}
-=======
+
   diff@4.0.2: {}
->>>>>>> 4352f9db
 
   dom-accessibility-api@0.5.16: {}
 
@@ -7103,16 +7004,11 @@
 
   loupe@3.1.3: {}
 
-<<<<<<< HEAD
   lower-case@2.0.2:
     dependencies:
       tslib: 2.8.1
 
-  lru-cache@10.4.3:
-    optional: true
-=======
   lru-cache@10.4.3: {}
->>>>>>> 4352f9db
 
   lru-cache@11.0.2: {}
 
@@ -7126,13 +7022,11 @@
     dependencies:
       '@jridgewell/sourcemap-codec': 1.5.0
 
-<<<<<<< HEAD
+  make-error@1.3.6: {}
+
   mdn-data@2.0.28: {}
 
   mdn-data@2.0.30: {}
-=======
-  make-error@1.3.6: {}
->>>>>>> 4352f9db
 
   merge-stream@2.0.0: {}
 
@@ -7217,16 +7111,11 @@
     dependencies:
       path-key: 4.0.0
 
-<<<<<<< HEAD
   nth-check@2.1.1:
     dependencies:
       boolbase: 1.0.0
 
-  nwsapi@2.2.16:
-    optional: true
-=======
   nwsapi@2.2.16: {}
->>>>>>> 4352f9db
 
   once@1.4.0:
     dependencies:
@@ -7593,7 +7482,6 @@
 
   supports-preserve-symlinks-flag@1.0.0: {}
 
-<<<<<<< HEAD
   svg-parser@2.0.4: {}
 
   svgo@3.3.2:
@@ -7606,11 +7494,7 @@
       csso: 5.0.5
       picocolors: 1.1.1
 
-  symbol-tree@3.2.4:
-    optional: true
-=======
   symbol-tree@3.2.4: {}
->>>>>>> 4352f9db
 
   tailwind-merge@2.6.0: {}
 
@@ -7775,7 +7659,6 @@
       react: 18.3.1
       react-dom: 18.3.1(react@18.3.1)
 
-<<<<<<< HEAD
   use-sidecar@1.1.3(@types/react@18.3.18)(react@18.3.1):
     dependencies:
       detect-node-es: 1.1.0
@@ -7783,9 +7666,8 @@
       tslib: 2.8.1
     optionalDependencies:
       '@types/react': 18.3.18
-=======
+
   v8-compile-cache-lib@3.0.1: {}
->>>>>>> 4352f9db
 
   vite-node@2.1.9(@types/node@22.13.1)(lightningcss@1.29.1):
     dependencies:
