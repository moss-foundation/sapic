--- conflicted
+++ resolved
@@ -626,10 +626,6 @@
     peerDependencies:
       '@babel/core': ^7.0.0-0
 
-<<<<<<< HEAD
-  '@babel/runtime@7.27.4':
-    resolution: {integrity: sha512-t3yaEOuGu9NlIZ+hIeGbBjFtZT7j2cb2tg0fuaJKeGotchRjjLfrBA9Kwf8quhpP1EUuxModQg04q/mBwyg8uA==}
-=======
   '@babel/runtime@7.27.0':
     resolution: {integrity: sha512-VtPOkrdPHZsKc/clNqyi9WUA8TINkZ4cGk63UUE3u4pmB2k+ZMQRDuIOagv8UVd6j7k0T3+RRIb7beKTebNbcw==}
     engines: {node: '>=6.9.0'}
@@ -644,7 +640,6 @@
 
   '@babel/template@7.27.0':
     resolution: {integrity: sha512-2ncevenBqXI6qRMukPlXwHKHchC7RyMuu4xv5JBXRfOGVcTy1mXCD12qrp7Jsoxll1EV3+9sE4GugBVRjT2jFA==}
->>>>>>> ff1b3d03
     engines: {node: '>=6.9.0'}
 
   '@babel/template@7.27.2':
@@ -4290,13 +4285,6 @@
       '@babel/core': 7.27.4
       '@babel/helper-plugin-utils': 7.27.1
 
-<<<<<<< HEAD
-  '@babel/runtime@7.27.4': {}
-=======
-  '@babel/runtime@7.27.0':
-    dependencies:
-      regenerator-runtime: 0.14.1
-
   '@babel/runtime@7.27.1': {}
 
   '@babel/runtime@7.27.4': {}
@@ -4306,7 +4294,6 @@
       '@babel/code-frame': 7.26.2
       '@babel/parser': 7.27.0
       '@babel/types': 7.27.0
->>>>>>> ff1b3d03
 
   '@babel/template@7.27.2':
     dependencies:
