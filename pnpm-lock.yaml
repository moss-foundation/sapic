lockfileVersion: '9.0'

settings:
  autoInstallPeers: true
  excludeLinksFromLockfile: false

overrides:
  brace-expansion: ^2.0.2

importers:

  .:
    dependencies:
      react:
        specifier: ^18.3.1
        version: 18.3.1
      react-dom:
        specifier: ^18.3.1
        version: 18.3.1(react@18.3.1)
    devDependencies:
      '@getgrit/cli':
        specifier: 0.1.0-alpha.1743007075
        version: 0.1.0-alpha.1743007075
      '@ianvs/prettier-plugin-sort-imports':
        specifier: ^4.7.0
        version: 4.7.0(prettier@3.6.2)
      '@playwright/test':
        specifier: ^1.55.0
        version: 1.55.0
      '@tailwindcss/vite':
        specifier: ^4.1.0
        version: 4.1.11(vite@7.1.4(@types/node@24.3.1)(jiti@2.4.2)(lightningcss@1.30.1)(tsx@4.20.5)(yaml@2.8.0))
      '@testing-library/dom':
        specifier: ^10.4.0
        version: 10.4.0
      '@testing-library/react':
        specifier: ^16.3.0
        version: 16.3.0(@testing-library/dom@10.4.0)(@types/react-dom@18.3.7(@types/react@18.3.23))(@types/react@18.3.23)(react-dom@18.3.1(react@18.3.1))(react@18.3.1)
      '@types/node':
        specifier: ^24.3.0
        version: 24.3.1
      '@types/react':
        specifier: ^18
        version: 18.3.23
      '@types/react-dom':
        specifier: ^18
        version: 18.3.7(@types/react@18.3.23)
      '@typespec/prettier-plugin-typespec':
        specifier: 1.3.0
        version: 1.3.0
      '@vitejs/plugin-react':
        specifier: ^5.0.2
        version: 5.0.2(vite@7.1.4(@types/node@24.3.1)(jiti@2.4.2)(lightningcss@1.30.1)(tsx@4.20.5)(yaml@2.8.0))
      '@vitest/browser':
        specifier: ^3.2.3
        version: 3.2.4(playwright@1.55.0)(vite@7.1.4(@types/node@24.3.1)(jiti@2.4.2)(lightningcss@1.30.1)(tsx@4.20.5)(yaml@2.8.0))(vitest@3.2.4)
      clsx:
        specifier: ^2.1.1
        version: 2.1.1
      lefthook:
        specifier: ^1.11.13
        version: 1.12.2
      lint-staged:
        specifier: ^16.1.2
        version: 16.1.2
      prettier:
        specifier: ^3.5.3
        version: 3.6.2
      prettier-plugin-tailwindcss:
        specifier: 0.6.9
        version: 0.6.9(@ianvs/prettier-plugin-sort-imports@4.7.0(prettier@3.6.2))(prettier@3.6.2)
      prettier-plugin-toml:
        specifier: ^2.0.5
        version: 2.0.6(prettier@3.6.2)
      tailwind-merge:
        specifier: ^3.0.2
        version: 3.3.1
      tailwindcss:
        specifier: ^4.1.0
        version: 4.1.11
      ts-node:
        specifier: ^10.9.2
        version: 10.9.2(@types/node@24.3.1)(typescript@5.9.2)
      turbo:
        specifier: ^2.4.2
        version: 2.5.5
      typedoc:
        specifier: ^0.28.5
        version: 0.28.7(typescript@5.9.2)
      typescript:
        specifier: ^5.9.2
        version: 5.9.2
      vite:
        specifier: ^7.1.4
        version: 7.1.4(@types/node@24.3.1)(jiti@2.4.2)(lightningcss@1.30.1)(tsx@4.20.5)(yaml@2.8.0)
      vitest:
        specifier: ^3.2.3
<<<<<<< HEAD
        version: 3.2.4(@types/node@24.2.1)(@vitest/browser@3.2.4)(jiti@2.4.2)(jsdom@26.1.0)(lightningcss@1.30.1)(yaml@2.8.0)
      zod:
        specifier: ^3.24.4
        version: 3.25.76
=======
        version: 3.2.4(@types/node@24.3.1)(@vitest/browser@3.2.4)(jiti@2.4.2)(jsdom@26.1.0)(lightningcss@1.30.1)(tsx@4.20.5)(yaml@2.8.0)
>>>>>>> f828c6a8

  crates/moss-activity-broadcaster:
    dependencies:
      typescript:
        specifier: ^5.9.2
        version: 5.9.2
      zod:
        specifier: ^3.24.4
        version: 3.25.76
    devDependencies:
      '@repo/typescript-config':
        specifier: workspace:*
        version: link:../../packages/config-typescript

  crates/moss-api:
    dependencies:
      typescript:
        specifier: ^5.9.2
        version: 5.9.2
      zod:
        specifier: ^3.24.4
        version: 3.25.76
    devDependencies:
      '@repo/typescript-config':
        specifier: workspace:*
        version: link:../../packages/config-typescript

  crates/moss-app:
    dependencies:
      typescript:
        specifier: ^5.9.2
        version: 5.9.2
      zod:
        specifier: ^3.24.4
        version: 3.25.76
    devDependencies:
      '@repo/moss-bindingutils':
        specifier: workspace:*
        version: link:../moss-bindingutils
      '@repo/moss-workspace':
        specifier: workspace:*
        version: link:../moss-workspace
      '@repo/typescript-config':
        specifier: workspace:*
        version: link:../../packages/config-typescript

  crates/moss-bindingutils:
    dependencies:
      typescript:
        specifier: ^5.9.2
        version: 5.9.2
      zod:
        specifier: ^3.24.4
        version: 3.25.76
    devDependencies:
      '@repo/typescript-config':
        specifier: workspace:*
        version: link:../../packages/config-typescript

  crates/moss-collection:
    dependencies:
      typescript:
        specifier: ^5.9.2
        version: 5.9.2
      zod:
        specifier: ^3.24.4
        version: 3.25.76
    devDependencies:
      '@repo/moss-bindingutils':
        specifier: workspace:*
        version: link:../moss-bindingutils
      '@repo/typescript-config':
        specifier: workspace:*
        version: link:../../packages/config-typescript

  crates/moss-common:
    dependencies:
      typescript:
        specifier: ^5.9.2
        version: 5.9.2
      zod:
        specifier: ^3.24.4
        version: 3.25.76
    devDependencies:
      '@repo/typescript-config':
        specifier: workspace:*
        version: link:../../packages/config-typescript

  crates/moss-environment:
    dependencies:
      typescript:
        specifier: ^5.9.2
        version: 5.9.2
      zod:
        specifier: ^3.24.4
        version: 3.25.76
    devDependencies:
      '@repo/moss-bindingutils':
        specifier: workspace:*
        version: link:../moss-bindingutils
      '@repo/typescript-config':
        specifier: workspace:*
        version: link:../../packages/config-typescript

  crates/moss-git:
    dependencies:
      typescript:
        specifier: ^5.9.2
        version: 5.9.2
      zod:
        specifier: ^3.24.4
        version: 3.25.76
    devDependencies:
      '@repo/moss-bindingutils':
        specifier: workspace:*
        version: link:../moss-bindingutils
      '@repo/typescript-config':
        specifier: workspace:*
        version: link:../../packages/config-typescript

  crates/moss-text:
    dependencies:
      typescript:
        specifier: ^5.9.2
        version: 5.9.2
      zod:
        specifier: ^3.24.4
        version: 3.25.76
    devDependencies:
      '@repo/typescript-config':
        specifier: workspace:*
        version: link:../../packages/config-typescript

  crates/moss-workspace:
    dependencies:
      typescript:
        specifier: ^5.9.2
        version: 5.9.2
      zod:
        specifier: ^3.24.4
        version: 3.25.76
    devDependencies:
      '@repo/moss-bindingutils':
        specifier: workspace:*
        version: link:../moss-bindingutils
      '@repo/moss-environment':
        specifier: workspace:*
        version: link:../moss-environment
      '@repo/typescript-config':
        specifier: workspace:*
        version: link:../../packages/config-typescript

  packages/config-eslint:
    devDependencies:
      '@typescript-eslint/parser':
        specifier: ^8.41.0
        version: 8.42.0(eslint@9.35.0(jiti@2.4.2))(typescript@5.9.2)
      '@typescript-eslint/rule-tester':
        specifier: ^8.41.0
        version: 8.42.0(eslint@9.35.0(jiti@2.4.2))(typescript@5.9.2)
      eslint:
        specifier: ^9.34.0
        version: 9.35.0(jiti@2.4.2)
      eslint-import-resolver-typescript:
        specifier: ^4.4.3
        version: 4.4.4(eslint-plugin-import-x@4.16.1(@typescript-eslint/utils@8.42.0(eslint@9.35.0(jiti@2.4.2))(typescript@5.9.2))(eslint@9.35.0(jiti@2.4.2)))(eslint@9.35.0(jiti@2.4.2))
      eslint-plugin-import-x:
        specifier: ^4.15.1
        version: 4.16.1(@typescript-eslint/utils@8.42.0(eslint@9.35.0(jiti@2.4.2))(typescript@5.9.2))(eslint@9.35.0(jiti@2.4.2))
      eslint-plugin-react-hooks:
        specifier: ^5.2.0
        version: 5.2.0(eslint@9.35.0(jiti@2.4.2))
      typescript-eslint:
        specifier: ^8.41.0
        version: 8.42.0(eslint@9.35.0(jiti@2.4.2))(typescript@5.9.2)

  packages/config-tailwind:
    dependencies:
      tailwindcss:
        specifier: ^4.1.0
        version: 4.1.11
      tailwindcss-animate:
        specifier: ^1.0.7
        version: 1.0.7(tailwindcss@4.1.11)
    devDependencies:
      '@repo/typescript-config':
        specifier: workspace:*
        version: link:../config-typescript

  packages/config-typescript:
    devDependencies:
      '@types/node':
        specifier: ^24.3.0
        version: 24.3.1

  tools/gen-bindings:
    dependencies:
      ts-morph:
        specifier: ^26.0.0
        version: 26.0.0
      ts-to-zod:
        specifier: ^3.15.0
        version: 3.15.0
      zod:
        specifier: ^3.24.4
        version: 3.25.76
    devDependencies:
      '@types/node':
        specifier: ^24.3.0
        version: 24.3.1

  view/desktop:
    dependencies:
      '@atlaskit/pragmatic-drag-and-drop':
        specifier: ^1.7.2
        version: 1.7.4
      '@atlaskit/pragmatic-drag-and-drop-hitbox':
        specifier: ^1.0.3
        version: 1.1.0
      '@langchain/core':
        specifier: ^0.3.53
        version: 0.3.66
      '@langchain/langgraph':
        specifier: ^0.4.3
        version: 0.4.3(@langchain/core@0.3.66)(react-dom@18.3.1(react@18.3.1))(react@18.3.1)(zod-to-json-schema@3.24.6(zod@3.25.76))
      '@langchain/mistralai':
        specifier: ^0.2.1
        version: 0.2.1(@langchain/core@0.3.66)(zod@3.25.76)
      '@radix-ui/primitive':
        specifier: ^1.1.1
        version: 1.1.2
      '@radix-ui/react-checkbox':
        specifier: ^1.2.2
        version: 1.3.2(@types/react-dom@18.3.7(@types/react@18.3.23))(@types/react@18.3.23)(react-dom@18.3.1(react@18.3.1))(react@18.3.1)
      '@radix-ui/react-compose-refs':
        specifier: ^1.1.1
        version: 1.1.2(@types/react@18.3.23)(react@18.3.1)
      '@radix-ui/react-context':
        specifier: ^1.1.1
        version: 1.1.2(@types/react@18.3.23)(react@18.3.1)
      '@radix-ui/react-dropdown-menu':
        specifier: ^2.1.12
        version: 2.1.15(@types/react-dom@18.3.7(@types/react@18.3.23))(@types/react@18.3.23)(react-dom@18.3.1(react@18.3.1))(react@18.3.1)
      '@radix-ui/react-id':
        specifier: ^1.1.0
        version: 1.1.1(@types/react@18.3.23)(react@18.3.1)
      '@radix-ui/react-menu':
        specifier: ^2.1.6
        version: 2.1.15(@types/react-dom@18.3.7(@types/react@18.3.23))(@types/react@18.3.23)(react-dom@18.3.1(react@18.3.1))(react@18.3.1)
      '@radix-ui/react-primitive':
        specifier: ^2.0.2
        version: 2.1.3(@types/react-dom@18.3.7(@types/react@18.3.23))(@types/react@18.3.23)(react-dom@18.3.1(react@18.3.1))(react@18.3.1)
      '@radix-ui/react-radio-group':
        specifier: ^1.3.3
        version: 1.3.7(@types/react-dom@18.3.7(@types/react@18.3.23))(@types/react@18.3.23)(react-dom@18.3.1(react@18.3.1))(react@18.3.1)
      '@radix-ui/react-select':
        specifier: ^2.2.2
        version: 2.2.5(@types/react-dom@18.3.7(@types/react@18.3.23))(@types/react@18.3.23)(react-dom@18.3.1(react@18.3.1))(react@18.3.1)
      '@radix-ui/react-tabs':
        specifier: ^1.1.12
        version: 1.1.12(@types/react-dom@18.3.7(@types/react@18.3.23))(@types/react@18.3.23)(react-dom@18.3.1(react@18.3.1))(react@18.3.1)
      '@radix-ui/react-toggle-group':
        specifier: ^1.1.7
        version: 1.1.10(@types/react-dom@18.3.7(@types/react@18.3.23))(@types/react@18.3.23)(react-dom@18.3.1(react@18.3.1))(react@18.3.1)
      '@radix-ui/react-use-callback-ref':
        specifier: ^1.1.0
        version: 1.1.1(@types/react@18.3.23)(react@18.3.1)
      '@radix-ui/react-use-controllable-state':
        specifier: ^1.1.0
        version: 1.2.2(@types/react@18.3.23)(react@18.3.1)
      '@repo/moss-activity-broadcaster':
        specifier: workspace:*
        version: link:../../crates/moss-activity-broadcaster
      '@repo/moss-app':
        specifier: workspace:*
        version: link:../../crates/moss-app
      '@repo/moss-collection':
        specifier: workspace:*
        version: link:../../crates/moss-collection
      '@repo/moss-tabs':
        specifier: workspace:*
        version: link:src/lib/moss-tabs
      '@repo/moss-workspace':
        specifier: workspace:*
        version: link:../../crates/moss-workspace
      '@tanstack/react-pacer':
        specifier: ^0.16.1
        version: 0.16.1(react-dom@18.3.1(react@18.3.1))(react@18.3.1)
      '@tanstack/react-query':
        specifier: ^5.85.6
        version: 5.87.1(react@18.3.1)
      '@tanstack/react-query-devtools':
        specifier: ^5.85.6
        version: 5.87.1(@tanstack/react-query@5.87.1(react@18.3.1))(react@18.3.1)
      '@tanstack/react-table':
        specifier: ^8.21.3
        version: 8.21.3(react-dom@18.3.1(react@18.3.1))(react@18.3.1)
      '@tauri-apps/api':
        specifier: ^2
        version: 2.7.0
      '@tauri-apps/plugin-opener':
        specifier: ^2
        version: 2.4.0
      '@tauri-apps/plugin-os':
        specifier: ^2.2.0
        version: 2.3.0
      '@types/i18next':
        specifier: ^13.0.0
        version: 13.0.0(typescript@5.9.2)
      allotment:
        specifier: ^1.20.3
        version: 1.20.4(react-dom@18.3.1(react@18.3.1))(react@18.3.1)
      class-variance-authority:
        specifier: ^0.7.1
        version: 0.7.1
      i18next:
        specifier: ^25.4.2
        version: 25.5.2(typescript@5.9.2)
      react:
        specifier: ^18.3.1
        version: 18.3.1
      react-dom:
        specifier: ^18.3.1
        version: 18.3.1(react@18.3.1)
      react-i18next:
        specifier: ^15.7.3
        version: 15.7.3(i18next@25.5.2(typescript@5.9.2))(react-dom@18.3.1(react@18.3.1))(react@18.3.1)(typescript@5.9.2)
      react-scan:
        specifier: ^0.4.3
        version: 0.4.3(@types/react@18.3.23)(react-dom@18.3.1(react@18.3.1))(react@18.3.1)(rollup@4.45.1)
      simplebar:
        specifier: ^6.3.2
        version: 6.3.2
      simplebar-react:
        specifier: ^3.3.2
        version: 3.3.2(react@18.3.1)
      zod:
        specifier: ^3.24.4
        version: 3.25.76
      zustand:
        specifier: ^5.0.3
        version: 5.0.6(@types/react@18.3.23)(react@18.3.1)(use-sync-external-store@1.5.0(react@18.3.1))
    devDependencies:
      '@repo/eslint-config':
        specifier: workspace:*
        version: link:../../packages/config-eslint
      '@repo/tailwind-config':
        specifier: workspace:*
        version: link:../../packages/config-tailwind
      '@repo/typescript-config':
        specifier: workspace:*
        version: link:../../packages/config-typescript
      '@tauri-apps/cli':
        specifier: ^2
        version: 2.7.1
      '@types/node':
        specifier: ^24.3.0
        version: 24.3.1
      '@types/react':
        specifier: ^18.3.20
        version: 18.3.23
      '@types/react-dom':
        specifier: ^18.3.5
        version: 18.3.7(@types/react@18.3.23)
      '@types/react-i18next':
        specifier: ^8.1.0
        version: 8.1.0(i18next@25.5.2(typescript@5.9.2))(react-dom@18.3.1(react@18.3.1))(react@18.3.1)(typescript@5.9.2)
      '@types/simplebar':
        specifier: ^5.3.3
        version: 5.3.3
      vite-plugin-svgr:
        specifier: ^4.5.0
        version: 4.5.0(rollup@4.45.1)(typescript@5.9.2)(vite@7.1.4(@types/node@24.3.1)(jiti@2.4.2)(lightningcss@1.30.1)(tsx@4.20.5)(yaml@2.8.0))

  view/desktop/src/lib/moss-tabs:
    dependencies:
      '@total-typescript/shoehorn':
        specifier: ^0.1.2
        version: 0.1.2
      cross-env:
        specifier: ^10.0.0
        version: 10.0.0
      react:
        specifier: ^16.8.0 || ^17.0.0 || ^18.0.0
        version: 18.3.1
    devDependencies:
      '@repo/tailwind-config':
        specifier: workspace:*
        version: link:../../../../../packages/config-tailwind
      '@repo/typescript-config':
        specifier: workspace:*
        version: link:../../../../../packages/config-typescript
      '@types/node':
        specifier: ^24.3.0
        version: 24.3.1
      jsdom:
        specifier: ^26.0.0
        version: 26.1.0
      ts-node:
        specifier: ^10.9.2
        version: 10.9.2(@types/node@24.3.1)(typescript@5.9.2)

packages:

  '@ampproject/remapping@2.3.0':
    resolution: {integrity: sha512-30iZtAPgz+LTIYoeivqYo853f02jBYSd5uGnGpkFV0M3xOt9aN73erkgYAmZU43x4VfqcnLxW9Kpg3R5LC4YYw==}
    engines: {node: '>=6.0.0'}

  '@asamuzakjp/css-color@3.2.0':
    resolution: {integrity: sha512-K1A6z8tS3XsmCMM86xoWdn7Fkdn9m6RSVtocUrJYIwZnFVkng/PvkEoWtOWmP+Scc6saYWHWZYbndEEXxl24jw==}

  '@atlaskit/pragmatic-drag-and-drop-hitbox@1.1.0':
    resolution: {integrity: sha512-JWt6eVp6Br2FPHRM8s0dUIHQk/jFInGP1f3ti5CdtM1Ji5/pt8Akm44wDC063Gv2i5RGseixtbW0z/t6RYtbdg==}

  '@atlaskit/pragmatic-drag-and-drop@1.7.4':
    resolution: {integrity: sha512-lZHnO9BJdHPKnwB0uvVUCyDnIhL+WAHzXQ2EXX0qacogOsnvIUiCgY0BLKhBqTCWln3/f/Ox5jU54MKO6ayh9A==}

  '@babel/code-frame@7.27.1':
    resolution: {integrity: sha512-cjQ7ZlQ0Mv3b47hABuTevyTuYN4i+loJKGeV9flcCgIK37cCXRh+L1bd3iBHlynerhQ7BhCkn2BPbQUL+rGqFg==}
    engines: {node: '>=6.9.0'}

  '@babel/compat-data@7.28.0':
    resolution: {integrity: sha512-60X7qkglvrap8mn1lh2ebxXdZYtUcpd7gsmy9kLaBJ4i/WdY8PqTSdxyA8qraikqKQK5C1KRBKXqznrVapyNaw==}
    engines: {node: '>=6.9.0'}

  '@babel/core@7.28.0':
    resolution: {integrity: sha512-UlLAnTPrFdNGoFtbSXwcGFQBtQZJCNjaN6hQNP3UPvuNXT1i82N26KL3dZeIpNalWywr9IuQuncaAfUaS1g6sQ==}
    engines: {node: '>=6.9.0'}

  '@babel/core@7.28.4':
    resolution: {integrity: sha512-2BCOP7TN8M+gVDj7/ht3hsaO/B/n5oDbiAyyvnRlNOs+u1o+JWNYTQrmpuNp1/Wq2gcFrI01JAW+paEKDMx/CA==}
    engines: {node: '>=6.9.0'}

  '@babel/generator@7.28.0':
    resolution: {integrity: sha512-lJjzvrbEeWrhB4P3QBsH7tey117PjLZnDbLiQEKjQ/fNJTjuq4HSqgFA+UNSwZT8D7dxxbnuSBMsa1lrWzKlQg==}
    engines: {node: '>=6.9.0'}

  '@babel/generator@7.28.3':
    resolution: {integrity: sha512-3lSpxGgvnmZznmBkCRnVREPUFJv2wrv9iAoFDvADJc0ypmdOxdUtcLeBgBJ6zE0PMeTKnxeQzyk0xTBq4Ep7zw==}
    engines: {node: '>=6.9.0'}

  '@babel/helper-compilation-targets@7.27.2':
    resolution: {integrity: sha512-2+1thGUUWWjLTYTHZWK1n8Yga0ijBz1XAhUXcKy81rd5g6yh7hGqMp45v7cadSbEHc9G3OTv45SyneRN3ps4DQ==}
    engines: {node: '>=6.9.0'}

  '@babel/helper-globals@7.28.0':
    resolution: {integrity: sha512-+W6cISkXFa1jXsDEdYA8HeevQT/FULhxzR99pxphltZcVaugps53THCeiWA8SguxxpSp3gKPiuYfSWopkLQ4hw==}
    engines: {node: '>=6.9.0'}

  '@babel/helper-module-imports@7.27.1':
    resolution: {integrity: sha512-0gSFWUPNXNopqtIPQvlD5WgXYI5GY2kP2cCvoT8kczjbfcfuIljTbcWrulD1CIPIX2gt1wghbDy08yE1p+/r3w==}
    engines: {node: '>=6.9.0'}

  '@babel/helper-module-transforms@7.27.3':
    resolution: {integrity: sha512-dSOvYwvyLsWBeIRyOeHXp5vPj5l1I011r52FM1+r1jCERv+aFXYk4whgQccYEGYxK2H3ZAIA8nuPkQ0HaUo3qg==}
    engines: {node: '>=6.9.0'}
    peerDependencies:
      '@babel/core': ^7.0.0

  '@babel/helper-module-transforms@7.28.3':
    resolution: {integrity: sha512-gytXUbs8k2sXS9PnQptz5o0QnpLL51SwASIORY6XaBKF88nsOT0Zw9szLqlSGQDP/4TljBAD5y98p2U1fqkdsw==}
    engines: {node: '>=6.9.0'}
    peerDependencies:
      '@babel/core': ^7.0.0

  '@babel/helper-plugin-utils@7.27.1':
    resolution: {integrity: sha512-1gn1Up5YXka3YYAHGKpbideQ5Yjf1tDa9qYcgysz+cNCXukyLl6DjPXhD3VRwSb8c0J9tA4b2+rHEZtc6R0tlw==}
    engines: {node: '>=6.9.0'}

  '@babel/helper-string-parser@7.27.1':
    resolution: {integrity: sha512-qMlSxKbpRlAridDExk92nSobyDdpPijUq2DW6oDnUqd0iOGxmQjyqhMIihI9+zv4LPyZdRje2cavWPbCbWm3eA==}
    engines: {node: '>=6.9.0'}

  '@babel/helper-validator-identifier@7.27.1':
    resolution: {integrity: sha512-D2hP9eA+Sqx1kBZgzxZh0y1trbuU+JoDkiEwqhQ36nodYqJwyEIhPSdMNd7lOm/4io72luTPWH20Yda0xOuUow==}
    engines: {node: '>=6.9.0'}

  '@babel/helper-validator-option@7.27.1':
    resolution: {integrity: sha512-YvjJow9FxbhFFKDSuFnVCe2WxXk1zWc22fFePVNEaWJEu8IrZVlda6N0uHwzZrUM1il7NC9Mlp4MaJYbYd9JSg==}
    engines: {node: '>=6.9.0'}

  '@babel/helpers@7.27.6':
    resolution: {integrity: sha512-muE8Tt8M22638HU31A3CgfSUciwz1fhATfoVai05aPXGor//CdWDCbnlY1yvBPo07njuVOCNGCSp/GTt12lIug==}
    engines: {node: '>=6.9.0'}

  '@babel/helpers@7.28.4':
    resolution: {integrity: sha512-HFN59MmQXGHVyYadKLVumYsA9dBFun/ldYxipEjzA4196jpLZd8UjEEBLkbEkvfYreDqJhZxYAWFPtrfhNpj4w==}
    engines: {node: '>=6.9.0'}

  '@babel/parser@7.28.0':
    resolution: {integrity: sha512-jVZGvOxOuNSsuQuLRTh13nU0AogFlw32w/MT+LV6D3sP5WdbW61E77RnkbaO2dUvmPAYrBDJXGn5gGS6tH4j8g==}
    engines: {node: '>=6.0.0'}
    hasBin: true

  '@babel/parser@7.28.4':
    resolution: {integrity: sha512-yZbBqeM6TkpP9du/I2pUZnJsRMGGvOuIrhjzC1AwHwW+6he4mni6Bp/m8ijn0iOuZuPI2BfkCoSRunpyjnrQKg==}
    engines: {node: '>=6.0.0'}
    hasBin: true

  '@babel/plugin-transform-react-jsx-self@7.27.1':
    resolution: {integrity: sha512-6UzkCs+ejGdZ5mFFC/OCUrv028ab2fp1znZmCZjAOBKiBK2jXD1O+BPSfX8X2qjJ75fZBMSnQn3Rq2mrBJK2mw==}
    engines: {node: '>=6.9.0'}
    peerDependencies:
      '@babel/core': ^7.0.0-0

  '@babel/plugin-transform-react-jsx-source@7.27.1':
    resolution: {integrity: sha512-zbwoTsBruTeKB9hSq73ha66iFeJHuaFkUbwvqElnygoNbj/jHRsSeokowZFN3CZ64IvEqcmmkVe89OPXc7ldAw==}
    engines: {node: '>=6.9.0'}
    peerDependencies:
      '@babel/core': ^7.0.0-0

  '@babel/runtime@7.27.6':
    resolution: {integrity: sha512-vbavdySgbTTrmFE+EsiqUTzlOr5bzlnJtUv9PynGCAKvfQqjIXbvFdumPM/GxMDfyuGMJaJAU6TO4zc1Jf1i8Q==}
    engines: {node: '>=6.9.0'}

  '@babel/template@7.27.2':
    resolution: {integrity: sha512-LPDZ85aEJyYSd18/DkjNh4/y1ntkE5KwUHWTiqgRxruuZL2F1yuHligVHLvcHY2vMHXttKFpJn6LwfI7cw7ODw==}
    engines: {node: '>=6.9.0'}

  '@babel/traverse@7.28.0':
    resolution: {integrity: sha512-mGe7UK5wWyh0bKRfupsUchrQGqvDbZDbKJw+kcRGSmdHVYrv+ltd0pnpDTVpiTqnaBru9iEvA8pz8W46v0Amwg==}
    engines: {node: '>=6.9.0'}

  '@babel/traverse@7.28.4':
    resolution: {integrity: sha512-YEzuboP2qvQavAcjgQNVgsvHIDv6ZpwXvcvjmyySP2DIMuByS/6ioU5G9pYrWHM6T2YDfc7xga9iNzYOs12CFQ==}
    engines: {node: '>=6.9.0'}

  '@babel/types@7.28.2':
    resolution: {integrity: sha512-ruv7Ae4J5dUYULmeXw1gmb7rYRz57OWCPM57pHojnLq/3Z1CK2lNSLTCVjxVk1F/TZHwOZZrOWi0ur95BbLxNQ==}
    engines: {node: '>=6.9.0'}

  '@babel/types@7.28.4':
    resolution: {integrity: sha512-bkFqkLhh3pMBUQQkpVgWDWq/lqzc2678eUyDlTBhRqhCHFguYYGM0Efga7tYk4TogG/3x0EEl66/OQ+WGbWB/Q==}
    engines: {node: '>=6.9.0'}

  '@cfworker/json-schema@4.1.1':
    resolution: {integrity: sha512-gAmrUZSGtKc3AiBL71iNWxDsyUC5uMaKKGdvzYsBoTW/xi42JQHl7eKV2OYzCUqvc+D2RCcf7EXY2iCyFIk6og==}

  '@clack/core@0.3.5':
    resolution: {integrity: sha512-5cfhQNH+1VQ2xLQlmzXMqUoiaH0lRBq9/CLW9lTyMbuKLC3+xEK01tHVvyut++mLOn5urSHmkm6I0Lg9MaJSTQ==}

  '@clack/prompts@0.8.2':
    resolution: {integrity: sha512-6b9Ab2UiZwJYA9iMyboYyW9yJvAO9V753ZhS+DHKEjZRKAxPPOb7MXXu84lsPFG+vZt6FRFniZ8rXi+zCIw4yQ==}

  '@cspotcode/source-map-support@0.8.1':
    resolution: {integrity: sha512-IchNf6dN4tHoMFIn/7OE8LWZ19Y6q/67Bmf6vnGREv8RSbBVb9LPJxEcnwrcwX6ixSvaiGoomAUvu4YSxXrVgw==}
    engines: {node: '>=12'}

  '@csstools/color-helpers@5.0.2':
    resolution: {integrity: sha512-JqWH1vsgdGcw2RR6VliXXdA0/59LttzlU8UlRT/iUUsEeWfYq8I+K0yhihEUTTHLRm1EXvpsCx3083EU15ecsA==}
    engines: {node: '>=18'}

  '@csstools/css-calc@2.1.4':
    resolution: {integrity: sha512-3N8oaj+0juUw/1H3YwmDDJXCgTB1gKU6Hc/bB502u9zR0q2vd786XJH9QfrKIEgFlZmhZiq6epXl4rHqhzsIgQ==}
    engines: {node: '>=18'}
    peerDependencies:
      '@csstools/css-parser-algorithms': ^3.0.5
      '@csstools/css-tokenizer': ^3.0.4

  '@csstools/css-color-parser@3.0.10':
    resolution: {integrity: sha512-TiJ5Ajr6WRd1r8HSiwJvZBiJOqtH86aHpUjq5aEKWHiII2Qfjqd/HCWKPOW8EP4vcspXbHnXrwIDlu5savQipg==}
    engines: {node: '>=18'}
    peerDependencies:
      '@csstools/css-parser-algorithms': ^3.0.5
      '@csstools/css-tokenizer': ^3.0.4

  '@csstools/css-parser-algorithms@3.0.5':
    resolution: {integrity: sha512-DaDeUkXZKjdGhgYaHNJTV9pV7Y9B3b644jCLs9Upc3VeNGg6LWARAT6O+Q+/COo+2gg/bM5rhpMAtf70WqfBdQ==}
    engines: {node: '>=18'}
    peerDependencies:
      '@csstools/css-tokenizer': ^3.0.4

  '@csstools/css-tokenizer@3.0.4':
    resolution: {integrity: sha512-Vd/9EVDiu6PPJt9yAh6roZP6El1xHrdvIVGjyBsHR0RYwNHgL7FJPyIIW4fANJNG6FtyZfvlRPpFI4ZM/lubvw==}
    engines: {node: '>=18'}

  '@emnapi/core@1.4.5':
    resolution: {integrity: sha512-XsLw1dEOpkSX/WucdqUhPWP7hDxSvZiY+fsUC14h+FtQ2Ifni4znbBt8punRX+Uj2JG/uDb8nEHVKvrVlvdZ5Q==}

  '@emnapi/runtime@1.4.5':
    resolution: {integrity: sha512-++LApOtY0pEEz1zrd9vy1/zXVaVJJ/EbAF3u0fXIzPJEDtnITsBGbbK0EkM72amhl/R5b+5xx0Y/QhcVOpuulg==}

  '@emnapi/wasi-threads@1.0.4':
    resolution: {integrity: sha512-PJR+bOmMOPH8AtcTGAyYNiuJ3/Fcoj2XN/gBEWzDIKh254XO+mM9XoXHk5GNEhodxeMznbg7BlRojVbKN+gC6g==}

  '@epic-web/invariant@1.0.0':
    resolution: {integrity: sha512-lrTPqgvfFQtR/eY/qkIzp98OGdNJu0m5ji3q/nJI8v3SXkRKEnWiOxMmbvcSoAIzv/cGiuvRy57k4suKQSAdwA==}

  '@esbuild/aix-ppc64@0.25.7':
    resolution: {integrity: sha512-uD0kKFHh6ETr8TqEtaAcV+dn/2qnYbH/+8wGEdY70Qf7l1l/jmBUbrmQqwiPKAQE6cOQ7dTj6Xr0HzQDGHyceQ==}
    engines: {node: '>=18'}
    cpu: [ppc64]
    os: [aix]

  '@esbuild/android-arm64@0.25.7':
    resolution: {integrity: sha512-p0ohDnwyIbAtztHTNUTzN5EGD/HJLs1bwysrOPgSdlIA6NDnReoVfoCyxG6W1d85jr2X80Uq5KHftyYgaK9LPQ==}
    engines: {node: '>=18'}
    cpu: [arm64]
    os: [android]

  '@esbuild/android-arm@0.25.7':
    resolution: {integrity: sha512-Jhuet0g1k9rAJHrXGIh7sFknFuT4sfytYZpZpuZl7YKDhnPByVAm5oy2LEBmMbuYf3ejWVYCc2seX81Mk+madA==}
    engines: {node: '>=18'}
    cpu: [arm]
    os: [android]

  '@esbuild/android-x64@0.25.7':
    resolution: {integrity: sha512-mMxIJFlSgVK23HSsII3ZX9T2xKrBCDGyk0qiZnIW10LLFFtZLkFD6imZHu7gUo2wkNZwS9Yj3mOtZD3ZPcjCcw==}
    engines: {node: '>=18'}
    cpu: [x64]
    os: [android]

  '@esbuild/darwin-arm64@0.25.7':
    resolution: {integrity: sha512-jyOFLGP2WwRwxM8F1VpP6gcdIJc8jq2CUrURbbTouJoRO7XCkU8GdnTDFIHdcifVBT45cJlOYsZ1kSlfbKjYUQ==}
    engines: {node: '>=18'}
    cpu: [arm64]
    os: [darwin]

  '@esbuild/darwin-x64@0.25.7':
    resolution: {integrity: sha512-m9bVWqZCwQ1BthruifvG64hG03zzz9gE2r/vYAhztBna1/+qXiHyP9WgnyZqHgGeXoimJPhAmxfbeU+nMng6ZA==}
    engines: {node: '>=18'}
    cpu: [x64]
    os: [darwin]

  '@esbuild/freebsd-arm64@0.25.7':
    resolution: {integrity: sha512-Bss7P4r6uhr3kDzRjPNEnTm/oIBdTPRNQuwaEFWT/uvt6A1YzK/yn5kcx5ZxZ9swOga7LqeYlu7bDIpDoS01bA==}
    engines: {node: '>=18'}
    cpu: [arm64]
    os: [freebsd]

  '@esbuild/freebsd-x64@0.25.7':
    resolution: {integrity: sha512-S3BFyjW81LXG7Vqmr37ddbThrm3A84yE7ey/ERBlK9dIiaWgrjRlre3pbG7txh1Uaxz8N7wGGQXmC9zV+LIpBQ==}
    engines: {node: '>=18'}
    cpu: [x64]
    os: [freebsd]

  '@esbuild/linux-arm64@0.25.7':
    resolution: {integrity: sha512-HfQZQqrNOfS1Okn7PcsGUqHymL1cWGBslf78dGvtrj8q7cN3FkapFgNA4l/a5lXDwr7BqP2BSO6mz9UremNPbg==}
    engines: {node: '>=18'}
    cpu: [arm64]
    os: [linux]

  '@esbuild/linux-arm@0.25.7':
    resolution: {integrity: sha512-JZMIci/1m5vfQuhKoFXogCKVYVfYQmoZJg8vSIMR4TUXbF+0aNlfXH3DGFEFMElT8hOTUF5hisdZhnrZO/bkDw==}
    engines: {node: '>=18'}
    cpu: [arm]
    os: [linux]

  '@esbuild/linux-ia32@0.25.7':
    resolution: {integrity: sha512-9Jex4uVpdeofiDxnwHRgen+j6398JlX4/6SCbbEFEXN7oMO2p0ueLN+e+9DdsdPLUdqns607HmzEFnxwr7+5wQ==}
    engines: {node: '>=18'}
    cpu: [ia32]
    os: [linux]

  '@esbuild/linux-loong64@0.25.7':
    resolution: {integrity: sha512-TG1KJqjBlN9IHQjKVUYDB0/mUGgokfhhatlay8aZ/MSORMubEvj/J1CL8YGY4EBcln4z7rKFbsH+HeAv0d471w==}
    engines: {node: '>=18'}
    cpu: [loong64]
    os: [linux]

  '@esbuild/linux-mips64el@0.25.7':
    resolution: {integrity: sha512-Ty9Hj/lx7ikTnhOfaP7ipEm/ICcBv94i/6/WDg0OZ3BPBHhChsUbQancoWYSO0WNkEiSW5Do4febTTy4x1qYQQ==}
    engines: {node: '>=18'}
    cpu: [mips64el]
    os: [linux]

  '@esbuild/linux-ppc64@0.25.7':
    resolution: {integrity: sha512-MrOjirGQWGReJl3BNQ58BLhUBPpWABnKrnq8Q/vZWWwAB1wuLXOIxS2JQ1LT3+5T+3jfPh0tyf5CpbyQHqnWIQ==}
    engines: {node: '>=18'}
    cpu: [ppc64]
    os: [linux]

  '@esbuild/linux-riscv64@0.25.7':
    resolution: {integrity: sha512-9pr23/pqzyqIZEZmQXnFyqp3vpa+KBk5TotfkzGMqpw089PGm0AIowkUppHB9derQzqniGn3wVXgck19+oqiOw==}
    engines: {node: '>=18'}
    cpu: [riscv64]
    os: [linux]

  '@esbuild/linux-s390x@0.25.7':
    resolution: {integrity: sha512-4dP11UVGh9O6Y47m8YvW8eoA3r8qL2toVZUbBKyGta8j6zdw1cn9F/Rt59/Mhv0OgY68pHIMjGXWOUaykCnx+w==}
    engines: {node: '>=18'}
    cpu: [s390x]
    os: [linux]

  '@esbuild/linux-x64@0.25.7':
    resolution: {integrity: sha512-ghJMAJTdw/0uhz7e7YnpdX1xVn7VqA0GrWrAO2qKMuqbvgHT2VZiBv1BQ//VcHsPir4wsL3P2oPggfKPzTKoCA==}
    engines: {node: '>=18'}
    cpu: [x64]
    os: [linux]

  '@esbuild/netbsd-arm64@0.25.7':
    resolution: {integrity: sha512-bwXGEU4ua45+u5Ci/a55B85KWaDSRS8NPOHtxy2e3etDjbz23wlry37Ffzapz69JAGGc4089TBo+dGzydQmydg==}
    engines: {node: '>=18'}
    cpu: [arm64]
    os: [netbsd]

  '@esbuild/netbsd-x64@0.25.7':
    resolution: {integrity: sha512-tUZRvLtgLE5OyN46sPSYlgmHoBS5bx2URSrgZdW1L1teWPYVmXh+QN/sKDqkzBo/IHGcKcHLKDhBeVVkO7teEA==}
    engines: {node: '>=18'}
    cpu: [x64]
    os: [netbsd]

  '@esbuild/openbsd-arm64@0.25.7':
    resolution: {integrity: sha512-bTJ50aoC+WDlDGBReWYiObpYvQfMjBNlKztqoNUL0iUkYtwLkBQQeEsTq/I1KyjsKA5tyov6VZaPb8UdD6ci6Q==}
    engines: {node: '>=18'}
    cpu: [arm64]
    os: [openbsd]

  '@esbuild/openbsd-x64@0.25.7':
    resolution: {integrity: sha512-TA9XfJrgzAipFUU895jd9j2SyDh9bbNkK2I0gHcvqb/o84UeQkBpi/XmYX3cO1q/9hZokdcDqQxIi6uLVrikxg==}
    engines: {node: '>=18'}
    cpu: [x64]
    os: [openbsd]

  '@esbuild/openharmony-arm64@0.25.7':
    resolution: {integrity: sha512-5VTtExUrWwHHEUZ/N+rPlHDwVFQ5aME7vRJES8+iQ0xC/bMYckfJ0l2n3yGIfRoXcK/wq4oXSItZAz5wslTKGw==}
    engines: {node: '>=18'}
    cpu: [arm64]
    os: [openharmony]

  '@esbuild/sunos-x64@0.25.7':
    resolution: {integrity: sha512-umkbn7KTxsexhv2vuuJmj9kggd4AEtL32KodkJgfhNOHMPtQ55RexsaSrMb+0+jp9XL4I4o2y91PZauVN4cH3A==}
    engines: {node: '>=18'}
    cpu: [x64]
    os: [sunos]

  '@esbuild/win32-arm64@0.25.7':
    resolution: {integrity: sha512-j20JQGP/gz8QDgzl5No5Gr4F6hurAZvtkFxAKhiv2X49yi/ih8ECK4Y35YnjlMogSKJk931iNMcd35BtZ4ghfw==}
    engines: {node: '>=18'}
    cpu: [arm64]
    os: [win32]

  '@esbuild/win32-ia32@0.25.7':
    resolution: {integrity: sha512-4qZ6NUfoiiKZfLAXRsvFkA0hoWVM+1y2bSHXHkpdLAs/+r0LgwqYohmfZCi985c6JWHhiXP30mgZawn/XrqAkQ==}
    engines: {node: '>=18'}
    cpu: [ia32]
    os: [win32]

  '@esbuild/win32-x64@0.25.7':
    resolution: {integrity: sha512-FaPsAHTwm+1Gfvn37Eg3E5HIpfR3i6x1AIcla/MkqAIupD4BW3MrSeUqfoTzwwJhk3WE2/KqUn4/eenEJC76VA==}
    engines: {node: '>=18'}
    cpu: [x64]
    os: [win32]

  '@eslint-community/eslint-utils@4.7.0':
    resolution: {integrity: sha512-dyybb3AcajC7uha6CvhdVRJqaKyn7w2YKqKyAN37NKYgZT36w+iRb0Dymmc5qEJ549c/S31cMMSFd75bteCpCw==}
    engines: {node: ^12.22.0 || ^14.17.0 || >=16.0.0}
    peerDependencies:
      eslint: ^6.0.0 || ^7.0.0 || >=8.0.0

  '@eslint-community/eslint-utils@4.8.0':
    resolution: {integrity: sha512-MJQFqrZgcW0UNYLGOuQpey/oTN59vyWwplvCGZztn1cKz9agZPPYpJB7h2OMmuu7VLqkvEjN8feFZJmxNF9D+Q==}
    engines: {node: ^12.22.0 || ^14.17.0 || >=16.0.0}
    peerDependencies:
      eslint: ^6.0.0 || ^7.0.0 || >=8.0.0

  '@eslint-community/regexpp@4.12.1':
    resolution: {integrity: sha512-CCZCDJuduB9OUkFkY2IgppNZMi2lBQgD2qzwXkEia16cge2pijY/aXi96CJMquDMn3nJdlPV1A5KrJEXwfLNzQ==}
    engines: {node: ^12.0.0 || ^14.0.0 || >=16.0.0}

  '@eslint/config-array@0.21.0':
    resolution: {integrity: sha512-ENIdc4iLu0d93HeYirvKmrzshzofPw6VkZRKQGe9Nv46ZnWUzcF1xV01dcvEg/1wXUR61OmmlSfyeyO7EvjLxQ==}
    engines: {node: ^18.18.0 || ^20.9.0 || >=21.1.0}

  '@eslint/config-helpers@0.3.1':
    resolution: {integrity: sha512-xR93k9WhrDYpXHORXpxVL5oHj3Era7wo6k/Wd8/IsQNnZUTzkGS29lyn3nAT05v6ltUuTFVCCYDEGfy2Or/sPA==}
    engines: {node: ^18.18.0 || ^20.9.0 || >=21.1.0}

  '@eslint/core@0.15.2':
    resolution: {integrity: sha512-78Md3/Rrxh83gCxoUc0EiciuOHsIITzLy53m3d9UyiW8y9Dj2D29FeETqyKA+BRK76tnTp6RXWb3pCay8Oyomg==}
    engines: {node: ^18.18.0 || ^20.9.0 || >=21.1.0}

  '@eslint/eslintrc@3.3.1':
    resolution: {integrity: sha512-gtF186CXhIl1p4pJNGZw8Yc6RlshoePRvE0X91oPGb3vZ8pM3qOS9W9NGPat9LziaBV7XrJWGylNQXkGcnM3IQ==}
    engines: {node: ^18.18.0 || ^20.9.0 || >=21.1.0}

  '@eslint/js@9.35.0':
    resolution: {integrity: sha512-30iXE9whjlILfWobBkNerJo+TXYsgVM5ERQwMcMKCHckHflCmf7wXDAHlARoWnh0s1U72WqlbeyE7iAcCzuCPw==}
    engines: {node: ^18.18.0 || ^20.9.0 || >=21.1.0}

  '@eslint/object-schema@2.1.6':
    resolution: {integrity: sha512-RBMg5FRL0I0gs51M/guSAj5/e14VQ4tpZnQNWwuDT66P14I43ItmPfIZRhO9fUVIPOAQXU47atlywZ/czoqFPA==}
    engines: {node: ^18.18.0 || ^20.9.0 || >=21.1.0}

  '@eslint/plugin-kit@0.3.5':
    resolution: {integrity: sha512-Z5kJ+wU3oA7MMIqVR9tyZRtjYPr4OC004Q4Rw7pgOKUOKkJfZ3O24nz3WYfGRpMDNmcOi3TwQOmgm7B7Tpii0w==}
    engines: {node: ^18.18.0 || ^20.9.0 || >=21.1.0}

  '@floating-ui/core@1.7.2':
    resolution: {integrity: sha512-wNB5ooIKHQc+Kui96jE/n69rHFWAVoxn5CAzL1Xdd8FG03cgY3MLO+GF9U3W737fYDSgPWA6MReKhBQBop6Pcw==}

  '@floating-ui/dom@1.7.2':
    resolution: {integrity: sha512-7cfaOQuCS27HD7DX+6ib2OrnW+b4ZBwDNnCcT0uTyidcmyWb03FnQqJybDBoCnpdxwBSfA94UAYlRCt7mV+TbA==}

  '@floating-ui/react-dom@2.1.4':
    resolution: {integrity: sha512-JbbpPhp38UmXDDAu60RJmbeme37Jbgsm7NrHGgzYYFKmblzRUh6Pa641dII6LsjwF4XlScDrde2UAzDo/b9KPw==}
    peerDependencies:
      react: '>=16.8.0'
      react-dom: '>=16.8.0'

  '@floating-ui/utils@0.2.10':
    resolution: {integrity: sha512-aGTxbpbg8/b5JfU1HXSrbH3wXZuLPJcNEcZQFMxLs3oSzgtVu6nFPkbbGGUvBcUjKV2YyB9Wxxabo+HEH9tcRQ==}

  '@gerrit0/mini-shiki@3.8.1':
    resolution: {integrity: sha512-HVZW+8pxoOExr5ZMPK15U79jQAZTO/S6i5byQyyZGjtNj+qaYd82cizTncwFzTQgiLo8uUBym6vh+/1tfJklTw==}

  '@getgrit/cli@0.1.0-alpha.1743007075':
    resolution: {integrity: sha512-IvAa0QPrgiEQCjtWPpNucvnLUW7l6uR5P55tBC/NlIl36vZzoffLsEcQSIHR9gJmyURbCFcvb+Oaq33Z8WlOWA==}
    engines: {node: '>=14', npm: '>=6'}
    hasBin: true

  '@humanfs/core@0.19.1':
    resolution: {integrity: sha512-5DyQ4+1JEUzejeK1JGICcideyfUbGixgS9jNgex5nqkW+cY7WZhxBigmieN5Qnw9ZosSNVC9KQKyb+GUaGyKUA==}
    engines: {node: '>=18.18.0'}

  '@humanfs/node@0.16.6':
    resolution: {integrity: sha512-YuI2ZHQL78Q5HbhDiBA1X4LmYdXCKCMQIfw0pw7piHJwyREFebJUvrQN4cMssyES6x+vfUbx1CIpaQUKYdQZOw==}
    engines: {node: '>=18.18.0'}

  '@humanwhocodes/module-importer@1.0.1':
    resolution: {integrity: sha512-bxveV4V8v5Yb4ncFTT3rPSgZBOpCkjfK0y4oVVVJwIuDVBRMDXrPyXRL988i5ap9m9bnyEEjWfm5WkBmtffLfA==}
    engines: {node: '>=12.22'}

  '@humanwhocodes/retry@0.3.1':
    resolution: {integrity: sha512-JBxkERygn7Bv/GbN5Rv8Ul6LVknS+5Bp6RgDC/O8gEBU/yeH5Ui5C/OlWrTb6qct7LjjfT6Re2NxB0ln0yYybA==}
    engines: {node: '>=18.18'}

  '@humanwhocodes/retry@0.4.3':
    resolution: {integrity: sha512-bV0Tgo9K4hfPCek+aMAn81RppFKv2ySDQeMoSZuvTASywNTnVJCArCZE2FWqpvIatKu7VMRLWlR1EazvVhDyhQ==}
    engines: {node: '>=18.18'}

  '@ianvs/prettier-plugin-sort-imports@4.7.0':
    resolution: {integrity: sha512-soa2bPUJAFruLL4z/CnMfSEKGznm5ebz29fIa9PxYtu8HHyLKNE1NXAs6dylfw1jn/ilEIfO2oLLN6uAafb7DA==}
    peerDependencies:
      '@prettier/plugin-oxc': ^0.0.4
      '@vue/compiler-sfc': 2.7.x || 3.x
      content-tag: ^4.0.0
      prettier: 2 || 3 || ^4.0.0-0
      prettier-plugin-ember-template-tag: ^2.1.0
    peerDependenciesMeta:
      '@prettier/plugin-oxc':
        optional: true
      '@vue/compiler-sfc':
        optional: true
      content-tag:
        optional: true
      prettier-plugin-ember-template-tag:
        optional: true

  '@isaacs/balanced-match@4.0.1':
    resolution: {integrity: sha512-yzMTt9lEb8Gv7zRioUilSglI0c0smZ9k5D65677DLWLtWJaXIS3CqcGyUFByYKlnUj6TkjLVs54fBl6+TiGQDQ==}
    engines: {node: 20 || >=22}

  '@isaacs/brace-expansion@5.0.0':
    resolution: {integrity: sha512-ZT55BDLV0yv0RBm2czMiZ+SqCGO7AvmOM3G/w2xhVPH+te0aKgFjmBvGlL1dH+ql2tgGO3MVrbb3jCKyvpgnxA==}
    engines: {node: 20 || >=22}

  '@isaacs/cliui@8.0.2':
    resolution: {integrity: sha512-O8jcjabXaleOG9DQ0+ARXWZBTfnP4WNAqzuiJK7ll44AmxGKv/J2M4TPjxjY3znBCfvBXFzucm1twdyFybFqEA==}
    engines: {node: '>=12'}

  '@isaacs/fs-minipass@4.0.1':
    resolution: {integrity: sha512-wgm9Ehl2jpeqP3zw/7mo3kRHFp5MEDhqAdwy1fTGkHAwnkGOVsgpvQhL8B5n1qlb01jV3n/bI0ZfZp5lWA1k4w==}
    engines: {node: '>=18.0.0'}

  '@jridgewell/gen-mapping@0.3.12':
    resolution: {integrity: sha512-OuLGC46TjB5BbN1dH8JULVVZY4WTdkF7tV9Ys6wLL1rubZnCMstOhNHueU5bLCrnRuDhKPDM4g6sw4Bel5Gzqg==}

  '@jridgewell/remapping@2.3.5':
    resolution: {integrity: sha512-LI9u/+laYG4Ds1TDKSJW2YPrIlcVYOwi2fUC6xB43lueCjgxV4lffOCZCtYFiH6TNOX+tQKXx97T4IKHbhyHEQ==}

  '@jridgewell/resolve-uri@3.1.2':
    resolution: {integrity: sha512-bRISgCIjP20/tbWSPWMEi54QVPRZExkuD9lJL+UIxUKtwVJA8wW1Trb1jMs1RFXo1CBTNZ/5hpC9QvmKWdopKw==}
    engines: {node: '>=6.0.0'}

  '@jridgewell/sourcemap-codec@1.5.4':
    resolution: {integrity: sha512-VT2+G1VQs/9oz078bLrYbecdZKs912zQlkelYpuf+SXF+QvZDYJlbx/LSx+meSAwdDFnF8FVXW92AVjjkVmgFw==}

  '@jridgewell/trace-mapping@0.3.29':
    resolution: {integrity: sha512-uw6guiW/gcAGPDhLmd77/6lW8QLeiV5RUTsAX46Db6oLhGaVj4lhnPwb184s1bkc8kdVg/+h988dro8GRDpmYQ==}

  '@jridgewell/trace-mapping@0.3.9':
    resolution: {integrity: sha512-3Belt6tdc8bPgAtbcmdtNJlirVoTmEb5e2gC94PnkwEW9jI6CAHUeoG85tjWP5WquqfavoMtMwiG4P926ZKKuQ==}

  '@juggle/resize-observer@3.4.0':
    resolution: {integrity: sha512-dfLbk+PwWvFzSxwk3n5ySL0hfBog779o8h68wK/7/APo/7cgyWp5jcXockbxdk5kFRkbeXWm4Fbi9FrdN381sA==}

  '@langchain/core@0.3.66':
    resolution: {integrity: sha512-d3SgSDOlgOjdIbReIXVQl9HaQzKqO/5+E+o3kJwoKXLGP9dxi7+lMyaII7yv7G8/aUxMWLwFES9zc1jFoeJEZw==}
    engines: {node: '>=18'}

  '@langchain/langgraph-checkpoint@0.1.0':
    resolution: {integrity: sha512-7oY5b0VQSxcV3DgoHdXiCgBhEzml/ZjZfKNeuq6oZ3ggcdUICa/fzrIBbFju6gxPU8ly93s0OsjF4yURnHw70Q==}
    engines: {node: '>=18'}
    peerDependencies:
      '@langchain/core': '>=0.2.31 <0.4.0'

  '@langchain/langgraph-sdk@0.0.105':
    resolution: {integrity: sha512-3DD1W1wnbP48807qq+5gY248mFcwwNGqKdmZt05P3zeLpfP5Sfm6ELzVvqHGpr+qumP0yGRZs/7qArYGXRRfcQ==}
    peerDependencies:
      '@langchain/core': '>=0.2.31 <0.4.0'
      react: ^18 || ^19
      react-dom: ^18 || ^19
    peerDependenciesMeta:
      '@langchain/core':
        optional: true
      react:
        optional: true
      react-dom:
        optional: true

  '@langchain/langgraph@0.4.3':
    resolution: {integrity: sha512-wYi0LsJ+VQMpOHradx0apZtDXR5iINLus9mtvaVwT2qS78wd9Ic/XWKHHpVUNGDpO2KalTkmJWWXVjYKW5C3Rw==}
    engines: {node: '>=18'}
    peerDependencies:
      '@langchain/core': '>=0.3.58 < 0.4.0'
      zod-to-json-schema: ^3.x
    peerDependenciesMeta:
      zod-to-json-schema:
        optional: true

  '@langchain/mistralai@0.2.1':
    resolution: {integrity: sha512-s91BlNcuxaaZGnVukyl81nwGrWpeE0EYiAdEFoBmZwlT4yLpx+QpPhRsGKrTg/Vm7Nscy6Wd8Xy2PJ93wftMdw==}
    engines: {node: '>=18'}
    peerDependencies:
      '@langchain/core': '>=0.3.58 <0.4.0'

  '@mistralai/mistralai@1.7.5':
    resolution: {integrity: sha512-5YfNVSYm8r/zbYAVYfAEILGOvyFYMSgmgr5q8SYFhlxBWwvmxV/p/FNH5PihVZPbE4fNpa8aFo7JNX6jbWhWcg==}
    peerDependencies:
      zod: '>= 3'

  '@napi-rs/wasm-runtime@0.2.12':
    resolution: {integrity: sha512-ZVWUcfwY4E/yPitQJl481FjFo3K22D6qF0DuFH6Y/nbnE11GY5uguDxZMGXPQ8WQ0128MXQD7TnfHyK4oWoIJQ==}

  '@nodelib/fs.scandir@2.1.5':
    resolution: {integrity: sha512-vq24Bq3ym5HEQm2NKCr3yXDwjc7vTsEThRDnkp2DK9p1uqLR+DHurm/NOTo0KG7HYHU7eppKZj3MyqYuMBf62g==}
    engines: {node: '>= 8'}

  '@nodelib/fs.stat@2.0.5':
    resolution: {integrity: sha512-RkhPPp2zrqDAQA/2jNhnztcPAlv64XdhIp7a7454A5ovI7Bukxgt7MX7udwAu3zg1DcpPU0rz3VV1SeaqvY4+A==}
    engines: {node: '>= 8'}

  '@nodelib/fs.walk@1.2.8':
    resolution: {integrity: sha512-oGB+UxlgWcgQkgwo8GcEGwemoTFt3FIO9ababBmaGwXIoBKZ+GTy0pP185beGg7Llih/NSHSV2XAs1lnznocSg==}
    engines: {node: '>= 8'}

  '@oclif/core@4.5.1':
    resolution: {integrity: sha512-JAuARvXOzf75L7rqLL3TIP3OmuTf7N/cjRejkGASfRJH+09180+EGbSkPWSMCns+AaYpDMI+fdaJ6QCoa3f15A==}
    engines: {node: '>=18.0.0'}

  '@pivanov/utils@0.0.2':
    resolution: {integrity: sha512-q9CN0bFWxWgMY5hVVYyBgez1jGiLBa6I+LkG37ycylPhFvEGOOeaADGtUSu46CaZasPnlY8fCdVJZmrgKb1EPA==}
    peerDependencies:
      react: '>=18'
      react-dom: '>=18'

  '@pkgjs/parseargs@0.11.0':
    resolution: {integrity: sha512-+1VkjdD0QBLPodGrJUeqarH8VAIvQODIbwh9XpP5Syisf7YoQgsJKPNFoqqLQlu+VQ/tVSshMR6loPMn8U+dPg==}
    engines: {node: '>=14'}

  '@playwright/test@1.55.0':
    resolution: {integrity: sha512-04IXzPwHrW69XusN/SIdDdKZBzMfOT9UNT/YiJit/xpy2VuAoB8NHc8Aplb96zsWDddLnbkPL3TsmrS04ZU2xQ==}
    engines: {node: '>=18'}
    hasBin: true

  '@polka/url@1.0.0-next.29':
    resolution: {integrity: sha512-wwQAWhWSuHaag8c4q/KN/vCoeOJYshAIvMQwD4GpSb3OiZklFfvAgmj0VCBBImRpuF/aFgIRzllXlVX93Jevww==}

  '@preact/signals-core@1.12.1':
    resolution: {integrity: sha512-BwbTXpj+9QutoZLQvbttRg5x3l5468qaV2kufh+51yha1c53ep5dY4kTuZR35+3pAZxpfQerGJiQqg34ZNZ6uA==}

  '@preact/signals@1.3.2':
    resolution: {integrity: sha512-naxcJgUJ6BTOROJ7C3QML7KvwKwCXQJYTc5L/b0eEsdYgPB6SxwoQ1vDGcS0Q7GVjAenVq/tXrybVdFShHYZWg==}
    peerDependencies:
      preact: 10.x

  '@radix-ui/number@1.1.1':
    resolution: {integrity: sha512-MkKCwxlXTgz6CFoJx3pCwn07GKp36+aZyu/u2Ln2VrA5DcdyCZkASEDBTd8x5whTQQL5CiYf4prXKLcgQdv29g==}

  '@radix-ui/primitive@1.1.2':
    resolution: {integrity: sha512-XnbHrrprsNqZKQhStrSwgRUQzoCI1glLzdw79xiZPoofhGICeZRSQ3dIxAKH1gb3OHfNf4d6f+vAv3kil2eggA==}

  '@radix-ui/react-arrow@1.1.7':
    resolution: {integrity: sha512-F+M1tLhO+mlQaOWspE8Wstg+z6PwxwRd8oQ8IXceWz92kfAmalTRf0EjrouQeo7QssEPfCn05B4Ihs1K9WQ/7w==}
    peerDependencies:
      '@types/react': '*'
      '@types/react-dom': '*'
      react: ^16.8 || ^17.0 || ^18.0 || ^19.0 || ^19.0.0-rc
      react-dom: ^16.8 || ^17.0 || ^18.0 || ^19.0 || ^19.0.0-rc
    peerDependenciesMeta:
      '@types/react':
        optional: true
      '@types/react-dom':
        optional: true

  '@radix-ui/react-checkbox@1.3.2':
    resolution: {integrity: sha512-yd+dI56KZqawxKZrJ31eENUwqc1QSqg4OZ15rybGjF2ZNwMO+wCyHzAVLRp9qoYJf7kYy0YpZ2b0JCzJ42HZpA==}
    peerDependencies:
      '@types/react': '*'
      '@types/react-dom': '*'
      react: ^16.8 || ^17.0 || ^18.0 || ^19.0 || ^19.0.0-rc
      react-dom: ^16.8 || ^17.0 || ^18.0 || ^19.0 || ^19.0.0-rc
    peerDependenciesMeta:
      '@types/react':
        optional: true
      '@types/react-dom':
        optional: true

  '@radix-ui/react-collection@1.1.7':
    resolution: {integrity: sha512-Fh9rGN0MoI4ZFUNyfFVNU4y9LUz93u9/0K+yLgA2bwRojxM8JU1DyvvMBabnZPBgMWREAJvU2jjVzq+LrFUglw==}
    peerDependencies:
      '@types/react': '*'
      '@types/react-dom': '*'
      react: ^16.8 || ^17.0 || ^18.0 || ^19.0 || ^19.0.0-rc
      react-dom: ^16.8 || ^17.0 || ^18.0 || ^19.0 || ^19.0.0-rc
    peerDependenciesMeta:
      '@types/react':
        optional: true
      '@types/react-dom':
        optional: true

  '@radix-ui/react-compose-refs@1.1.2':
    resolution: {integrity: sha512-z4eqJvfiNnFMHIIvXP3CY57y2WJs5g2v3X0zm9mEJkrkNv4rDxu+sg9Jh8EkXyeqBkB7SOcboo9dMVqhyrACIg==}
    peerDependencies:
      '@types/react': '*'
      react: ^16.8 || ^17.0 || ^18.0 || ^19.0 || ^19.0.0-rc
    peerDependenciesMeta:
      '@types/react':
        optional: true

  '@radix-ui/react-context@1.1.2':
    resolution: {integrity: sha512-jCi/QKUM2r1Ju5a3J64TH2A5SpKAgh0LpknyqdQ4m6DCV0xJ2HG1xARRwNGPQfi1SLdLWZ1OJz6F4OMBBNiGJA==}
    peerDependencies:
      '@types/react': '*'
      react: ^16.8 || ^17.0 || ^18.0 || ^19.0 || ^19.0.0-rc
    peerDependenciesMeta:
      '@types/react':
        optional: true

  '@radix-ui/react-direction@1.1.1':
    resolution: {integrity: sha512-1UEWRX6jnOA2y4H5WczZ44gOOjTEmlqv1uNW4GAJEO5+bauCBhv8snY65Iw5/VOS/ghKN9gr2KjnLKxrsvoMVw==}
    peerDependencies:
      '@types/react': '*'
      react: ^16.8 || ^17.0 || ^18.0 || ^19.0 || ^19.0.0-rc
    peerDependenciesMeta:
      '@types/react':
        optional: true

  '@radix-ui/react-dismissable-layer@1.1.10':
    resolution: {integrity: sha512-IM1zzRV4W3HtVgftdQiiOmA0AdJlCtMLe00FXaHwgt3rAnNsIyDqshvkIW3hj/iu5hu8ERP7KIYki6NkqDxAwQ==}
    peerDependencies:
      '@types/react': '*'
      '@types/react-dom': '*'
      react: ^16.8 || ^17.0 || ^18.0 || ^19.0 || ^19.0.0-rc
      react-dom: ^16.8 || ^17.0 || ^18.0 || ^19.0 || ^19.0.0-rc
    peerDependenciesMeta:
      '@types/react':
        optional: true
      '@types/react-dom':
        optional: true

  '@radix-ui/react-dropdown-menu@2.1.15':
    resolution: {integrity: sha512-mIBnOjgwo9AH3FyKaSWoSu/dYj6VdhJ7frEPiGTeXCdUFHjl9h3mFh2wwhEtINOmYXWhdpf1rY2minFsmaNgVQ==}
    peerDependencies:
      '@types/react': '*'
      '@types/react-dom': '*'
      react: ^16.8 || ^17.0 || ^18.0 || ^19.0 || ^19.0.0-rc
      react-dom: ^16.8 || ^17.0 || ^18.0 || ^19.0 || ^19.0.0-rc
    peerDependenciesMeta:
      '@types/react':
        optional: true
      '@types/react-dom':
        optional: true

  '@radix-ui/react-focus-guards@1.1.2':
    resolution: {integrity: sha512-fyjAACV62oPV925xFCrH8DR5xWhg9KYtJT4s3u54jxp+L/hbpTY2kIeEFFbFe+a/HCE94zGQMZLIpVTPVZDhaA==}
    peerDependencies:
      '@types/react': '*'
      react: ^16.8 || ^17.0 || ^18.0 || ^19.0 || ^19.0.0-rc
    peerDependenciesMeta:
      '@types/react':
        optional: true

  '@radix-ui/react-focus-scope@1.1.7':
    resolution: {integrity: sha512-t2ODlkXBQyn7jkl6TNaw/MtVEVvIGelJDCG41Okq/KwUsJBwQ4XVZsHAVUkK4mBv3ewiAS3PGuUWuY2BoK4ZUw==}
    peerDependencies:
      '@types/react': '*'
      '@types/react-dom': '*'
      react: ^16.8 || ^17.0 || ^18.0 || ^19.0 || ^19.0.0-rc
      react-dom: ^16.8 || ^17.0 || ^18.0 || ^19.0 || ^19.0.0-rc
    peerDependenciesMeta:
      '@types/react':
        optional: true
      '@types/react-dom':
        optional: true

  '@radix-ui/react-id@1.1.1':
    resolution: {integrity: sha512-kGkGegYIdQsOb4XjsfM97rXsiHaBwco+hFI66oO4s9LU+PLAC5oJ7khdOVFxkhsmlbpUqDAvXw11CluXP+jkHg==}
    peerDependencies:
      '@types/react': '*'
      react: ^16.8 || ^17.0 || ^18.0 || ^19.0 || ^19.0.0-rc
    peerDependenciesMeta:
      '@types/react':
        optional: true

  '@radix-ui/react-menu@2.1.15':
    resolution: {integrity: sha512-tVlmA3Vb9n8SZSd+YSbuFR66l87Wiy4du+YE+0hzKQEANA+7cWKH1WgqcEX4pXqxUFQKrWQGHdvEfw00TjFiew==}
    peerDependencies:
      '@types/react': '*'
      '@types/react-dom': '*'
      react: ^16.8 || ^17.0 || ^18.0 || ^19.0 || ^19.0.0-rc
      react-dom: ^16.8 || ^17.0 || ^18.0 || ^19.0 || ^19.0.0-rc
    peerDependenciesMeta:
      '@types/react':
        optional: true
      '@types/react-dom':
        optional: true

  '@radix-ui/react-popper@1.2.7':
    resolution: {integrity: sha512-IUFAccz1JyKcf/RjB552PlWwxjeCJB8/4KxT7EhBHOJM+mN7LdW+B3kacJXILm32xawcMMjb2i0cIZpo+f9kiQ==}
    peerDependencies:
      '@types/react': '*'
      '@types/react-dom': '*'
      react: ^16.8 || ^17.0 || ^18.0 || ^19.0 || ^19.0.0-rc
      react-dom: ^16.8 || ^17.0 || ^18.0 || ^19.0 || ^19.0.0-rc
    peerDependenciesMeta:
      '@types/react':
        optional: true
      '@types/react-dom':
        optional: true

  '@radix-ui/react-portal@1.1.9':
    resolution: {integrity: sha512-bpIxvq03if6UNwXZ+HTK71JLh4APvnXntDc6XOX8UVq4XQOVl7lwok0AvIl+b8zgCw3fSaVTZMpAPPagXbKmHQ==}
    peerDependencies:
      '@types/react': '*'
      '@types/react-dom': '*'
      react: ^16.8 || ^17.0 || ^18.0 || ^19.0 || ^19.0.0-rc
      react-dom: ^16.8 || ^17.0 || ^18.0 || ^19.0 || ^19.0.0-rc
    peerDependenciesMeta:
      '@types/react':
        optional: true
      '@types/react-dom':
        optional: true

  '@radix-ui/react-presence@1.1.4':
    resolution: {integrity: sha512-ueDqRbdc4/bkaQT3GIpLQssRlFgWaL/U2z/S31qRwwLWoxHLgry3SIfCwhxeQNbirEUXFa+lq3RL3oBYXtcmIA==}
    peerDependencies:
      '@types/react': '*'
      '@types/react-dom': '*'
      react: ^16.8 || ^17.0 || ^18.0 || ^19.0 || ^19.0.0-rc
      react-dom: ^16.8 || ^17.0 || ^18.0 || ^19.0 || ^19.0.0-rc
    peerDependenciesMeta:
      '@types/react':
        optional: true
      '@types/react-dom':
        optional: true

  '@radix-ui/react-primitive@2.1.3':
    resolution: {integrity: sha512-m9gTwRkhy2lvCPe6QJp4d3G1TYEUHn/FzJUtq9MjH46an1wJU+GdoGC5VLof8RX8Ft/DlpshApkhswDLZzHIcQ==}
    peerDependencies:
      '@types/react': '*'
      '@types/react-dom': '*'
      react: ^16.8 || ^17.0 || ^18.0 || ^19.0 || ^19.0.0-rc
      react-dom: ^16.8 || ^17.0 || ^18.0 || ^19.0 || ^19.0.0-rc
    peerDependenciesMeta:
      '@types/react':
        optional: true
      '@types/react-dom':
        optional: true

  '@radix-ui/react-radio-group@1.3.7':
    resolution: {integrity: sha512-9w5XhD0KPOrm92OTTE0SysH3sYzHsSTHNvZgUBo/VZ80VdYyB5RneDbc0dKpURS24IxkoFRu/hI0i4XyfFwY6g==}
    peerDependencies:
      '@types/react': '*'
      '@types/react-dom': '*'
      react: ^16.8 || ^17.0 || ^18.0 || ^19.0 || ^19.0.0-rc
      react-dom: ^16.8 || ^17.0 || ^18.0 || ^19.0 || ^19.0.0-rc
    peerDependenciesMeta:
      '@types/react':
        optional: true
      '@types/react-dom':
        optional: true

  '@radix-ui/react-roving-focus@1.1.10':
    resolution: {integrity: sha512-dT9aOXUen9JSsxnMPv/0VqySQf5eDQ6LCk5Sw28kamz8wSOW2bJdlX2Bg5VUIIcV+6XlHpWTIuTPCf/UNIyq8Q==}
    peerDependencies:
      '@types/react': '*'
      '@types/react-dom': '*'
      react: ^16.8 || ^17.0 || ^18.0 || ^19.0 || ^19.0.0-rc
      react-dom: ^16.8 || ^17.0 || ^18.0 || ^19.0 || ^19.0.0-rc
    peerDependenciesMeta:
      '@types/react':
        optional: true
      '@types/react-dom':
        optional: true

  '@radix-ui/react-select@2.2.5':
    resolution: {integrity: sha512-HnMTdXEVuuyzx63ME0ut4+sEMYW6oouHWNGUZc7ddvUWIcfCva/AMoqEW/3wnEllriMWBa0RHspCYnfCWJQYmA==}
    peerDependencies:
      '@types/react': '*'
      '@types/react-dom': '*'
      react: ^16.8 || ^17.0 || ^18.0 || ^19.0 || ^19.0.0-rc
      react-dom: ^16.8 || ^17.0 || ^18.0 || ^19.0 || ^19.0.0-rc
    peerDependenciesMeta:
      '@types/react':
        optional: true
      '@types/react-dom':
        optional: true

  '@radix-ui/react-slot@1.2.3':
    resolution: {integrity: sha512-aeNmHnBxbi2St0au6VBVC7JXFlhLlOnvIIlePNniyUNAClzmtAUEY8/pBiK3iHjufOlwA+c20/8jngo7xcrg8A==}
    peerDependencies:
      '@types/react': '*'
      react: ^16.8 || ^17.0 || ^18.0 || ^19.0 || ^19.0.0-rc
    peerDependenciesMeta:
      '@types/react':
        optional: true

  '@radix-ui/react-tabs@1.1.12':
    resolution: {integrity: sha512-GTVAlRVrQrSw3cEARM0nAx73ixrWDPNZAruETn3oHCNP6SbZ/hNxdxp+u7VkIEv3/sFoLq1PfcHrl7Pnp0CDpw==}
    peerDependencies:
      '@types/react': '*'
      '@types/react-dom': '*'
      react: ^16.8 || ^17.0 || ^18.0 || ^19.0 || ^19.0.0-rc
      react-dom: ^16.8 || ^17.0 || ^18.0 || ^19.0 || ^19.0.0-rc
    peerDependenciesMeta:
      '@types/react':
        optional: true
      '@types/react-dom':
        optional: true

  '@radix-ui/react-toggle-group@1.1.10':
    resolution: {integrity: sha512-kiU694Km3WFLTC75DdqgM/3Jauf3rD9wxeS9XtyWFKsBUeZA337lC+6uUazT7I1DhanZ5gyD5Stf8uf2dbQxOQ==}
    peerDependencies:
      '@types/react': '*'
      '@types/react-dom': '*'
      react: ^16.8 || ^17.0 || ^18.0 || ^19.0 || ^19.0.0-rc
      react-dom: ^16.8 || ^17.0 || ^18.0 || ^19.0 || ^19.0.0-rc
    peerDependenciesMeta:
      '@types/react':
        optional: true
      '@types/react-dom':
        optional: true

  '@radix-ui/react-toggle@1.1.9':
    resolution: {integrity: sha512-ZoFkBBz9zv9GWer7wIjvdRxmh2wyc2oKWw6C6CseWd6/yq1DK/l5lJ+wnsmFwJZbBYqr02mrf8A2q/CVCuM3ZA==}
    peerDependencies:
      '@types/react': '*'
      '@types/react-dom': '*'
      react: ^16.8 || ^17.0 || ^18.0 || ^19.0 || ^19.0.0-rc
      react-dom: ^16.8 || ^17.0 || ^18.0 || ^19.0 || ^19.0.0-rc
    peerDependenciesMeta:
      '@types/react':
        optional: true
      '@types/react-dom':
        optional: true

  '@radix-ui/react-use-callback-ref@1.1.1':
    resolution: {integrity: sha512-FkBMwD+qbGQeMu1cOHnuGB6x4yzPjho8ap5WtbEJ26umhgqVXbhekKUQO+hZEL1vU92a3wHwdp0HAcqAUF5iDg==}
    peerDependencies:
      '@types/react': '*'
      react: ^16.8 || ^17.0 || ^18.0 || ^19.0 || ^19.0.0-rc
    peerDependenciesMeta:
      '@types/react':
        optional: true

  '@radix-ui/react-use-controllable-state@1.2.2':
    resolution: {integrity: sha512-BjasUjixPFdS+NKkypcyyN5Pmg83Olst0+c6vGov0diwTEo6mgdqVR6hxcEgFuh4QrAs7Rc+9KuGJ9TVCj0Zzg==}
    peerDependencies:
      '@types/react': '*'
      react: ^16.8 || ^17.0 || ^18.0 || ^19.0 || ^19.0.0-rc
    peerDependenciesMeta:
      '@types/react':
        optional: true

  '@radix-ui/react-use-effect-event@0.0.2':
    resolution: {integrity: sha512-Qp8WbZOBe+blgpuUT+lw2xheLP8q0oatc9UpmiemEICxGvFLYmHm9QowVZGHtJlGbS6A6yJ3iViad/2cVjnOiA==}
    peerDependencies:
      '@types/react': '*'
      react: ^16.8 || ^17.0 || ^18.0 || ^19.0 || ^19.0.0-rc
    peerDependenciesMeta:
      '@types/react':
        optional: true

  '@radix-ui/react-use-escape-keydown@1.1.1':
    resolution: {integrity: sha512-Il0+boE7w/XebUHyBjroE+DbByORGR9KKmITzbR7MyQ4akpORYP/ZmbhAr0DG7RmmBqoOnZdy2QlvajJ2QA59g==}
    peerDependencies:
      '@types/react': '*'
      react: ^16.8 || ^17.0 || ^18.0 || ^19.0 || ^19.0.0-rc
    peerDependenciesMeta:
      '@types/react':
        optional: true

  '@radix-ui/react-use-layout-effect@1.1.1':
    resolution: {integrity: sha512-RbJRS4UWQFkzHTTwVymMTUv8EqYhOp8dOOviLj2ugtTiXRaRQS7GLGxZTLL1jWhMeoSCf5zmcZkqTl9IiYfXcQ==}
    peerDependencies:
      '@types/react': '*'
      react: ^16.8 || ^17.0 || ^18.0 || ^19.0 || ^19.0.0-rc
    peerDependenciesMeta:
      '@types/react':
        optional: true

  '@radix-ui/react-use-previous@1.1.1':
    resolution: {integrity: sha512-2dHfToCj/pzca2Ck724OZ5L0EVrr3eHRNsG/b3xQJLA2hZpVCS99bLAX+hm1IHXDEnzU6by5z/5MIY794/a8NQ==}
    peerDependencies:
      '@types/react': '*'
      react: ^16.8 || ^17.0 || ^18.0 || ^19.0 || ^19.0.0-rc
    peerDependenciesMeta:
      '@types/react':
        optional: true

  '@radix-ui/react-use-rect@1.1.1':
    resolution: {integrity: sha512-QTYuDesS0VtuHNNvMh+CjlKJ4LJickCMUAqjlE3+j8w+RlRpwyX3apEQKGFzbZGdo7XNG1tXa+bQqIE7HIXT2w==}
    peerDependencies:
      '@types/react': '*'
      react: ^16.8 || ^17.0 || ^18.0 || ^19.0 || ^19.0.0-rc
    peerDependenciesMeta:
      '@types/react':
        optional: true

  '@radix-ui/react-use-size@1.1.1':
    resolution: {integrity: sha512-ewrXRDTAqAXlkl6t/fkXWNAhFX9I+CkKlw6zjEwk86RSPKwZr3xpBRso655aqYafwtnbpHLj6toFzmd6xdVptQ==}
    peerDependencies:
      '@types/react': '*'
      react: ^16.8 || ^17.0 || ^18.0 || ^19.0 || ^19.0.0-rc
    peerDependenciesMeta:
      '@types/react':
        optional: true

  '@radix-ui/react-visually-hidden@1.2.3':
    resolution: {integrity: sha512-pzJq12tEaaIhqjbzpCuv/OypJY/BPavOofm+dbab+MHLajy277+1lLm6JFcGgF5eskJ6mquGirhXY2GD/8u8Ug==}
    peerDependencies:
      '@types/react': '*'
      '@types/react-dom': '*'
      react: ^16.8 || ^17.0 || ^18.0 || ^19.0 || ^19.0.0-rc
      react-dom: ^16.8 || ^17.0 || ^18.0 || ^19.0 || ^19.0.0-rc
    peerDependenciesMeta:
      '@types/react':
        optional: true
      '@types/react-dom':
        optional: true

  '@radix-ui/rect@1.1.1':
    resolution: {integrity: sha512-HPwpGIzkl28mWyZqG52jiqDJ12waP11Pa1lGoiyUkIEuMLBP0oeK/C89esbXrxsky5we7dfd8U58nm0SgAWpVw==}

  '@rolldown/pluginutils@1.0.0-beta.34':
    resolution: {integrity: sha512-LyAREkZHP5pMom7c24meKmJCdhf2hEyvam2q0unr3or9ydwDL+DJ8chTF6Av/RFPb3rH8UFBdMzO5MxTZW97oA==}

  '@rollup/pluginutils@5.2.0':
    resolution: {integrity: sha512-qWJ2ZTbmumwiLFomfzTyt5Kng4hwPi9rwCYN4SHb6eaRU1KNO4ccxINHr/VhH4GgPlt1XfSTLX2LBTme8ne4Zw==}
    engines: {node: '>=14.0.0'}
    peerDependencies:
      rollup: ^1.20.0||^2.0.0||^3.0.0||^4.0.0
    peerDependenciesMeta:
      rollup:
        optional: true

  '@rollup/rollup-android-arm-eabi@4.45.1':
    resolution: {integrity: sha512-NEySIFvMY0ZQO+utJkgoMiCAjMrGvnbDLHvcmlA33UXJpYBCvlBEbMMtV837uCkS+plG2umfhn0T5mMAxGrlRA==}
    cpu: [arm]
    os: [android]

  '@rollup/rollup-android-arm64@4.45.1':
    resolution: {integrity: sha512-ujQ+sMXJkg4LRJaYreaVx7Z/VMgBBd89wGS4qMrdtfUFZ+TSY5Rs9asgjitLwzeIbhwdEhyj29zhst3L1lKsRQ==}
    cpu: [arm64]
    os: [android]

  '@rollup/rollup-darwin-arm64@4.45.1':
    resolution: {integrity: sha512-FSncqHvqTm3lC6Y13xncsdOYfxGSLnP+73k815EfNmpewPs+EyM49haPS105Rh4aF5mJKywk9X0ogzLXZzN9lA==}
    cpu: [arm64]
    os: [darwin]

  '@rollup/rollup-darwin-x64@4.45.1':
    resolution: {integrity: sha512-2/vVn/husP5XI7Fsf/RlhDaQJ7x9zjvC81anIVbr4b/f0xtSmXQTFcGIQ/B1cXIYM6h2nAhJkdMHTnD7OtQ9Og==}
    cpu: [x64]
    os: [darwin]

  '@rollup/rollup-freebsd-arm64@4.45.1':
    resolution: {integrity: sha512-4g1kaDxQItZsrkVTdYQ0bxu4ZIQ32cotoQbmsAnW1jAE4XCMbcBPDirX5fyUzdhVCKgPcrwWuucI8yrVRBw2+g==}
    cpu: [arm64]
    os: [freebsd]

  '@rollup/rollup-freebsd-x64@4.45.1':
    resolution: {integrity: sha512-L/6JsfiL74i3uK1Ti2ZFSNsp5NMiM4/kbbGEcOCps99aZx3g8SJMO1/9Y0n/qKlWZfn6sScf98lEOUe2mBvW9A==}
    cpu: [x64]
    os: [freebsd]

  '@rollup/rollup-linux-arm-gnueabihf@4.45.1':
    resolution: {integrity: sha512-RkdOTu2jK7brlu+ZwjMIZfdV2sSYHK2qR08FUWcIoqJC2eywHbXr0L8T/pONFwkGukQqERDheaGTeedG+rra6Q==}
    cpu: [arm]
    os: [linux]

  '@rollup/rollup-linux-arm-musleabihf@4.45.1':
    resolution: {integrity: sha512-3kJ8pgfBt6CIIr1o+HQA7OZ9mp/zDk3ctekGl9qn/pRBgrRgfwiffaUmqioUGN9hv0OHv2gxmvdKOkARCtRb8Q==}
    cpu: [arm]
    os: [linux]

  '@rollup/rollup-linux-arm64-gnu@4.45.1':
    resolution: {integrity: sha512-k3dOKCfIVixWjG7OXTCOmDfJj3vbdhN0QYEqB+OuGArOChek22hn7Uy5A/gTDNAcCy5v2YcXRJ/Qcnm4/ma1xw==}
    cpu: [arm64]
    os: [linux]

  '@rollup/rollup-linux-arm64-musl@4.45.1':
    resolution: {integrity: sha512-PmI1vxQetnM58ZmDFl9/Uk2lpBBby6B6rF4muJc65uZbxCs0EA7hhKCk2PKlmZKuyVSHAyIw3+/SiuMLxKxWog==}
    cpu: [arm64]
    os: [linux]

  '@rollup/rollup-linux-loongarch64-gnu@4.45.1':
    resolution: {integrity: sha512-9UmI0VzGmNJ28ibHW2GpE2nF0PBQqsyiS4kcJ5vK+wuwGnV5RlqdczVocDSUfGX/Na7/XINRVoUgJyFIgipoRg==}
    cpu: [loong64]
    os: [linux]

  '@rollup/rollup-linux-powerpc64le-gnu@4.45.1':
    resolution: {integrity: sha512-7nR2KY8oEOUTD3pBAxIBBbZr0U7U+R9HDTPNy+5nVVHDXI4ikYniH1oxQz9VoB5PbBU1CZuDGHkLJkd3zLMWsg==}
    cpu: [ppc64]
    os: [linux]

  '@rollup/rollup-linux-riscv64-gnu@4.45.1':
    resolution: {integrity: sha512-nlcl3jgUultKROfZijKjRQLUu9Ma0PeNv/VFHkZiKbXTBQXhpytS8CIj5/NfBeECZtY2FJQubm6ltIxm/ftxpw==}
    cpu: [riscv64]
    os: [linux]

  '@rollup/rollup-linux-riscv64-musl@4.45.1':
    resolution: {integrity: sha512-HJV65KLS51rW0VY6rvZkiieiBnurSzpzore1bMKAhunQiECPuxsROvyeaot/tcK3A3aGnI+qTHqisrpSgQrpgA==}
    cpu: [riscv64]
    os: [linux]

  '@rollup/rollup-linux-s390x-gnu@4.45.1':
    resolution: {integrity: sha512-NITBOCv3Qqc6hhwFt7jLV78VEO/il4YcBzoMGGNxznLgRQf43VQDae0aAzKiBeEPIxnDrACiMgbqjuihx08OOw==}
    cpu: [s390x]
    os: [linux]

  '@rollup/rollup-linux-x64-gnu@4.45.1':
    resolution: {integrity: sha512-+E/lYl6qu1zqgPEnTrs4WysQtvc/Sh4fC2nByfFExqgYrqkKWp1tWIbe+ELhixnenSpBbLXNi6vbEEJ8M7fiHw==}
    cpu: [x64]
    os: [linux]

  '@rollup/rollup-linux-x64-musl@4.45.1':
    resolution: {integrity: sha512-a6WIAp89p3kpNoYStITT9RbTbTnqarU7D8N8F2CV+4Cl9fwCOZraLVuVFvlpsW0SbIiYtEnhCZBPLoNdRkjQFw==}
    cpu: [x64]
    os: [linux]

  '@rollup/rollup-win32-arm64-msvc@4.45.1':
    resolution: {integrity: sha512-T5Bi/NS3fQiJeYdGvRpTAP5P02kqSOpqiopwhj0uaXB6nzs5JVi2XMJb18JUSKhCOX8+UE1UKQufyD6Or48dJg==}
    cpu: [arm64]
    os: [win32]

  '@rollup/rollup-win32-ia32-msvc@4.45.1':
    resolution: {integrity: sha512-lxV2Pako3ujjuUe9jiU3/s7KSrDfH6IgTSQOnDWr9aJ92YsFd7EurmClK0ly/t8dzMkDtd04g60WX6yl0sGfdw==}
    cpu: [ia32]
    os: [win32]

  '@rollup/rollup-win32-x64-msvc@4.45.1':
    resolution: {integrity: sha512-M/fKi4sasCdM8i0aWJjCSFm2qEnYRR8AMLG2kxp6wD13+tMGA4Z1tVAuHkNRjud5SW2EM3naLuK35w9twvf6aA==}
    cpu: [x64]
    os: [win32]

  '@shikijs/engine-oniguruma@3.8.1':
    resolution: {integrity: sha512-KGQJZHlNY7c656qPFEQpIoqOuC4LrxjyNndRdzk5WKB/Ie87+NJCF1xo9KkOUxwxylk7rT6nhlZyTGTC4fCe1g==}

  '@shikijs/langs@3.8.1':
    resolution: {integrity: sha512-TjOFg2Wp1w07oKnXjs0AUMb4kJvujML+fJ1C5cmEj45lhjbUXtziT1x2bPQb9Db6kmPhkG5NI2tgYW1/DzhUuQ==}

  '@shikijs/themes@3.8.1':
    resolution: {integrity: sha512-Vu3t3BBLifc0GB0UPg2Pox1naTemrrvyZv2lkiSw3QayVV60me1ujFQwPZGgUTmwXl1yhCPW8Lieesm0CYruLQ==}

  '@shikijs/types@3.8.1':
    resolution: {integrity: sha512-5C39Q8/8r1I26suLh+5TPk1DTrbY/kn3IdWA5HdizR0FhlhD05zx5nKCqhzSfDHH3p4S0ZefxWd77DLV+8FhGg==}

  '@shikijs/vscode-textmate@10.0.2':
    resolution: {integrity: sha512-83yeghZ2xxin3Nj8z1NMd/NCuca+gsYXswywDy5bHvwlWL8tpTQmzGeUuHd9FC3E/SBEMvzJRwWEOz5gGes9Qg==}

  '@svgr/babel-plugin-add-jsx-attribute@8.0.0':
    resolution: {integrity: sha512-b9MIk7yhdS1pMCZM8VeNfUlSKVRhsHZNMl5O9SfaX0l0t5wjdgu4IDzGB8bpnGBBOjGST3rRFVsaaEtI4W6f7g==}
    engines: {node: '>=14'}
    peerDependencies:
      '@babel/core': ^7.0.0-0

  '@svgr/babel-plugin-remove-jsx-attribute@8.0.0':
    resolution: {integrity: sha512-BcCkm/STipKvbCl6b7QFrMh/vx00vIP63k2eM66MfHJzPr6O2U0jYEViXkHJWqXqQYjdeA9cuCl5KWmlwjDvbA==}
    engines: {node: '>=14'}
    peerDependencies:
      '@babel/core': ^7.0.0-0

  '@svgr/babel-plugin-remove-jsx-empty-expression@8.0.0':
    resolution: {integrity: sha512-5BcGCBfBxB5+XSDSWnhTThfI9jcO5f0Ai2V24gZpG+wXF14BzwxxdDb4g6trdOux0rhibGs385BeFMSmxtS3uA==}
    engines: {node: '>=14'}
    peerDependencies:
      '@babel/core': ^7.0.0-0

  '@svgr/babel-plugin-replace-jsx-attribute-value@8.0.0':
    resolution: {integrity: sha512-KVQ+PtIjb1BuYT3ht8M5KbzWBhdAjjUPdlMtpuw/VjT8coTrItWX6Qafl9+ji831JaJcu6PJNKCV0bp01lBNzQ==}
    engines: {node: '>=14'}
    peerDependencies:
      '@babel/core': ^7.0.0-0

  '@svgr/babel-plugin-svg-dynamic-title@8.0.0':
    resolution: {integrity: sha512-omNiKqwjNmOQJ2v6ge4SErBbkooV2aAWwaPFs2vUY7p7GhVkzRkJ00kILXQvRhA6miHnNpXv7MRnnSjdRjK8og==}
    engines: {node: '>=14'}
    peerDependencies:
      '@babel/core': ^7.0.0-0

  '@svgr/babel-plugin-svg-em-dimensions@8.0.0':
    resolution: {integrity: sha512-mURHYnu6Iw3UBTbhGwE/vsngtCIbHE43xCRK7kCw4t01xyGqb2Pd+WXekRRoFOBIY29ZoOhUCTEweDMdrjfi9g==}
    engines: {node: '>=14'}
    peerDependencies:
      '@babel/core': ^7.0.0-0

  '@svgr/babel-plugin-transform-react-native-svg@8.1.0':
    resolution: {integrity: sha512-Tx8T58CHo+7nwJ+EhUwx3LfdNSG9R2OKfaIXXs5soiy5HtgoAEkDay9LIimLOcG8dJQH1wPZp/cnAv6S9CrR1Q==}
    engines: {node: '>=14'}
    peerDependencies:
      '@babel/core': ^7.0.0-0

  '@svgr/babel-plugin-transform-svg-component@8.0.0':
    resolution: {integrity: sha512-DFx8xa3cZXTdb/k3kfPeaixecQLgKh5NVBMwD0AQxOzcZawK4oo1Jh9LbrcACUivsCA7TLG8eeWgrDXjTMhRmw==}
    engines: {node: '>=12'}
    peerDependencies:
      '@babel/core': ^7.0.0-0

  '@svgr/babel-preset@8.1.0':
    resolution: {integrity: sha512-7EYDbHE7MxHpv4sxvnVPngw5fuR6pw79SkcrILHJ/iMpuKySNCl5W1qcwPEpU+LgyRXOaAFgH0KhwD18wwg6ug==}
    engines: {node: '>=14'}
    peerDependencies:
      '@babel/core': ^7.0.0-0

  '@svgr/core@8.1.0':
    resolution: {integrity: sha512-8QqtOQT5ACVlmsvKOJNEaWmRPmcojMOzCz4Hs2BGG/toAp/K38LcsMRyLp349glq5AzJbCEeimEoxaX6v/fLrA==}
    engines: {node: '>=14'}

  '@svgr/hast-util-to-babel-ast@8.0.0':
    resolution: {integrity: sha512-EbDKwO9GpfWP4jN9sGdYwPBU0kdomaPIL2Eu4YwmgP+sJeXT+L7bMwJUBnhzfH8Q2qMBqZ4fJwpCyYsAN3mt2Q==}
    engines: {node: '>=14'}

  '@svgr/plugin-jsx@8.1.0':
    resolution: {integrity: sha512-0xiIyBsLlr8quN+WyuxooNW9RJ0Dpr8uOnH/xrCVO8GLUcwHISwj1AG0k+LFzteTkAA0GbX0kj9q6Dk70PTiPA==}
    engines: {node: '>=14'}
    peerDependencies:
      '@svgr/core': '*'

  '@tailwindcss/node@4.1.11':
    resolution: {integrity: sha512-yzhzuGRmv5QyU9qLNg4GTlYI6STedBWRE7NjxP45CsFYYq9taI0zJXZBMqIC/c8fViNLhmrbpSFS57EoxUmD6Q==}

  '@tailwindcss/oxide-android-arm64@4.1.11':
    resolution: {integrity: sha512-3IfFuATVRUMZZprEIx9OGDjG3Ou3jG4xQzNTvjDoKmU9JdmoCohQJ83MYd0GPnQIu89YoJqvMM0G3uqLRFtetg==}
    engines: {node: '>= 10'}
    cpu: [arm64]
    os: [android]

  '@tailwindcss/oxide-darwin-arm64@4.1.11':
    resolution: {integrity: sha512-ESgStEOEsyg8J5YcMb1xl8WFOXfeBmrhAwGsFxxB2CxY9evy63+AtpbDLAyRkJnxLy2WsD1qF13E97uQyP1lfQ==}
    engines: {node: '>= 10'}
    cpu: [arm64]
    os: [darwin]

  '@tailwindcss/oxide-darwin-x64@4.1.11':
    resolution: {integrity: sha512-EgnK8kRchgmgzG6jE10UQNaH9Mwi2n+yw1jWmof9Vyg2lpKNX2ioe7CJdf9M5f8V9uaQxInenZkOxnTVL3fhAw==}
    engines: {node: '>= 10'}
    cpu: [x64]
    os: [darwin]

  '@tailwindcss/oxide-freebsd-x64@4.1.11':
    resolution: {integrity: sha512-xdqKtbpHs7pQhIKmqVpxStnY1skuNh4CtbcyOHeX1YBE0hArj2romsFGb6yUmzkq/6M24nkxDqU8GYrKrz+UcA==}
    engines: {node: '>= 10'}
    cpu: [x64]
    os: [freebsd]

  '@tailwindcss/oxide-linux-arm-gnueabihf@4.1.11':
    resolution: {integrity: sha512-ryHQK2eyDYYMwB5wZL46uoxz2zzDZsFBwfjssgB7pzytAeCCa6glsiJGjhTEddq/4OsIjsLNMAiMlHNYnkEEeg==}
    engines: {node: '>= 10'}
    cpu: [arm]
    os: [linux]

  '@tailwindcss/oxide-linux-arm64-gnu@4.1.11':
    resolution: {integrity: sha512-mYwqheq4BXF83j/w75ewkPJmPZIqqP1nhoghS9D57CLjsh3Nfq0m4ftTotRYtGnZd3eCztgbSPJ9QhfC91gDZQ==}
    engines: {node: '>= 10'}
    cpu: [arm64]
    os: [linux]

  '@tailwindcss/oxide-linux-arm64-musl@4.1.11':
    resolution: {integrity: sha512-m/NVRFNGlEHJrNVk3O6I9ggVuNjXHIPoD6bqay/pubtYC9QIdAMpS+cswZQPBLvVvEF6GtSNONbDkZrjWZXYNQ==}
    engines: {node: '>= 10'}
    cpu: [arm64]
    os: [linux]

  '@tailwindcss/oxide-linux-x64-gnu@4.1.11':
    resolution: {integrity: sha512-YW6sblI7xukSD2TdbbaeQVDysIm/UPJtObHJHKxDEcW2exAtY47j52f8jZXkqE1krdnkhCMGqP3dbniu1Te2Fg==}
    engines: {node: '>= 10'}
    cpu: [x64]
    os: [linux]

  '@tailwindcss/oxide-linux-x64-musl@4.1.11':
    resolution: {integrity: sha512-e3C/RRhGunWYNC3aSF7exsQkdXzQ/M+aYuZHKnw4U7KQwTJotnWsGOIVih0s2qQzmEzOFIJ3+xt7iq67K/p56Q==}
    engines: {node: '>= 10'}
    cpu: [x64]
    os: [linux]

  '@tailwindcss/oxide-wasm32-wasi@4.1.11':
    resolution: {integrity: sha512-Xo1+/GU0JEN/C/dvcammKHzeM6NqKovG+6921MR6oadee5XPBaKOumrJCXvopJ/Qb5TH7LX/UAywbqrP4lax0g==}
    engines: {node: '>=14.0.0'}
    cpu: [wasm32]
    bundledDependencies:
      - '@napi-rs/wasm-runtime'
      - '@emnapi/core'
      - '@emnapi/runtime'
      - '@tybys/wasm-util'
      - '@emnapi/wasi-threads'
      - tslib

  '@tailwindcss/oxide-win32-arm64-msvc@4.1.11':
    resolution: {integrity: sha512-UgKYx5PwEKrac3GPNPf6HVMNhUIGuUh4wlDFR2jYYdkX6pL/rn73zTq/4pzUm8fOjAn5L8zDeHp9iXmUGOXZ+w==}
    engines: {node: '>= 10'}
    cpu: [arm64]
    os: [win32]

  '@tailwindcss/oxide-win32-x64-msvc@4.1.11':
    resolution: {integrity: sha512-YfHoggn1j0LK7wR82TOucWc5LDCguHnoS879idHekmmiR7g9HUtMw9MI0NHatS28u/Xlkfi9w5RJWgz2Dl+5Qg==}
    engines: {node: '>= 10'}
    cpu: [x64]
    os: [win32]

  '@tailwindcss/oxide@4.1.11':
    resolution: {integrity: sha512-Q69XzrtAhuyfHo+5/HMgr1lAiPP/G40OMFAnws7xcFEYqcypZmdW8eGXaOUIeOl1dzPJBPENXgbjsOyhg2nkrg==}
    engines: {node: '>= 10'}

  '@tailwindcss/vite@4.1.11':
    resolution: {integrity: sha512-RHYhrR3hku0MJFRV+fN2gNbDNEh3dwKvY8XJvTxCSXeMOsCRSr+uKvDWQcbizrHgjML6ZmTE5OwMrl5wKcujCw==}
    peerDependencies:
      vite: ^5.2.0 || ^6 || ^7

  '@tanstack/devtools-event-client@0.2.3':
    resolution: {integrity: sha512-4IXWGklnrtMf/qaxUbc4kYZP+4pxDYdaz7rjHn6lrsL7UoeQ/KQZi0ojzClQ36BRcnG2Bn/6BcLwTPRd6yyc4w==}
    engines: {node: '>=18'}

  '@tanstack/pacer@0.15.1':
    resolution: {integrity: sha512-Nf75WABNlMD1Qt+zFpUKzCAXdteSRMgyYnN9C2c1faV7m+g6wcTUSSYJXpJ1KvqcLrn8e0BSSB1HUvugJTFotA==}
    engines: {node: '>=18'}

  '@tanstack/query-core@5.87.1':
    resolution: {integrity: sha512-HOFHVvhOCprrWvtccSzc7+RNqpnLlZ5R6lTmngb8aq7b4rc2/jDT0w+vLdQ4lD9bNtQ+/A4GsFXy030Gk4ollA==}

  '@tanstack/query-devtools@5.86.0':
    resolution: {integrity: sha512-/JDw9BP80eambEK/EsDMGAcsL2VFT+8F5KCOwierjPU7QP8Wt1GT32yJpn3qOinBM8/zS3Jy36+F0GiyJp411A==}

  '@tanstack/react-pacer@0.16.1':
    resolution: {integrity: sha512-GCPvVhVVhd0BkuUVHNVqkOW3L7disQxpy1a20R1FsUZX3RcAHvfYiktVWSpymuIutsVkCSOpFmRP7UgRuFTW9w==}
    engines: {node: '>=18'}
    peerDependencies:
      react: '>=16.8'
      react-dom: '>=16.8'

  '@tanstack/react-query-devtools@5.87.1':
    resolution: {integrity: sha512-YPuEub8RQrrsXOxoiMJn33VcGPIeuVINWBgLu9RLSQB8ueXaKlGLZ3NJkahGpbt2AbWf749FQ6R+1jBFk3kdCA==}
    peerDependencies:
      '@tanstack/react-query': ^5.87.1
      react: ^18 || ^19

  '@tanstack/react-query@5.87.1':
    resolution: {integrity: sha512-YKauf8jfMowgAqcxj96AHs+Ux3m3bWT1oSVKamaRPXSnW2HqSznnTCEkAVqctF1e/W9R/mPcyzzINIgpOH94qg==}
    peerDependencies:
      react: ^18 || ^19

  '@tanstack/react-store@0.7.3':
    resolution: {integrity: sha512-3Dnqtbw9P2P0gw8uUM8WP2fFfg8XMDSZCTsywRPZe/XqqYW8PGkXKZTvP0AHkE4mpqP9Y43GpOg9vwO44azu6Q==}
    peerDependencies:
      react: ^16.8.0 || ^17.0.0 || ^18.0.0 || ^19.0.0
      react-dom: ^16.8.0 || ^17.0.0 || ^18.0.0 || ^19.0.0

  '@tanstack/react-table@8.21.3':
    resolution: {integrity: sha512-5nNMTSETP4ykGegmVkhjcS8tTLW6Vl4axfEGQN3v0zdHYbK4UfoqfPChclTrJ4EoK9QynqAu9oUf8VEmrpZ5Ww==}
    engines: {node: '>=12'}
    peerDependencies:
      react: '>=16.8'
      react-dom: '>=16.8'

  '@tanstack/store@0.7.2':
    resolution: {integrity: sha512-RP80Z30BYiPX2Pyo0Nyw4s1SJFH2jyM6f9i3HfX4pA+gm5jsnYryscdq2aIQLnL4TaGuQMO+zXmN9nh1Qck+Pg==}

  '@tanstack/table-core@8.21.3':
    resolution: {integrity: sha512-ldZXEhOBb8Is7xLs01fR3YEc3DERiz5silj8tnGkFZytt1abEvl/GhUmCE0PMLaMPTa3Jk4HbKmRlHmu+gCftg==}
    engines: {node: '>=12'}

  '@taplo/core@0.2.0':
    resolution: {integrity: sha512-r8bl54Zj1In3QLkiW/ex694bVzpPJ9EhwqT9xkcUVODnVUGirdB1JTsmiIv0o1uwqZiwhi8xNnTOQBRQCpizrQ==}

  '@taplo/lib@0.5.0':
    resolution: {integrity: sha512-+xIqpQXJco3T+VGaTTwmhxLa51qpkQxCjRwezjFZgr+l21ExlywJFcDfTrNmL6lG6tqb0h8GyJKO3UPGPtSCWg==}

  '@tauri-apps/api@2.7.0':
    resolution: {integrity: sha512-v7fVE8jqBl8xJFOcBafDzXFc8FnicoH3j8o8DNNs0tHuEBmXUDqrCOAzMRX0UkfpwqZLqvrvK0GNQ45DfnoVDg==}

  '@tauri-apps/cli-darwin-arm64@2.7.1':
    resolution: {integrity: sha512-j2NXQN6+08G03xYiyKDKqbCV2Txt+hUKg0a8hYr92AmoCU8fgCjHyva/p16lGFGUG3P2Yu0xiNe1hXL9ZuRMzA==}
    engines: {node: '>= 10'}
    cpu: [arm64]
    os: [darwin]

  '@tauri-apps/cli-darwin-x64@2.7.1':
    resolution: {integrity: sha512-CdYAefeM35zKsc91qIyKzbaO7FhzTyWKsE8hj7tEJ1INYpoh1NeNNyL/NSEA3Nebi5ilugioJ5tRK8ZXG8y3gw==}
    engines: {node: '>= 10'}
    cpu: [x64]
    os: [darwin]

  '@tauri-apps/cli-linux-arm-gnueabihf@2.7.1':
    resolution: {integrity: sha512-dnvyJrTA1UJxJjQ8q1N/gWomjP8Twij1BUQu2fdcT3OPpqlrbOk5R1yT0oD/721xoKNjroB5BXCsmmlykllxNg==}
    engines: {node: '>= 10'}
    cpu: [arm]
    os: [linux]

  '@tauri-apps/cli-linux-arm64-gnu@2.7.1':
    resolution: {integrity: sha512-FtBW6LJPNRTws3qyUc294AqCWU91l/H0SsFKq6q4Q45MSS4x6wxLxou8zB53tLDGEPx3JSoPLcDaSfPlSbyujQ==}
    engines: {node: '>= 10'}
    cpu: [arm64]
    os: [linux]

  '@tauri-apps/cli-linux-arm64-musl@2.7.1':
    resolution: {integrity: sha512-/HXY0t4FHkpFzjeYS5c16mlA6z0kzn5uKLWptTLTdFSnYpr8FCnOP4Sdkvm2TDQPF2ERxXtNCd+WR/jQugbGnA==}
    engines: {node: '>= 10'}
    cpu: [arm64]
    os: [linux]

  '@tauri-apps/cli-linux-riscv64-gnu@2.7.1':
    resolution: {integrity: sha512-GeW5lVI2GhhnaYckiDzstG2j2Jwlud5d2XefRGwlOK+C/bVGLT1le8MNPYK8wgRlpeK8fG1WnJJYD6Ke7YQ8bg==}
    engines: {node: '>= 10'}
    cpu: [riscv64]
    os: [linux]

  '@tauri-apps/cli-linux-x64-gnu@2.7.1':
    resolution: {integrity: sha512-DprxKQkPxIPYwUgg+cscpv2lcIUhn2nxEPlk0UeaiV9vATxCXyytxr1gLcj3xgjGyNPlM0MlJyYaPy1JmRg1cA==}
    engines: {node: '>= 10'}
    cpu: [x64]
    os: [linux]

  '@tauri-apps/cli-linux-x64-musl@2.7.1':
    resolution: {integrity: sha512-KLlq3kOK7OUyDR757c0zQjPULpGZpLhNB0lZmZpHXvoOUcqZoCXJHh4dT/mryWZJp5ilrem5l8o9ngrDo0X1AA==}
    engines: {node: '>= 10'}
    cpu: [x64]
    os: [linux]

  '@tauri-apps/cli-win32-arm64-msvc@2.7.1':
    resolution: {integrity: sha512-dH7KUjKkSypCeWPiainHyXoES3obS+JIZVoSwSZfKq2gWgs48FY3oT0hQNYrWveE+VR4VoR3b/F3CPGbgFvksA==}
    engines: {node: '>= 10'}
    cpu: [arm64]
    os: [win32]

  '@tauri-apps/cli-win32-ia32-msvc@2.7.1':
    resolution: {integrity: sha512-1oeibfyWQPVcijOrTg709qhbXArjX3x1MPjrmA5anlygwrbByxLBcLXvotcOeULFcnH2FYUMMLLant8kgvwE5A==}
    engines: {node: '>= 10'}
    cpu: [ia32]
    os: [win32]

  '@tauri-apps/cli-win32-x64-msvc@2.7.1':
    resolution: {integrity: sha512-D7Q9kDObutuirCNLxYQ7KAg2Xxg99AjcdYz/KuMw5HvyEPbkC9Q7JL0vOrQOrHEHxIQ2lYzFOZvKKoC2yyqXcg==}
    engines: {node: '>= 10'}
    cpu: [x64]
    os: [win32]

  '@tauri-apps/cli@2.7.1':
    resolution: {integrity: sha512-RcGWR4jOUEl92w3uvI0h61Llkfj9lwGD1iwvDRD2isMrDhOzjeeeVn9aGzeW1jubQ/kAbMYfydcA4BA0Cy733Q==}
    engines: {node: '>= 10'}
    hasBin: true

  '@tauri-apps/plugin-opener@2.4.0':
    resolution: {integrity: sha512-43VyN8JJtvKWJY72WI/KNZszTpDpzHULFxQs0CJBIYUdCRowQ6Q1feWTDb979N7nldqSuDOaBupZ6wz2nvuWwQ==}

  '@tauri-apps/plugin-os@2.3.0':
    resolution: {integrity: sha512-dm3bDsMuUngpIQdJ1jaMkMfyQpHyDcaTIKTFaAMHoKeUd+Is3UHO2uzhElr6ZZkfytIIyQtSVnCWdW2Kc58f3g==}

  '@testing-library/dom@10.4.0':
    resolution: {integrity: sha512-pemlzrSESWbdAloYml3bAJMEfNh1Z7EduzqPKprCH5S341frlpYnUEW0H72dLxa6IsYr+mPno20GiSm+h9dEdQ==}
    engines: {node: '>=18'}

  '@testing-library/react@16.3.0':
    resolution: {integrity: sha512-kFSyxiEDwv1WLl2fgsq6pPBbw5aWKrsY2/noi1Id0TK0UParSF62oFQFGHXIyaG4pp2tEub/Zlel+fjjZILDsw==}
    engines: {node: '>=18'}
    peerDependencies:
      '@testing-library/dom': ^10.0.0
      '@types/react': ^18.0.0 || ^19.0.0
      '@types/react-dom': ^18.0.0 || ^19.0.0
      react: ^18.0.0 || ^19.0.0
      react-dom: ^18.0.0 || ^19.0.0
    peerDependenciesMeta:
      '@types/react':
        optional: true
      '@types/react-dom':
        optional: true

  '@testing-library/user-event@14.6.1':
    resolution: {integrity: sha512-vq7fv0rnt+QTXgPxr5Hjc210p6YKq2kmdziLgnsZGgLJ9e6VAShx1pACLuRjd/AS/sr7phAR58OIIpf0LlmQNw==}
    engines: {node: '>=12', npm: '>=6'}
    peerDependencies:
      '@testing-library/dom': '>=7.21.4'

  '@total-typescript/shoehorn@0.1.2':
    resolution: {integrity: sha512-p7nNZbOZIofpDNyP0u1BctFbjxD44Qc+oO5jufgQdFdGIXJLc33QRloJpq7k5T59CTgLWfQSUxsuqLcmeurYRw==}

  '@ts-morph/common@0.27.0':
    resolution: {integrity: sha512-Wf29UqxWDpc+i61k3oIOzcUfQt79PIT9y/MWfAGlrkjg6lBC1hwDECLXPVJAhWjiGbfBCxZd65F/LIZF3+jeJQ==}

  '@tsconfig/node10@1.0.11':
    resolution: {integrity: sha512-DcRjDCujK/kCk/cUe8Xz8ZSpm8mS3mNNpta+jGCA6USEDfktlNvm1+IuZ9eTcDbNk41BHwpHHeW+N1lKCz4zOw==}

  '@tsconfig/node12@1.0.11':
    resolution: {integrity: sha512-cqefuRsh12pWyGsIoBKJA9luFu3mRxCA+ORZvA4ktLSzIuCUtWVxGIuXigEwO5/ywWFMZ2QEGKWvkZG1zDMTag==}

  '@tsconfig/node14@1.0.3':
    resolution: {integrity: sha512-ysT8mhdixWK6Hw3i1V2AeRqZ5WfXg1G43mqoYlM2nc6388Fq5jcXyr5mRsqViLx/GJYdoL0bfXD8nmF+Zn/Iow==}

  '@tsconfig/node16@1.0.4':
    resolution: {integrity: sha512-vxhUy4J8lyeyinH7Azl1pdd43GJhZH/tP2weN8TntQblOY+A0XbT8DJk1/oCPuOOyg/Ja757rG0CgHcWC8OfMA==}

  '@tybys/wasm-util@0.10.0':
    resolution: {integrity: sha512-VyyPYFlOMNylG45GoAe0xDoLwWuowvf92F9kySqzYh8vmYm7D2u4iUJKa1tOUpS70Ku13ASrOkS4ScXFsTaCNQ==}

  '@types/aria-query@5.0.4':
    resolution: {integrity: sha512-rfT93uj5s0PRL7EzccGMs3brplhcrghnDoV26NqKhCAS1hVo+WdNsPvE/yb6ilfr5hi2MEk6d5EWJTKdxg8jVw==}

  '@types/babel__core@7.20.5':
    resolution: {integrity: sha512-qoQprZvz5wQFJwMDqeseRXWv3rqMvhgpbXFfVyWhbx9X47POIA6i/+dXefEmZKoAgOaTdaIgNSMqMIU61yRyzA==}

  '@types/babel__generator@7.27.0':
    resolution: {integrity: sha512-ufFd2Xi92OAVPYsy+P4n7/U7e68fex0+Ee8gSG9KX7eo084CWiQ4sdxktvdl0bOPupXtVJPY19zk6EwWqUQ8lg==}

  '@types/babel__template@7.4.4':
    resolution: {integrity: sha512-h/NUaSyG5EyxBIp8YRxo4RMe2/qQgvyowRwVMzhYhBCONbW8PUsg4lkFMrhgZhUe5z3L3MiLDuvyJ/CaPa2A8A==}

  '@types/babel__traverse@7.20.7':
    resolution: {integrity: sha512-dkO5fhS7+/oos4ciWxyEyjWe48zmG6wbCheo/G2ZnHx4fs3EU6YC6UM8rk56gAjNJ9P3MTH2jo5jb92/K6wbng==}

  '@types/chai@5.2.2':
    resolution: {integrity: sha512-8kB30R7Hwqf40JPiKhVzodJs2Qc1ZJ5zuT3uzw5Hq/dhNCl3G3l83jfpdI1e20BP348+fV7VIL/+FxaXkqBmWg==}

  '@types/deep-eql@4.0.2':
    resolution: {integrity: sha512-c9h9dVVMigMPc4bwTvC5dxqtqJZwQPePsWjPlpSOnojbor6pGqdk541lfA7AqFQr5pB1BRdq0juY9db81BwyFw==}

  '@types/estree@1.0.8':
    resolution: {integrity: sha512-dWHzHa2WqEXI/O1E9OjrocMTKJl2mSrEolh1Iomrv6U+JuNwaHXsXx9bLu5gG7BUWFIN0skIQJQ/L1rIex4X6w==}

  '@types/hast@3.0.4':
    resolution: {integrity: sha512-WPs+bbQw5aCj+x6laNGWLH3wviHtoCv/P3+otBhbOhJgG8qtpdAMlTCxLtsTWA7LH1Oh/bFCHsBn0TPS5m30EQ==}

  '@types/i18next@13.0.0':
    resolution: {integrity: sha512-gp/SIShAuf4WOqi8ey0nuI7qfWaVpMNCcs/xLygrh/QTQIXmlDC1E0TtVejweNW+7SGDY7g0lyxyKZIJuCKIJw==}
    deprecated: This is a stub types definition. i18next provides its own type definitions, so you do not need this installed.

  '@types/json-schema@7.0.15':
    resolution: {integrity: sha512-5+fP8P8MFNC+AyZCDxrB2pkZFPGzqQWUzpSeuuVLvm8VMcorNYavBqoFcxK8bQz4Qsbn4oUEEem4wDLfcysGHA==}

  '@types/node@20.19.11':
    resolution: {integrity: sha512-uug3FEEGv0r+jrecvUUpbY8lLisvIjg6AAic6a2bSP5OEOLeJsDSnvhCDov7ipFFMXS3orMpzlmi0ZcuGkBbow==}

  '@types/node@24.3.1':
    resolution: {integrity: sha512-3vXmQDXy+woz+gnrTvuvNrPzekOi+Ds0ReMxw0LzBiK3a+1k0kQn9f2NWk+lgD4rJehFUmYy2gMhJ2ZI+7YP9g==}

  '@types/prop-types@15.7.15':
    resolution: {integrity: sha512-F6bEyamV9jKGAFBEmlQnesRPGOQqS2+Uwi0Em15xenOxHaf2hv6L8YCVn3rPdPJOiJfPiCnLIRyvwVaqMY3MIw==}

  '@types/react-dom@18.3.7':
    resolution: {integrity: sha512-MEe3UeoENYVFXzoXEWsvcpg6ZvlrFNlOQ7EOsvhI3CfAXwzPfO8Qwuxd40nepsYKqyyVQnTdEfv68q91yLcKrQ==}
    peerDependencies:
      '@types/react': ^18.0.0

  '@types/react-i18next@8.1.0':
    resolution: {integrity: sha512-d4xhcjX5b3roNMObRNMfb1HinHQlQLPo8xlDj60dnHeeAw2bBymR2cy/l1giJpHzo/ZFgSvgVUvIWr4kCrenCg==}
    deprecated: This is a stub types definition. react-i18next provides its own type definitions, so you do not need this installed.

  '@types/react-reconciler@0.28.9':
    resolution: {integrity: sha512-HHM3nxyUZ3zAylX8ZEyrDNd2XZOnQ0D5XfunJF5FLQnZbHHYq4UWvW1QfelQNXv1ICNkwYhfxjwfnqivYB6bFg==}
    peerDependencies:
      '@types/react': '*'

  '@types/react@18.3.23':
    resolution: {integrity: sha512-/LDXMQh55EzZQ0uVAZmKKhfENivEvWz6E+EYzh+/MCjMhNsotd+ZHhBGIjFDTi6+fz0OhQQQLbTgdQIxxCsC0w==}

  '@types/retry@0.12.0':
    resolution: {integrity: sha512-wWKOClTTiizcZhXnPY4wikVAwmdYHp8q6DmC+EJUzAMsycb7HB32Kh9RN4+0gExjmPmZSAQjgURXIGATPegAvA==}

  '@types/simplebar@5.3.3':
    resolution: {integrity: sha512-0RbZBLnc1Iwr5TxDZY3LYgcxmK2LasZWZMoPIWm6f6mOjdUYbw3HMgM4NIBXpSk8oJSlLxbSrxT8JluygCqilA==}
    deprecated: This is a stub types definition. simplebar provides its own type definitions, so you do not need this installed.

  '@types/unist@3.0.3':
    resolution: {integrity: sha512-ko/gIFJRv177XgZsZcBwnqJN5x/Gien8qNOn0D5bQU/zAzVf9Zt3BlcUiLqhV9y4ARk0GbT3tnUiPNgnTXzc/Q==}

  '@types/uuid@10.0.0':
    resolution: {integrity: sha512-7gqG38EyHgyP1S+7+xomFtL+ZNHcKv6DwNaCZmJmo1vgMugyF3TCnXVg4t1uk89mLNwnLtnY3TpOpCOyp1/xHQ==}

  '@typescript-eslint/eslint-plugin@8.42.0':
    resolution: {integrity: sha512-Aq2dPqsQkxHOLfb2OPv43RnIvfj05nw8v/6n3B2NABIPpHnjQnaLo9QGMTvml+tv4korl/Cjfrb/BYhoL8UUTQ==}
    engines: {node: ^18.18.0 || ^20.9.0 || >=21.1.0}
    peerDependencies:
      '@typescript-eslint/parser': ^8.42.0
      eslint: ^8.57.0 || ^9.0.0
      typescript: '>=4.8.4 <6.0.0'

  '@typescript-eslint/parser@8.42.0':
    resolution: {integrity: sha512-r1XG74QgShUgXph1BYseJ+KZd17bKQib/yF3SR+demvytiRXrwd12Blnz5eYGm8tXaeRdd4x88MlfwldHoudGg==}
    engines: {node: ^18.18.0 || ^20.9.0 || >=21.1.0}
    peerDependencies:
      eslint: ^8.57.0 || ^9.0.0
      typescript: '>=4.8.4 <6.0.0'

  '@typescript-eslint/project-service@8.42.0':
    resolution: {integrity: sha512-vfVpLHAhbPjilrabtOSNcUDmBboQNrJUiNAGoImkZKnMjs2TIcWG33s4Ds0wY3/50aZmTMqJa6PiwkwezaAklg==}
    engines: {node: ^18.18.0 || ^20.9.0 || >=21.1.0}
    peerDependencies:
      typescript: '>=4.8.4 <6.0.0'

  '@typescript-eslint/rule-tester@8.42.0':
    resolution: {integrity: sha512-vqclU6JYRKp/PrptobgGyNYqTn5LM6kWlhsdQG7wdn67K2z5c8Xg/dWrL9h2H3+/kZjJRgjpcjN7y7HsZ2iCbA==}
    engines: {node: ^18.18.0 || ^20.9.0 || >=21.1.0}
    peerDependencies:
      eslint: ^8.57.0 || ^9.0.0

  '@typescript-eslint/scope-manager@8.42.0':
    resolution: {integrity: sha512-51+x9o78NBAVgQzOPd17DkNTnIzJ8T/O2dmMBLoK9qbY0Gm52XJcdJcCl18ExBMiHo6jPMErUQWUv5RLE51zJw==}
    engines: {node: ^18.18.0 || ^20.9.0 || >=21.1.0}

  '@typescript-eslint/tsconfig-utils@8.42.0':
    resolution: {integrity: sha512-kHeFUOdwAJfUmYKjR3CLgZSglGHjbNTi1H8sTYRYV2xX6eNz4RyJ2LIgsDLKf8Yi0/GL1WZAC/DgZBeBft8QAQ==}
    engines: {node: ^18.18.0 || ^20.9.0 || >=21.1.0}
    peerDependencies:
      typescript: '>=4.8.4 <6.0.0'

  '@typescript-eslint/type-utils@8.42.0':
    resolution: {integrity: sha512-9KChw92sbPTYVFw3JLRH1ockhyR3zqqn9lQXol3/YbI6jVxzWoGcT3AsAW0mu1MY0gYtsXnUGV/AKpkAj5tVlQ==}
    engines: {node: ^18.18.0 || ^20.9.0 || >=21.1.0}
    peerDependencies:
      eslint: ^8.57.0 || ^9.0.0
      typescript: '>=4.8.4 <6.0.0'

  '@typescript-eslint/types@8.37.0':
    resolution: {integrity: sha512-ax0nv7PUF9NOVPs+lmQ7yIE7IQmAf8LGcXbMvHX5Gm+YJUYNAl340XkGnrimxZ0elXyoQJuN5sbg6C4evKA4SQ==}
    engines: {node: ^18.18.0 || ^20.9.0 || >=21.1.0}

  '@typescript-eslint/types@8.42.0':
    resolution: {integrity: sha512-LdtAWMiFmbRLNP7JNeY0SqEtJvGMYSzfiWBSmx+VSZ1CH+1zyl8Mmw1TT39OrtsRvIYShjJWzTDMPWZJCpwBlw==}
    engines: {node: ^18.18.0 || ^20.9.0 || >=21.1.0}

  '@typescript-eslint/typescript-estree@8.42.0':
    resolution: {integrity: sha512-ku/uYtT4QXY8sl9EDJETD27o3Ewdi72hcXg1ah/kkUgBvAYHLwj2ofswFFNXS+FL5G+AGkxBtvGt8pFBHKlHsQ==}
    engines: {node: ^18.18.0 || ^20.9.0 || >=21.1.0}
    peerDependencies:
      typescript: '>=4.8.4 <6.0.0'

  '@typescript-eslint/utils@8.42.0':
    resolution: {integrity: sha512-JnIzu7H3RH5BrKC4NoZqRfmjqCIS1u3hGZltDYJgkVdqAezl4L9d1ZLw+36huCujtSBSAirGINF/S4UxOcR+/g==}
    engines: {node: ^18.18.0 || ^20.9.0 || >=21.1.0}
    peerDependencies:
      eslint: ^8.57.0 || ^9.0.0
      typescript: '>=4.8.4 <6.0.0'

  '@typescript-eslint/visitor-keys@8.42.0':
    resolution: {integrity: sha512-3WbiuzoEowaEn8RSnhJBrxSwX8ULYE9CXaPepS2C2W3NSA5NNIvBaslpBSBElPq0UGr0xVJlXFWOAKIkyylydQ==}
    engines: {node: ^18.18.0 || ^20.9.0 || >=21.1.0}

  '@typescript/vfs@1.6.1':
    resolution: {integrity: sha512-JwoxboBh7Oz1v38tPbkrZ62ZXNHAk9bJ7c9x0eI5zBfBnBYGhURdbnh7Z4smN/MV48Y5OCcZb58n972UtbazsA==}
    peerDependencies:
      typescript: '*'

  '@typespec/prettier-plugin-typespec@1.3.0':
    resolution: {integrity: sha512-RKBOYTRZvSma3hnlV9yIYC/BJNXkLLP90vIqPgUIGCTiNJ5XOMxXc+dg1ORFFTXo980oN3AnqVnCU3/rqSjvNw==}

  '@unrs/resolver-binding-android-arm-eabi@1.11.1':
    resolution: {integrity: sha512-ppLRUgHVaGRWUx0R0Ut06Mjo9gBaBkg3v/8AxusGLhsIotbBLuRk51rAzqLC8gq6NyyAojEXglNjzf6R948DNw==}
    cpu: [arm]
    os: [android]

  '@unrs/resolver-binding-android-arm64@1.11.1':
    resolution: {integrity: sha512-lCxkVtb4wp1v+EoN+HjIG9cIIzPkX5OtM03pQYkG+U5O/wL53LC4QbIeazgiKqluGeVEeBlZahHalCaBvU1a2g==}
    cpu: [arm64]
    os: [android]

  '@unrs/resolver-binding-darwin-arm64@1.11.1':
    resolution: {integrity: sha512-gPVA1UjRu1Y/IsB/dQEsp2V1pm44Of6+LWvbLc9SDk1c2KhhDRDBUkQCYVWe6f26uJb3fOK8saWMgtX8IrMk3g==}
    cpu: [arm64]
    os: [darwin]

  '@unrs/resolver-binding-darwin-x64@1.11.1':
    resolution: {integrity: sha512-cFzP7rWKd3lZaCsDze07QX1SC24lO8mPty9vdP+YVa3MGdVgPmFc59317b2ioXtgCMKGiCLxJ4HQs62oz6GfRQ==}
    cpu: [x64]
    os: [darwin]

  '@unrs/resolver-binding-freebsd-x64@1.11.1':
    resolution: {integrity: sha512-fqtGgak3zX4DCB6PFpsH5+Kmt/8CIi4Bry4rb1ho6Av2QHTREM+47y282Uqiu3ZRF5IQioJQ5qWRV6jduA+iGw==}
    cpu: [x64]
    os: [freebsd]

  '@unrs/resolver-binding-linux-arm-gnueabihf@1.11.1':
    resolution: {integrity: sha512-u92mvlcYtp9MRKmP+ZvMmtPN34+/3lMHlyMj7wXJDeXxuM0Vgzz0+PPJNsro1m3IZPYChIkn944wW8TYgGKFHw==}
    cpu: [arm]
    os: [linux]

  '@unrs/resolver-binding-linux-arm-musleabihf@1.11.1':
    resolution: {integrity: sha512-cINaoY2z7LVCrfHkIcmvj7osTOtm6VVT16b5oQdS4beibX2SYBwgYLmqhBjA1t51CarSaBuX5YNsWLjsqfW5Cw==}
    cpu: [arm]
    os: [linux]

  '@unrs/resolver-binding-linux-arm64-gnu@1.11.1':
    resolution: {integrity: sha512-34gw7PjDGB9JgePJEmhEqBhWvCiiWCuXsL9hYphDF7crW7UgI05gyBAi6MF58uGcMOiOqSJ2ybEeCvHcq0BCmQ==}
    cpu: [arm64]
    os: [linux]

  '@unrs/resolver-binding-linux-arm64-musl@1.11.1':
    resolution: {integrity: sha512-RyMIx6Uf53hhOtJDIamSbTskA99sPHS96wxVE/bJtePJJtpdKGXO1wY90oRdXuYOGOTuqjT8ACccMc4K6QmT3w==}
    cpu: [arm64]
    os: [linux]

  '@unrs/resolver-binding-linux-ppc64-gnu@1.11.1':
    resolution: {integrity: sha512-D8Vae74A4/a+mZH0FbOkFJL9DSK2R6TFPC9M+jCWYia/q2einCubX10pecpDiTmkJVUH+y8K3BZClycD8nCShA==}
    cpu: [ppc64]
    os: [linux]

  '@unrs/resolver-binding-linux-riscv64-gnu@1.11.1':
    resolution: {integrity: sha512-frxL4OrzOWVVsOc96+V3aqTIQl1O2TjgExV4EKgRY09AJ9leZpEg8Ak9phadbuX0BA4k8U5qtvMSQQGGmaJqcQ==}
    cpu: [riscv64]
    os: [linux]

  '@unrs/resolver-binding-linux-riscv64-musl@1.11.1':
    resolution: {integrity: sha512-mJ5vuDaIZ+l/acv01sHoXfpnyrNKOk/3aDoEdLO/Xtn9HuZlDD6jKxHlkN8ZhWyLJsRBxfv9GYM2utQ1SChKew==}
    cpu: [riscv64]
    os: [linux]

  '@unrs/resolver-binding-linux-s390x-gnu@1.11.1':
    resolution: {integrity: sha512-kELo8ebBVtb9sA7rMe1Cph4QHreByhaZ2QEADd9NzIQsYNQpt9UkM9iqr2lhGr5afh885d/cB5QeTXSbZHTYPg==}
    cpu: [s390x]
    os: [linux]

  '@unrs/resolver-binding-linux-x64-gnu@1.11.1':
    resolution: {integrity: sha512-C3ZAHugKgovV5YvAMsxhq0gtXuwESUKc5MhEtjBpLoHPLYM+iuwSj3lflFwK3DPm68660rZ7G8BMcwSro7hD5w==}
    cpu: [x64]
    os: [linux]

  '@unrs/resolver-binding-linux-x64-musl@1.11.1':
    resolution: {integrity: sha512-rV0YSoyhK2nZ4vEswT/QwqzqQXw5I6CjoaYMOX0TqBlWhojUf8P94mvI7nuJTeaCkkds3QE4+zS8Ko+GdXuZtA==}
    cpu: [x64]
    os: [linux]

  '@unrs/resolver-binding-wasm32-wasi@1.11.1':
    resolution: {integrity: sha512-5u4RkfxJm+Ng7IWgkzi3qrFOvLvQYnPBmjmZQ8+szTK/b31fQCnleNl1GgEt7nIsZRIf5PLhPwT0WM+q45x/UQ==}
    engines: {node: '>=14.0.0'}
    cpu: [wasm32]

  '@unrs/resolver-binding-win32-arm64-msvc@1.11.1':
    resolution: {integrity: sha512-nRcz5Il4ln0kMhfL8S3hLkxI85BXs3o8EYoattsJNdsX4YUU89iOkVn7g0VHSRxFuVMdM4Q1jEpIId1Ihim/Uw==}
    cpu: [arm64]
    os: [win32]

  '@unrs/resolver-binding-win32-ia32-msvc@1.11.1':
    resolution: {integrity: sha512-DCEI6t5i1NmAZp6pFonpD5m7i6aFrpofcp4LA2i8IIq60Jyo28hamKBxNrZcyOwVOZkgsRp9O2sXWBWP8MnvIQ==}
    cpu: [ia32]
    os: [win32]

  '@unrs/resolver-binding-win32-x64-msvc@1.11.1':
    resolution: {integrity: sha512-lrW200hZdbfRtztbygyaq/6jP6AKE8qQN2KvPcJ+x7wiD038YtnYtZ82IMNJ69GJibV7bwL3y9FgK+5w/pYt6g==}
    cpu: [x64]
    os: [win32]

  '@vitejs/plugin-react@5.0.2':
    resolution: {integrity: sha512-tmyFgixPZCx2+e6VO9TNITWcCQl8+Nl/E8YbAyPVv85QCc7/A3JrdfG2A8gIzvVhWuzMOVrFW1aReaNxrI6tbw==}
    engines: {node: ^20.19.0 || >=22.12.0}
    peerDependencies:
      vite: ^4.2.0 || ^5.0.0 || ^6.0.0 || ^7.0.0

  '@vitest/browser@3.2.4':
    resolution: {integrity: sha512-tJxiPrWmzH8a+w9nLKlQMzAKX/7VjFs50MWgcAj7p9XQ7AQ9/35fByFYptgPELyLw+0aixTnC4pUWV+APcZ/kw==}
    peerDependencies:
      playwright: '*'
      safaridriver: '*'
      vitest: 3.2.4
      webdriverio: ^7.0.0 || ^8.0.0 || ^9.0.0
    peerDependenciesMeta:
      playwright:
        optional: true
      safaridriver:
        optional: true
      webdriverio:
        optional: true

  '@vitest/expect@3.2.4':
    resolution: {integrity: sha512-Io0yyORnB6sikFlt8QW5K7slY4OjqNX9jmJQ02QDda8lyM6B5oNgVWoSoKPac8/kgnCUzuHQKrSLtu/uOqqrig==}

  '@vitest/mocker@3.2.4':
    resolution: {integrity: sha512-46ryTE9RZO/rfDd7pEqFl7etuyzekzEhUbTW3BvmeO/BcCMEgq59BKhek3dXDWgAj4oMK6OZi+vRr1wPW6qjEQ==}
    peerDependencies:
      msw: ^2.4.9
      vite: ^5.0.0 || ^6.0.0 || ^7.0.0-0
    peerDependenciesMeta:
      msw:
        optional: true
      vite:
        optional: true

  '@vitest/pretty-format@3.2.4':
    resolution: {integrity: sha512-IVNZik8IVRJRTr9fxlitMKeJeXFFFN0JaB9PHPGQ8NKQbGpfjlTx9zO4RefN8gp7eqjNy8nyK3NZmBzOPeIxtA==}

  '@vitest/runner@3.2.4':
    resolution: {integrity: sha512-oukfKT9Mk41LreEW09vt45f8wx7DordoWUZMYdY/cyAk7w5TWkTRCNZYF7sX7n2wB7jyGAl74OxgwhPgKaqDMQ==}

  '@vitest/snapshot@3.2.4':
    resolution: {integrity: sha512-dEYtS7qQP2CjU27QBC5oUOxLE/v5eLkGqPE0ZKEIDGMs4vKWe7IjgLOeauHsR0D5YuuycGRO5oSRXnwnmA78fQ==}

  '@vitest/spy@3.2.4':
    resolution: {integrity: sha512-vAfasCOe6AIK70iP5UD11Ac4siNUNJ9i/9PZ3NKx07sG6sUxeag1LWdNrMWeKKYBLlzuK+Gn65Yd5nyL6ds+nw==}

  '@vitest/utils@3.2.4':
    resolution: {integrity: sha512-fB2V0JFrQSMsCo9HiSq3Ezpdv4iYaXRG1Sx8edX3MwxfyNn83mKiGzOcH+Fkxt4MHxr3y42fQi1oeAInqgX2QA==}

  acorn-jsx@5.3.2:
    resolution: {integrity: sha512-rq9s+JNhf0IChjtDXxllJ7g41oZk5SlXtp0LHwyA5cejwn7vKmKp4pPri6YEePv2PU65sAsegbXtIinmDFDXgQ==}
    peerDependencies:
      acorn: ^6.0.0 || ^7.0.0 || ^8.0.0

  acorn-walk@8.3.4:
    resolution: {integrity: sha512-ueEepnujpqee2o5aIYnvHU6C0A42MNdsIDeqy5BydrkuC5R1ZuUFnm27EeFJGoEHJQgn3uleRvmTXaJgfXbt4g==}
    engines: {node: '>=0.4.0'}

  acorn@8.15.0:
    resolution: {integrity: sha512-NZyJarBfL7nWwIq+FDL6Zp/yHEhePMNnnJ0y3qfieCrmNvYct8uvtiV41UvlSe6apAfk0fY1FbWx+NwfmpvtTg==}
    engines: {node: '>=0.4.0'}
    hasBin: true

  agent-base@7.1.4:
    resolution: {integrity: sha512-MnA+YT8fwfJPgBx3m60MNqakm30XOkyIoH1y6huTQvC0PwZG7ki8NacLBcrPbNoo8vEZy7Jpuk7+jMO+CUovTQ==}
    engines: {node: '>= 14'}

  ajv@6.12.6:
    resolution: {integrity: sha512-j3fVLgvTo527anyYyJOGTYJbG+vnnQYvE0m5mmkc1TK+nxAppkCLMIL0aZ4dblVCNoGShhm+kzE4ZUykBoMg4g==}

  allotment@1.20.4:
    resolution: {integrity: sha512-LMM5Xe5nLePFOLAlW/5k3ARqznYGUyNekV4xJrfDKn1jimW3nlZE6hT/Tu0T8s0VgAkr9s2P7+uM0WvJKn5DAw==}
    peerDependencies:
      react: ^17.0.0 || ^18.0.0 || ^19.0.0
      react-dom: ^17.0.0 || ^18.0.0 || ^19.0.0

  ansi-escapes@4.3.2:
    resolution: {integrity: sha512-gKXj5ALrKWQLsYG9jlTRmR/xKluxHV+Z9QEwNIgCfM1/uwPMCuzVVnh5mwTd+OuBZcwSIMbqssNWRm1lE51QaQ==}
    engines: {node: '>=8'}

  ansi-escapes@7.0.0:
    resolution: {integrity: sha512-GdYO7a61mR0fOlAsvC9/rIHf7L96sBc6dEWzeOu+KAea5bZyQRPIpojrVoI4AXGJS/ycu/fBTdLrUkA4ODrvjw==}
    engines: {node: '>=18'}

  ansi-regex@5.0.1:
    resolution: {integrity: sha512-quJQXlTSUGL2LH9SUXo8VwsY4soanhgo6LNSm84E1LBcE8s3O0wpdiRzyR9z/ZZJMlMWv37qOOb9pdJlMUEKFQ==}
    engines: {node: '>=8'}

  ansi-regex@6.1.0:
    resolution: {integrity: sha512-7HSX4QQb4CspciLpVFwyRe79O3xsIZDDLER21kERQ71oaPodF8jL725AgJMFAYbooIqolJoRLuM81SpeUkpkvA==}
    engines: {node: '>=12'}

  ansi-styles@4.3.0:
    resolution: {integrity: sha512-zbB9rCJAT1rbjiVDb2hqKFHNYLxgtk8NURxZ3IZwD3F6NtxbXZQCnnSi1Lkx+IDohdPlFp222wVALIheZJQSEg==}
    engines: {node: '>=8'}

  ansi-styles@5.2.0:
    resolution: {integrity: sha512-Cxwpt2SfTzTtXcfOlzGEee8O+c+MmUgGrNiBcXnuWxuFJHe6a5Hz7qwhwe5OgaSYI0IJvkLqWX1ASG+cJOkEiA==}
    engines: {node: '>=10'}

  ansi-styles@6.2.1:
    resolution: {integrity: sha512-bN798gFfQX+viw3R7yrGWRqnrN2oRkEkUjjl4JNn4E8GxxbjtG3FbrEIIY3l8/hrwUwIeCZvi4QuOTP4MErVug==}
    engines: {node: '>=12'}

  ansis@3.17.0:
    resolution: {integrity: sha512-0qWUglt9JEqLFr3w1I1pbrChn1grhaiAR2ocX1PP/flRmxgtwTzPFFFnfIlD6aMOLQZgSuCRlidD70lvx8yhzg==}
    engines: {node: '>=14'}

  anymatch@3.1.3:
    resolution: {integrity: sha512-KMReFUr0B4t+D+OBkjR3KYqvocp2XaSzO55UcB6mgQMd3KbcE+mWTyvVV7D/zsdEbNnV6acZUutkiHQXvTr1Rw==}
    engines: {node: '>= 8'}

  arg@4.1.3:
    resolution: {integrity: sha512-58S9QDqG0Xx27YwPSt9fJxivjYl432YCwfDMfZ+71RAqUrZef7LrKQZ3LHLOwCS4FLNBplP533Zx895SeOCHvA==}

  argparse@2.0.1:
    resolution: {integrity: sha512-8+9WqebbFzpX9OR+Wa6O29asIogeRMzcGtAINdpMHHyAg10f05aSFVBbcEqGf/PXw1EjAZ+q2/bEBg3DvurK3Q==}

  aria-hidden@1.2.6:
    resolution: {integrity: sha512-ik3ZgC9dY/lYVVM++OISsaYDeg1tb0VtP5uL3ouh1koGOaUMDPpbFIei4JkFimWUFPn90sbMNMXQAIVOlnYKJA==}
    engines: {node: '>=10'}

  aria-query@5.3.0:
    resolution: {integrity: sha512-b0P0sZPKtyu8HkeRAfCq0IfURZK+SuwMjY1UXGBU27wpAiTwQAIlq56IbIO+ytk/JjS1fMR14ee5WBBfKi5J6A==}

  assertion-error@2.0.1:
    resolution: {integrity: sha512-Izi8RQcffqCeNVgFigKli1ssklIbpHnCYc6AknXGYoB6grJqyeby7jv12JUQgmTAnIDnbck1uxksT4dzN3PWBA==}
    engines: {node: '>=12'}

  async@3.2.6:
    resolution: {integrity: sha512-htCUDlxyyCLMgaM3xXg0C0LW2xqfuQ6p05pCEIsXuyQ+a1koYKTuBMzRNwmybfLgvJDMd0r1LTn4+E0Ti6C2AA==}

  asynckit@0.4.0:
    resolution: {integrity: sha512-Oei9OH4tRh0YqU3GxhX79dM/mwVgvbZJaSNaRk+bshkj0S5cfHcgYakreBjrHwatXKbz+IoIdYLxrKim2MjW0Q==}

  axios-proxy-builder@0.1.2:
    resolution: {integrity: sha512-6uBVsBZzkB3tCC8iyx59mCjQckhB8+GQrI9Cop8eC7ybIsvs/KtnNgEBfRMSEa7GqK2VBGUzgjNYMdPIfotyPA==}

  axios@1.10.0:
    resolution: {integrity: sha512-/1xYAC4MP/HEG+3duIhFr4ZQXR4sQXOIe+o6sdqzeykGLx6Upp/1p8MHqhINOvGeP7xyNHe7tsiJByc4SSVUxw==}

  balanced-match@1.0.2:
    resolution: {integrity: sha512-3oSeUO0TMV67hN1AmbXsK4yaqU7tjiHlbxRDZOpH0KW9+CeX4bRAaX0Anxt0tx2MrpRpWwQaPwIlISEJhYU5Pw==}

  base64-js@1.5.1:
    resolution: {integrity: sha512-AKpaYlHn8t4SVbOHCy+b5+KKgvR4vrsD8vbvrbiQJps7fKDTkjkDry6ji0rUJjC0kzbNePLwzxq8iypo41qeWA==}

  binary-extensions@2.3.0:
    resolution: {integrity: sha512-Ceh+7ox5qe7LJuLHoY0feh3pHuUDHAcRUeyL2VYghZwfpkNIy/+8Ocg0a3UuSoYzavmylwuLWQOf3hl0jjMMIw==}
    engines: {node: '>=8'}

  bind-event-listener@3.0.0:
    resolution: {integrity: sha512-PJvH288AWQhKs2v9zyfYdPzlPqf5bXbGMmhmUIY9x4dAUGIWgomO771oBQNwJnMQSnUIXhKu6sgzpBRXTlvb8Q==}

  bippy@0.3.26:
    resolution: {integrity: sha512-UfzW0Kn+G3PZvmeBaN81h26YAMdObnw1zojWhn83jr5hnIGhBYPoALH4zIK2XQDN7Njj3tOxmXD3P0zh+/XsFw==}
    peerDependencies:
      react: '>=17.0.1'

  bl@4.1.0:
    resolution: {integrity: sha512-1W07cM9gS6DcLperZfFSj+bWLtaPGSOHWhPiGzXmvVJbRLdG82sH/Kn8EtW1VqWVA54AKf2h5k5BbnIbwF3h6w==}

  brace-expansion@2.0.2:
    resolution: {integrity: sha512-Jt0vHyM+jmUBqojB7E1NIYadt0vI0Qxjxd2TErW94wDz+E2LAm5vKMXXwg6ZZBTHPuUlDgQHKXvjGBdfcF1ZDQ==}

  braces@3.0.3:
    resolution: {integrity: sha512-yQbXgO/OSZVD2IsiLlro+7Hf6Q18EJrKSEsdoMzKePKXct3gvD8oLcOQdIzGupr5Fj+EDe8gO/lxc1BzfMpxvA==}
    engines: {node: '>=8'}

  browserslist@4.25.1:
    resolution: {integrity: sha512-KGj0KoOMXLpSNkkEI6Z6mShmQy0bc1I+T7K9N81k4WWMrfz+6fQ6es80B/YLAeRoKvjYE1YSHHOW1qe9xIVzHw==}
    engines: {node: ^6 || ^7 || ^8 || ^9 || ^10 || ^11 || ^12 || >=13.7}
    hasBin: true

  buffer@5.7.1:
    resolution: {integrity: sha512-EHcyIPBQ4BSGlvjB16k5KgAJ27CIsHY/2JBmCRReo48y9rQ3MaUzWX3KVlBa4U7MyX02HdVj0K7C3WaB3ju7FQ==}

  cac@6.7.14:
    resolution: {integrity: sha512-b6Ilus+c3RrdDk+JhLKUAQfzzgLEPy6wcXqS7f/xe1EETvsDP6GORG7SFuOs6cID5YkqchW/LXZbX5bc8j7ZcQ==}
    engines: {node: '>=8'}

  call-bind-apply-helpers@1.0.2:
    resolution: {integrity: sha512-Sp1ablJ0ivDkSzjcaJdxEunN5/XvksFJ2sMBFfq6x0ryhQV/2b/KwFe21cMpmHtPOSij8K99/wSfoEuTObmuMQ==}
    engines: {node: '>= 0.4'}

  callsites@3.1.0:
    resolution: {integrity: sha512-P8BjAsXvZS+VIDUI11hHCQEv74YT67YUi5JJFNWIqL235sBmjX4+qx9Muvls5ivyNENctx46xQLQ3aTuE7ssaQ==}
    engines: {node: '>=6'}

  camelcase@6.3.0:
    resolution: {integrity: sha512-Gmy6FhYlCY7uOElZUSbxo2UCDH8owEk996gkbrpsgGtrJLM3J7jGxl9Ic7Qwwj4ivOE5AWZWRMecDdF7hqGjFA==}
    engines: {node: '>=10'}

  caniuse-lite@1.0.30001727:
    resolution: {integrity: sha512-pB68nIHmbN6L/4C6MH1DokyR3bYqFwjaSs/sWDHGj4CTcFtQUQMuJftVwWkXq7mNWOybD3KhUv3oWHoGxgP14Q==}

  case@1.6.3:
    resolution: {integrity: sha512-mzDSXIPaFwVDvZAHqZ9VlbyF4yyXRuX6IvB06WvPYkqJVO24kX1PPhv9bfpKNFZyxYFmmgo03HUiD8iklmJYRQ==}
    engines: {node: '>= 0.8.0'}

  chai@5.2.1:
    resolution: {integrity: sha512-5nFxhUrX0PqtyogoYOA8IPswy5sZFTOsBFl/9bNsmDLgsxYTzSZQJDPppDnZPTQbzSEm0hqGjWPzRemQCYbD6A==}
    engines: {node: '>=18'}

  chalk@4.1.2:
    resolution: {integrity: sha512-oKnbhFyRIXpUuez8iBMmyEa4nbj4IOQyuhc/wy9kY7/WVPcwIO9VA668Pu8RkO7+0G76SLROeyw9CpQ061i4mA==}
    engines: {node: '>=10'}

  chalk@5.4.1:
    resolution: {integrity: sha512-zgVZuo2WcZgfUEmsn6eO3kINexW8RAE4maiQ8QNs8CtpPCSyMiYsULR3HQYkm3w8FIA3SberyMJMSldGsW+U3w==}
    engines: {node: ^12.17.0 || ^14.13 || >=16.0.0}

  chardet@0.7.0:
    resolution: {integrity: sha512-mT8iDcrh03qDGRRmoA2hmBJnxpllMR+0/0qlzjqZES6NdiWDcZkCNAk4rPFZ9Q85r27unkiNNg8ZOiwZXBHwcA==}

  check-error@2.1.1:
    resolution: {integrity: sha512-OAlb+T7V4Op9OwdkjmguYRqncdlx5JiofwOAUkmTF+jNdHwzTaTs4sRAGpzLF3oOz5xAyDGrPgeIDFQmDOTiJw==}
    engines: {node: '>= 16'}

  chokidar@3.6.0:
    resolution: {integrity: sha512-7VT13fmjotKpGipCW9JEQAusEPE+Ei8nl6/g4FBAmIm0GOOLMua9NDDo/DWp0ZAxCr3cPq5ZpBqmPAQgDda2Pw==}
    engines: {node: '>= 8.10.0'}

  chownr@3.0.0:
    resolution: {integrity: sha512-+IxzY9BZOQd/XuYPRmrvEVjF/nqj5kgT4kEq7VofrDoM1MxoRjEWkrCC3EtLi59TVawxTAn+orJwFQcrqEN1+g==}
    engines: {node: '>=18'}

  class-variance-authority@0.7.1:
    resolution: {integrity: sha512-Ka+9Trutv7G8M6WT6SeiRWz792K5qEqIGEGzXKhAE6xOWAY6pPH8U+9IY3oCMv6kqTmLsv7Xh/2w2RigkePMsg==}

  classnames@2.5.1:
    resolution: {integrity: sha512-saHYOzhIQs6wy2sVxTM6bUDsQO4F50V9RQ22qBpEdCW+I+/Wmke2HOl6lS6dTpdxVhb88/I6+Hs+438c3lfUow==}

  clean-stack@3.0.1:
    resolution: {integrity: sha512-lR9wNiMRcVQjSB3a7xXGLuz4cr4wJuuXlaAEbRutGowQTmlp7R72/DOgN21e8jdwblMWl9UOJMJXarX94pzKdg==}
    engines: {node: '>=10'}

  cli-cursor@3.1.0:
    resolution: {integrity: sha512-I/zHAwsKf9FqGoXM4WWRACob9+SNukZTd94DWF57E4toouRulbCxcUh6RKUEOQlYTHJnzkPMySvPNaaSLNfLZw==}
    engines: {node: '>=8'}

  cli-cursor@5.0.0:
    resolution: {integrity: sha512-aCj4O5wKyszjMmDT4tZj93kxyydN/K5zPWSCe6/0AV/AA1pqe5ZBIw0a2ZfPQV7lL5/yb5HsUreJ6UFAF1tEQw==}
    engines: {node: '>=18'}

  cli-spinners@2.9.2:
    resolution: {integrity: sha512-ywqV+5MmyL4E7ybXgKys4DugZbX0FC6LnwrhjuykIjnK9k8OQacQ7axGKnjDXWNhns0xot3bZI5h55H8yo9cJg==}
    engines: {node: '>=6'}

  cli-truncate@4.0.0:
    resolution: {integrity: sha512-nPdaFdQ0h/GEigbPClz11D0v/ZJEwxmeVZGeMo3Z5StPtUTkA9o1lD6QwoirYiSDzbcwn2XcjwmCp68W1IS4TA==}
    engines: {node: '>=18'}

  cli-width@3.0.0:
    resolution: {integrity: sha512-FxqpkPPwu1HjuN93Omfm4h8uIanXofW0RxVEW3k5RKx+mJJYSthzNhp32Kzxxy3YAEZ/Dc/EWN1vZRY0+kOhbw==}
    engines: {node: '>= 10'}

  clone@1.0.4:
    resolution: {integrity: sha512-JQHZ2QMW6l3aH/j6xCqQThY/9OH4D/9ls34cgkUBiEeocRTU04tHfKPBsUK1PqZCUQM7GiA0IIXJSuXHI64Kbg==}
    engines: {node: '>=0.8'}

  clsx@2.1.1:
    resolution: {integrity: sha512-eYm0QWBtUrBWZWG0d386OGAw16Z995PiOVo2B7bjWSbHedGl5e0ZWaq65kOGgUSNesEIDkB9ISbTg/JK9dhCZA==}
    engines: {node: '>=6'}

  code-block-writer@13.0.3:
    resolution: {integrity: sha512-Oofo0pq3IKnsFtuHqSF7TqBfr71aeyZDVJ0HpmqB7FBM2qEigL0iPONSCZSO9pE9dZTAxANe5XHG9Uy0YMv8cg==}

  color-convert@2.0.1:
    resolution: {integrity: sha512-RRECPsj7iu/xb5oKYcsFHSppFNnsj/52OVTRKb4zP5onXwVF3zVmmToNcOfGC+CRDpfK/U584fMg38ZHCaElKQ==}
    engines: {node: '>=7.0.0'}

  color-name@1.1.4:
    resolution: {integrity: sha512-dOy+3AuW3a2wNbZHIuMZpTcgjGuLU/uBL/ubcZF9OXbDo8ff4O8yVp5Bf0efS8uEoYo5q4Fx7dY9OgQGXgAsQA==}

  colorette@2.0.20:
    resolution: {integrity: sha512-IfEDxwoWIjkeXL1eXcDiow4UbKjhLdq6/EuSVR9GMN7KVH3r9gQ83e73hsz1Nd1T3ijd5xv1wcWRYO+D6kCI2w==}

  combined-stream@1.0.8:
    resolution: {integrity: sha512-FQN4MRfuJeHf7cBbBMJFXhKSDq+2kAArBlmRBvcvFE5BB1HZKXtSFASDhdlz9zOYwxh8lDdnvmMOe/+5cdoEdg==}
    engines: {node: '>= 0.8'}

  commander@14.0.0:
    resolution: {integrity: sha512-2uM9rYjPvyq39NwLRqaiLtWHyDC1FvryJDa2ATTVims5YAS4PupsEQsDvP14FqhFr0P49CYDugi59xaxJlTXRA==}
    engines: {node: '>=20'}

  comment-parser@1.4.1:
    resolution: {integrity: sha512-buhp5kePrmda3vhc5B9t7pUQXAb2Tnd0qgpkIhPhkHXxJpiPJ11H0ZEU0oBpJ2QztSbzG/ZxMj/CHsYJqRHmyg==}
    engines: {node: '>= 12.0.0'}

  console-table-printer@2.14.6:
    resolution: {integrity: sha512-MCBl5HNVaFuuHW6FGbL/4fB7N/ormCy+tQ+sxTrF6QtSbSNETvPuOVbkJBhzDgYhvjWGrTma4eYJa37ZuoQsPw==}

  console.table@0.10.0:
    resolution: {integrity: sha512-dPyZofqggxuvSf7WXvNjuRfnsOk1YazkVP8FdxH4tcH2c37wc79/Yl6Bhr7Lsu00KMgy2ql/qCMuNu8xctZM8g==}
    engines: {node: '> 0.10'}

  convert-source-map@2.0.0:
    resolution: {integrity: sha512-Kvp459HrV2FEJ1CAsi1Ku+MY3kasH19TFykTz2xWmMeq6bk2NU3XXvfJ+Q61m0xktWwt+1HSYf3JZsTms3aRJg==}

  cosmiconfig@8.3.6:
    resolution: {integrity: sha512-kcZ6+W5QzcJ3P1Mt+83OUv/oHFqZHIx8DuxG6eZ5RGMERoLqp4BuGjhHLYGK+Kf5XVkQvqBSmAy/nGWN3qDgEA==}
    engines: {node: '>=14'}
    peerDependencies:
      typescript: '>=4.9.5'
    peerDependenciesMeta:
      typescript:
        optional: true

  create-require@1.1.1:
    resolution: {integrity: sha512-dcKFX3jn0MpIaXjisoRvexIJVEKzaq7z2rZKxf+MSr9TkdmHmsU4m2lcLojrj/FHl8mk5VxMmYA+ftRkP/3oKQ==}

  cross-env@10.0.0:
    resolution: {integrity: sha512-aU8qlEK/nHYtVuN4p7UQgAwVljzMg8hB4YK5ThRqD2l/ziSnryncPNn7bMLt5cFYsKVKBh8HqLqyCoTupEUu7Q==}
    engines: {node: '>=20'}
    hasBin: true

  cross-spawn@7.0.6:
    resolution: {integrity: sha512-uV2QOWP2nWzsy2aMp8aRibhi9dlzF5Hgh5SHaB9OiTGEyDTiJJyx0uy51QXdyWbtAHNua4XJzUKca3OzKUd3vA==}
    engines: {node: '>= 8'}

  cssstyle@4.6.0:
    resolution: {integrity: sha512-2z+rWdzbbSZv6/rhtvzvqeZQHrBaqgogqt85sqFNbabZOuFbCVFb8kPeEtZjiKkbrm395irpNKiYeFeLiQnFPg==}
    engines: {node: '>=18'}

  csstype@3.1.3:
    resolution: {integrity: sha512-M1uQkMl8rQK/szD0LNhtqxIPLpimGm8sOBwU7lLnCpSbTyY3yeU1Vc7l4KT5zT4s/yOxHH5O7tIuuLOCnLADRw==}

  data-urls@5.0.0:
    resolution: {integrity: sha512-ZYP5VBHshaDAiVZxjbRVcFJpc+4xGgT0bK3vzy1HLN8jTO975HEbuYzZJcHoQEY5K1a0z8YayJkyVETa08eNTg==}
    engines: {node: '>=18'}

  debug@4.4.1:
    resolution: {integrity: sha512-KcKCqiftBJcZr++7ykoDIEwSa3XWowTfNPo92BYxjXiyYEVrUQh2aLyhxBCwww+heortUFxEJYcRzosstTEBYQ==}
    engines: {node: '>=6.0'}
    peerDependencies:
      supports-color: '*'
    peerDependenciesMeta:
      supports-color:
        optional: true

  decamelize@1.2.0:
    resolution: {integrity: sha512-z2S+W9X73hAUUki+N+9Za2lBlun89zigOyGrsax+KUQ6wKW4ZoWpEYBkGhQjwAjjDCkWxhY0VKEhk8wzY7F5cA==}
    engines: {node: '>=0.10.0'}

  decimal.js@10.6.0:
    resolution: {integrity: sha512-YpgQiITW3JXGntzdUmyUR1V812Hn8T1YVXhCu+wO3OpS4eU9l4YdD3qjyiKdV6mvV29zapkMeD390UVEf2lkUg==}

  deep-eql@5.0.2:
    resolution: {integrity: sha512-h5k/5U50IJJFpzfL6nO9jaaumfjO/f2NjK/oYB2Djzm4p9L+3T9qWpZqZ2hAbLPuuYq9wrU08WQyBTL5GbPk5Q==}
    engines: {node: '>=6'}

  deep-is@0.1.4:
    resolution: {integrity: sha512-oIPzksmTg4/MriiaYGO+okXDT7ztn/w3Eptv/+gSIdMdKsJo0u4CfYNFJPy+4SKMuCqGw2wxnA+URMg3t8a/bQ==}

  defaults@1.0.4:
    resolution: {integrity: sha512-eFuaLoy/Rxalv2kr+lqMlUnrDWV+3j4pljOIJgLIhI058IQfWJ7vXhyEIHu+HtC738klGALYxOKDO0bQP3tg8A==}

  delayed-stream@1.0.0:
    resolution: {integrity: sha512-ZySD7Nf91aLB0RxL4KGrKHBXl7Eds1DAmEdcoVawXnLD7SDhpNgtuII2aAkg7a7QS41jxPSZ17p4VdGnMHk3MQ==}
    engines: {node: '>=0.4.0'}

  dequal@2.0.3:
    resolution: {integrity: sha512-0je+qPKHEMohvfRTCEo3CrPG6cAzAYgmzKyxRiYSSDkS6eGJdyVJm7WaYA5ECaAD9wLB2T4EEeymA5aFVcYXCA==}
    engines: {node: '>=6'}

  detect-libc@2.0.4:
    resolution: {integrity: sha512-3UDv+G9CsCKO1WKMGw9fwq/SWJYbI0c5Y7LU1AXYoDdbhE2AHQ6N6Nb34sG8Fj7T5APy8qXDCKuuIHd1BR0tVA==}
    engines: {node: '>=8'}

  detect-node-es@1.1.0:
    resolution: {integrity: sha512-ypdmJU/TbBby2Dxibuv7ZLW3Bs1QEmM7nHjEANfohJLvE0XVujisn1qPJcZxg+qDucsr+bP6fLD1rPS3AhJ7EQ==}

  diff@4.0.2:
    resolution: {integrity: sha512-58lmxKSA4BNyLz+HHMUzlOEpg09FV+ev6ZMe3vJihgdxzgcwZ8VoEEPmALCZG9LmqfVoNMMKpttIYTVG6uDY7A==}
    engines: {node: '>=0.3.1'}

  dom-accessibility-api@0.5.16:
    resolution: {integrity: sha512-X7BJ2yElsnOJ30pZF4uIIDfBEVgF4XEBxL9Bxhy6dnrm5hkzqmsWHGTiHqRiITNhMyFLyAiWndIJP7Z1NTteDg==}

  dot-case@3.0.4:
    resolution: {integrity: sha512-Kv5nKlh6yRrdrGvxeJ2e5y2eRUpkUosIW4A2AS38zwSz27zu7ufDwQPi5Jhs3XAlGNetl3bmnGhQsMtkKJnj3w==}

  dunder-proto@1.0.1:
    resolution: {integrity: sha512-KIN/nDJBQRcXw0MLVhZE9iQHmG68qAVIBg9CqmUYjmQIhgij9U5MFvrqkUL5FbtyyzZuOeOt0zdeRe4UY7ct+A==}
    engines: {node: '>= 0.4'}

  eastasianwidth@0.2.0:
    resolution: {integrity: sha512-I88TYZWc9XiYHRQ4/3c5rjjfgkjhLyW2luGIheGERbNQ6OY7yTybanSpDXZa8y7VUP9YmDcYa+eyq4ca7iLqWA==}

  easy-table@1.1.0:
    resolution: {integrity: sha512-oq33hWOSSnl2Hoh00tZWaIPi1ievrD9aFG82/IgjlycAnW9hHx5PkJiXpxPsgEE+H7BsbVQXFVFST8TEXS6/pA==}

  ejs@3.1.10:
    resolution: {integrity: sha512-UeJmFfOrAQS8OJWPZ4qtgHyWExa088/MtK5UEyoJGFH67cDEXkZSviOiKRCZ4Xij0zxI3JECgYs3oKx+AizQBA==}
    engines: {node: '>=0.10.0'}
    hasBin: true

  electron-to-chromium@1.5.187:
    resolution: {integrity: sha512-cl5Jc9I0KGUoOoSbxvTywTa40uspGJt/BDBoDLoxJRSBpWh4FFXBsjNRHfQrONsV/OoEjDfHUmZQa2d6Ze4YgA==}

  emoji-regex@10.4.0:
    resolution: {integrity: sha512-EC+0oUMY1Rqm4O6LLrgjtYDvcVYTy7chDnM4Q7030tP4Kwj3u/pR6gP9ygnp2CJMK5Gq+9Q2oqmrFJAz01DXjw==}

  emoji-regex@8.0.0:
    resolution: {integrity: sha512-MSjYzcWNOA0ewAHpz0MxpYFvwg6yjy1NG3xteoqz644VCo/RPgnr1/GGt+ic3iJTzQ8Eu3TdM14SawnVUmGE6A==}

  emoji-regex@9.2.2:
    resolution: {integrity: sha512-L18DaJsXSUk2+42pv8mLs5jJT2hqFkFE4j21wOmgbUqsZ2hL72NsUU785g9RXgo3s0ZNgVl42TiHp3ZtOv/Vyg==}

  enhanced-resolve@5.18.2:
    resolution: {integrity: sha512-6Jw4sE1maoRJo3q8MsSIn2onJFbLTOjY9hlx4DZXmOKvLRd1Ok2kXmAGXaafL2+ijsJZ1ClYbl/pmqr9+k4iUQ==}
    engines: {node: '>=10.13.0'}

  entities@4.5.0:
    resolution: {integrity: sha512-V0hjH4dGPh9Ao5p0MoRY6BVqtwCjhz6vI5LT8AJ55H+4g9/4vbHx1I54fS0XuclLhDHArPQCiMjDxjaL8fPxhw==}
    engines: {node: '>=0.12'}

  entities@6.0.1:
    resolution: {integrity: sha512-aN97NXWF6AWBTahfVOIrB/NShkzi5H7F9r1s9mD3cDj4Ko5f2qhhVoYMibXF7GlLveb/D2ioWay8lxI97Ven3g==}
    engines: {node: '>=0.12'}

  environment@1.1.0:
    resolution: {integrity: sha512-xUtoPkMggbz0MPyPiIWr1Kp4aeWJjDZ6SMvURhimjdZgsRuDplF5/s9hcgGhyXMhs+6vpnuoiZ2kFiu3FMnS8Q==}
    engines: {node: '>=18'}

  error-ex@1.3.2:
    resolution: {integrity: sha512-7dFHNmqeFSEt2ZBsCriorKnn3Z2pj+fd9kmI6QoWw4//DL+icEBfc0U7qJCisqrTsKTjw4fNFy2pW9OqStD84g==}

  es-define-property@1.0.1:
    resolution: {integrity: sha512-e3nRfgfUZ4rNGL232gUgX06QNyyez04KdjFrF+LTRoOXmrOgFKDg4BCdsjW8EnT69eqdYGmRpJwiPVYNrCaW3g==}
    engines: {node: '>= 0.4'}

  es-errors@1.3.0:
    resolution: {integrity: sha512-Zf5H2Kxt2xjTvbJvP2ZWLEICxA6j+hAmMzIlypy4xcBg1vKVnx89Wy0GbS+kf5cwCVFFzdCFh2XSCFNULS6csw==}
    engines: {node: '>= 0.4'}

  es-module-lexer@1.7.0:
    resolution: {integrity: sha512-jEQoCwk8hyb2AZziIOLhDqpm5+2ww5uIE6lkO/6jcOCusfk6LhMHpXXfBLXTZ7Ydyt0j4VoUQv6uGNYbdW+kBA==}

  es-object-atoms@1.1.1:
    resolution: {integrity: sha512-FGgH2h8zKNim9ljj7dankFPcICIK9Cp5bm+c2gQSYePhpaG5+esrLODihIorn+Pe6FGJzWhXQotPv73jTaldXA==}
    engines: {node: '>= 0.4'}

  es-set-tostringtag@2.1.0:
    resolution: {integrity: sha512-j6vWzfrGVfyXxge+O0x5sh6cvxAog0a/4Rdd2K36zCMV5eJ+/+tOAngRO8cODMNWbVRdVlmGZQL2YS3yR8bIUA==}
    engines: {node: '>= 0.4'}

  esbuild@0.25.7:
    resolution: {integrity: sha512-daJB0q2dmTzo90L9NjRaohhRWrCzYxWNFTjEi72/h+p5DcY3yn4MacWfDakHmaBaDzDiuLJsCh0+6LK/iX+c+Q==}
    engines: {node: '>=18'}
    hasBin: true

  escalade@3.2.0:
    resolution: {integrity: sha512-WUj2qlxaQtO4g6Pq5c29GTcWGDyd8itL8zTlipgECz3JesAiiOKotd8JU6otB3PACgG6xkJUyVhboMS+bje/jA==}
    engines: {node: '>=6'}

  escape-string-regexp@1.0.5:
    resolution: {integrity: sha512-vbRorB5FUQWvla16U8R/qgaFIya2qGzwDrNmCZuYKrbdSUMG6I1ZCGQRefkRVhuOkIGVne7BQ35DSfo1qvJqFg==}
    engines: {node: '>=0.8.0'}

  escape-string-regexp@4.0.0:
    resolution: {integrity: sha512-TtpcNJ3XAzx3Gq8sWRzJaVajRs0uVxA2YAkdb1jm2YkPz4G6egUFAyA3n5vtEIZefPk5Wa4UXbKuS5fKkJWdgA==}
    engines: {node: '>=10'}

  eslint-import-context@0.1.9:
    resolution: {integrity: sha512-K9Hb+yRaGAGUbwjhFNHvSmmkZs9+zbuoe3kFQ4V1wYjrepUFYM2dZAfNtjbbj3qsPfUfsA68Bx/ICWQMi+C8Eg==}
    engines: {node: ^12.20.0 || ^14.18.0 || >=16.0.0}
    peerDependencies:
      unrs-resolver: ^1.0.0
    peerDependenciesMeta:
      unrs-resolver:
        optional: true

  eslint-import-resolver-typescript@4.4.4:
    resolution: {integrity: sha512-1iM2zeBvrYmUNTj2vSC/90JTHDth+dfOfiNKkxApWRsTJYNrc8rOdxxIf5vazX+BiAXTeOT0UvWpGI/7qIWQOw==}
    engines: {node: ^16.17.0 || >=18.6.0}
    peerDependencies:
      eslint: '*'
      eslint-plugin-import: '*'
      eslint-plugin-import-x: '*'
    peerDependenciesMeta:
      eslint-plugin-import:
        optional: true
      eslint-plugin-import-x:
        optional: true

  eslint-plugin-import-x@4.16.1:
    resolution: {integrity: sha512-vPZZsiOKaBAIATpFE2uMI4w5IRwdv/FpQ+qZZMR4E+PeOcM4OeoEbqxRMnywdxP19TyB/3h6QBB0EWon7letSQ==}
    engines: {node: ^18.18.0 || ^20.9.0 || >=21.1.0}
    peerDependencies:
      '@typescript-eslint/utils': ^8.0.0
      eslint: ^8.57.0 || ^9.0.0
      eslint-import-resolver-node: '*'
    peerDependenciesMeta:
      '@typescript-eslint/utils':
        optional: true
      eslint-import-resolver-node:
        optional: true

  eslint-plugin-react-hooks@5.2.0:
    resolution: {integrity: sha512-+f15FfK64YQwZdJNELETdn5ibXEUQmW1DZL6KXhNnc2heoy/sg9VJJeT7n8TlMWouzWqSWavFkIhHyIbIAEapg==}
    engines: {node: '>=10'}
    peerDependencies:
      eslint: ^3.0.0 || ^4.0.0 || ^5.0.0 || ^6.0.0 || ^7.0.0 || ^8.0.0-0 || ^9.0.0

  eslint-scope@8.4.0:
    resolution: {integrity: sha512-sNXOfKCn74rt8RICKMvJS7XKV/Xk9kA7DyJr8mJik3S7Cwgy3qlkkmyS2uQB3jiJg6VNdZd/pDBJu0nvG2NlTg==}
    engines: {node: ^18.18.0 || ^20.9.0 || >=21.1.0}

  eslint-visitor-keys@3.4.3:
    resolution: {integrity: sha512-wpc+LXeiyiisxPlEkUzU6svyS1frIO3Mgxj1fdy7Pm8Ygzguax2N3Fa/D/ag1WqbOprdI+uY6wMUl8/a2G+iag==}
    engines: {node: ^12.22.0 || ^14.17.0 || >=16.0.0}

  eslint-visitor-keys@4.2.1:
    resolution: {integrity: sha512-Uhdk5sfqcee/9H/rCOJikYz67o0a2Tw2hGRPOG2Y1R2dg7brRe1uG0yaNQDHu+TO/uQPF/5eCapvYSmHUjt7JQ==}
    engines: {node: ^18.18.0 || ^20.9.0 || >=21.1.0}

  eslint@9.35.0:
    resolution: {integrity: sha512-QePbBFMJFjgmlE+cXAlbHZbHpdFVS2E/6vzCy7aKlebddvl1vadiC4JFV5u/wqTkNUwEV8WrQi257jf5f06hrg==}
    engines: {node: ^18.18.0 || ^20.9.0 || >=21.1.0}
    hasBin: true
    peerDependencies:
      jiti: '*'
    peerDependenciesMeta:
      jiti:
        optional: true

  esm@3.2.25:
    resolution: {integrity: sha512-U1suiZ2oDVWv4zPO56S0NcR5QriEahGtdN2OR6FiOG4WJvcjBVFB0qI4+eKoWFH483PKGuLuu6V8Z4T5g63UVA==}
    engines: {node: '>=6'}

  espree@10.4.0:
    resolution: {integrity: sha512-j6PAQ2uUr79PZhBjP5C5fhl8e39FmRnOjsD5lGnWrFU8i2G776tBK7+nP8KuQUTTyAZUwfQqXAgrVH5MbH9CYQ==}
    engines: {node: ^18.18.0 || ^20.9.0 || >=21.1.0}

  esquery@1.6.0:
    resolution: {integrity: sha512-ca9pw9fomFcKPvFLXhBKUK90ZvGibiGOvRJNbjljY7s7uq/5YO4BOzcYtJqExdx99rF6aAcnRxHmcUHcz6sQsg==}
    engines: {node: '>=0.10'}

  esrecurse@4.3.0:
    resolution: {integrity: sha512-KmfKL3b6G+RXvP8N1vr3Tq1kL/oCFgn2NYXEtqP8/L3pKapUA4G8cFVaoF3SU323CD4XypR/ffioHmkti6/Tag==}
    engines: {node: '>=4.0'}

  estraverse@5.3.0:
    resolution: {integrity: sha512-MMdARuVEQziNTeJD8DgMqmhwR11BRQ/cBP+pLtYdSTnf3MIO8fFeiINEbX36ZdNlfU/7A9f3gUw49B3oQsvwBA==}
    engines: {node: '>=4.0'}

  estree-walker@2.0.2:
    resolution: {integrity: sha512-Rfkk/Mp/DL7JVje3u18FxFujQlTNR2q6QfMSMB7AvCBx91NGj/ba3kCfza0f6dVDbw7YlRf/nDrn7pQrCCyQ/w==}

  estree-walker@3.0.3:
    resolution: {integrity: sha512-7RUKfXgSMMkzt6ZuXmqapOurLGPPfgj6l9uRZ7lRGolvk0y2yocc35LdcxKC5PQZdn2DMqioAQ2NoWcrTKmm6g==}

  esutils@2.0.3:
    resolution: {integrity: sha512-kVscqXk4OCp68SZ0dkgEKVi6/8ij300KBWTJq32P/dYeWTSwK41WyTxalN1eRmA5Z9UU/LX9D7FWSmV9SAYx6g==}
    engines: {node: '>=0.10.0'}

  eventemitter3@4.0.7:
    resolution: {integrity: sha512-8guHBZCwKnFhYdHr2ysuRWErTwhoN2X8XELRlrRwpmfeY2jjuUN4taQMsULKUVo1K4DvZl+0pgfyoysHxvmvEw==}

  eventemitter3@5.0.1:
    resolution: {integrity: sha512-GWkBvjiSZK87ELrYOSESUYeVIc9mvLLf/nXalMOS5dYrgZq9o5OVkbZAVM06CVxYsCwH9BDZFPlQTlPA1j4ahA==}

  expect-type@1.2.2:
    resolution: {integrity: sha512-JhFGDVJ7tmDJItKhYgJCGLOWjuK9vPxiXoUFLwLDc99NlmklilbiQJwoctZtt13+xMw91MCk/REan6MWHqDjyA==}
    engines: {node: '>=12.0.0'}

  external-editor@3.1.0:
    resolution: {integrity: sha512-hMQ4CX1p1izmuLYyZqLMO/qGNw10wSv9QDCPfzXfyFrOaCSSoRfqE1Kf1s5an66J5JZC62NewG+mK49jOCtQew==}
    engines: {node: '>=4'}

  fast-deep-equal@3.1.3:
    resolution: {integrity: sha512-f3qQ9oQy9j2AhBe/H9VC91wLmKBCCU/gDOnKNAYG5hswO7BLKj09Hc5HYNz9cGI++xlpDCIgDaitVs03ATR84Q==}

  fast-glob@3.3.3:
    resolution: {integrity: sha512-7MptL8U0cqcFdzIzwOTHoilX9x5BrNqye7Z/LuC7kCMRio1EMSyqRK3BEAUD7sXRq4iT4AzTVuZdhgQ2TCvYLg==}
    engines: {node: '>=8.6.0'}

  fast-json-stable-stringify@2.1.0:
    resolution: {integrity: sha512-lhd/wF+Lk98HZoTCtlVraHtfh5XYijIjalXck7saUtuanSDyLMxnHhSXEDJqHxD7msR8D0uCmqlkwjCV8xvwHw==}

  fast-levenshtein@2.0.6:
    resolution: {integrity: sha512-DCXu6Ifhqcks7TZKY3Hxp3y6qphY5SJZmrWMDrKcERSOXWQdMhU9Ig/PYrzyw/ul9jOIyh0N4M0tbC5hodg8dw==}

  fastq@1.19.1:
    resolution: {integrity: sha512-GwLTyxkCXjXbxqIhTsMI2Nui8huMPtnxg7krajPJAjnEG/iiOS7i+zCtWGZR9G0NBKbXKh6X9m9UIsYX/N6vvQ==}

  fdir@6.4.6:
    resolution: {integrity: sha512-hiFoqpyZcfNm1yc4u8oWCf9A2c4D3QjCrks3zmoVKVxpQRzmPNar1hUJcBG2RQHvEVGDN+Jm81ZheVLAQMK6+w==}
    peerDependencies:
      picomatch: ^3 || ^4
    peerDependenciesMeta:
      picomatch:
        optional: true

  fdir@6.5.0:
    resolution: {integrity: sha512-tIbYtZbucOs0BRGqPJkshJUYdL+SDH7dVM8gjy+ERp3WAUjLEFJE+02kanyHtwjWOnwrKYBiwAmM0p4kLJAnXg==}
    engines: {node: '>=12.0.0'}
    peerDependencies:
      picomatch: ^3 || ^4
    peerDependenciesMeta:
      picomatch:
        optional: true

  figures@3.2.0:
    resolution: {integrity: sha512-yaduQFRKLXYOGgEn6AZau90j3ggSOyiqXU0F9JZfeXYhNa+Jk4X+s45A2zg5jns87GAFa34BBm2kXw4XpNcbdg==}
    engines: {node: '>=8'}

  file-entry-cache@8.0.0:
    resolution: {integrity: sha512-XXTUwCvisa5oacNGRP9SfNtYBNAMi+RPwBFmblZEF7N7swHYQS6/Zfk7SRwx4D5j3CH211YNRco1DEMNVfZCnQ==}
    engines: {node: '>=16.0.0'}

  filelist@1.0.4:
    resolution: {integrity: sha512-w1cEuf3S+DrLCQL7ET6kz+gmlJdbq9J7yXCSjK/OZCPA+qEN1WyF4ZAf0YYJa4/shHJra2t/d/r8SV4Ji+x+8Q==}

  fill-range@7.1.1:
    resolution: {integrity: sha512-YsGpe3WHLK8ZYi4tWDg2Jy3ebRz2rXowDxnld4bkQB00cc/1Zw9AWnC0i9ztDJitivtQvaI9KaLyKrc+hBW0yg==}
    engines: {node: '>=8'}

  find-up@5.0.0:
    resolution: {integrity: sha512-78/PXT1wlLLDgTzDs7sjq9hzz0vXD+zn+7wypEe4fXQxCmdmqfGsEPQxmiCSQI3ajFV91bVSsvNtrJRiW6nGng==}
    engines: {node: '>=10'}

  flat-cache@4.0.1:
    resolution: {integrity: sha512-f7ccFPK3SXFHpx15UIGyRJ/FJQctuKZ0zVuN3frBo4HnK3cay9VEW0R6yPYFHC0AgqhukPzKjq22t5DmAyqGyw==}
    engines: {node: '>=16'}

  flatted@3.3.3:
    resolution: {integrity: sha512-GX+ysw4PBCz0PzosHDepZGANEuFCMLrnRTiEy9McGjmkCQYwRq4A/X786G/fjM/+OjsWSU1ZrY5qyARZmO/uwg==}

  follow-redirects@1.15.9:
    resolution: {integrity: sha512-gew4GsXizNgdoRyqmyfMHyAmXsZDk6mHkSxZFCzW9gwlbtOW44CDtYavM+y+72qD/Vq2l550kMF52DT8fOLJqQ==}
    engines: {node: '>=4.0'}
    peerDependencies:
      debug: '*'
    peerDependenciesMeta:
      debug:
        optional: true

  foreground-child@3.3.1:
    resolution: {integrity: sha512-gIXjKqtFuWEgzFRJA9WCQeSJLZDjgJUOMCMzxtvFq/37KojM1BFGufqsCy0r4qSQmYLsZYMeyRqzIWOMup03sw==}
    engines: {node: '>=14'}

  form-data@4.0.4:
    resolution: {integrity: sha512-KrGhL9Q4zjj0kiUt5OO4Mr/A/jlI2jDYs5eHBpYHPcBEVSiipAvn2Ko2HnPe20rmcuuvMHNdZFp+4IlGTMF0Ow==}
    engines: {node: '>= 6'}

  fs-extra@11.3.0:
    resolution: {integrity: sha512-Z4XaCL6dUDHfP/jT25jJKMmtxvuwbkrD1vNSMFlo9lNLY2c5FHYSQgHPRZUjAB26TpDEoW9HCOgplrdbaPV/ew==}
    engines: {node: '>=14.14'}

  fsevents@2.3.2:
    resolution: {integrity: sha512-xiqMQR4xAeHTuB9uWm+fFRcIOgKBMiOBP+eXiyT7jsgVCq1bkVygt00oASowB7EdtpOHaaPgKt812P9ab+DDKA==}
    engines: {node: ^8.16.0 || ^10.6.0 || >=11.0.0}
    os: [darwin]

  fsevents@2.3.3:
    resolution: {integrity: sha512-5xoDfX+fL7faATnagmWPpbFtwh/R77WmMMqqHGS65C3vvB0YHrgF+B1YmZ3441tMj5n63k0212XNoJwzlhffQw==}
    engines: {node: ^8.16.0 || ^10.6.0 || >=11.0.0}
    os: [darwin]

  function-bind@1.1.2:
    resolution: {integrity: sha512-7XHNxH7qX9xG5mIwxkhumTox/MIRNcOgDrxWsMt2pAr23WHp6MrRlN7FBSFpCpr+oVO0F744iUgR82nJMfG2SA==}

  gensync@1.0.0-beta.2:
    resolution: {integrity: sha512-3hN7NaskYvMDLQY55gnW3NQ+mesEAepTqlg+VEbj7zzqEMBVNhzcGYYeqFo/TlYz6eQiFcp1HcsCZO+nGgS8zg==}
    engines: {node: '>=6.9.0'}

  get-east-asian-width@1.3.0:
    resolution: {integrity: sha512-vpeMIQKxczTD/0s2CdEWHcb0eeJe6TFjxb+J5xgX7hScxqrGuyjmv4c1D4A/gelKfyox0gJJwIHF+fLjeaM8kQ==}
    engines: {node: '>=18'}

  get-intrinsic@1.3.0:
    resolution: {integrity: sha512-9fSjSaos/fRIVIp+xSJlE6lfwhES7LNtKaCBIamHsjr2na1BiABJPo0mOjjz8GJDURarmCPGqaiVg5mfjb98CQ==}
    engines: {node: '>= 0.4'}

  get-nonce@1.0.1:
    resolution: {integrity: sha512-FJhYRoDaiatfEkUK8HKlicmu/3SGFD51q3itKDGoSTysQJBnfOcxU5GxnhE1E6soB76MbT0MBtnKJuXyAx+96Q==}
    engines: {node: '>=6'}

  get-package-type@0.1.0:
    resolution: {integrity: sha512-pjzuKtY64GYfWizNAJ0fr9VqttZkNiK2iS430LtIHzjBEr6bX8Am2zm4sW4Ro5wjWW5cAlRL1qAMTcXbjNAO2Q==}
    engines: {node: '>=8.0.0'}

  get-proto@1.0.1:
    resolution: {integrity: sha512-sTSfBjoXBp89JvIKIefqw7U2CCebsc74kiY6awiGogKtoSGbgjYE/G/+l9sF3MWFPNc9IcoOC4ODfKHfxFmp0g==}
    engines: {node: '>= 0.4'}

  get-tsconfig@4.10.1:
    resolution: {integrity: sha512-auHyJ4AgMz7vgS8Hp3N6HXSmlMdUyhSUrfBF16w153rxtLIEOE+HGqaBppczZvnHLqQJfiHotCYpNhl0lUROFQ==}

  glob-parent@5.1.2:
    resolution: {integrity: sha512-AOIgSQCepiJYwP3ARnGx+5VnTu2HBYdzbGP45eLw1vr3zB3vZLeyed1sC9hnbcOc9/SrMyM5RPQrkGz4aS9Zow==}
    engines: {node: '>= 6'}

  glob-parent@6.0.2:
    resolution: {integrity: sha512-XxwI8EOhVQgWp6iDL+3b0r86f4d6AX6zSU55HfB4ydCEuXLXc5FcYeOu+nnGftS4TEju/11rt4KJPTMgbfmv4A==}
    engines: {node: '>=10.13.0'}

  glob@10.4.5:
    resolution: {integrity: sha512-7Bv8RF0k6xjo7d4A/PxYLbUCfb6c+Vpd2/mB2yRDlew7Jb5hEXiCD9ibfO7wpk8i4sevK6DFny9h7EYbM3/sHg==}
    hasBin: true

  globals@14.0.0:
    resolution: {integrity: sha512-oahGvuMGQlPw/ivIYBjVSrWAfWLBeku5tpPE2fOPLi+WHffIWbuh2tCjhyQhTBPMf5E9jDEH4FOmTYgYwbKwtQ==}
    engines: {node: '>=18'}

  gopd@1.2.0:
    resolution: {integrity: sha512-ZUKRh6/kUFoAiTAtTYPZJ3hw9wNxx+BIBOijnlG9PnrJsCcSjs1wyyD6vJpaYtgnzDrKYRSqf3OO6Rfa93xsRg==}
    engines: {node: '>= 0.4'}

  graceful-fs@4.2.11:
    resolution: {integrity: sha512-RbJ5/jmFcNNCcDV5o9eTnBLJ/HszWV0P73bc+Ff4nS/rJj+YaS6IGyiOL0VoBYX+l1Wrl3k63h/KrH+nhJ0XvQ==}

  graphemer@1.4.0:
    resolution: {integrity: sha512-EtKwoO6kxCL9WO5xipiHTZlSzBm7WLT627TqC/uVRd0HKmq8NXyebnNYxDoBi7wt8eTWrUrKXCOVaFq9x1kgag==}

  has-flag@4.0.0:
    resolution: {integrity: sha512-EykJT/Q1KjTWctppgIAgfSO0tKVuZUjhgMr17kqTumMl6Afv3EISleU7qZUzoXDFTAHTDC4NOoG/ZxU3EvlMPQ==}
    engines: {node: '>=8'}

  has-symbols@1.1.0:
    resolution: {integrity: sha512-1cDNdwJ2Jaohmb3sg4OmKaMBwuC48sYni5HUw2DvsC8LjGTLK9h+eb1X6RyuOHe4hT0ULCW68iomhjUoKUqlPQ==}
    engines: {node: '>= 0.4'}

  has-tostringtag@1.0.2:
    resolution: {integrity: sha512-NqADB8VjPFLM2V0VvHUewwwsw0ZWBaIdgo+ieHtK3hasLz4qeCRjYcqfB6AQrBggRKppKF8L52/VqdVsO47Dlw==}
    engines: {node: '>= 0.4'}

  hasown@2.0.2:
    resolution: {integrity: sha512-0hJU9SCPvmMzIBdZFqNPXWa6dqh7WdH0cII9y+CyS8rG3nL48Bclra9HmKhVVUHyPWNH5Y7xDwAB7bfgSjkUMQ==}
    engines: {node: '>= 0.4'}

  html-encoding-sniffer@4.0.0:
    resolution: {integrity: sha512-Y22oTqIU4uuPgEemfz7NDJz6OeKf12Lsu+QC+s3BVpda64lTiMYCyGwg5ki4vFxkMwQdeZDl2adZoqUgdFuTgQ==}
    engines: {node: '>=18'}

  html-parse-stringify@3.0.1:
    resolution: {integrity: sha512-KknJ50kTInJ7qIScF3jeaFRpMpE8/lfiTdzf/twXyPBLAGrLRTmkz3AdTnKeh40X8k9L2fdYwEp/42WGXIRGcg==}

  http-proxy-agent@7.0.2:
    resolution: {integrity: sha512-T1gkAiYYDWYx3V5Bmyu7HcfcvL7mUrTWiM6yOfa3PIphViJ/gFPbvidQ+veqSOHci/PxBcDabeUNCzpOODJZig==}
    engines: {node: '>= 14'}

  https-proxy-agent@7.0.6:
    resolution: {integrity: sha512-vK9P5/iUfdl95AI+JVyUuIcVtd4ofvtrOr3HNtM2yxC9bnMbEdp3x01OhQNnjb8IJYi38VlTE3mBXwcfvywuSw==}
    engines: {node: '>= 14'}

  i18next@25.5.2:
    resolution: {integrity: sha512-lW8Zeh37i/o0zVr+NoCHfNnfvVw+M6FQbRp36ZZ/NyHDJ3NJVpp2HhAUyU9WafL5AssymNoOjMRB48mmx2P6Hw==}
    peerDependencies:
      typescript: ^5
    peerDependenciesMeta:
      typescript:
        optional: true

  iconv-lite@0.4.24:
    resolution: {integrity: sha512-v3MXnZAcvnywkTUEZomIActle7RXXeedOR31wwl7VlyoXO4Qi9arvSenNQWne1TcRwhCL1HwLI21bEqdpj8/rA==}
    engines: {node: '>=0.10.0'}

  iconv-lite@0.6.3:
    resolution: {integrity: sha512-4fCk79wshMdzMp2rH06qWrJE4iolqLhCUH+OiuIgU++RB0+94NlDL81atO7GX55uUKueo0txHNtvEyI6D7WdMw==}
    engines: {node: '>=0.10.0'}

  ieee754@1.2.1:
    resolution: {integrity: sha512-dcyqhDvX1C46lXZcVqCpK+FtMRQVdIMN6/Df5js2zouUsqG7I6sFxitIC+7KYK29KdXOLHdu9zL4sFnoVQnqaA==}

  ignore@5.3.2:
    resolution: {integrity: sha512-hsBTNUqQTDwkWtcdYI2i06Y/nUBEsNEDJKjWdigLvegy8kDuJAS8uRlpkkcQpyEXL0Z/pjDy5HBmMjRCJ2gq+g==}
    engines: {node: '>= 4'}

  ignore@7.0.5:
    resolution: {integrity: sha512-Hs59xBNfUIunMFgWAbGX5cq6893IbWg4KnrjbYwX3tx0ztorVgTDA6B2sxf8ejHJ4wz8BqGUMYlnzNBer5NvGg==}
    engines: {node: '>= 4'}

  import-fresh@3.3.1:
    resolution: {integrity: sha512-TR3KfrTZTYLPB6jUjfx6MF9WcWrHL9su5TObK4ZkYgBdWKPOFoSoQIdEuTuR82pmtxH2spWG9h6etwfr1pLBqQ==}
    engines: {node: '>=6'}

  imurmurhash@0.1.4:
    resolution: {integrity: sha512-JmXMZ6wuvDmLiHEml9ykzqO6lwFbof0GG4IkcGaENdCRDDmMVnny7s5HsIgHCbaq0w2MyPhDqkhTUgS2LU2PHA==}
    engines: {node: '>=0.8.19'}

  indent-string@4.0.0:
    resolution: {integrity: sha512-EdDDZu4A2OyIK7Lr/2zG+w5jmbuk1DVBnEwREQvBzspBJkCEbRa8GxU1lghYcaGJCnRWibjDXlq779X1/y5xwg==}
    engines: {node: '>=8'}

  inherits@2.0.4:
    resolution: {integrity: sha512-k/vGaX4/Yla3WzyMCvTQOXYeIHvqOKtnqBduzTHpzpQZzAskKMhZ2K+EnBiSM9zGSoIFeMpXKxa4dYeZIQqewQ==}

  inquirer@8.2.6:
    resolution: {integrity: sha512-M1WuAmb7pn9zdFRtQYk26ZBoY043Sse0wVDdk4Bppr+JOXyQYybdtvK+l9wUibhtjdjvtoiNy8tk+EgsYIUqKg==}
    engines: {node: '>=12.0.0'}

  is-arrayish@0.2.1:
    resolution: {integrity: sha512-zz06S8t0ozoDXMG+ube26zeCTNXcKIPJZJi8hBrF4idCLms4CG9QtK7qBl1boi5ODzFpjswb5JPmHCbMpjaYzg==}

  is-binary-path@2.1.0:
    resolution: {integrity: sha512-ZMERYes6pDydyuGidse7OsHxtbI7WVeUEozgR/g7rd0xUimYNlvZRE/K2MgZTjWy725IfelLeVcEM97mmtRGXw==}
    engines: {node: '>=8'}

  is-bun-module@2.0.0:
    resolution: {integrity: sha512-gNCGbnnnnFAUGKeZ9PdbyeGYJqewpmc2aKHUEMO5nQPWU9lOmv7jcmQIv+qHD8fXW6W7qfuCwX4rY9LNRjXrkQ==}

  is-docker@2.2.1:
    resolution: {integrity: sha512-F+i2BKsFrH66iaUFc0woD8sLy8getkwTwtOBjvs56Cx4CgJDeKQeqfz8wAYiSb8JOprWhHH5p77PbmYCvvUuXQ==}
    engines: {node: '>=8'}
    hasBin: true

  is-extglob@2.1.1:
    resolution: {integrity: sha512-SbKbANkN603Vi4jEZv49LeVJMn4yGwsbzZworEoyEiutsN3nJYdbO36zfhGJ6QEDpOZIFkDtnq5JRxmvl3jsoQ==}
    engines: {node: '>=0.10.0'}

  is-fullwidth-code-point@3.0.0:
    resolution: {integrity: sha512-zymm5+u+sCsSWyD9qNaejV3DFvhCKclKdizYaJUuHA83RLjb7nSuGnddCHGv0hk+KY7BMAlsWeK4Ueg6EV6XQg==}
    engines: {node: '>=8'}

  is-fullwidth-code-point@4.0.0:
    resolution: {integrity: sha512-O4L094N2/dZ7xqVdrXhh9r1KODPJpFms8B5sGdJLPy664AgvXsreZUyCQQNItZRDlYug4xStLjNp/sz3HvBowQ==}
    engines: {node: '>=12'}

  is-fullwidth-code-point@5.0.0:
    resolution: {integrity: sha512-OVa3u9kkBbw7b8Xw5F9P+D/T9X+Z4+JruYVNapTjPYZYUznQ5YfWeFkOj606XYYW8yugTfC8Pj0hYqvi4ryAhA==}
    engines: {node: '>=18'}

  is-glob@4.0.3:
    resolution: {integrity: sha512-xelSayHH36ZgE7ZWhli7pW34hNbNl8Ojv5KVmkJD4hBdD3th8Tfk9vYasLM+mXWOZhFkgZfxhLSnrwRr4elSSg==}
    engines: {node: '>=0.10.0'}

  is-interactive@1.0.0:
    resolution: {integrity: sha512-2HvIEKRoqS62guEC+qBjpvRubdX910WCMuJTZ+I9yvqKU2/12eSL549HMwtabb4oupdj2sMP50k+XJfB/8JE6w==}
    engines: {node: '>=8'}

  is-number@7.0.0:
    resolution: {integrity: sha512-41Cifkg6e8TylSpdtTpeLVMqvSBEVzTttHvERD741+pnZ8ANv0004MRL43QKPDlK9cGvNp6NZWZUBlbGXYxxng==}
    engines: {node: '>=0.12.0'}

  is-observable@2.1.0:
    resolution: {integrity: sha512-DailKdLb0WU+xX8K5w7VsJhapwHLZ9jjmazqCJq4X12CTgqq73TKnbRcnSLuXYPOoLQgV5IrD7ePiX/h1vnkBw==}
    engines: {node: '>=8'}

  is-potential-custom-element-name@1.0.1:
    resolution: {integrity: sha512-bCYeRA2rVibKZd+s2625gGnGF/t7DSqDs4dP7CrLA1m7jKWz6pps0LpYLJN8Q64HtmPKJ1hrN3nzPNKFEKOUiQ==}

  is-unicode-supported@0.1.0:
    resolution: {integrity: sha512-knxG2q4UC3u8stRGyAVJCOdxFmv5DZiRcdlIaAQXAbSfJya+OhopNotLQrstBhququ4ZpuKbDc/8S6mgXgPFPw==}
    engines: {node: '>=10'}

  is-wsl@2.2.0:
    resolution: {integrity: sha512-fKzAra0rGJUUBwGBgNkHZuToZcn+TtXHpeCgmkMJMMYx1sQDYaCSyjJBSCa2nH1DGm7s3n1oBnohoVTBaN7Lww==}
    engines: {node: '>=8'}

  isexe@2.0.0:
    resolution: {integrity: sha512-RHxMLp9lnKHGHRng9QFhRCMbYAcVpn69smSGcq3f36xjgVVWThj4qqLbTLlq7Ssj8B+fIQ1EuCEGI2lKsyQeIw==}

  jackspeak@3.4.3:
    resolution: {integrity: sha512-OGlZQpz2yfahA/Rd1Y8Cd9SIEsqvXkLVoSw/cgwhnhFMDbsQFeZYoJJ7bIZBS9BcamUW96asq/npPWugM+RQBw==}

  jake@10.9.2:
    resolution: {integrity: sha512-2P4SQ0HrLQ+fw6llpLnOaGAvN2Zu6778SJMrCUwns4fOoG9ayrTiZk3VV8sCPkVZF8ab0zksVpS8FDY5pRCNBA==}
    engines: {node: '>=10'}
    hasBin: true

  jiti@2.4.2:
    resolution: {integrity: sha512-rg9zJN+G4n2nfJl5MW3BMygZX56zKPNVEYYqq7adpmMh4Jn2QNEwhvQlFy6jPVdcod7txZtKHWnyZiA3a0zP7A==}
    hasBin: true

  js-tiktoken@1.0.20:
    resolution: {integrity: sha512-Xlaqhhs8VfCd6Sh7a1cFkZHQbYTLCwVJJWiHVxBYzLPxW0XsoxBy1hitmjkdIjD3Aon5BXLHFwU5O8WUx6HH+A==}

  js-tokens@4.0.0:
    resolution: {integrity: sha512-RdJUflcE3cUzKiMqQgsCu06FPu9UdIJO0beYbPhHN4k6apgJtifcoCtT9bcxOpYBtpD2kCM6Sbzg4CausW/PKQ==}

  js-tokens@9.0.1:
    resolution: {integrity: sha512-mxa9E9ITFOt0ban3j6L5MpjwegGz6lBQmM1IJkWeBZGcMxto50+eWdjC/52xDbS2vy0k7vIMK0Fe2wfL9OQSpQ==}

  js-yaml@4.1.0:
    resolution: {integrity: sha512-wpxZs9NoxZaJESJGIZTyDEaYpl0FKSA+FB9aJiyemKhMwkxQg63h4T1KJgUGHpTqPDNRcmmYLugrRjJlBtWvRA==}
    hasBin: true

  jsdom@26.1.0:
    resolution: {integrity: sha512-Cvc9WUhxSMEo4McES3P7oK3QaXldCfNWp7pl2NNeiIFlCoLr3kfq9kb1fxftiwk1FLV7CvpvDfonxtzUDeSOPg==}
    engines: {node: '>=18'}
    peerDependencies:
      canvas: ^3.0.0
    peerDependenciesMeta:
      canvas:
        optional: true

  jsesc@3.1.0:
    resolution: {integrity: sha512-/sM3dO2FOzXjKQhJuo0Q173wf2KOo8t4I8vHy6lF9poUp7bKT0/NHE8fPX23PwfhnykfqnC2xRxOnVw5XuGIaA==}
    engines: {node: '>=6'}
    hasBin: true

  json-buffer@3.0.1:
    resolution: {integrity: sha512-4bV5BfR2mqfQTJm+V5tPPdf+ZpuhiIvTuAB5g8kcrXOZpTT/QwwVRWBywX1ozr6lEuPdbHxwaJlm9G6mI2sfSQ==}

  json-parse-even-better-errors@2.3.1:
    resolution: {integrity: sha512-xyFwyhro/JEof6Ghe2iz2NcXoj2sloNsWr/XsERDK/oiPCfaNhl5ONfp+jQdAZRQQ0IJWNzH9zIZF7li91kh2w==}

  json-schema-traverse@0.4.1:
    resolution: {integrity: sha512-xbbCH5dCYU5T8LcEhhuh7HJ88HXuW3qsI3Y0zOZFKfZEHcpWiHU/Jxzk629Brsab/mMiHQti9wMP+845RPe3Vg==}

  json-stable-stringify-without-jsonify@1.0.1:
    resolution: {integrity: sha512-Bdboy+l7tA3OGW6FjyFHWkP5LuByj1Tk33Ljyq0axyzdk9//JSi2u3fP1QSmd1KNwq6VOKYGlAu87CisVir6Pw==}

  json5@2.2.3:
    resolution: {integrity: sha512-XmOWe7eyHYH14cLdVPoyg+GOH3rYX++KpzrylJwSW98t3Nk+U8XOl8FWKOgwtzdb8lXGf6zYwDUzeHMWfxasyg==}
    engines: {node: '>=6'}
    hasBin: true

  jsonfile@6.1.0:
    resolution: {integrity: sha512-5dgndWOriYSm5cnYaJNhalLNDKOqFwyDB/rr1E9ZsGciGvKPs8R2xYGCacuf3z6K1YKDz182fd+fY3cn3pMqXQ==}

  keyv@4.5.4:
    resolution: {integrity: sha512-oxVHkHR/EJf2CNXnWxRLW6mg7JyCCUcG0DtEGmL2ctUo1PNTin1PUil+r/+4r5MpVgC/fn1kjsx7mjSujKqIpw==}

  kleur@4.1.5:
    resolution: {integrity: sha512-o+NO+8WrRiQEE4/7nwRJhN1HWpVmJm511pBHUxPLtp0BUISzlBplORYSmTclCnJvQq2tKu/sgl3xVpkc7ZWuQQ==}
    engines: {node: '>=6'}

  langsmith@0.3.46:
    resolution: {integrity: sha512-Hhi4/cMjhWIGpu0DW5eQrXBbeeKQWPYYQyJCYzhFjod+xinMry4i8QR0gxrrgjGOgfMuU6nyK79YqjGTEPVbDA==}
    peerDependencies:
      '@opentelemetry/api': '*'
      '@opentelemetry/exporter-trace-otlp-proto': '*'
      '@opentelemetry/sdk-trace-base': '*'
      openai: '*'
    peerDependenciesMeta:
      '@opentelemetry/api':
        optional: true
      '@opentelemetry/exporter-trace-otlp-proto':
        optional: true
      '@opentelemetry/sdk-trace-base':
        optional: true
      openai:
        optional: true

  lefthook-darwin-arm64@1.12.2:
    resolution: {integrity: sha512-fTxeI9tEskrHjc3QyEO+AG7impBXY2Ed8V5aiRc3fw9POfYtVh9b5jRx90fjk2+ld5hf+Z1DsyyLq/vOHDFskQ==}
    cpu: [arm64]
    os: [darwin]

  lefthook-darwin-x64@1.12.2:
    resolution: {integrity: sha512-T1dCDKAAfdHgYZ8qtrS02SJSHoR52RFcrGArFNll9Mu4ZSV19Sp8BO+kTwDUOcLYdcPGNaqOp9PkRBQGZWQC7g==}
    cpu: [x64]
    os: [darwin]

  lefthook-freebsd-arm64@1.12.2:
    resolution: {integrity: sha512-2n9z7Q4BKeMBoB9cuEdv0UBQH82Z4GgBQpCrfjCtyzpDnYQwrH8Tkrlnlko4qPh9MM6nLLGIYMKsA5nltzo8Cg==}
    cpu: [arm64]
    os: [freebsd]

  lefthook-freebsd-x64@1.12.2:
    resolution: {integrity: sha512-1hNY/irY+/3kjRzKoJYxG+m3BYI8QxopJUK1PQnknGo1Wy5u302SdX+tR7pnpz6JM5chrNw4ozSbKKOvdZ5VEw==}
    cpu: [x64]
    os: [freebsd]

  lefthook-linux-arm64@1.12.2:
    resolution: {integrity: sha512-1W4swYIVRkxq/LFTuuK4oVpd6NtTKY4E3VY2Uq2JDkIOJV46+8qGBF+C/QA9K3O9chLffgN7c+i+NhIuGiZ/Vw==}
    cpu: [arm64]
    os: [linux]

  lefthook-linux-x64@1.12.2:
    resolution: {integrity: sha512-J6VGuMfhq5iCsg1Pv7xULbuXC63gP5LaikT0PhkyBNMi3HQneZFDJ8k/sp0Ue9HkQv6QfWIo3/FgB9gz38MCFw==}
    cpu: [x64]
    os: [linux]

  lefthook-openbsd-arm64@1.12.2:
    resolution: {integrity: sha512-wncDRW3ml24DaOyH22KINumjvCohswbQqbxyH2GORRCykSnE859cTjOrRIchTKBIARF7PSeGPUtS7EK0+oDbaw==}
    cpu: [arm64]
    os: [openbsd]

  lefthook-openbsd-x64@1.12.2:
    resolution: {integrity: sha512-2jDOkCHNnc/oK/vR62hAf3vZb1EQ6Md2GjIlgZ/V7A3ztOsM8QZ5IxwYN3D1UOIR5ZnwMBy7PtmTJC/HJrig5w==}
    cpu: [x64]
    os: [openbsd]

  lefthook-windows-arm64@1.12.2:
    resolution: {integrity: sha512-ZMH/q6UNSidhHEG/1QoqIl1n4yPTBWuVmKx5bONtKHicoz4QCQ+QEiNjKsG5OO4C62nfyHGThmweCzZVUQECJw==}
    cpu: [arm64]
    os: [win32]

  lefthook-windows-x64@1.12.2:
    resolution: {integrity: sha512-TqT2jIPcTQ9uwaw+v+DTmvnUHM/p7bbsSrPoPX+fRXSGLzFjyiY+12C9dObSwfCQq6rT70xqQJ9AmftJQsa5/Q==}
    cpu: [x64]
    os: [win32]

  lefthook@1.12.2:
    resolution: {integrity: sha512-2CeTu5NcmoT9YnqsHTq/TF36MlqlzHzhivGx3DrXHwcff4TdvrkIwUTA56huM3Nlo5ODAF/0hlPzaKLmNHCBnQ==}
    hasBin: true

  levn@0.4.1:
    resolution: {integrity: sha512-+bT2uH4E5LGE7h/n3evcS/sQlJXCpIp6ym8OWJ5eV6+67Dsql/LaaT7qJBAt2rzfoa/5QBGBhxDix1dMt2kQKQ==}
    engines: {node: '>= 0.8.0'}

  lightningcss-darwin-arm64@1.30.1:
    resolution: {integrity: sha512-c8JK7hyE65X1MHMN+Viq9n11RRC7hgin3HhYKhrMyaXflk5GVplZ60IxyoVtzILeKr+xAJwg6zK6sjTBJ0FKYQ==}
    engines: {node: '>= 12.0.0'}
    cpu: [arm64]
    os: [darwin]

  lightningcss-darwin-x64@1.30.1:
    resolution: {integrity: sha512-k1EvjakfumAQoTfcXUcHQZhSpLlkAuEkdMBsI/ivWw9hL+7FtilQc0Cy3hrx0AAQrVtQAbMI7YjCgYgvn37PzA==}
    engines: {node: '>= 12.0.0'}
    cpu: [x64]
    os: [darwin]

  lightningcss-freebsd-x64@1.30.1:
    resolution: {integrity: sha512-kmW6UGCGg2PcyUE59K5r0kWfKPAVy4SltVeut+umLCFoJ53RdCUWxcRDzO1eTaxf/7Q2H7LTquFHPL5R+Gjyig==}
    engines: {node: '>= 12.0.0'}
    cpu: [x64]
    os: [freebsd]

  lightningcss-linux-arm-gnueabihf@1.30.1:
    resolution: {integrity: sha512-MjxUShl1v8pit+6D/zSPq9S9dQ2NPFSQwGvxBCYaBYLPlCWuPh9/t1MRS8iUaR8i+a6w7aps+B4N0S1TYP/R+Q==}
    engines: {node: '>= 12.0.0'}
    cpu: [arm]
    os: [linux]

  lightningcss-linux-arm64-gnu@1.30.1:
    resolution: {integrity: sha512-gB72maP8rmrKsnKYy8XUuXi/4OctJiuQjcuqWNlJQ6jZiWqtPvqFziskH3hnajfvKB27ynbVCucKSm2rkQp4Bw==}
    engines: {node: '>= 12.0.0'}
    cpu: [arm64]
    os: [linux]

  lightningcss-linux-arm64-musl@1.30.1:
    resolution: {integrity: sha512-jmUQVx4331m6LIX+0wUhBbmMX7TCfjF5FoOH6SD1CttzuYlGNVpA7QnrmLxrsub43ClTINfGSYyHe2HWeLl5CQ==}
    engines: {node: '>= 12.0.0'}
    cpu: [arm64]
    os: [linux]

  lightningcss-linux-x64-gnu@1.30.1:
    resolution: {integrity: sha512-piWx3z4wN8J8z3+O5kO74+yr6ze/dKmPnI7vLqfSqI8bccaTGY5xiSGVIJBDd5K5BHlvVLpUB3S2YCfelyJ1bw==}
    engines: {node: '>= 12.0.0'}
    cpu: [x64]
    os: [linux]

  lightningcss-linux-x64-musl@1.30.1:
    resolution: {integrity: sha512-rRomAK7eIkL+tHY0YPxbc5Dra2gXlI63HL+v1Pdi1a3sC+tJTcFrHX+E86sulgAXeI7rSzDYhPSeHHjqFhqfeQ==}
    engines: {node: '>= 12.0.0'}
    cpu: [x64]
    os: [linux]

  lightningcss-win32-arm64-msvc@1.30.1:
    resolution: {integrity: sha512-mSL4rqPi4iXq5YVqzSsJgMVFENoa4nGTT/GjO2c0Yl9OuQfPsIfncvLrEW6RbbB24WtZ3xP/2CCmI3tNkNV4oA==}
    engines: {node: '>= 12.0.0'}
    cpu: [arm64]
    os: [win32]

  lightningcss-win32-x64-msvc@1.30.1:
    resolution: {integrity: sha512-PVqXh48wh4T53F/1CCu8PIPCxLzWyCnn/9T5W1Jpmdy5h9Cwd+0YQS6/LwhHXSafuc61/xg9Lv5OrCby6a++jg==}
    engines: {node: '>= 12.0.0'}
    cpu: [x64]
    os: [win32]

  lightningcss@1.30.1:
    resolution: {integrity: sha512-xi6IyHML+c9+Q3W0S4fCQJOym42pyurFiJUHEcEyHS0CeKzia4yZDEsLlqOFykxOdHpNy0NmvVO31vcSqAxJCg==}
    engines: {node: '>= 12.0.0'}

  lilconfig@3.1.3:
    resolution: {integrity: sha512-/vlFKAoH5Cgt3Ie+JLhRbwOsCQePABiU3tJ1egGvyQ+33R/vcwM2Zl2QR/LzjsBeItPt3oSVXapn+m4nQDvpzw==}
    engines: {node: '>=14'}

  lines-and-columns@1.2.4:
    resolution: {integrity: sha512-7ylylesZQ/PV29jhEDl3Ufjo6ZX7gCqJr5F7PKrqc93v7fzSymt1BpwEU8nAUXs8qzzvqhbjhK5QZg6Mt/HkBg==}

  linkify-it@5.0.0:
    resolution: {integrity: sha512-5aHCbzQRADcdP+ATqnDuhhJ/MRIqDkZX5pyjFHRRysS8vZ5AbqGEoFIb6pYHPZ+L/OC2Lc+xT8uHVVR5CAK/wQ==}

  lint-staged@16.1.2:
    resolution: {integrity: sha512-sQKw2Si2g9KUZNY3XNvRuDq4UJqpHwF0/FQzZR2M7I5MvtpWvibikCjUVJzZdGE0ByurEl3KQNvsGetd1ty1/Q==}
    engines: {node: '>=20.17'}
    hasBin: true

  listr2@8.3.3:
    resolution: {integrity: sha512-LWzX2KsqcB1wqQ4AHgYb4RsDXauQiqhjLk+6hjbaeHG4zpjjVAB6wC/gz6X0l+Du1cN3pUB5ZlrvTbhGSNnUQQ==}
    engines: {node: '>=18.0.0'}

  locate-path@6.0.0:
    resolution: {integrity: sha512-iPZK6eYjbxRu3uB4/WZ3EsEIMJFMqAoopl3R+zuq0UjcAm/MO6KCweDgPfP3elTztoKP3KtnVHxTn2NHBSDVUw==}
    engines: {node: '>=10'}

  lodash-es@4.17.21:
    resolution: {integrity: sha512-mKnC+QJ9pWVzv+C4/U3rRsHapFfHvQFoFB92e52xeyGMcX6/OlIl78je1u8vePzYZSkkogMPJ2yjxxsb89cxyw==}

  lodash.clamp@4.0.3:
    resolution: {integrity: sha512-HvzRFWjtcguTW7yd8NJBshuNaCa8aqNFtnswdT7f/cMd/1YKy5Zzoq4W/Oxvnx9l7aeY258uSdDfM793+eLsVg==}

  lodash.debounce@4.0.8:
    resolution: {integrity: sha512-FT1yDzDYEoYWhnSGnpE/4Kj1fLZkDFyqRb7fNt6FdYOSxlUWAtp42Eh6Wb0rGIv/m9Bgo7x4GhQbm5Ys4SG5ow==}

  lodash.isequal@4.5.0:
    resolution: {integrity: sha512-pDo3lu8Jhfjqls6GkMgpahsF9kCyayhgykjyLMNFTKWrpVdAQtYyB4muAMWozBB4ig/dtWAmsMxLEI8wuz+DYQ==}
    deprecated: This package is deprecated. Use require('node:util').isDeepStrictEqual instead.

  lodash.merge@4.6.2:
    resolution: {integrity: sha512-0KpjqXRVvrYyCsX1swR/XTK0va6VQkQM6MNo7PqW77ByjAhoARA8EfrP1N4+KlKj8YS0ZUCtRT/YUuhyYDujIQ==}

  lodash@4.17.21:
    resolution: {integrity: sha512-v2kDEe57lecTulaDIuNTPy3Ry4gLGJ6Z1O3vE1krgXZNrsQ+LFTGHVxVjcXPs17LhbZVGedAJv8XZ1tvj5FvSg==}

  log-symbols@4.1.0:
    resolution: {integrity: sha512-8XPvpAA8uyhfteu8pIvQxpJZ7SYYdpUivZpGy6sFsBuKRY/7rQGavedeB8aK+Zkyq6upMFVL/9AW6vOYzfRyLg==}
    engines: {node: '>=10'}

  log-update@6.1.0:
    resolution: {integrity: sha512-9ie8ItPR6tjY5uYJh8K/Zrv/RMZ5VOlOWvtZdEHYSTFKZfIBPQa9tOAEeAWhd+AnIneLJ22w5fjOYtoutpWq5w==}
    engines: {node: '>=18'}

  loose-envify@1.4.0:
    resolution: {integrity: sha512-lyuxPGr/Wfhrlem2CL/UcnUc1zcqKAImBDzukY7Y5F/yQiNdko6+fRLevlw1HgMySw7f611UIY408EtxRSoK3Q==}
    hasBin: true

  loupe@3.1.4:
    resolution: {integrity: sha512-wJzkKwJrheKtknCOKNEtDK4iqg/MxmZheEMtSTYvnzRdEYaZzmgH976nenp8WdJRdx5Vc1X/9MO0Oszl6ezeXg==}

  lower-case@2.0.2:
    resolution: {integrity: sha512-7fm3l3NAF9WfN6W3JOmf5drwpVqX78JtoGJ3A6W0a6ZnldM41w2fV5D490psKFTpMds8TJse/eHLFFsNHHjHgg==}

  lru-cache@10.4.3:
    resolution: {integrity: sha512-JNAzZcXrCt42VGLuYz0zfAzDfAvJWW6AfYlDBQyDV5DClI2m5sAmK+OIO7s59XfsRsWHp02jAJrRadPRGTt6SQ==}

  lru-cache@5.1.1:
    resolution: {integrity: sha512-KpNARQA3Iwv+jTA0utUVVbrh+Jlrr1Fv0e56GGzAFOXN7dk/FviaDW8LHmK52DlcH4WP2n6gI8vN1aesBFgo9w==}

  lunr@2.3.9:
    resolution: {integrity: sha512-zTU3DaZaF3Rt9rhN3uBMGQD3dD2/vFQqnvZCDv4dl5iOzq2IZQqTxu90r4E5J+nP70J3ilqVCrbho2eWaeW8Ow==}

  lz-string@1.5.0:
    resolution: {integrity: sha512-h5bgJWpxJNswbU7qCrV0tIKQCaS3blPDrqKWx+QxzuzL1zGUzij9XCWLrSLsJPu5t+eWA/ycetzYAO5IOMcWAQ==}
    hasBin: true

  magic-string@0.30.17:
    resolution: {integrity: sha512-sNPKHvyjVf7gyjwS4xGTaW/mCnF8wnjtifKBEhxfZ7E/S8tQ0rssrwGNn6q8JH/ohItJfSQp9mBtQYuTlH5QnA==}

  make-error@1.3.6:
    resolution: {integrity: sha512-s8UhlNe7vPKomQhC1qFelMokr/Sc3AgNbso3n74mVPA5LTZwkB9NlXf4XPamLxJE8h0gh73rM94xvwRT2CVInw==}

  markdown-it@14.1.0:
    resolution: {integrity: sha512-a54IwgWPaeBCAAsv13YgmALOF1elABB08FxO9i+r4VFk5Vl4pKokRPeX8u5TCgSsPi6ec1otfLjdOpVcgbpshg==}
    hasBin: true

  math-intrinsics@1.1.0:
    resolution: {integrity: sha512-/IXtbwEk5HTPyEwyKX6hGkYXxM9nbj64B+ilVJnC/R6B0pH5G4V3b0pVbL7DBj4tkhBAppbQUlf6F6Xl9LHu1g==}
    engines: {node: '>= 0.4'}

  mdurl@2.0.0:
    resolution: {integrity: sha512-Lf+9+2r+Tdp5wXDXC4PcIBjTDtq4UKjCPMQhKIuzpJNW0b96kVqSwW0bT7FhRSfmAiFYgP+SCRvdrDozfh0U5w==}

  merge2@1.4.1:
    resolution: {integrity: sha512-8q7VEgMJW4J8tcfVPy8g09NcQwZdbwFEqhe/WZkoIzjn/3TGDwtOCYtXGxA3O8tPzpczCCDgv+P2P5y00ZJOOg==}
    engines: {node: '>= 8'}

  micromatch@4.0.8:
    resolution: {integrity: sha512-PXwfBhYu0hBCPw8Dn0E+WDYb7af3dSLVWKi3HGv84IdF4TyFoC0ysxFd0Goxw7nSv4T/PzEJQxsYsEiFCKo2BA==}
    engines: {node: '>=8.6'}

  mime-db@1.52.0:
    resolution: {integrity: sha512-sPU4uV7dYlvtWJxwwxHD0PuihVNiE7TyAbQ5SWxDCB9mUYvOgroQOwYQQOKPJ8CIbE+1ETVlOoK1UC2nU3gYvg==}
    engines: {node: '>= 0.6'}

  mime-types@2.1.35:
    resolution: {integrity: sha512-ZDY+bPm5zTTF+YpCrAU9nK0UgICYPT0QtT1NZWFv4s++TNkcgVaT0g6+4R2uI4MjQjzysHB1zxuWL50hzaeXiw==}
    engines: {node: '>= 0.6'}

  mimic-fn@2.1.0:
    resolution: {integrity: sha512-OqbOk5oEQeAZ8WXWydlu9HJjz9WVdEIvamMCcXmuqUYjTknH/sqsWvhQ3vgwKFRR1HpjvNBKQ37nbJgYzGqGcg==}
    engines: {node: '>=6'}

  mimic-function@5.0.1:
    resolution: {integrity: sha512-VP79XUPxV2CigYP3jWwAUFSku2aKqBH7uTAapFWCBqutsbmDo96KY5o8uh6U+/YSIn5OxJnXp73beVkpqMIGhA==}
    engines: {node: '>=18'}

  minimatch@10.0.3:
    resolution: {integrity: sha512-IPZ167aShDZZUMdRk66cyQAW3qr0WzbHkPdMYa8bzZhlHhO3jALbKdxcaak7W9FfT2rZNpQuUu4Od7ILEpXSaw==}
    engines: {node: 20 || >=22}

  minimatch@3.1.2:
    resolution: {integrity: sha512-J7p63hRiAjw1NDEww1W7i37+ByIrOWO5XQQAzZ3VOcL0PNybwpfmV/N05zFAzwQ9USyEcX6t3UO+K5aqBQOIHw==}

  minimatch@5.1.6:
    resolution: {integrity: sha512-lKwV/1brpG6mBUFHtb7NUmtABCb2WZZmm2wNiOA5hAb8VdCS4B3dtMWyvcoViccwAW/COERjXLt0zP1zXUN26g==}
    engines: {node: '>=10'}

  minimatch@9.0.5:
    resolution: {integrity: sha512-G6T0ZX48xgozx7587koeX9Ys2NYy6Gmv//P89sEte9V9whIapMNF4idKxnW2QtCcLiTWlb/wfCabAtAFWhhBow==}
    engines: {node: '>=16 || 14 >=14.17'}

  minipass@7.1.2:
    resolution: {integrity: sha512-qOOzS1cBTWYF4BH8fVePDBOO9iptMnGUEZwNc/cMWnTV2nVLZ7VoNWEPHkYczZA0pdoA7dl6e7FL659nX9S2aw==}
    engines: {node: '>=16 || 14 >=14.17'}

  minizlib@3.0.2:
    resolution: {integrity: sha512-oG62iEk+CYt5Xj2YqI5Xi9xWUeZhDI8jjQmC5oThVH5JGCTgIjr7ciJDzC7MBzYd//WvR1OTmP5Q38Q8ShQtVA==}
    engines: {node: '>= 18'}

  mkdirp@3.0.1:
    resolution: {integrity: sha512-+NsyUUAZDmo6YVHzL/stxSu3t9YS1iljliy3BSDrXJ/dkn1KYdmtZODGGjLcc9XLgVVpH4KshHB8XmZgMhaBXg==}
    engines: {node: '>=10'}
    hasBin: true

  mri@1.2.0:
    resolution: {integrity: sha512-tzzskb3bG8LvYGFF/mDTpq3jpI6Q9wc3LEmBaghu+DdCssd1FakN7Bc0hVNmEyGq1bq3RgfkCb3cmQLpNPOroA==}
    engines: {node: '>=4'}

  mrmime@2.0.1:
    resolution: {integrity: sha512-Y3wQdFg2Va6etvQ5I82yUhGdsKrcYox6p7FfL1LbK2J4V01F9TGlepTIhnK24t7koZibmg82KGglhA1XK5IsLQ==}
    engines: {node: '>=10'}

  ms@2.1.3:
    resolution: {integrity: sha512-6FlzubTLZG3J2a/NVCAleEhjzq5oxgHyaCU9yYXvcLsvoVaHJq/s5xXI6/XXP6tz7R9xAOtHnSO/tXtF3WRTlA==}

  mustache@4.2.0:
    resolution: {integrity: sha512-71ippSywq5Yb7/tVYyGbkBggbU8H3u5Rz56fH60jGFgr8uHwxs+aSKeqmluIVzM0m0kB7xQjKS6qPfd0b2ZoqQ==}
    hasBin: true

  mute-stream@0.0.8:
    resolution: {integrity: sha512-nnbWWOkoWyUsTjKrhgD0dcz22mdkSnpYqbEjIm2nhwhuxlSkpywJmBo8h0ZqJdkp73mb90SssHkN4rsRaBAfAA==}

  nano-spawn@1.0.2:
    resolution: {integrity: sha512-21t+ozMQDAL/UGgQVBbZ/xXvNO10++ZPuTmKRO8k9V3AClVRht49ahtDjfY8l1q6nSHOrE5ASfthzH3ol6R/hg==}
    engines: {node: '>=20.17'}

  nanoid@3.3.11:
    resolution: {integrity: sha512-N8SpfPUnUp1bK+PMYW8qSWdl9U+wwNWI4QKxOYDy9JAro3WMX7p2OeVRF9v+347pnakNevPmiHhNmZ2HbFA76w==}
    engines: {node: ^10 || ^12 || ^13.7 || ^14 || >=15.0.1}
    hasBin: true

  napi-postinstall@0.3.2:
    resolution: {integrity: sha512-tWVJxJHmBWLy69PvO96TZMZDrzmw5KeiZBz3RHmiM2XZ9grBJ2WgMAFVVg25nqp3ZjTFUs2Ftw1JhscL3Teliw==}
    engines: {node: ^12.20.0 || ^14.18.0 || >=16.0.0}
    hasBin: true

  natural-compare@1.4.0:
    resolution: {integrity: sha512-OWND8ei3VtNC9h7V60qff3SVobHr996CTwgxubgyQYEpg290h9J0buyECNNJexkFm5sOajh5G116RYA1c8ZMSw==}

  no-case@3.0.4:
    resolution: {integrity: sha512-fgAN3jGAh+RoxUGZHTSOLJIqUc2wmoBwGR4tbpNAKmmovFoWq0OdRkb0VkldReO2a2iBT/OEulG9XSUc10r3zg==}

  node-releases@2.0.19:
    resolution: {integrity: sha512-xxOWJsBKtzAq7DY0J+DTzuz58K8e7sJbdgwkbMWQe8UYB6ekmsQ45q0M/tJDsGaZmbC+l7n57UV8Hl5tHxO9uw==}

  normalize-path@3.0.0:
    resolution: {integrity: sha512-6eZs5Ls3WtCisHWp9S2GUy8dqkpGi4BVSz3GaqiE6ezub0512ESztXUwUB6C6IKbQkY2Pnb/mD4WYojCRwcwLA==}
    engines: {node: '>=0.10.0'}

  nwsapi@2.2.20:
    resolution: {integrity: sha512-/ieB+mDe4MrrKMT8z+mQL8klXydZWGR5Dowt4RAGKbJ3kIGEx3X4ljUo+6V73IXtUPWgfOlU5B9MlGxFO5T+cA==}

  observable-fns@0.6.1:
    resolution: {integrity: sha512-9gRK4+sRWzeN6AOewNBTLXir7Zl/i3GB6Yl26gK4flxz8BXVpD3kt8amREmWNb0mxYOGDotvE5a4N+PtGGKdkg==}

  onetime@5.1.2:
    resolution: {integrity: sha512-kbpaSSGJTWdAY5KPVeMOKXSrPtr8C8C7wodJbcsd51jRnmD+GZu8Y0VoU6Dm5Z4vWr0Ig/1NKuWRKf7j5aaYSg==}
    engines: {node: '>=6'}

  onetime@7.0.0:
    resolution: {integrity: sha512-VXJjc87FScF88uafS3JllDgvAm+c/Slfz06lorj2uAY34rlUu0Nt+v8wreiImcrgAjjIHp1rXpTDlLOGw29WwQ==}
    engines: {node: '>=18'}

  optionator@0.9.4:
    resolution: {integrity: sha512-6IpQ7mKUxRcZNLIObR0hz7lxsapSSIYNZJwXPGeF0mTVqGKFIXj1DQcMoT22S3ROcLyY/rz0PWaWZ9ayWmad9g==}
    engines: {node: '>= 0.8.0'}

  ora@5.4.1:
    resolution: {integrity: sha512-5b6Y85tPxZZ7QytO+BQzysW31HJku27cRIlkbAXaNx+BdcVi+LlRFmVXzeF6a7JCwJpyw5c4b+YSVImQIrBpuQ==}
    engines: {node: '>=10'}

  os-tmpdir@1.0.2:
    resolution: {integrity: sha512-D2FR03Vir7FIu45XBY20mTb+/ZSWB00sjU9jdQXt83gDrI4Ztz5Fs7/yy74g2N5SVQY4xY1qDr4rNddwYRVX0g==}
    engines: {node: '>=0.10.0'}

  p-finally@1.0.0:
    resolution: {integrity: sha512-LICb2p9CB7FS+0eR1oqWnHhp0FljGLZCWBE9aix0Uye9W8LTQPwMTYVGWQWIw9RdQiDg4+epXQODwIYJtSJaow==}
    engines: {node: '>=4'}

  p-limit@3.1.0:
    resolution: {integrity: sha512-TYOanM3wGwNGsZN2cVTYPArw454xnXj5qmWF1bEoAc4+cU/ol7GVh7odevjp1FNHduHc3KZMcFduxU5Xc6uJRQ==}
    engines: {node: '>=10'}

  p-locate@5.0.0:
    resolution: {integrity: sha512-LaNjtRWUBY++zB5nE/NwcaoMylSPk+S+ZHNB1TzdbMJMny6dynpAGt7X/tl/QYq3TIeE6nxHppbo2LGymrG5Pw==}
    engines: {node: '>=10'}

  p-queue@6.6.2:
    resolution: {integrity: sha512-RwFpb72c/BhQLEXIZ5K2e+AhgNVmIejGlTgiB9MzZ0e93GRvqZ7uSi0dvRF7/XIXDeNkra2fNHBxTyPDGySpjQ==}
    engines: {node: '>=8'}

  p-retry@4.6.2:
    resolution: {integrity: sha512-312Id396EbJdvRONlngUx0NydfrIQ5lsYu0znKVUzVvArzEIt08V1qhtyESbGVd1FGX7UKtiFp5uwKZdM8wIuQ==}
    engines: {node: '>=8'}

  p-timeout@3.2.0:
    resolution: {integrity: sha512-rhIwUycgwwKcP9yTOOFK/AKsAopjjCakVqLHePO3CC6Mir1Z99xT+R63jZxAT5lFZLa2inS5h+ZS2GvR99/FBg==}
    engines: {node: '>=8'}

  package-json-from-dist@1.0.1:
    resolution: {integrity: sha512-UEZIS3/by4OC8vL3P2dTXRETpebLI2NiI5vIrjaD/5UtrkFX/tNbwjTSRAGC/+7CAo2pIcBaRgWmcBBHcsaCIw==}

  parent-module@1.0.1:
    resolution: {integrity: sha512-GQ2EWRpQV8/o+Aw8YqtfZZPfNRWZYkbidE9k5rpl/hC3vtHHBfGm2Ifi6qWV+coDGkrUKZAxE3Lot5kcsRlh+g==}
    engines: {node: '>=6'}

  parse-json@5.2.0:
    resolution: {integrity: sha512-ayCKvm/phCGxOkYRSCM82iDwct8/EonSEgCSxWxD7ve6jHggsFl4fZVQBPRNgQoKiuV/odhFrGzQXZwbifC8Rg==}
    engines: {node: '>=8'}

  parse5@7.3.0:
    resolution: {integrity: sha512-IInvU7fabl34qmi9gY8XOVxhYyMyuH2xUNpb2q8/Y+7552KlejkRvqvD19nMoUW/uQGGbqNpA6Tufu5FL5BZgw==}

  path-browserify@1.0.1:
    resolution: {integrity: sha512-b7uo2UCUOYZcnF/3ID0lulOJi/bafxa1xPe7ZPsammBSpjSWQkjNxlt635YGS2MiR9GjvuXCtz2emr3jbsz98g==}

  path-exists@4.0.0:
    resolution: {integrity: sha512-ak9Qy5Q7jYb2Wwcey5Fpvg2KoAc/ZIhLSLOSBmRmygPsGwkVVt0fZa0qrtMz+m6tJTAHfZQ8FnmB4MG4LWy7/w==}
    engines: {node: '>=8'}

  path-key@3.1.1:
    resolution: {integrity: sha512-ojmeN0qd+y0jszEtoY48r0Peq5dwMEkIlCOu6Q5f41lfkswXuKtYrhgoTpLnyIcHm24Uhqx+5Tqm2InSwLhE6Q==}
    engines: {node: '>=8'}

  path-scurry@1.11.1:
    resolution: {integrity: sha512-Xa4Nw17FS9ApQFJ9umLiJS4orGjm7ZzwUrwamcGQuHSzDyth9boKDaycYdDcZDuqYATXw4HFXgaqWTctW/v1HA==}
    engines: {node: '>=16 || 14 >=14.18'}

  path-type@4.0.0:
    resolution: {integrity: sha512-gDKb8aZMDeD/tZWs9P6+q0J9Mwkdl6xMV8TjnGP3qJVJ06bdMgkbBlLU8IdfOsIsFz2BW1rNVT3XuNEl8zPAvw==}
    engines: {node: '>=8'}

  pathe@2.0.3:
    resolution: {integrity: sha512-WUjGcAqP1gQacoQe+OBJsFA7Ld4DyXuUIjZ5cc75cLHvJ7dtNsTugphxIADwspS+AraAUePCKrSVtPLFj/F88w==}

  pathval@2.0.1:
    resolution: {integrity: sha512-//nshmD55c46FuFw26xV/xFAaB5HF9Xdap7HJBBnrKdAd6/GxDBaNA1870O79+9ueg61cZLSVc+OaFlfmObYVQ==}
    engines: {node: '>= 14.16'}

  picocolors@1.1.1:
    resolution: {integrity: sha512-xceH2snhtb5M9liqDsmEw56le376mTZkEX/jEb/RxNFyegNul7eNslCXP9FDj/Lcu0X8KEyMceP2ntpaHrDEVA==}

  picomatch@2.3.1:
    resolution: {integrity: sha512-JU3teHTNjmE2VCGFzuY8EXzCDVwEqB2a8fsIvwaStHhAWJEeVd1o1QD80CU6+ZdEXXSLbSsuLwJjkCBWqRQUVA==}
    engines: {node: '>=8.6'}

  picomatch@4.0.3:
    resolution: {integrity: sha512-5gTmgEY/sqK6gFXLIsQNH19lWb4ebPDLA4SdLP7dsWkIXHWlG66oPuVvXSGFPppYZz8ZDZq0dYYrbHfBCVUb1Q==}
    engines: {node: '>=12'}

  pidtree@0.6.0:
    resolution: {integrity: sha512-eG2dWTVw5bzqGRztnHExczNxt5VGsE6OwTeCG3fdUf9KBsZzO3R5OIIIzWR+iZA0NtZ+RDVdaoE2dK1cn6jH4g==}
    engines: {node: '>=0.10'}
    hasBin: true

  playwright-core@1.54.1:
    resolution: {integrity: sha512-Nbjs2zjj0htNhzgiy5wu+3w09YetDx5pkrpI/kZotDlDUaYk0HVA5xrBVPdow4SAUIlhgKcJeJg4GRKW6xHusA==}
    engines: {node: '>=18'}
    hasBin: true

  playwright-core@1.55.0:
    resolution: {integrity: sha512-GvZs4vU3U5ro2nZpeiwyb0zuFaqb9sUiAJuyrWpcGouD8y9/HLgGbNRjIph7zU9D3hnPaisMl9zG9CgFi/biIg==}
    engines: {node: '>=18'}
    hasBin: true

  playwright@1.54.1:
    resolution: {integrity: sha512-peWpSwIBmSLi6aW2auvrUtf2DqY16YYcCMO8rTVx486jKmDTJg7UAhyrraP98GB8BoPURZP8+nxO7TSd4cPr5g==}
    engines: {node: '>=18'}
    hasBin: true

  playwright@1.55.0:
    resolution: {integrity: sha512-sdCWStblvV1YU909Xqx0DhOjPZE4/5lJsIS84IfN9dAZfcl/CIZ5O8l3o0j7hPMjDvqoTF8ZUcc+i/GL5erstA==}
    engines: {node: '>=18'}
    hasBin: true

  postcss@8.5.6:
    resolution: {integrity: sha512-3Ybi1tAuwAP9s0r1UQ2J4n5Y0G05bJkpUIO0/bI9MhwmD70S5aTWbXGBwxHrelT+XM1k6dM0pk+SwNkpTRN7Pg==}
    engines: {node: ^10 || ^12 || >=14}

  preact@10.27.1:
    resolution: {integrity: sha512-V79raXEWch/rbqoNc7nT9E4ep7lu+mI3+sBmfRD4i1M73R3WLYcCtdI0ibxGVf4eQL8ZIz2nFacqEC+rmnOORQ==}

  prelude-ls@1.2.1:
    resolution: {integrity: sha512-vkcDPrRZo1QZLbn5RLGPpg/WmIQ65qoWWhcGKf/b5eplkkarX0m9z8ppCat4mlOqUsWpyNuYgO3VRyrYHSzX5g==}
    engines: {node: '>= 0.8.0'}

  prettier-plugin-tailwindcss@0.6.9:
    resolution: {integrity: sha512-r0i3uhaZAXYP0At5xGfJH876W3HHGHDp+LCRUJrs57PBeQ6mYHMwr25KH8NPX44F2yGTvdnH7OqCshlQx183Eg==}
    engines: {node: '>=14.21.3'}
    peerDependencies:
      '@ianvs/prettier-plugin-sort-imports': '*'
      '@prettier/plugin-pug': '*'
      '@shopify/prettier-plugin-liquid': '*'
      '@trivago/prettier-plugin-sort-imports': '*'
      '@zackad/prettier-plugin-twig-melody': '*'
      prettier: ^3.0
      prettier-plugin-astro: '*'
      prettier-plugin-css-order: '*'
      prettier-plugin-import-sort: '*'
      prettier-plugin-jsdoc: '*'
      prettier-plugin-marko: '*'
      prettier-plugin-multiline-arrays: '*'
      prettier-plugin-organize-attributes: '*'
      prettier-plugin-organize-imports: '*'
      prettier-plugin-sort-imports: '*'
      prettier-plugin-style-order: '*'
      prettier-plugin-svelte: '*'
    peerDependenciesMeta:
      '@ianvs/prettier-plugin-sort-imports':
        optional: true
      '@prettier/plugin-pug':
        optional: true
      '@shopify/prettier-plugin-liquid':
        optional: true
      '@trivago/prettier-plugin-sort-imports':
        optional: true
      '@zackad/prettier-plugin-twig-melody':
        optional: true
      prettier-plugin-astro:
        optional: true
      prettier-plugin-css-order:
        optional: true
      prettier-plugin-import-sort:
        optional: true
      prettier-plugin-jsdoc:
        optional: true
      prettier-plugin-marko:
        optional: true
      prettier-plugin-multiline-arrays:
        optional: true
      prettier-plugin-organize-attributes:
        optional: true
      prettier-plugin-organize-imports:
        optional: true
      prettier-plugin-sort-imports:
        optional: true
      prettier-plugin-style-order:
        optional: true
      prettier-plugin-svelte:
        optional: true

  prettier-plugin-toml@2.0.6:
    resolution: {integrity: sha512-12N/wBuHa9jd/KVy9pRP20NMKxQfQLMseQCt66lIbLaPLItvGUcSIryE1eZZMJ7loSws6Ig3M2Elc2EreNh76w==}
    engines: {node: '>=16.0.0'}
    peerDependencies:
      prettier: ^3.0.3

  prettier@3.0.3:
    resolution: {integrity: sha512-L/4pUDMxcNa8R/EthV08Zt42WBO4h1rarVtK0K+QJG0X187OLo7l699jWw0GKuwzkPQ//jMFA/8Xm6Fh3J/DAg==}
    engines: {node: '>=14'}
    hasBin: true

  prettier@3.6.2:
    resolution: {integrity: sha512-I7AIg5boAr5R0FFtJ6rCfD+LFsWHp81dolrFD8S79U9tb8Az2nGrJncnMSnys+bpQJfRUzqs9hnA81OAA3hCuQ==}
    engines: {node: '>=14'}
    hasBin: true

  pretty-format@27.5.1:
    resolution: {integrity: sha512-Qb1gy5OrP5+zDf2Bvnzdl3jsTf1qXVMazbvCoKhtKqVs4/YK4ozX4gKQJJVyNe+cajNPn0KoC0MC3FUmaHWEmQ==}
    engines: {node: ^10.13.0 || ^12.13.0 || ^14.15.0 || >=15.0.0}

  proxy-from-env@1.1.0:
    resolution: {integrity: sha512-D+zkORCbA9f1tdWRK0RaCR3GPv50cMxcrz4X8k5LTSUD1Dkw47mKJEZQNunItRTkWwgtaUSo1RVFRIG9ZXiFYg==}

  punycode.js@2.3.1:
    resolution: {integrity: sha512-uxFIHU0YlHYhDQtV4R9J6a52SLx28BCjT+4ieh7IGbgwVJWO+km431c4yRlREUAsAmt/uMjQUyQHNEPf0M39CA==}
    engines: {node: '>=6'}

  punycode@2.3.1:
    resolution: {integrity: sha512-vYt7UD1U9Wg6138shLtLOvdAu+8DsC/ilFtEVHcH+wydcSpNE20AfSOduf6MkRFahL5FY7X1oU7nKVZFtfq8Fg==}
    engines: {node: '>=6'}

  queue-microtask@1.2.3:
    resolution: {integrity: sha512-NuaNSa6flKT5JaSYQzJok04JzTL1CA6aGhv5rfLW3PgqA+M2ChpZQnAC8h8i4ZFkBS8X5RqkDBHA7r4hej3K9A==}

  raf-schd@4.0.3:
    resolution: {integrity: sha512-tQkJl2GRWh83ui2DiPTJz9wEiMN20syf+5oKfB03yYP7ioZcJwsIK8FjrtLwH1m7C7e+Tt2yYBlrOpdT+dyeIQ==}

  react-dom@18.3.1:
    resolution: {integrity: sha512-5m4nQKp+rZRb09LNH59GM4BxTh9251/ylbKIbpe7TpGxfJ+9kv6BLkLBXIjjspbgbnIBNqlI23tRnTWT0snUIw==}
    peerDependencies:
      react: ^18.3.1

  react-i18next@15.7.3:
    resolution: {integrity: sha512-AANws4tOE+QSq/IeMF/ncoHlMNZaVLxpa5uUGW1wjike68elVYr0018L9xYoqBr1OFO7G7boDPrbn0HpMCJxTw==}
    peerDependencies:
      i18next: '>= 25.4.1'
      react: '>= 16.8.0'
      react-dom: '*'
      react-native: '*'
      typescript: ^5
    peerDependenciesMeta:
      react-dom:
        optional: true
      react-native:
        optional: true
      typescript:
        optional: true

  react-is@17.0.2:
    resolution: {integrity: sha512-w2GsyukL62IJnlaff/nRegPQR94C/XXamvMWmSHRJ4y7Ts/4ocGRmTHvOs8PSE6pB3dWOrD/nueuU5sduBsQ4w==}

  react-refresh@0.17.0:
    resolution: {integrity: sha512-z6F7K9bV85EfseRCp2bzrpyQ0Gkw1uLoCel9XBVWPg/TjRj94SkJzUTGfOa4bs7iJvBWtQG0Wq7wnI0syw3EBQ==}
    engines: {node: '>=0.10.0'}

  react-remove-scroll-bar@2.3.8:
    resolution: {integrity: sha512-9r+yi9+mgU33AKcj6IbT9oRCO78WriSj6t/cF8DWBZJ9aOGPOTEDvdUDz1FwKim7QXWwmHqtdHnRJfhAxEG46Q==}
    engines: {node: '>=10'}
    peerDependencies:
      '@types/react': '*'
      react: ^16.8.0 || ^17.0.0 || ^18.0.0 || ^19.0.0
    peerDependenciesMeta:
      '@types/react':
        optional: true

  react-remove-scroll@2.7.1:
    resolution: {integrity: sha512-HpMh8+oahmIdOuS5aFKKY6Pyog+FNaZV/XyJOq7b4YFwsFHe5yYfdbIalI4k3vU2nSDql7YskmUseHsRrJqIPA==}
    engines: {node: '>=10'}
    peerDependencies:
      '@types/react': '*'
      react: ^16.8.0 || ^17.0.0 || ^18.0.0 || ^19.0.0 || ^19.0.0-rc
    peerDependenciesMeta:
      '@types/react':
        optional: true

  react-scan@0.4.3:
    resolution: {integrity: sha512-jhAQuQ1nja6HUYrSpbmNFHqZPsRCXk8Yqu0lHoRIw9eb8N96uTfXCpVyQhTTnJ/nWqnwuvxbpKVG/oWZT8+iTQ==}
    hasBin: true
    peerDependencies:
      '@remix-run/react': '>=1.0.0'
      next: '>=13.0.0'
      react: ^16.8.0 || ^17.0.0 || ^18.0.0 || ^19.0.0
      react-dom: ^16.8.0 || ^17.0.0 || ^18.0.0 || ^19.0.0
      react-router: ^5.0.0 || ^6.0.0 || ^7.0.0
      react-router-dom: ^5.0.0 || ^6.0.0 || ^7.0.0
    peerDependenciesMeta:
      '@remix-run/react':
        optional: true
      next:
        optional: true
      react-router:
        optional: true
      react-router-dom:
        optional: true

  react-style-singleton@2.2.3:
    resolution: {integrity: sha512-b6jSvxvVnyptAiLjbkWLE/lOnR4lfTtDAl+eUC7RZy+QQWc6wRzIV2CE6xBuMmDxc2qIihtDCZD5NPOFl7fRBQ==}
    engines: {node: '>=10'}
    peerDependencies:
      '@types/react': '*'
      react: ^16.8.0 || ^17.0.0 || ^18.0.0 || ^19.0.0 || ^19.0.0-rc
    peerDependenciesMeta:
      '@types/react':
        optional: true

  react@18.3.1:
    resolution: {integrity: sha512-wS+hAgJShR0KhEvPJArfuPVN1+Hz1t0Y6n5jLrGQbkb4urgPE/0Rve+1kMB1v/oWgHgm4WIcV+i7F2pTVj+2iQ==}
    engines: {node: '>=0.10.0'}

  readable-stream@3.6.2:
    resolution: {integrity: sha512-9u/sniCrY3D5WdsERHzHE4G2YCXqoG5FTHUiCC4SIbr6XcLZBY05ya9EKjYek9O5xOAwjGq+1JdGBAS7Q9ScoA==}
    engines: {node: '>= 6'}

  readdirp@3.6.0:
    resolution: {integrity: sha512-hOS089on8RduqdbhvQ5Z37A0ESjsqz6qnRcffsMU3495FuTdqSm+7bhJ29JvIOsBDEEnan5DPu9t3To9VRlMzA==}
    engines: {node: '>=8.10.0'}

  resolve-from@4.0.0:
    resolution: {integrity: sha512-pb/MYmXstAkysRFx8piNI1tGFNQIFA3vkE3Gq4EuA1dF6gHp/+vgZqsCGJapvy8N3Q+4o7FwvquPJcnZ7RYy4g==}
    engines: {node: '>=4'}

  resolve-pkg-maps@1.0.0:
    resolution: {integrity: sha512-seS2Tj26TBVOC2NIc2rOe2y2ZO7efxITtLZcGSOnHHNOQ7CkiUBfw0Iw2ck6xkIhPwLhKNLS8BO+hEpngQlqzw==}

  restore-cursor@3.1.0:
    resolution: {integrity: sha512-l+sSefzHpj5qimhFSE5a8nufZYAM3sBSVMAPtYkmC+4EH2anSGaEMXSD0izRQbu9nfyQ9y5JrVmp7E8oZrUjvA==}
    engines: {node: '>=8'}

  restore-cursor@5.1.0:
    resolution: {integrity: sha512-oMA2dcrw6u0YfxJQXm342bFKX/E4sG9rbTzO9ptUcR/e8A33cHuvStiYOwH7fszkZlZ1z/ta9AAoPk2F4qIOHA==}
    engines: {node: '>=18'}

  retry@0.13.1:
    resolution: {integrity: sha512-XQBQ3I8W1Cge0Seh+6gjj03LbmRFWuoszgK9ooCpwYIrhhoO80pfq4cUkU5DkknwfOfFteRwlZ56PYOGYyFWdg==}
    engines: {node: '>= 4'}

  reusify@1.1.0:
    resolution: {integrity: sha512-g6QUff04oZpHs0eG5p83rFLhHeV00ug/Yf9nZM6fLeUrPguBTkTQOdpAWWspMh55TZfVQDPaN3NQJfbVRAxdIw==}
    engines: {iojs: '>=1.0.0', node: '>=0.10.0'}

  rfdc@1.4.1:
    resolution: {integrity: sha512-q1b3N5QkRUWUl7iyylaaj3kOpIT0N2i9MqIEQXP73GVsN9cw3fdx8X63cEmWhJGi2PPCF23Ijp7ktmd39rawIA==}

  rimraf@5.0.10:
    resolution: {integrity: sha512-l0OE8wL34P4nJH/H2ffoaniAokM2qSmrtXHmlpvYr5AVVX8msAyW0l8NVJFDxlSK4u3Uh/f41cQheDVdnYijwQ==}
    hasBin: true

  rollup@4.45.1:
    resolution: {integrity: sha512-4iya7Jb76fVpQyLoiVpzUrsjQ12r3dM7fIVz+4NwoYvZOShknRmiv+iu9CClZml5ZLGb0XMcYLutK6w9tgxHDw==}
    engines: {node: '>=18.0.0', npm: '>=8.0.0'}
    hasBin: true

  rrweb-cssom@0.8.0:
    resolution: {integrity: sha512-guoltQEx+9aMf2gDZ0s62EcV8lsXR+0w8915TC3ITdn2YueuNjdAYh/levpU9nFaoChh9RUS5ZdQMrKfVEN9tw==}

  run-async@2.4.1:
    resolution: {integrity: sha512-tvVnVv01b8c1RrA6Ep7JkStj85Guv/YrMcwqYQnwjsAS2cTmmPGBBjAjpCW7RrSodNSoE2/qg9O4bceNvUuDgQ==}
    engines: {node: '>=0.12.0'}

  run-parallel@1.2.0:
    resolution: {integrity: sha512-5l4VyZR86LZ/lDxZTR6jqL8AFE2S0IFLMP26AbjsLVADxHdhB/c0GUsH+y39UfCi3dzz8OlQuPmnaJOMoDHQBA==}

  rxjs@7.8.2:
    resolution: {integrity: sha512-dhKf903U/PQZY6boNNtAGdWbG85WAbjT/1xYoZIC7FAY0yWapOBQVsVrDl58W86//e1VpMNBtRV4MaXfdMySFA==}

  safe-buffer@5.2.1:
    resolution: {integrity: sha512-rp3So07KcdmmKbGvgaNxQSJr7bGVSVk5S9Eq1F+ppbRo70+YeaDxkw5Dd8NPN+GD6bjnYm2VuPuCXmpuYvmCXQ==}

  safer-buffer@2.1.2:
    resolution: {integrity: sha512-YZo3K82SD7Riyi0E1EQPojLz7kpepnSQI9IyPbHHg1XXXevb5dJI7tpyN2ADxGcQbHG7vcyRHk0cbwqcQriUtg==}

  saxes@6.0.0:
    resolution: {integrity: sha512-xAg7SOnEhrm5zI3puOOKyy1OMcMlIJZYNJY7xLBwSze0UjhPLnWfj2GF2EpT0jmzaJKIWKHLsaSSajf35bcYnA==}
    engines: {node: '>=v12.22.7'}

  scheduler@0.23.2:
    resolution: {integrity: sha512-UOShsPwz7NrMUqhR6t0hWjFduvOzbtv7toDH1/hIrfRNIDBnnBWd0CwJTGvTpngVlmwGCdP9/Zl/tVrDqcuYzQ==}

  semver@6.3.1:
    resolution: {integrity: sha512-BR7VvDCVHO+q2xBEWskxS6DJE1qRnb7DxzUrogb71CWoSficBxYsiAGd+Kl0mmq/MprG9yArRkyrQxTO6XjMzA==}
    hasBin: true

  semver@7.7.2:
    resolution: {integrity: sha512-RF0Fw+rO5AMf9MAyaRXI4AV0Ulj5lMHqVxxdSgiVbixSCXoEmmX/jk0CuJw4+3SqroYO9VoUh+HcuJivvtJemA==}
    engines: {node: '>=10'}
    hasBin: true

  shebang-command@2.0.0:
    resolution: {integrity: sha512-kHxr2zZpYtdmrN1qDjrrX/Z1rR1kG8Dx+gkpK1G4eXmvXswmcE1hTWBWYUzlraYw1/yZp6YuDY77YtvbN0dmDA==}
    engines: {node: '>=8'}

  shebang-regex@3.0.0:
    resolution: {integrity: sha512-7++dFhtcx3353uBaq8DDR4NuxBetBzC7ZQOhmTQInHEd6bSrXdiEyzCvG07Z44UYdLShWUyXt5M/yhz8ekcb1A==}
    engines: {node: '>=8'}

  siginfo@2.0.0:
    resolution: {integrity: sha512-ybx0WO1/8bSBLEWXZvEd7gMW3Sn3JFlW3TvX1nREbDLRNQNaeNN8WK0meBwPdAaOI7TtRRRJn/Es1zhrrCHu7g==}

  signal-exit@3.0.7:
    resolution: {integrity: sha512-wnD2ZE+l+SPC/uoS0vXeE9L1+0wuaMqKlfz9AMUo38JsyLSBWSFcHR1Rri62LZc12vLr1gb3jl7iwQhgwpAbGQ==}

  signal-exit@4.1.0:
    resolution: {integrity: sha512-bzyZ1e88w9O1iNJbKnOlvYTrWPDl46O1bG0D3XInv+9tkPrxrN8jUUTiFlDkkmKWgn1M6CfIA13SuGqOa9Korw==}
    engines: {node: '>=14'}

  simple-wcswidth@1.1.2:
    resolution: {integrity: sha512-j7piyCjAeTDSjzTSQ7DokZtMNwNlEAyxqSZeCS+CXH7fJ4jx3FuJ/mTW3mE+6JLs4VJBbcll0Kjn+KXI5t21Iw==}

  simplebar-core@1.3.2:
    resolution: {integrity: sha512-qKgTTuTqapjsFGkNhCjyPhysnbZGpQqNmjk0nOYjFN5ordC/Wjvg+RbYCyMSnW60l/Z0ZS82GbNltly6PMUH1w==}

  simplebar-react@3.3.2:
    resolution: {integrity: sha512-ZsgcQhKLtt5ra0BRIJeApfkTBQCa1vUPA/WXI4HcYReFt+oCEOvdVz6rR/XsGJcKxTlCRPmdGx1uJIUChupo+A==}
    peerDependencies:
      react: '>=16.8.0'

  simplebar@6.3.2:
    resolution: {integrity: sha512-l4P1Oma0nply0g+pkrkwfC1SF5WDnIHrgiQDXSDzIdjngUDLkPgZcPGKrOvuFeXoSensfKijjIjDlUJSEp+mLQ==}

  sirv@3.0.1:
    resolution: {integrity: sha512-FoqMu0NCGBLCcAkS1qA+XJIQTR6/JHfQXl+uGteNCQ76T91DMUjPa9xfmeqMY3z80nLSg9yQmNjK0Px6RWsH/A==}
    engines: {node: '>=18'}

  sisteransi@1.0.5:
    resolution: {integrity: sha512-bLGGlR1QxBcynn2d5YmDX4MGjlZvy2MRBDRNHLJ8VI6l6+9FUiyTFNJ0IveOSP0bcXgVDPRcfGqA0pjaqUpfVg==}

  slash@3.0.0:
    resolution: {integrity: sha512-g9Q1haeby36OSStwb4ntCGGGaKsaVSjQ68fBxoQcutl5fS1vuY18H3wSt3jFyFtrkx+Kz0V1G85A4MyAdDMi2Q==}
    engines: {node: '>=8'}

  slice-ansi@5.0.0:
    resolution: {integrity: sha512-FC+lgizVPfie0kkhqUScwRu1O/lF6NOgJmlCgK+/LYxDCTk8sGelYaHDhFcDN+Sn3Cv+3VSa4Byeo+IMCzpMgQ==}
    engines: {node: '>=12'}

  slice-ansi@7.1.0:
    resolution: {integrity: sha512-bSiSngZ/jWeX93BqeIAbImyTbEihizcwNjFoRUIY/T1wWQsfsm2Vw1agPKylXvQTU7iASGdHhyqRlqQzfz+Htg==}
    engines: {node: '>=18'}

  snake-case@3.0.4:
    resolution: {integrity: sha512-LAOh4z89bGQvl9pFfNF8V146i7o7/CqFPbqzYgP+yYzDIDeS9HaNFtXABamRW+AQzEVODcvE79ljJ+8a9YSdMg==}

  source-map-js@1.2.1:
    resolution: {integrity: sha512-UXWMKhLOwVKb728IUtQPXxfYU+usdybtUrK/8uGE8CQMvrhOpwvzDBwj0QhSL7MQc7vIsISBG8VQ8+IDQxpfQA==}
    engines: {node: '>=0.10.0'}

  stable-hash-x@0.2.0:
    resolution: {integrity: sha512-o3yWv49B/o4QZk5ZcsALc6t0+eCelPc44zZsLtCQnZPDwFpDYSWcDnrv2TtMmMbQ7uKo3J0HTURCqckw23czNQ==}
    engines: {node: '>=12.0.0'}

  stackback@0.0.2:
    resolution: {integrity: sha512-1XMJE5fQo1jGH6Y/7ebnwPOBEkIEnT4QF32d5R1+VXdXveM0IBMJt8zfaxX1P3QhVwrYe+576+jkANtSS2mBbw==}

  std-env@3.9.0:
    resolution: {integrity: sha512-UGvjygr6F6tpH7o2qyqR6QYpwraIjKSdtzyBdyytFOHmPZY917kwdwLG0RbOjWOnKmnm3PeHjaoLLMie7kPLQw==}

  string-argv@0.3.2:
    resolution: {integrity: sha512-aqD2Q0144Z+/RqG52NeHEkZauTAUWJO8c6yTftGJKO3Tja5tUgIfmIl6kExvhtxSDP7fXB6DvzkfMpCd/F3G+Q==}
    engines: {node: '>=0.6.19'}

  string-width@4.2.3:
    resolution: {integrity: sha512-wKyQRQpjJ0sIp62ErSZdGsjMJWsap5oRNihHhu6G7JVO/9jIB6UyevL+tXuOqrng8j/cxKTWyWUwvSTriiZz/g==}
    engines: {node: '>=8'}

  string-width@5.1.2:
    resolution: {integrity: sha512-HnLOCR3vjcY8beoNLtcjZ5/nxn2afmME6lhrDrebokqMap+XbeW8n9TXpPDOqdGK5qcI3oT0GKTW6wC7EMiVqA==}
    engines: {node: '>=12'}

  string-width@7.2.0:
    resolution: {integrity: sha512-tsaTIkKW9b4N+AEj+SVA+WhJzV7/zMhcSu78mLKWSk7cXMOSHsBKFWUs0fWwq8QyK3MgJBQRX6Gbi4kYbdvGkQ==}
    engines: {node: '>=18'}

  string_decoder@1.3.0:
    resolution: {integrity: sha512-hkRX8U1WjJFd8LsDJ2yQ/wWWxaopEsABU1XfkM8A+j0+85JAGppt16cr1Whg6KIbb4okU6Mql6BOj+uup/wKeA==}

  strip-ansi@6.0.1:
    resolution: {integrity: sha512-Y38VPSHcqkFrCpFnQ9vuSXmquuv5oXOKpGeT6aGrr3o3Gc9AlVa6JBfUSOCnbxGGZF+/0ooI7KrPuUSztUdU5A==}
    engines: {node: '>=8'}

  strip-ansi@7.1.0:
    resolution: {integrity: sha512-iq6eVVI64nQQTRYq2KtEg2d2uU7LElhTJwsH4YzIHZshxlgZms/wIc4VoDQTlG/IvVIrBKG06CrZnp0qv7hkcQ==}
    engines: {node: '>=12'}

  strip-json-comments@3.1.1:
    resolution: {integrity: sha512-6fPc+R4ihwqP6N/aIv2f1gMH8lOVtWQHoqC4yK6oSDVVocumAsfCqjkXnqiYMhmMwS/mEHLp7Vehlt3ql6lEig==}
    engines: {node: '>=8'}

  strip-literal@3.0.0:
    resolution: {integrity: sha512-TcccoMhJOM3OebGhSBEmp3UZ2SfDMZUEBdRA/9ynfLi8yYajyWX3JiXArcJt4Umh4vISpspkQIY8ZZoCqjbviA==}

  supports-color@7.2.0:
    resolution: {integrity: sha512-qpCAvRl9stuOHveKsn7HncJRvv501qIacKzQlO/+Lwxc9+0q2wLyv4Dfvt80/DPn2pqOBsJdDiogXGR9+OvwRw==}
    engines: {node: '>=8'}

  supports-color@8.1.1:
    resolution: {integrity: sha512-MpUEN2OodtUzxvKQl72cUF7RQ5EiHsGvSsVG0ia9c5RbWGL2CI4C7EpPS8UTBIplnlzZiNuV56w+FuNxy3ty2Q==}
    engines: {node: '>=10'}

  svg-parser@2.0.4:
    resolution: {integrity: sha512-e4hG1hRwoOdRb37cIMSgzNsxyzKfayW6VOflrwvR+/bzrkyxY/31WkbgnQpgtrNp1SdpJvpUAGTa/ZoiPNDuRQ==}

  symbol-tree@3.2.4:
    resolution: {integrity: sha512-9QNk5KwDF+Bvz+PyObkmSYjI5ksVUYtjW7AU22r2NKcfLJcXp96hkDWU3+XndOsUb+AQ9QhfzfCT2O+CNWT5Tw==}

  tailwind-merge@3.3.1:
    resolution: {integrity: sha512-gBXpgUm/3rp1lMZZrM/w7D8GKqshif0zAymAhbCyIt8KMe+0v9DQ7cdYLR4FHH/cKpdTXb+A/tKKU3eolfsI+g==}

  tailwindcss-animate@1.0.7:
    resolution: {integrity: sha512-bl6mpH3T7I3UFxuvDEXLxy/VuFxBk5bbzplh7tXI68mwMokNYd1t9qPBHlnyTwfa4JGC4zP516I1hYYtQ/vspA==}
    peerDependencies:
      tailwindcss: '>=3.0.0 || insiders'

  tailwindcss@4.1.11:
    resolution: {integrity: sha512-2E9TBm6MDD/xKYe+dvJZAmg3yxIEDNRc0jwlNyDg/4Fil2QcSLjFKGVff0lAf1jjeaArlG/M75Ey/EYr/OJtBA==}

  tapable@2.2.2:
    resolution: {integrity: sha512-Re10+NauLTMCudc7T5WLFLAwDhQ0JWdrMK+9B2M8zR5hRExKmsRDCBA7/aV/pNJFltmBFO5BAMlQFi/vq3nKOg==}
    engines: {node: '>=6'}

  tar@7.4.3:
    resolution: {integrity: sha512-5S7Va8hKfV7W5U6g3aYxXmlPoZVAwUMy9AOKyF2fVuZa2UD3qZjg578OrLRt8PcNN1PleVaL/5/yYATNL0ICUw==}
    engines: {node: '>=18'}

  threads@1.7.0:
    resolution: {integrity: sha512-Mx5NBSHX3sQYR6iI9VYbgHKBLisyB+xROCBGjjWm1O9wb9vfLxdaGtmT/KCjUqMsSNW6nERzCW3T6H43LqjDZQ==}

  through@2.3.8:
    resolution: {integrity: sha512-w89qg7PI8wAdvX60bMDP+bFoD5Dvhm9oLheFp5O4a2QF0cSBGsBX4qZmadPMvVqlLJBBci+WqGGOAPvcDeNSVg==}

  tiny-worker@2.3.0:
    resolution: {integrity: sha512-pJ70wq5EAqTAEl9IkGzA+fN0836rycEuz2Cn6yeZ6FRzlVS5IDOkFHpIoEsksPRQV34GDqXm65+OlnZqUSyK2g==}

  tinybench@2.9.0:
    resolution: {integrity: sha512-0+DUvqWMValLmha6lr4kD8iAMK1HzV0/aKnCtWb9v9641TnP/MFb7Pc2bxoxQjTXAErryXVgUOfv2YqNllqGeg==}

  tinyexec@0.3.2:
    resolution: {integrity: sha512-KQQR9yN7R5+OSwaK0XQoj22pwHoTlgYqmUscPYoknOoWCWfj/5/ABTMRi69FrKU5ffPVh5QcFikpWJI/P1ocHA==}

  tinyglobby@0.2.14:
    resolution: {integrity: sha512-tX5e7OM1HnYr2+a2C/4V0htOcSQcoSTH9KgJnVvNm5zm/cyEWKJ7j7YutsH9CxMdtOkkLFy2AHrMci9IM8IPZQ==}
    engines: {node: '>=12.0.0'}

  tinypool@1.1.1:
    resolution: {integrity: sha512-Zba82s87IFq9A9XmjiX5uZA/ARWDrB03OHlq+Vw1fSdt0I+4/Kutwy8BP4Y/y/aORMo61FQ0vIb5j44vSo5Pkg==}
    engines: {node: ^18.0.0 || >=20.0.0}

  tinyrainbow@2.0.0:
    resolution: {integrity: sha512-op4nsTR47R6p0vMUUoYl/a+ljLFVtlfaXkLQmqfLR1qHma1h/ysYk4hEXZ880bf2CYgTskvTa/e196Vd5dDQXw==}
    engines: {node: '>=14.0.0'}

  tinyspy@4.0.3:
    resolution: {integrity: sha512-t2T/WLB2WRgZ9EpE4jgPJ9w+i66UZfDc8wHh0xrwiRNN+UwH98GIJkTeZqX9rg0i0ptwzqW+uYeIF0T4F8LR7A==}
    engines: {node: '>=14.0.0'}

  tldts-core@6.1.86:
    resolution: {integrity: sha512-Je6p7pkk+KMzMv2XXKmAE3McmolOQFdxkKw0R8EYNr7sELW46JqnNeTX8ybPiQgvg1ymCoF8LXs5fzFaZvJPTA==}

  tldts@6.1.86:
    resolution: {integrity: sha512-WMi/OQ2axVTf/ykqCQgXiIct+mSQDFdH2fkwhPwgEwvJ1kSzZRiinb0zF2Xb8u4+OqPChmyI6MEu4EezNJz+FQ==}
    hasBin: true

  tmp@0.0.33:
    resolution: {integrity: sha512-jRCJlojKnZ3addtTOjdIqoRuPEKBvNXcGYqzO6zWZX8KfKEpnGY5jfggJQ3EjKuu8D4bJRr0y+cYJFmYbImXGw==}
    engines: {node: '>=0.6.0'}

  to-regex-range@5.0.1:
    resolution: {integrity: sha512-65P7iz6X5yEr1cwcgvQxbbIw7Uk3gOy5dIdtZ4rDveLqhrdJP+Li/Hx6tyK0NEb+2GCyneCMJiGqrADCSNk8sQ==}
    engines: {node: '>=8.0'}

  totalist@3.0.1:
    resolution: {integrity: sha512-sf4i37nQ2LBx4m3wB74y+ubopq6W/dIzXg0FDGjsYnZHVa1Da8FH853wlL2gtUhg+xJXjfk3kUZS3BRoQeoQBQ==}
    engines: {node: '>=6'}

  tough-cookie@5.1.2:
    resolution: {integrity: sha512-FVDYdxtnj0G6Qm/DhNPSb8Ju59ULcup3tuJxkFb5K8Bv2pUXILbf0xZWU8PX8Ov19OXljbUyveOFwRMwkXzO+A==}
    engines: {node: '>=16'}

  tr46@5.1.1:
    resolution: {integrity: sha512-hdF5ZgjTqgAntKkklYw0R03MG2x/bSzTtkxmIRw/sTNV8YXsCJ1tfLAX23lhxhHJlEf3CRCOCGGWw3vI3GaSPw==}
    engines: {node: '>=18'}

  ts-api-utils@2.1.0:
    resolution: {integrity: sha512-CUgTZL1irw8u29bzrOD/nH85jqyc74D6SshFgujOIA7osm2Rz7dYH77agkx7H4FBNxDq7Cjf+IjaX/8zwFW+ZQ==}
    engines: {node: '>=18.12'}
    peerDependencies:
      typescript: '>=4.8.4'

  ts-morph@26.0.0:
    resolution: {integrity: sha512-ztMO++owQnz8c/gIENcM9XfCEzgoGphTv+nKpYNM1bgsdOVC/jRZuEBf6N+mLLDNg68Kl+GgUZfOySaRiG1/Ug==}

  ts-node@10.9.2:
    resolution: {integrity: sha512-f0FFpIdcHgn8zcPSbf1dRevwt047YMnaiJM3u2w2RewrB+fob/zePZcrOyQoLMMO7aBIddLcQIEK5dYjkLnGrQ==}
    hasBin: true
    peerDependencies:
      '@swc/core': '>=1.2.50'
      '@swc/wasm': '>=1.2.50'
      '@types/node': '*'
      typescript: '>=2.7'
    peerDependenciesMeta:
      '@swc/core':
        optional: true
      '@swc/wasm':
        optional: true

  ts-to-zod@3.15.0:
    resolution: {integrity: sha512-Lu5ITqD8xCIo4JZp4Cg3iSK3J2x3TGwwuDtNHfAIlx1mXWKClRdzqV+x6CFEzhKtJlZzhyvJIqg7DzrWfsdVSg==}
    hasBin: true

  tslib@1.14.1:
    resolution: {integrity: sha512-Xni35NKzjgMrwevysHTCArtLDpPvye8zV/0E4EyYn43P7/7qvQwPh9BGkHewbMulVntbigmcT7rdX3BNo9wRJg==}

  tslib@2.8.1:
    resolution: {integrity: sha512-oJFu94HQb+KVduSUQL7wnpmqnfmLsOA/nAh6b6EH0wCEoK0/mPeXU6c3wKDV83MkOuHPRHtSXKKU99IBazS/2w==}

  tsutils@3.21.0:
    resolution: {integrity: sha512-mHKK3iUXL+3UF6xL5k0PEhKRUBKPBCv/+RkEOpjRWxxx27KKRBmmA60A9pgOUvMi8GKhRMPEmjBRPzs2W7O1OA==}
    engines: {node: '>= 6'}
    peerDependencies:
      typescript: '>=2.8.0 || >= 3.2.0-dev || >= 3.3.0-dev || >= 3.4.0-dev || >= 3.5.0-dev || >= 3.6.0-dev || >= 3.6.0-beta || >= 3.7.0-dev || >= 3.7.0-beta'

  tsx@4.20.5:
    resolution: {integrity: sha512-+wKjMNU9w/EaQayHXb7WA7ZaHY6hN8WgfvHNQ3t1PnU91/7O8TcTnIhCDYTZwnt8JsO9IBqZ30Ln1r7pPF52Aw==}
    engines: {node: '>=18.0.0'}
    hasBin: true

  tunnel@0.0.6:
    resolution: {integrity: sha512-1h/Lnq9yajKY2PEbBadPXj3VxsDDu844OnaAo52UVmIzIvwwtBPIuNvkjuzBlTWpfJyUbG3ez0KSBibQkj4ojg==}
    engines: {node: '>=0.6.11 <=0.7.0 || >=0.7.3'}

  turbo-darwin-64@2.5.5:
    resolution: {integrity: sha512-RYnTz49u4F5tDD2SUwwtlynABNBAfbyT2uU/brJcyh5k6lDLyNfYKdKmqd3K2ls4AaiALWrFKVSBsiVwhdFNzQ==}
    cpu: [x64]
    os: [darwin]

  turbo-darwin-arm64@2.5.5:
    resolution: {integrity: sha512-Tk+ZeSNdBobZiMw9aFypQt0DlLsWSFWu1ymqsAdJLuPoAH05qCfYtRxE1pJuYHcJB5pqI+/HOxtJoQ40726Btw==}
    cpu: [arm64]
    os: [darwin]

  turbo-linux-64@2.5.5:
    resolution: {integrity: sha512-2/XvMGykD7VgsvWesZZYIIVXMlgBcQy+ZAryjugoTcvJv8TZzSU/B1nShcA7IAjZ0q7OsZ45uP2cOb8EgKT30w==}
    cpu: [x64]
    os: [linux]

  turbo-linux-arm64@2.5.5:
    resolution: {integrity: sha512-DW+8CjCjybu0d7TFm9dovTTVg1VRnlkZ1rceO4zqsaLrit3DgHnN4to4uwyuf9s2V/BwS3IYcRy+HG9BL596Iw==}
    cpu: [arm64]
    os: [linux]

  turbo-windows-64@2.5.5:
    resolution: {integrity: sha512-q5p1BOy8ChtSZfULuF1BhFMYIx6bevXu4fJ+TE/hyNfyHJIfjl90Z6jWdqAlyaFLmn99X/uw+7d6T/Y/dr5JwQ==}
    cpu: [x64]
    os: [win32]

  turbo-windows-arm64@2.5.5:
    resolution: {integrity: sha512-AXbF1KmpHUq3PKQwddMGoKMYhHsy5t1YBQO8HZ04HLMR0rWv9adYlQ8kaeQJTko1Ay1anOBFTqaxfVOOsu7+1Q==}
    cpu: [arm64]
    os: [win32]

  turbo@2.5.5:
    resolution: {integrity: sha512-eZ7wI6KjtT1eBqCnh2JPXWNUAxtoxxfi6VdBdZFvil0ychCOTxbm7YLRBi1JSt7U3c+u3CLxpoPxLdvr/Npr3A==}
    hasBin: true

  type-check@0.4.0:
    resolution: {integrity: sha512-XleUoc9uwGXqjWwXaUTZAmzMcFZ5858QA2vvx1Ur5xIcixXIP+8LnFDgRplU30us6teqdlskFfu+ae4K79Ooew==}
    engines: {node: '>= 0.8.0'}

  type-fest@0.21.3:
    resolution: {integrity: sha512-t0rzBq87m3fVcduHDUFhKmyyX+9eo6WQjZvf51Ea/M0Q7+T374Jp1aUiyUl0GKxp8M/OETVHSDvmkyPgvX+X2w==}
    engines: {node: '>=10'}

  typedoc@0.28.7:
    resolution: {integrity: sha512-lpz0Oxl6aidFkmS90VQDQjk/Qf2iw0IUvFqirdONBdj7jPSN9mGXhy66BcGNDxx5ZMyKKiBVAREvPEzT6Uxipw==}
    engines: {node: '>= 18', pnpm: '>= 10'}
    hasBin: true
    peerDependencies:
      typescript: 5.0.x || 5.1.x || 5.2.x || 5.3.x || 5.4.x || 5.5.x || 5.6.x || 5.7.x || 5.8.x

  typescript-eslint@8.42.0:
    resolution: {integrity: sha512-ozR/rQn+aQXQxh1YgbCzQWDFrsi9mcg+1PM3l/z5o1+20P7suOIaNg515bpr/OYt6FObz/NHcBstydDLHWeEKg==}
    engines: {node: ^18.18.0 || ^20.9.0 || >=21.1.0}
    peerDependencies:
      eslint: ^8.57.0 || ^9.0.0
      typescript: '>=4.8.4 <6.0.0'

  typescript@5.9.2:
    resolution: {integrity: sha512-CWBzXQrc/qOkhidw1OzBTQuYRbfyxDXJMVJ1XNwUHGROVmuaeiEm3OslpZ1RV96d7SKKjZKrSJu3+t/xlw3R9A==}
    engines: {node: '>=14.17'}
    hasBin: true

  uc.micro@2.1.0:
    resolution: {integrity: sha512-ARDJmphmdvUk6Glw7y9DQ2bFkKBHwQHLi2lsaH6PPmz/Ka9sFOBsBluozhDltWmnv9u/cF6Rt87znRTPV+yp/A==}

  undici-types@6.21.0:
    resolution: {integrity: sha512-iwDZqg0QAGrg9Rav5H4n0M64c3mkR59cJ6wQp+7C4nI0gsmExaedaYLNO44eT4AtBBwjbTiGPMlt2Md0T9H9JQ==}

  undici-types@7.10.0:
    resolution: {integrity: sha512-t5Fy/nfn+14LuOc2KNYg75vZqClpAiqscVvMygNnlsHBFpSXdJaYtXMcdNLpl/Qvc3P2cB3s6lOV51nqsFq4ag==}

  universalify@2.0.1:
    resolution: {integrity: sha512-gptHNQghINnc/vTGIk0SOFGFNXw7JVrlRUtConJRlvaw6DuX0wO5Jeko9sWrMBhh+PsYAZ7oXAiOnf/UKogyiw==}
    engines: {node: '>= 10.0.0'}

  unplugin@2.1.0:
    resolution: {integrity: sha512-us4j03/499KhbGP8BU7Hrzrgseo+KdfJYWcbcajCOqsAyb8Gk0Yn2kiUIcZISYCb1JFaZfIuG3b42HmguVOKCQ==}
    engines: {node: '>=18.12.0'}

  unrs-resolver@1.11.1:
    resolution: {integrity: sha512-bSjt9pjaEBnNiGgc9rUiHGKv5l4/TGzDmYw3RhnkJGtLhbnnA/5qJj7x3dNDCRx/PJxu774LlH8lCOlB4hEfKg==}

  update-browserslist-db@1.1.3:
    resolution: {integrity: sha512-UxhIZQ+QInVdunkDAaiazvvT/+fXL5Osr0JZlJulepYu6Jd7qJtDZjlur0emRlT71EN3ScPoE7gvsuIKKNavKw==}
    hasBin: true
    peerDependencies:
      browserslist: '>= 4.21.0'

  uri-js@4.4.1:
    resolution: {integrity: sha512-7rKUyy33Q1yc98pQ1DAmLtwX109F7TIfWlW1Ydo8Wl1ii1SeHieeh0HHfPeL2fMXK6z0s8ecKs9frCuLJvndBg==}

  use-callback-ref@1.3.3:
    resolution: {integrity: sha512-jQL3lRnocaFtu3V00JToYz/4QkNWswxijDaCVNZRiRTO3HQDLsdu1ZtmIUvV4yPp+rvWm5j0y0TG/S61cuijTg==}
    engines: {node: '>=10'}
    peerDependencies:
      '@types/react': '*'
      react: ^16.8.0 || ^17.0.0 || ^18.0.0 || ^19.0.0 || ^19.0.0-rc
    peerDependenciesMeta:
      '@types/react':
        optional: true

  use-resize-observer@9.1.0:
    resolution: {integrity: sha512-R25VqO9Wb3asSD4eqtcxk8sJalvIOYBqS8MNZlpDSQ4l4xMQxC/J7Id9HoTqPq8FwULIn0PVW+OAqF2dyYbjow==}
    peerDependencies:
      react: 16.8.0 - 18
      react-dom: 16.8.0 - 18

  use-sidecar@1.1.3:
    resolution: {integrity: sha512-Fedw0aZvkhynoPYlA5WXrMCAMm+nSWdZt6lzJQ7Ok8S6Q+VsHmHpRWndVRJ8Be0ZbkfPc5LRYH+5XrzXcEeLRQ==}
    engines: {node: '>=10'}
    peerDependencies:
      '@types/react': '*'
      react: ^16.8.0 || ^17.0.0 || ^18.0.0 || ^19.0.0 || ^19.0.0-rc
    peerDependenciesMeta:
      '@types/react':
        optional: true

  use-sync-external-store@1.5.0:
    resolution: {integrity: sha512-Rb46I4cGGVBmjamjphe8L/UnvJD+uPPtTkNvX5mZgqdbavhI4EbgIWJiIHXJ8bc/i9EQGPRh4DwEURJ552Do0A==}
    peerDependencies:
      react: ^16.8.0 || ^17.0.0 || ^18.0.0 || ^19.0.0

  util-deprecate@1.0.2:
    resolution: {integrity: sha512-EPD5q1uXyFxJpCrLnCc1nHnq3gOa6DZBocAIiI2TaSCA7VCJ1UJDMagCzIkXNsUYfD1daK//LTEQ8xiIbrHtcw==}

  uuid@10.0.0:
    resolution: {integrity: sha512-8XkAphELsDnEGrDxUOHB3RGvXz6TeuYSGEZBOjtTtPm2lwhGBjLgOzLHB63IUWfBpNucQjND6d3AOudO+H3RWQ==}
    hasBin: true

  uuid@9.0.1:
    resolution: {integrity: sha512-b+1eJOlsR9K8HJpow9Ok3fiWOWSIcIzXodvv0rQjVoOVNpWMpxf1wZNpt4y9h10odCNrqnYp1OBzRktckBe3sA==}
    hasBin: true

  v8-compile-cache-lib@3.0.1:
    resolution: {integrity: sha512-wa7YjyUGfNZngI/vtK0UHAN+lgDCxBPCylVXGp0zu59Fz5aiGtNXaq3DhIov063MorB+VfufLh3JlF2KdTK3xg==}

  vite-node@3.2.4:
    resolution: {integrity: sha512-EbKSKh+bh1E1IFxeO0pg1n4dvoOTt0UDiXMd/qn++r98+jPO1xtJilvXldeuQ8giIB5IkpjCgMleHMNEsGH6pg==}
    engines: {node: ^18.0.0 || ^20.0.0 || >=22.0.0}
    hasBin: true

  vite-plugin-svgr@4.5.0:
    resolution: {integrity: sha512-W+uoSpmVkSmNOGPSsDCWVW/DDAyv+9fap9AZXBvWiQqrboJ08j2vh0tFxTD/LjwqwAd3yYSVJgm54S/1GhbdnA==}
    peerDependencies:
      vite: '>=2.6.0'

  vite@7.1.4:
    resolution: {integrity: sha512-X5QFK4SGynAeeIt+A7ZWnApdUyHYm+pzv/8/A57LqSGcI88U6R6ipOs3uCesdc6yl7nl+zNO0t8LmqAdXcQihw==}
    engines: {node: ^20.19.0 || >=22.12.0}
    hasBin: true
    peerDependencies:
      '@types/node': ^20.19.0 || >=22.12.0
      jiti: '>=1.21.0'
      less: ^4.0.0
      lightningcss: ^1.21.0
      sass: ^1.70.0
      sass-embedded: ^1.70.0
      stylus: '>=0.54.8'
      sugarss: ^5.0.0
      terser: ^5.16.0
      tsx: ^4.8.1
      yaml: ^2.4.2
    peerDependenciesMeta:
      '@types/node':
        optional: true
      jiti:
        optional: true
      less:
        optional: true
      lightningcss:
        optional: true
      sass:
        optional: true
      sass-embedded:
        optional: true
      stylus:
        optional: true
      sugarss:
        optional: true
      terser:
        optional: true
      tsx:
        optional: true
      yaml:
        optional: true

  vitest@3.2.4:
    resolution: {integrity: sha512-LUCP5ev3GURDysTWiP47wRRUpLKMOfPh+yKTx3kVIEiu5KOMeqzpnYNsKyOoVrULivR8tLcks4+lga33Whn90A==}
    engines: {node: ^18.0.0 || ^20.0.0 || >=22.0.0}
    hasBin: true
    peerDependencies:
      '@edge-runtime/vm': '*'
      '@types/debug': ^4.1.12
      '@types/node': ^18.0.0 || ^20.0.0 || >=22.0.0
      '@vitest/browser': 3.2.4
      '@vitest/ui': 3.2.4
      happy-dom: '*'
      jsdom: '*'
    peerDependenciesMeta:
      '@edge-runtime/vm':
        optional: true
      '@types/debug':
        optional: true
      '@types/node':
        optional: true
      '@vitest/browser':
        optional: true
      '@vitest/ui':
        optional: true
      happy-dom:
        optional: true
      jsdom:
        optional: true

  void-elements@3.1.0:
    resolution: {integrity: sha512-Dhxzh5HZuiHQhbvTW9AMetFfBHDMYpo23Uo9btPXgdYP+3T5S+p+jgNy7spra+veYhBP2dCSgxR/i2Y02h5/6w==}
    engines: {node: '>=0.10.0'}

  w3c-xmlserializer@5.0.0:
    resolution: {integrity: sha512-o8qghlI8NZHU1lLPrpi2+Uq7abh4GGPpYANlalzWxyWteJOCsr/P+oPBA49TOLu5FTZO4d3F9MnWJfiMo4BkmA==}
    engines: {node: '>=18'}

  wcwidth@1.0.1:
    resolution: {integrity: sha512-XHPEwS0q6TaxcvG85+8EYkbiCux2XtWG2mkc47Ng2A77BQu9+DqIOJldST4HgPkuea7dvKSj5VgX3P1d4rW8Tg==}

  webidl-conversions@7.0.0:
    resolution: {integrity: sha512-VwddBukDzu71offAQR975unBIGqfKZpM+8ZX6ySk8nYhVoo5CYaZyzt3YBvYtRtO+aoGlqxPg/B87NGVZ/fu6g==}
    engines: {node: '>=12'}

  webpack-virtual-modules@0.6.2:
    resolution: {integrity: sha512-66/V2i5hQanC51vBQKPH4aI8NMAcBW59FVBs+rC7eGHupMyfn34q7rZIE+ETlJ+XTevqfUhVVBgSUNSW2flEUQ==}

  whatwg-encoding@3.1.1:
    resolution: {integrity: sha512-6qN4hJdMwfYBtE3YBTTHhoeuUrDBPZmbQaxWAqSALV/MeEnR5z1xd8UKud2RAkFoPkmB+hli1TZSnyi84xz1vQ==}
    engines: {node: '>=18'}

  whatwg-mimetype@4.0.0:
    resolution: {integrity: sha512-QaKxh0eNIi2mE9p2vEdzfagOKHCcj1pJ56EEHGQOVxp8r9/iszLUUV7v89x9O1p/T+NlTM5W7jW6+cz4Fq1YVg==}
    engines: {node: '>=18'}

  whatwg-url@14.2.0:
    resolution: {integrity: sha512-De72GdQZzNTUBBChsXueQUnPKDkg/5A5zp7pFDuQAj5UFoENpiACU0wlCvzpAGnTkj++ihpKwKyYewn/XNUbKw==}
    engines: {node: '>=18'}

  which@2.0.2:
    resolution: {integrity: sha512-BLI3Tl1TW3Pvl70l3yq3Y64i+awpwXqsGBYWkkqMtnbXgrMD+yj7rhW0kuEDxzJaYXGjEW5ogapKNMEKNMjibA==}
    engines: {node: '>= 8'}
    hasBin: true

  why-is-node-running@2.3.0:
    resolution: {integrity: sha512-hUrmaWBdVDcxvYqnyh09zunKzROWjbZTiNy8dBEjkS7ehEDQibXJ7XvlmtbwuTclUiIyN+CyXQD4Vmko8fNm8w==}
    engines: {node: '>=8'}
    hasBin: true

  widest-line@3.1.0:
    resolution: {integrity: sha512-NsmoXalsWVDMGupxZ5R08ka9flZjjiLvHVAWYOKtiKM8ujtZWr9cRffak+uSE48+Ob8ObalXpwyeUiyDD6QFgg==}
    engines: {node: '>=8'}

  word-wrap@1.2.5:
    resolution: {integrity: sha512-BN22B5eaMMI9UMtjrGd5g5eCYPpCPDUy0FJXbYsaT5zYxjFOckS53SQDE3pWkVoWpHXVb3BrYcEN4Twa55B5cA==}
    engines: {node: '>=0.10.0'}

  wordwrap@1.0.0:
    resolution: {integrity: sha512-gvVzJFlPycKc5dZN4yPkP8w7Dc37BtP1yczEneOb4uq34pXZcvrtRTmWV8W+Ume+XCxKgbjM+nevkyFPMybd4Q==}

  wrap-ansi@6.2.0:
    resolution: {integrity: sha512-r6lPcBGxZXlIcymEu7InxDMhdW0KDxpLgoFLcguasxCaJ/SOIZwINatK9KY/tf+ZrlywOKU0UDj3ATXUBfxJXA==}
    engines: {node: '>=8'}

  wrap-ansi@7.0.0:
    resolution: {integrity: sha512-YVGIj2kamLSTxw6NsZjoBxfSwsn0ycdesmc4p+Q21c5zPuZ1pl+NfxVdxPtdHvmNVOQ6XSYG4AUtyt/Fi7D16Q==}
    engines: {node: '>=10'}

  wrap-ansi@8.1.0:
    resolution: {integrity: sha512-si7QWI6zUMq56bESFvagtmzMdGOtoxfR+Sez11Mobfc7tm+VkUckk9bW2UeffTGVUbOksxmSw0AA2gs8g71NCQ==}
    engines: {node: '>=12'}

  wrap-ansi@9.0.0:
    resolution: {integrity: sha512-G8ura3S+3Z2G+mkgNRq8dqaFZAuxfsxpBB8OCTGRTCtp+l/v9nbFNmCUP1BZMts3G1142MsZfn6eeUKrr4PD1Q==}
    engines: {node: '>=18'}

  ws@8.18.3:
    resolution: {integrity: sha512-PEIGCY5tSlUt50cqyMXfCzX+oOPqN0vuGqWzbcJ2xvnkzkq46oOpz7dQaTDBdfICb4N14+GARUDw2XV2N4tvzg==}
    engines: {node: '>=10.0.0'}
    peerDependencies:
      bufferutil: ^4.0.1
      utf-8-validate: '>=5.0.2'
    peerDependenciesMeta:
      bufferutil:
        optional: true
      utf-8-validate:
        optional: true

  xml-name-validator@5.0.0:
    resolution: {integrity: sha512-EvGK8EJ3DhaHfbRlETOWAS5pO9MZITeauHKJyb8wyajUfQUenkIg2MvLDTZ4T/TgIcm3HU0TFBgWWboAZ30UHg==}
    engines: {node: '>=18'}

  xmlchars@2.2.0:
    resolution: {integrity: sha512-JZnDKK8B0RCDw84FNdDAIpZK+JuJw+s7Lz8nksI7SIuU3UXJJslUthsi+uWBUYOwPFwW7W7PRLRfUKpxjtjFCw==}

  yallist@3.1.1:
    resolution: {integrity: sha512-a4UGQaWPH59mOXUYnAG2ewncQS4i4F43Tv3JoAM+s2VDAmS9NsK8GpDMLrCHPksFT7h3K6TOoUNn2pb7RoXx4g==}

  yallist@5.0.0:
    resolution: {integrity: sha512-YgvUTfwqyc7UXVMrB+SImsVYSmTS8X/tSrtdNZMImM+n7+QTriRXyXim0mBrTXNeqzVF0KWGgHPeiyViFFrNDw==}
    engines: {node: '>=18'}

  yaml@2.8.0:
    resolution: {integrity: sha512-4lLa/EcQCB0cJkyts+FpIRx5G/llPxfP6VQU5KByHEhLxY3IJCH0f0Hy1MHI8sClTvsIb8qwRJ6R/ZdlDJ/leQ==}
    engines: {node: '>= 14.6'}
    hasBin: true

  yn@3.1.1:
    resolution: {integrity: sha512-Ux4ygGWsu2c7isFWe8Yu1YluJmqVhxqK2cLXNQA5AcC3QfbGNpM7fu0Y8b/z16pXLnFxZYvWhd3fhBY9DLmC6Q==}
    engines: {node: '>=6'}

  yocto-queue@0.1.0:
    resolution: {integrity: sha512-rVksvsnNCdJ/ohGc6xgPwyN8eheCxsiLM8mxuE/t/mOVqJewPuO1miLpTHQiRgTKCLexL4MeAFVagts7HmNZ2Q==}
    engines: {node: '>=10'}

  zod-to-json-schema@3.24.6:
    resolution: {integrity: sha512-h/z3PKvcTcTetyjl1fkj79MHNEjm+HpD6NXheWjzOekY7kV+lwDYnHw+ivHkijnCSMz1yJaWBD9vu/Fcmk+vEg==}
    peerDependencies:
      zod: ^3.24.1

  zod@3.25.76:
    resolution: {integrity: sha512-gzUt/qt81nXsFGKIFcC3YnfEAx5NkunCfnDlvuBSSFS02bcXu4Lmea0AFIUwbLWxWPx3d9p8S5QoaujKcNQxcQ==}

  zustand@5.0.6:
    resolution: {integrity: sha512-ihAqNeUVhe0MAD+X8M5UzqyZ9k3FFZLBTtqo6JLPwV53cbRB/mJwBI0PxcIgqhBBHlEs8G45OTDTMq3gNcLq3A==}
    engines: {node: '>=12.20.0'}
    peerDependencies:
      '@types/react': '>=18.0.0'
      immer: '>=9.0.6'
      react: '>=18.0.0'
      use-sync-external-store: '>=1.2.0'
    peerDependenciesMeta:
      '@types/react':
        optional: true
      immer:
        optional: true
      react:
        optional: true
      use-sync-external-store:
        optional: true

snapshots:

  '@ampproject/remapping@2.3.0':
    dependencies:
      '@jridgewell/gen-mapping': 0.3.12
      '@jridgewell/trace-mapping': 0.3.29

  '@asamuzakjp/css-color@3.2.0':
    dependencies:
      '@csstools/css-calc': 2.1.4(@csstools/css-parser-algorithms@3.0.5(@csstools/css-tokenizer@3.0.4))(@csstools/css-tokenizer@3.0.4)
      '@csstools/css-color-parser': 3.0.10(@csstools/css-parser-algorithms@3.0.5(@csstools/css-tokenizer@3.0.4))(@csstools/css-tokenizer@3.0.4)
      '@csstools/css-parser-algorithms': 3.0.5(@csstools/css-tokenizer@3.0.4)
      '@csstools/css-tokenizer': 3.0.4
      lru-cache: 10.4.3

  '@atlaskit/pragmatic-drag-and-drop-hitbox@1.1.0':
    dependencies:
      '@atlaskit/pragmatic-drag-and-drop': 1.7.4
      '@babel/runtime': 7.27.6

  '@atlaskit/pragmatic-drag-and-drop@1.7.4':
    dependencies:
      '@babel/runtime': 7.27.6
      bind-event-listener: 3.0.0
      raf-schd: 4.0.3

  '@babel/code-frame@7.27.1':
    dependencies:
      '@babel/helper-validator-identifier': 7.27.1
      js-tokens: 4.0.0
      picocolors: 1.1.1

  '@babel/compat-data@7.28.0': {}

  '@babel/core@7.28.0':
    dependencies:
      '@ampproject/remapping': 2.3.0
      '@babel/code-frame': 7.27.1
      '@babel/generator': 7.28.0
      '@babel/helper-compilation-targets': 7.27.2
      '@babel/helper-module-transforms': 7.27.3(@babel/core@7.28.0)
      '@babel/helpers': 7.27.6
      '@babel/parser': 7.28.0
      '@babel/template': 7.27.2
      '@babel/traverse': 7.28.0
      '@babel/types': 7.28.2
      convert-source-map: 2.0.0
      debug: 4.4.1(supports-color@8.1.1)
      gensync: 1.0.0-beta.2
      json5: 2.2.3
      semver: 6.3.1
    transitivePeerDependencies:
      - supports-color

  '@babel/core@7.28.4':
    dependencies:
      '@babel/code-frame': 7.27.1
      '@babel/generator': 7.28.3
      '@babel/helper-compilation-targets': 7.27.2
      '@babel/helper-module-transforms': 7.28.3(@babel/core@7.28.4)
      '@babel/helpers': 7.28.4
      '@babel/parser': 7.28.4
      '@babel/template': 7.27.2
      '@babel/traverse': 7.28.4
      '@babel/types': 7.28.4
      '@jridgewell/remapping': 2.3.5
      convert-source-map: 2.0.0
      debug: 4.4.1(supports-color@8.1.1)
      gensync: 1.0.0-beta.2
      json5: 2.2.3
      semver: 6.3.1
    transitivePeerDependencies:
      - supports-color

  '@babel/generator@7.28.0':
    dependencies:
      '@babel/parser': 7.28.0
      '@babel/types': 7.28.2
      '@jridgewell/gen-mapping': 0.3.12
      '@jridgewell/trace-mapping': 0.3.29
      jsesc: 3.1.0

  '@babel/generator@7.28.3':
    dependencies:
      '@babel/parser': 7.28.4
      '@babel/types': 7.28.4
      '@jridgewell/gen-mapping': 0.3.12
      '@jridgewell/trace-mapping': 0.3.29
      jsesc: 3.1.0

  '@babel/helper-compilation-targets@7.27.2':
    dependencies:
      '@babel/compat-data': 7.28.0
      '@babel/helper-validator-option': 7.27.1
      browserslist: 4.25.1
      lru-cache: 5.1.1
      semver: 6.3.1

  '@babel/helper-globals@7.28.0': {}

  '@babel/helper-module-imports@7.27.1':
    dependencies:
      '@babel/traverse': 7.28.4
      '@babel/types': 7.28.4
    transitivePeerDependencies:
      - supports-color

  '@babel/helper-module-transforms@7.27.3(@babel/core@7.28.0)':
    dependencies:
      '@babel/core': 7.28.0
      '@babel/helper-module-imports': 7.27.1
      '@babel/helper-validator-identifier': 7.27.1
      '@babel/traverse': 7.28.0
    transitivePeerDependencies:
      - supports-color

  '@babel/helper-module-transforms@7.28.3(@babel/core@7.28.4)':
    dependencies:
      '@babel/core': 7.28.4
      '@babel/helper-module-imports': 7.27.1
      '@babel/helper-validator-identifier': 7.27.1
      '@babel/traverse': 7.28.4
    transitivePeerDependencies:
      - supports-color

  '@babel/helper-plugin-utils@7.27.1': {}

  '@babel/helper-string-parser@7.27.1': {}

  '@babel/helper-validator-identifier@7.27.1': {}

  '@babel/helper-validator-option@7.27.1': {}

  '@babel/helpers@7.27.6':
    dependencies:
      '@babel/template': 7.27.2
      '@babel/types': 7.28.2

  '@babel/helpers@7.28.4':
    dependencies:
      '@babel/template': 7.27.2
      '@babel/types': 7.28.4

  '@babel/parser@7.28.0':
    dependencies:
      '@babel/types': 7.28.2

  '@babel/parser@7.28.4':
    dependencies:
      '@babel/types': 7.28.4

  '@babel/plugin-transform-react-jsx-self@7.27.1(@babel/core@7.28.4)':
    dependencies:
      '@babel/core': 7.28.4
      '@babel/helper-plugin-utils': 7.27.1

  '@babel/plugin-transform-react-jsx-source@7.27.1(@babel/core@7.28.4)':
    dependencies:
      '@babel/core': 7.28.4
      '@babel/helper-plugin-utils': 7.27.1

  '@babel/runtime@7.27.6': {}

  '@babel/template@7.27.2':
    dependencies:
      '@babel/code-frame': 7.27.1
      '@babel/parser': 7.28.0
      '@babel/types': 7.28.2

  '@babel/traverse@7.28.0':
    dependencies:
      '@babel/code-frame': 7.27.1
      '@babel/generator': 7.28.0
      '@babel/helper-globals': 7.28.0
      '@babel/parser': 7.28.0
      '@babel/template': 7.27.2
      '@babel/types': 7.28.2
      debug: 4.4.1(supports-color@8.1.1)
    transitivePeerDependencies:
      - supports-color

  '@babel/traverse@7.28.4':
    dependencies:
      '@babel/code-frame': 7.27.1
      '@babel/generator': 7.28.3
      '@babel/helper-globals': 7.28.0
      '@babel/parser': 7.28.4
      '@babel/template': 7.27.2
      '@babel/types': 7.28.4
      debug: 4.4.1(supports-color@8.1.1)
    transitivePeerDependencies:
      - supports-color

  '@babel/types@7.28.2':
    dependencies:
      '@babel/helper-string-parser': 7.27.1
      '@babel/helper-validator-identifier': 7.27.1

  '@babel/types@7.28.4':
    dependencies:
      '@babel/helper-string-parser': 7.27.1
      '@babel/helper-validator-identifier': 7.27.1

  '@cfworker/json-schema@4.1.1': {}

  '@clack/core@0.3.5':
    dependencies:
      picocolors: 1.1.1
      sisteransi: 1.0.5

  '@clack/prompts@0.8.2':
    dependencies:
      '@clack/core': 0.3.5
      picocolors: 1.1.1
      sisteransi: 1.0.5

  '@cspotcode/source-map-support@0.8.1':
    dependencies:
      '@jridgewell/trace-mapping': 0.3.9

  '@csstools/color-helpers@5.0.2': {}

  '@csstools/css-calc@2.1.4(@csstools/css-parser-algorithms@3.0.5(@csstools/css-tokenizer@3.0.4))(@csstools/css-tokenizer@3.0.4)':
    dependencies:
      '@csstools/css-parser-algorithms': 3.0.5(@csstools/css-tokenizer@3.0.4)
      '@csstools/css-tokenizer': 3.0.4

  '@csstools/css-color-parser@3.0.10(@csstools/css-parser-algorithms@3.0.5(@csstools/css-tokenizer@3.0.4))(@csstools/css-tokenizer@3.0.4)':
    dependencies:
      '@csstools/color-helpers': 5.0.2
      '@csstools/css-calc': 2.1.4(@csstools/css-parser-algorithms@3.0.5(@csstools/css-tokenizer@3.0.4))(@csstools/css-tokenizer@3.0.4)
      '@csstools/css-parser-algorithms': 3.0.5(@csstools/css-tokenizer@3.0.4)
      '@csstools/css-tokenizer': 3.0.4

  '@csstools/css-parser-algorithms@3.0.5(@csstools/css-tokenizer@3.0.4)':
    dependencies:
      '@csstools/css-tokenizer': 3.0.4

  '@csstools/css-tokenizer@3.0.4': {}

  '@emnapi/core@1.4.5':
    dependencies:
      '@emnapi/wasi-threads': 1.0.4
      tslib: 2.8.1
    optional: true

  '@emnapi/runtime@1.4.5':
    dependencies:
      tslib: 2.8.1
    optional: true

  '@emnapi/wasi-threads@1.0.4':
    dependencies:
      tslib: 2.8.1
    optional: true

  '@epic-web/invariant@1.0.0': {}

  '@esbuild/aix-ppc64@0.25.7':
    optional: true

  '@esbuild/android-arm64@0.25.7':
    optional: true

  '@esbuild/android-arm@0.25.7':
    optional: true

  '@esbuild/android-x64@0.25.7':
    optional: true

  '@esbuild/darwin-arm64@0.25.7':
    optional: true

  '@esbuild/darwin-x64@0.25.7':
    optional: true

  '@esbuild/freebsd-arm64@0.25.7':
    optional: true

  '@esbuild/freebsd-x64@0.25.7':
    optional: true

  '@esbuild/linux-arm64@0.25.7':
    optional: true

  '@esbuild/linux-arm@0.25.7':
    optional: true

  '@esbuild/linux-ia32@0.25.7':
    optional: true

  '@esbuild/linux-loong64@0.25.7':
    optional: true

  '@esbuild/linux-mips64el@0.25.7':
    optional: true

  '@esbuild/linux-ppc64@0.25.7':
    optional: true

  '@esbuild/linux-riscv64@0.25.7':
    optional: true

  '@esbuild/linux-s390x@0.25.7':
    optional: true

  '@esbuild/linux-x64@0.25.7':
    optional: true

  '@esbuild/netbsd-arm64@0.25.7':
    optional: true

  '@esbuild/netbsd-x64@0.25.7':
    optional: true

  '@esbuild/openbsd-arm64@0.25.7':
    optional: true

  '@esbuild/openbsd-x64@0.25.7':
    optional: true

  '@esbuild/openharmony-arm64@0.25.7':
    optional: true

  '@esbuild/sunos-x64@0.25.7':
    optional: true

  '@esbuild/win32-arm64@0.25.7':
    optional: true

  '@esbuild/win32-ia32@0.25.7':
    optional: true

  '@esbuild/win32-x64@0.25.7':
    optional: true

  '@eslint-community/eslint-utils@4.7.0(eslint@9.35.0(jiti@2.4.2))':
    dependencies:
      eslint: 9.35.0(jiti@2.4.2)
      eslint-visitor-keys: 3.4.3

  '@eslint-community/eslint-utils@4.8.0(eslint@9.35.0(jiti@2.4.2))':
    dependencies:
      eslint: 9.35.0(jiti@2.4.2)
      eslint-visitor-keys: 3.4.3

  '@eslint-community/regexpp@4.12.1': {}

  '@eslint/config-array@0.21.0':
    dependencies:
      '@eslint/object-schema': 2.1.6
      debug: 4.4.1(supports-color@8.1.1)
      minimatch: 3.1.2
    transitivePeerDependencies:
      - supports-color

  '@eslint/config-helpers@0.3.1': {}

  '@eslint/core@0.15.2':
    dependencies:
      '@types/json-schema': 7.0.15

  '@eslint/eslintrc@3.3.1':
    dependencies:
      ajv: 6.12.6
      debug: 4.4.1(supports-color@8.1.1)
      espree: 10.4.0
      globals: 14.0.0
      ignore: 5.3.2
      import-fresh: 3.3.1
      js-yaml: 4.1.0
      minimatch: 3.1.2
      strip-json-comments: 3.1.1
    transitivePeerDependencies:
      - supports-color

  '@eslint/js@9.35.0': {}

  '@eslint/object-schema@2.1.6': {}

  '@eslint/plugin-kit@0.3.5':
    dependencies:
      '@eslint/core': 0.15.2
      levn: 0.4.1

  '@floating-ui/core@1.7.2':
    dependencies:
      '@floating-ui/utils': 0.2.10

  '@floating-ui/dom@1.7.2':
    dependencies:
      '@floating-ui/core': 1.7.2
      '@floating-ui/utils': 0.2.10

  '@floating-ui/react-dom@2.1.4(react-dom@18.3.1(react@18.3.1))(react@18.3.1)':
    dependencies:
      '@floating-ui/dom': 1.7.2
      react: 18.3.1
      react-dom: 18.3.1(react@18.3.1)

  '@floating-ui/utils@0.2.10': {}

  '@gerrit0/mini-shiki@3.8.1':
    dependencies:
      '@shikijs/engine-oniguruma': 3.8.1
      '@shikijs/langs': 3.8.1
      '@shikijs/themes': 3.8.1
      '@shikijs/types': 3.8.1
      '@shikijs/vscode-textmate': 10.0.2

  '@getgrit/cli@0.1.0-alpha.1743007075':
    dependencies:
      axios: 1.10.0
      axios-proxy-builder: 0.1.2
      console.table: 0.10.0
      detect-libc: 2.0.4
      rimraf: 5.0.10
      tar: 7.4.3
    transitivePeerDependencies:
      - debug

  '@humanfs/core@0.19.1': {}

  '@humanfs/node@0.16.6':
    dependencies:
      '@humanfs/core': 0.19.1
      '@humanwhocodes/retry': 0.3.1

  '@humanwhocodes/module-importer@1.0.1': {}

  '@humanwhocodes/retry@0.3.1': {}

  '@humanwhocodes/retry@0.4.3': {}

  '@ianvs/prettier-plugin-sort-imports@4.7.0(prettier@3.6.2)':
    dependencies:
      '@babel/generator': 7.28.0
      '@babel/parser': 7.28.0
      '@babel/traverse': 7.28.0
      '@babel/types': 7.28.2
      prettier: 3.6.2
      semver: 7.7.2
    transitivePeerDependencies:
      - supports-color

  '@isaacs/balanced-match@4.0.1': {}

  '@isaacs/brace-expansion@5.0.0':
    dependencies:
      '@isaacs/balanced-match': 4.0.1

  '@isaacs/cliui@8.0.2':
    dependencies:
      string-width: 5.1.2
      string-width-cjs: string-width@4.2.3
      strip-ansi: 7.1.0
      strip-ansi-cjs: strip-ansi@6.0.1
      wrap-ansi: 8.1.0
      wrap-ansi-cjs: wrap-ansi@7.0.0

  '@isaacs/fs-minipass@4.0.1':
    dependencies:
      minipass: 7.1.2

  '@jridgewell/gen-mapping@0.3.12':
    dependencies:
      '@jridgewell/sourcemap-codec': 1.5.4
      '@jridgewell/trace-mapping': 0.3.29

  '@jridgewell/remapping@2.3.5':
    dependencies:
      '@jridgewell/gen-mapping': 0.3.12
      '@jridgewell/trace-mapping': 0.3.29

  '@jridgewell/resolve-uri@3.1.2': {}

  '@jridgewell/sourcemap-codec@1.5.4': {}

  '@jridgewell/trace-mapping@0.3.29':
    dependencies:
      '@jridgewell/resolve-uri': 3.1.2
      '@jridgewell/sourcemap-codec': 1.5.4

  '@jridgewell/trace-mapping@0.3.9':
    dependencies:
      '@jridgewell/resolve-uri': 3.1.2
      '@jridgewell/sourcemap-codec': 1.5.4

  '@juggle/resize-observer@3.4.0': {}

  '@langchain/core@0.3.66':
    dependencies:
      '@cfworker/json-schema': 4.1.1
      ansi-styles: 5.2.0
      camelcase: 6.3.0
      decamelize: 1.2.0
      js-tiktoken: 1.0.20
      langsmith: 0.3.46
      mustache: 4.2.0
      p-queue: 6.6.2
      p-retry: 4.6.2
      uuid: 10.0.0
      zod: 3.25.76
      zod-to-json-schema: 3.24.6(zod@3.25.76)
    transitivePeerDependencies:
      - '@opentelemetry/api'
      - '@opentelemetry/exporter-trace-otlp-proto'
      - '@opentelemetry/sdk-trace-base'
      - openai

  '@langchain/langgraph-checkpoint@0.1.0(@langchain/core@0.3.66)':
    dependencies:
      '@langchain/core': 0.3.66
      uuid: 10.0.0

  '@langchain/langgraph-sdk@0.0.105(@langchain/core@0.3.66)(react-dom@18.3.1(react@18.3.1))(react@18.3.1)':
    dependencies:
      '@types/json-schema': 7.0.15
      p-queue: 6.6.2
      p-retry: 4.6.2
      uuid: 9.0.1
    optionalDependencies:
      '@langchain/core': 0.3.66
      react: 18.3.1
      react-dom: 18.3.1(react@18.3.1)

  '@langchain/langgraph@0.4.3(@langchain/core@0.3.66)(react-dom@18.3.1(react@18.3.1))(react@18.3.1)(zod-to-json-schema@3.24.6(zod@3.25.76))':
    dependencies:
      '@langchain/core': 0.3.66
      '@langchain/langgraph-checkpoint': 0.1.0(@langchain/core@0.3.66)
      '@langchain/langgraph-sdk': 0.0.105(@langchain/core@0.3.66)(react-dom@18.3.1(react@18.3.1))(react@18.3.1)
      uuid: 10.0.0
      zod: 3.25.76
    optionalDependencies:
      zod-to-json-schema: 3.24.6(zod@3.25.76)
    transitivePeerDependencies:
      - react
      - react-dom

  '@langchain/mistralai@0.2.1(@langchain/core@0.3.66)(zod@3.25.76)':
    dependencies:
      '@langchain/core': 0.3.66
      '@mistralai/mistralai': 1.7.5(zod@3.25.76)
      uuid: 10.0.0
    transitivePeerDependencies:
      - zod

  '@mistralai/mistralai@1.7.5(zod@3.25.76)':
    dependencies:
      zod: 3.25.76
      zod-to-json-schema: 3.24.6(zod@3.25.76)

  '@napi-rs/wasm-runtime@0.2.12':
    dependencies:
      '@emnapi/core': 1.4.5
      '@emnapi/runtime': 1.4.5
      '@tybys/wasm-util': 0.10.0
    optional: true

  '@nodelib/fs.scandir@2.1.5':
    dependencies:
      '@nodelib/fs.stat': 2.0.5
      run-parallel: 1.2.0

  '@nodelib/fs.stat@2.0.5': {}

  '@nodelib/fs.walk@1.2.8':
    dependencies:
      '@nodelib/fs.scandir': 2.1.5
      fastq: 1.19.1

  '@oclif/core@4.5.1':
    dependencies:
      ansi-escapes: 4.3.2
      ansis: 3.17.0
      clean-stack: 3.0.1
      cli-spinners: 2.9.2
      debug: 4.4.1(supports-color@8.1.1)
      ejs: 3.1.10
      get-package-type: 0.1.0
      indent-string: 4.0.0
      is-wsl: 2.2.0
      lilconfig: 3.1.3
      minimatch: 9.0.5
      semver: 7.7.2
      string-width: 4.2.3
      supports-color: 8.1.1
      tinyglobby: 0.2.14
      widest-line: 3.1.0
      wordwrap: 1.0.0
      wrap-ansi: 7.0.0

  '@pivanov/utils@0.0.2(react-dom@18.3.1(react@18.3.1))(react@18.3.1)':
    dependencies:
      react: 18.3.1
      react-dom: 18.3.1(react@18.3.1)

  '@pkgjs/parseargs@0.11.0':
    optional: true

  '@playwright/test@1.55.0':
    dependencies:
      playwright: 1.55.0

  '@polka/url@1.0.0-next.29': {}

  '@preact/signals-core@1.12.1': {}

  '@preact/signals@1.3.2(preact@10.27.1)':
    dependencies:
      '@preact/signals-core': 1.12.1
      preact: 10.27.1

  '@radix-ui/number@1.1.1': {}

  '@radix-ui/primitive@1.1.2': {}

  '@radix-ui/react-arrow@1.1.7(@types/react-dom@18.3.7(@types/react@18.3.23))(@types/react@18.3.23)(react-dom@18.3.1(react@18.3.1))(react@18.3.1)':
    dependencies:
      '@radix-ui/react-primitive': 2.1.3(@types/react-dom@18.3.7(@types/react@18.3.23))(@types/react@18.3.23)(react-dom@18.3.1(react@18.3.1))(react@18.3.1)
      react: 18.3.1
      react-dom: 18.3.1(react@18.3.1)
    optionalDependencies:
      '@types/react': 18.3.23
      '@types/react-dom': 18.3.7(@types/react@18.3.23)

  '@radix-ui/react-checkbox@1.3.2(@types/react-dom@18.3.7(@types/react@18.3.23))(@types/react@18.3.23)(react-dom@18.3.1(react@18.3.1))(react@18.3.1)':
    dependencies:
      '@radix-ui/primitive': 1.1.2
      '@radix-ui/react-compose-refs': 1.1.2(@types/react@18.3.23)(react@18.3.1)
      '@radix-ui/react-context': 1.1.2(@types/react@18.3.23)(react@18.3.1)
      '@radix-ui/react-presence': 1.1.4(@types/react-dom@18.3.7(@types/react@18.3.23))(@types/react@18.3.23)(react-dom@18.3.1(react@18.3.1))(react@18.3.1)
      '@radix-ui/react-primitive': 2.1.3(@types/react-dom@18.3.7(@types/react@18.3.23))(@types/react@18.3.23)(react-dom@18.3.1(react@18.3.1))(react@18.3.1)
      '@radix-ui/react-use-controllable-state': 1.2.2(@types/react@18.3.23)(react@18.3.1)
      '@radix-ui/react-use-previous': 1.1.1(@types/react@18.3.23)(react@18.3.1)
      '@radix-ui/react-use-size': 1.1.1(@types/react@18.3.23)(react@18.3.1)
      react: 18.3.1
      react-dom: 18.3.1(react@18.3.1)
    optionalDependencies:
      '@types/react': 18.3.23
      '@types/react-dom': 18.3.7(@types/react@18.3.23)

  '@radix-ui/react-collection@1.1.7(@types/react-dom@18.3.7(@types/react@18.3.23))(@types/react@18.3.23)(react-dom@18.3.1(react@18.3.1))(react@18.3.1)':
    dependencies:
      '@radix-ui/react-compose-refs': 1.1.2(@types/react@18.3.23)(react@18.3.1)
      '@radix-ui/react-context': 1.1.2(@types/react@18.3.23)(react@18.3.1)
      '@radix-ui/react-primitive': 2.1.3(@types/react-dom@18.3.7(@types/react@18.3.23))(@types/react@18.3.23)(react-dom@18.3.1(react@18.3.1))(react@18.3.1)
      '@radix-ui/react-slot': 1.2.3(@types/react@18.3.23)(react@18.3.1)
      react: 18.3.1
      react-dom: 18.3.1(react@18.3.1)
    optionalDependencies:
      '@types/react': 18.3.23
      '@types/react-dom': 18.3.7(@types/react@18.3.23)

  '@radix-ui/react-compose-refs@1.1.2(@types/react@18.3.23)(react@18.3.1)':
    dependencies:
      react: 18.3.1
    optionalDependencies:
      '@types/react': 18.3.23

  '@radix-ui/react-context@1.1.2(@types/react@18.3.23)(react@18.3.1)':
    dependencies:
      react: 18.3.1
    optionalDependencies:
      '@types/react': 18.3.23

  '@radix-ui/react-direction@1.1.1(@types/react@18.3.23)(react@18.3.1)':
    dependencies:
      react: 18.3.1
    optionalDependencies:
      '@types/react': 18.3.23

  '@radix-ui/react-dismissable-layer@1.1.10(@types/react-dom@18.3.7(@types/react@18.3.23))(@types/react@18.3.23)(react-dom@18.3.1(react@18.3.1))(react@18.3.1)':
    dependencies:
      '@radix-ui/primitive': 1.1.2
      '@radix-ui/react-compose-refs': 1.1.2(@types/react@18.3.23)(react@18.3.1)
      '@radix-ui/react-primitive': 2.1.3(@types/react-dom@18.3.7(@types/react@18.3.23))(@types/react@18.3.23)(react-dom@18.3.1(react@18.3.1))(react@18.3.1)
      '@radix-ui/react-use-callback-ref': 1.1.1(@types/react@18.3.23)(react@18.3.1)
      '@radix-ui/react-use-escape-keydown': 1.1.1(@types/react@18.3.23)(react@18.3.1)
      react: 18.3.1
      react-dom: 18.3.1(react@18.3.1)
    optionalDependencies:
      '@types/react': 18.3.23
      '@types/react-dom': 18.3.7(@types/react@18.3.23)

  '@radix-ui/react-dropdown-menu@2.1.15(@types/react-dom@18.3.7(@types/react@18.3.23))(@types/react@18.3.23)(react-dom@18.3.1(react@18.3.1))(react@18.3.1)':
    dependencies:
      '@radix-ui/primitive': 1.1.2
      '@radix-ui/react-compose-refs': 1.1.2(@types/react@18.3.23)(react@18.3.1)
      '@radix-ui/react-context': 1.1.2(@types/react@18.3.23)(react@18.3.1)
      '@radix-ui/react-id': 1.1.1(@types/react@18.3.23)(react@18.3.1)
      '@radix-ui/react-menu': 2.1.15(@types/react-dom@18.3.7(@types/react@18.3.23))(@types/react@18.3.23)(react-dom@18.3.1(react@18.3.1))(react@18.3.1)
      '@radix-ui/react-primitive': 2.1.3(@types/react-dom@18.3.7(@types/react@18.3.23))(@types/react@18.3.23)(react-dom@18.3.1(react@18.3.1))(react@18.3.1)
      '@radix-ui/react-use-controllable-state': 1.2.2(@types/react@18.3.23)(react@18.3.1)
      react: 18.3.1
      react-dom: 18.3.1(react@18.3.1)
    optionalDependencies:
      '@types/react': 18.3.23
      '@types/react-dom': 18.3.7(@types/react@18.3.23)

  '@radix-ui/react-focus-guards@1.1.2(@types/react@18.3.23)(react@18.3.1)':
    dependencies:
      react: 18.3.1
    optionalDependencies:
      '@types/react': 18.3.23

  '@radix-ui/react-focus-scope@1.1.7(@types/react-dom@18.3.7(@types/react@18.3.23))(@types/react@18.3.23)(react-dom@18.3.1(react@18.3.1))(react@18.3.1)':
    dependencies:
      '@radix-ui/react-compose-refs': 1.1.2(@types/react@18.3.23)(react@18.3.1)
      '@radix-ui/react-primitive': 2.1.3(@types/react-dom@18.3.7(@types/react@18.3.23))(@types/react@18.3.23)(react-dom@18.3.1(react@18.3.1))(react@18.3.1)
      '@radix-ui/react-use-callback-ref': 1.1.1(@types/react@18.3.23)(react@18.3.1)
      react: 18.3.1
      react-dom: 18.3.1(react@18.3.1)
    optionalDependencies:
      '@types/react': 18.3.23
      '@types/react-dom': 18.3.7(@types/react@18.3.23)

  '@radix-ui/react-id@1.1.1(@types/react@18.3.23)(react@18.3.1)':
    dependencies:
      '@radix-ui/react-use-layout-effect': 1.1.1(@types/react@18.3.23)(react@18.3.1)
      react: 18.3.1
    optionalDependencies:
      '@types/react': 18.3.23

  '@radix-ui/react-menu@2.1.15(@types/react-dom@18.3.7(@types/react@18.3.23))(@types/react@18.3.23)(react-dom@18.3.1(react@18.3.1))(react@18.3.1)':
    dependencies:
      '@radix-ui/primitive': 1.1.2
      '@radix-ui/react-collection': 1.1.7(@types/react-dom@18.3.7(@types/react@18.3.23))(@types/react@18.3.23)(react-dom@18.3.1(react@18.3.1))(react@18.3.1)
      '@radix-ui/react-compose-refs': 1.1.2(@types/react@18.3.23)(react@18.3.1)
      '@radix-ui/react-context': 1.1.2(@types/react@18.3.23)(react@18.3.1)
      '@radix-ui/react-direction': 1.1.1(@types/react@18.3.23)(react@18.3.1)
      '@radix-ui/react-dismissable-layer': 1.1.10(@types/react-dom@18.3.7(@types/react@18.3.23))(@types/react@18.3.23)(react-dom@18.3.1(react@18.3.1))(react@18.3.1)
      '@radix-ui/react-focus-guards': 1.1.2(@types/react@18.3.23)(react@18.3.1)
      '@radix-ui/react-focus-scope': 1.1.7(@types/react-dom@18.3.7(@types/react@18.3.23))(@types/react@18.3.23)(react-dom@18.3.1(react@18.3.1))(react@18.3.1)
      '@radix-ui/react-id': 1.1.1(@types/react@18.3.23)(react@18.3.1)
      '@radix-ui/react-popper': 1.2.7(@types/react-dom@18.3.7(@types/react@18.3.23))(@types/react@18.3.23)(react-dom@18.3.1(react@18.3.1))(react@18.3.1)
      '@radix-ui/react-portal': 1.1.9(@types/react-dom@18.3.7(@types/react@18.3.23))(@types/react@18.3.23)(react-dom@18.3.1(react@18.3.1))(react@18.3.1)
      '@radix-ui/react-presence': 1.1.4(@types/react-dom@18.3.7(@types/react@18.3.23))(@types/react@18.3.23)(react-dom@18.3.1(react@18.3.1))(react@18.3.1)
      '@radix-ui/react-primitive': 2.1.3(@types/react-dom@18.3.7(@types/react@18.3.23))(@types/react@18.3.23)(react-dom@18.3.1(react@18.3.1))(react@18.3.1)
      '@radix-ui/react-roving-focus': 1.1.10(@types/react-dom@18.3.7(@types/react@18.3.23))(@types/react@18.3.23)(react-dom@18.3.1(react@18.3.1))(react@18.3.1)
      '@radix-ui/react-slot': 1.2.3(@types/react@18.3.23)(react@18.3.1)
      '@radix-ui/react-use-callback-ref': 1.1.1(@types/react@18.3.23)(react@18.3.1)
      aria-hidden: 1.2.6
      react: 18.3.1
      react-dom: 18.3.1(react@18.3.1)
      react-remove-scroll: 2.7.1(@types/react@18.3.23)(react@18.3.1)
    optionalDependencies:
      '@types/react': 18.3.23
      '@types/react-dom': 18.3.7(@types/react@18.3.23)

  '@radix-ui/react-popper@1.2.7(@types/react-dom@18.3.7(@types/react@18.3.23))(@types/react@18.3.23)(react-dom@18.3.1(react@18.3.1))(react@18.3.1)':
    dependencies:
      '@floating-ui/react-dom': 2.1.4(react-dom@18.3.1(react@18.3.1))(react@18.3.1)
      '@radix-ui/react-arrow': 1.1.7(@types/react-dom@18.3.7(@types/react@18.3.23))(@types/react@18.3.23)(react-dom@18.3.1(react@18.3.1))(react@18.3.1)
      '@radix-ui/react-compose-refs': 1.1.2(@types/react@18.3.23)(react@18.3.1)
      '@radix-ui/react-context': 1.1.2(@types/react@18.3.23)(react@18.3.1)
      '@radix-ui/react-primitive': 2.1.3(@types/react-dom@18.3.7(@types/react@18.3.23))(@types/react@18.3.23)(react-dom@18.3.1(react@18.3.1))(react@18.3.1)
      '@radix-ui/react-use-callback-ref': 1.1.1(@types/react@18.3.23)(react@18.3.1)
      '@radix-ui/react-use-layout-effect': 1.1.1(@types/react@18.3.23)(react@18.3.1)
      '@radix-ui/react-use-rect': 1.1.1(@types/react@18.3.23)(react@18.3.1)
      '@radix-ui/react-use-size': 1.1.1(@types/react@18.3.23)(react@18.3.1)
      '@radix-ui/rect': 1.1.1
      react: 18.3.1
      react-dom: 18.3.1(react@18.3.1)
    optionalDependencies:
      '@types/react': 18.3.23
      '@types/react-dom': 18.3.7(@types/react@18.3.23)

  '@radix-ui/react-portal@1.1.9(@types/react-dom@18.3.7(@types/react@18.3.23))(@types/react@18.3.23)(react-dom@18.3.1(react@18.3.1))(react@18.3.1)':
    dependencies:
      '@radix-ui/react-primitive': 2.1.3(@types/react-dom@18.3.7(@types/react@18.3.23))(@types/react@18.3.23)(react-dom@18.3.1(react@18.3.1))(react@18.3.1)
      '@radix-ui/react-use-layout-effect': 1.1.1(@types/react@18.3.23)(react@18.3.1)
      react: 18.3.1
      react-dom: 18.3.1(react@18.3.1)
    optionalDependencies:
      '@types/react': 18.3.23
      '@types/react-dom': 18.3.7(@types/react@18.3.23)

  '@radix-ui/react-presence@1.1.4(@types/react-dom@18.3.7(@types/react@18.3.23))(@types/react@18.3.23)(react-dom@18.3.1(react@18.3.1))(react@18.3.1)':
    dependencies:
      '@radix-ui/react-compose-refs': 1.1.2(@types/react@18.3.23)(react@18.3.1)
      '@radix-ui/react-use-layout-effect': 1.1.1(@types/react@18.3.23)(react@18.3.1)
      react: 18.3.1
      react-dom: 18.3.1(react@18.3.1)
    optionalDependencies:
      '@types/react': 18.3.23
      '@types/react-dom': 18.3.7(@types/react@18.3.23)

  '@radix-ui/react-primitive@2.1.3(@types/react-dom@18.3.7(@types/react@18.3.23))(@types/react@18.3.23)(react-dom@18.3.1(react@18.3.1))(react@18.3.1)':
    dependencies:
      '@radix-ui/react-slot': 1.2.3(@types/react@18.3.23)(react@18.3.1)
      react: 18.3.1
      react-dom: 18.3.1(react@18.3.1)
    optionalDependencies:
      '@types/react': 18.3.23
      '@types/react-dom': 18.3.7(@types/react@18.3.23)

  '@radix-ui/react-radio-group@1.3.7(@types/react-dom@18.3.7(@types/react@18.3.23))(@types/react@18.3.23)(react-dom@18.3.1(react@18.3.1))(react@18.3.1)':
    dependencies:
      '@radix-ui/primitive': 1.1.2
      '@radix-ui/react-compose-refs': 1.1.2(@types/react@18.3.23)(react@18.3.1)
      '@radix-ui/react-context': 1.1.2(@types/react@18.3.23)(react@18.3.1)
      '@radix-ui/react-direction': 1.1.1(@types/react@18.3.23)(react@18.3.1)
      '@radix-ui/react-presence': 1.1.4(@types/react-dom@18.3.7(@types/react@18.3.23))(@types/react@18.3.23)(react-dom@18.3.1(react@18.3.1))(react@18.3.1)
      '@radix-ui/react-primitive': 2.1.3(@types/react-dom@18.3.7(@types/react@18.3.23))(@types/react@18.3.23)(react-dom@18.3.1(react@18.3.1))(react@18.3.1)
      '@radix-ui/react-roving-focus': 1.1.10(@types/react-dom@18.3.7(@types/react@18.3.23))(@types/react@18.3.23)(react-dom@18.3.1(react@18.3.1))(react@18.3.1)
      '@radix-ui/react-use-controllable-state': 1.2.2(@types/react@18.3.23)(react@18.3.1)
      '@radix-ui/react-use-previous': 1.1.1(@types/react@18.3.23)(react@18.3.1)
      '@radix-ui/react-use-size': 1.1.1(@types/react@18.3.23)(react@18.3.1)
      react: 18.3.1
      react-dom: 18.3.1(react@18.3.1)
    optionalDependencies:
      '@types/react': 18.3.23
      '@types/react-dom': 18.3.7(@types/react@18.3.23)

  '@radix-ui/react-roving-focus@1.1.10(@types/react-dom@18.3.7(@types/react@18.3.23))(@types/react@18.3.23)(react-dom@18.3.1(react@18.3.1))(react@18.3.1)':
    dependencies:
      '@radix-ui/primitive': 1.1.2
      '@radix-ui/react-collection': 1.1.7(@types/react-dom@18.3.7(@types/react@18.3.23))(@types/react@18.3.23)(react-dom@18.3.1(react@18.3.1))(react@18.3.1)
      '@radix-ui/react-compose-refs': 1.1.2(@types/react@18.3.23)(react@18.3.1)
      '@radix-ui/react-context': 1.1.2(@types/react@18.3.23)(react@18.3.1)
      '@radix-ui/react-direction': 1.1.1(@types/react@18.3.23)(react@18.3.1)
      '@radix-ui/react-id': 1.1.1(@types/react@18.3.23)(react@18.3.1)
      '@radix-ui/react-primitive': 2.1.3(@types/react-dom@18.3.7(@types/react@18.3.23))(@types/react@18.3.23)(react-dom@18.3.1(react@18.3.1))(react@18.3.1)
      '@radix-ui/react-use-callback-ref': 1.1.1(@types/react@18.3.23)(react@18.3.1)
      '@radix-ui/react-use-controllable-state': 1.2.2(@types/react@18.3.23)(react@18.3.1)
      react: 18.3.1
      react-dom: 18.3.1(react@18.3.1)
    optionalDependencies:
      '@types/react': 18.3.23
      '@types/react-dom': 18.3.7(@types/react@18.3.23)

  '@radix-ui/react-select@2.2.5(@types/react-dom@18.3.7(@types/react@18.3.23))(@types/react@18.3.23)(react-dom@18.3.1(react@18.3.1))(react@18.3.1)':
    dependencies:
      '@radix-ui/number': 1.1.1
      '@radix-ui/primitive': 1.1.2
      '@radix-ui/react-collection': 1.1.7(@types/react-dom@18.3.7(@types/react@18.3.23))(@types/react@18.3.23)(react-dom@18.3.1(react@18.3.1))(react@18.3.1)
      '@radix-ui/react-compose-refs': 1.1.2(@types/react@18.3.23)(react@18.3.1)
      '@radix-ui/react-context': 1.1.2(@types/react@18.3.23)(react@18.3.1)
      '@radix-ui/react-direction': 1.1.1(@types/react@18.3.23)(react@18.3.1)
      '@radix-ui/react-dismissable-layer': 1.1.10(@types/react-dom@18.3.7(@types/react@18.3.23))(@types/react@18.3.23)(react-dom@18.3.1(react@18.3.1))(react@18.3.1)
      '@radix-ui/react-focus-guards': 1.1.2(@types/react@18.3.23)(react@18.3.1)
      '@radix-ui/react-focus-scope': 1.1.7(@types/react-dom@18.3.7(@types/react@18.3.23))(@types/react@18.3.23)(react-dom@18.3.1(react@18.3.1))(react@18.3.1)
      '@radix-ui/react-id': 1.1.1(@types/react@18.3.23)(react@18.3.1)
      '@radix-ui/react-popper': 1.2.7(@types/react-dom@18.3.7(@types/react@18.3.23))(@types/react@18.3.23)(react-dom@18.3.1(react@18.3.1))(react@18.3.1)
      '@radix-ui/react-portal': 1.1.9(@types/react-dom@18.3.7(@types/react@18.3.23))(@types/react@18.3.23)(react-dom@18.3.1(react@18.3.1))(react@18.3.1)
      '@radix-ui/react-primitive': 2.1.3(@types/react-dom@18.3.7(@types/react@18.3.23))(@types/react@18.3.23)(react-dom@18.3.1(react@18.3.1))(react@18.3.1)
      '@radix-ui/react-slot': 1.2.3(@types/react@18.3.23)(react@18.3.1)
      '@radix-ui/react-use-callback-ref': 1.1.1(@types/react@18.3.23)(react@18.3.1)
      '@radix-ui/react-use-controllable-state': 1.2.2(@types/react@18.3.23)(react@18.3.1)
      '@radix-ui/react-use-layout-effect': 1.1.1(@types/react@18.3.23)(react@18.3.1)
      '@radix-ui/react-use-previous': 1.1.1(@types/react@18.3.23)(react@18.3.1)
      '@radix-ui/react-visually-hidden': 1.2.3(@types/react-dom@18.3.7(@types/react@18.3.23))(@types/react@18.3.23)(react-dom@18.3.1(react@18.3.1))(react@18.3.1)
      aria-hidden: 1.2.6
      react: 18.3.1
      react-dom: 18.3.1(react@18.3.1)
      react-remove-scroll: 2.7.1(@types/react@18.3.23)(react@18.3.1)
    optionalDependencies:
      '@types/react': 18.3.23
      '@types/react-dom': 18.3.7(@types/react@18.3.23)

  '@radix-ui/react-slot@1.2.3(@types/react@18.3.23)(react@18.3.1)':
    dependencies:
      '@radix-ui/react-compose-refs': 1.1.2(@types/react@18.3.23)(react@18.3.1)
      react: 18.3.1
    optionalDependencies:
      '@types/react': 18.3.23

  '@radix-ui/react-tabs@1.1.12(@types/react-dom@18.3.7(@types/react@18.3.23))(@types/react@18.3.23)(react-dom@18.3.1(react@18.3.1))(react@18.3.1)':
    dependencies:
      '@radix-ui/primitive': 1.1.2
      '@radix-ui/react-context': 1.1.2(@types/react@18.3.23)(react@18.3.1)
      '@radix-ui/react-direction': 1.1.1(@types/react@18.3.23)(react@18.3.1)
      '@radix-ui/react-id': 1.1.1(@types/react@18.3.23)(react@18.3.1)
      '@radix-ui/react-presence': 1.1.4(@types/react-dom@18.3.7(@types/react@18.3.23))(@types/react@18.3.23)(react-dom@18.3.1(react@18.3.1))(react@18.3.1)
      '@radix-ui/react-primitive': 2.1.3(@types/react-dom@18.3.7(@types/react@18.3.23))(@types/react@18.3.23)(react-dom@18.3.1(react@18.3.1))(react@18.3.1)
      '@radix-ui/react-roving-focus': 1.1.10(@types/react-dom@18.3.7(@types/react@18.3.23))(@types/react@18.3.23)(react-dom@18.3.1(react@18.3.1))(react@18.3.1)
      '@radix-ui/react-use-controllable-state': 1.2.2(@types/react@18.3.23)(react@18.3.1)
      react: 18.3.1
      react-dom: 18.3.1(react@18.3.1)
    optionalDependencies:
      '@types/react': 18.3.23
      '@types/react-dom': 18.3.7(@types/react@18.3.23)

  '@radix-ui/react-toggle-group@1.1.10(@types/react-dom@18.3.7(@types/react@18.3.23))(@types/react@18.3.23)(react-dom@18.3.1(react@18.3.1))(react@18.3.1)':
    dependencies:
      '@radix-ui/primitive': 1.1.2
      '@radix-ui/react-context': 1.1.2(@types/react@18.3.23)(react@18.3.1)
      '@radix-ui/react-direction': 1.1.1(@types/react@18.3.23)(react@18.3.1)
      '@radix-ui/react-primitive': 2.1.3(@types/react-dom@18.3.7(@types/react@18.3.23))(@types/react@18.3.23)(react-dom@18.3.1(react@18.3.1))(react@18.3.1)
      '@radix-ui/react-roving-focus': 1.1.10(@types/react-dom@18.3.7(@types/react@18.3.23))(@types/react@18.3.23)(react-dom@18.3.1(react@18.3.1))(react@18.3.1)
      '@radix-ui/react-toggle': 1.1.9(@types/react-dom@18.3.7(@types/react@18.3.23))(@types/react@18.3.23)(react-dom@18.3.1(react@18.3.1))(react@18.3.1)
      '@radix-ui/react-use-controllable-state': 1.2.2(@types/react@18.3.23)(react@18.3.1)
      react: 18.3.1
      react-dom: 18.3.1(react@18.3.1)
    optionalDependencies:
      '@types/react': 18.3.23
      '@types/react-dom': 18.3.7(@types/react@18.3.23)

  '@radix-ui/react-toggle@1.1.9(@types/react-dom@18.3.7(@types/react@18.3.23))(@types/react@18.3.23)(react-dom@18.3.1(react@18.3.1))(react@18.3.1)':
    dependencies:
      '@radix-ui/primitive': 1.1.2
      '@radix-ui/react-primitive': 2.1.3(@types/react-dom@18.3.7(@types/react@18.3.23))(@types/react@18.3.23)(react-dom@18.3.1(react@18.3.1))(react@18.3.1)
      '@radix-ui/react-use-controllable-state': 1.2.2(@types/react@18.3.23)(react@18.3.1)
      react: 18.3.1
      react-dom: 18.3.1(react@18.3.1)
    optionalDependencies:
      '@types/react': 18.3.23
      '@types/react-dom': 18.3.7(@types/react@18.3.23)

  '@radix-ui/react-use-callback-ref@1.1.1(@types/react@18.3.23)(react@18.3.1)':
    dependencies:
      react: 18.3.1
    optionalDependencies:
      '@types/react': 18.3.23

  '@radix-ui/react-use-controllable-state@1.2.2(@types/react@18.3.23)(react@18.3.1)':
    dependencies:
      '@radix-ui/react-use-effect-event': 0.0.2(@types/react@18.3.23)(react@18.3.1)
      '@radix-ui/react-use-layout-effect': 1.1.1(@types/react@18.3.23)(react@18.3.1)
      react: 18.3.1
    optionalDependencies:
      '@types/react': 18.3.23

  '@radix-ui/react-use-effect-event@0.0.2(@types/react@18.3.23)(react@18.3.1)':
    dependencies:
      '@radix-ui/react-use-layout-effect': 1.1.1(@types/react@18.3.23)(react@18.3.1)
      react: 18.3.1
    optionalDependencies:
      '@types/react': 18.3.23

  '@radix-ui/react-use-escape-keydown@1.1.1(@types/react@18.3.23)(react@18.3.1)':
    dependencies:
      '@radix-ui/react-use-callback-ref': 1.1.1(@types/react@18.3.23)(react@18.3.1)
      react: 18.3.1
    optionalDependencies:
      '@types/react': 18.3.23

  '@radix-ui/react-use-layout-effect@1.1.1(@types/react@18.3.23)(react@18.3.1)':
    dependencies:
      react: 18.3.1
    optionalDependencies:
      '@types/react': 18.3.23

  '@radix-ui/react-use-previous@1.1.1(@types/react@18.3.23)(react@18.3.1)':
    dependencies:
      react: 18.3.1
    optionalDependencies:
      '@types/react': 18.3.23

  '@radix-ui/react-use-rect@1.1.1(@types/react@18.3.23)(react@18.3.1)':
    dependencies:
      '@radix-ui/rect': 1.1.1
      react: 18.3.1
    optionalDependencies:
      '@types/react': 18.3.23

  '@radix-ui/react-use-size@1.1.1(@types/react@18.3.23)(react@18.3.1)':
    dependencies:
      '@radix-ui/react-use-layout-effect': 1.1.1(@types/react@18.3.23)(react@18.3.1)
      react: 18.3.1
    optionalDependencies:
      '@types/react': 18.3.23

  '@radix-ui/react-visually-hidden@1.2.3(@types/react-dom@18.3.7(@types/react@18.3.23))(@types/react@18.3.23)(react-dom@18.3.1(react@18.3.1))(react@18.3.1)':
    dependencies:
      '@radix-ui/react-primitive': 2.1.3(@types/react-dom@18.3.7(@types/react@18.3.23))(@types/react@18.3.23)(react-dom@18.3.1(react@18.3.1))(react@18.3.1)
      react: 18.3.1
      react-dom: 18.3.1(react@18.3.1)
    optionalDependencies:
      '@types/react': 18.3.23
      '@types/react-dom': 18.3.7(@types/react@18.3.23)

  '@radix-ui/rect@1.1.1': {}

  '@rolldown/pluginutils@1.0.0-beta.34': {}

  '@rollup/pluginutils@5.2.0(rollup@4.45.1)':
    dependencies:
      '@types/estree': 1.0.8
      estree-walker: 2.0.2
      picomatch: 4.0.3
    optionalDependencies:
      rollup: 4.45.1

  '@rollup/rollup-android-arm-eabi@4.45.1':
    optional: true

  '@rollup/rollup-android-arm64@4.45.1':
    optional: true

  '@rollup/rollup-darwin-arm64@4.45.1':
    optional: true

  '@rollup/rollup-darwin-x64@4.45.1':
    optional: true

  '@rollup/rollup-freebsd-arm64@4.45.1':
    optional: true

  '@rollup/rollup-freebsd-x64@4.45.1':
    optional: true

  '@rollup/rollup-linux-arm-gnueabihf@4.45.1':
    optional: true

  '@rollup/rollup-linux-arm-musleabihf@4.45.1':
    optional: true

  '@rollup/rollup-linux-arm64-gnu@4.45.1':
    optional: true

  '@rollup/rollup-linux-arm64-musl@4.45.1':
    optional: true

  '@rollup/rollup-linux-loongarch64-gnu@4.45.1':
    optional: true

  '@rollup/rollup-linux-powerpc64le-gnu@4.45.1':
    optional: true

  '@rollup/rollup-linux-riscv64-gnu@4.45.1':
    optional: true

  '@rollup/rollup-linux-riscv64-musl@4.45.1':
    optional: true

  '@rollup/rollup-linux-s390x-gnu@4.45.1':
    optional: true

  '@rollup/rollup-linux-x64-gnu@4.45.1':
    optional: true

  '@rollup/rollup-linux-x64-musl@4.45.1':
    optional: true

  '@rollup/rollup-win32-arm64-msvc@4.45.1':
    optional: true

  '@rollup/rollup-win32-ia32-msvc@4.45.1':
    optional: true

  '@rollup/rollup-win32-x64-msvc@4.45.1':
    optional: true

  '@shikijs/engine-oniguruma@3.8.1':
    dependencies:
      '@shikijs/types': 3.8.1
      '@shikijs/vscode-textmate': 10.0.2

  '@shikijs/langs@3.8.1':
    dependencies:
      '@shikijs/types': 3.8.1

  '@shikijs/themes@3.8.1':
    dependencies:
      '@shikijs/types': 3.8.1

  '@shikijs/types@3.8.1':
    dependencies:
      '@shikijs/vscode-textmate': 10.0.2
      '@types/hast': 3.0.4

  '@shikijs/vscode-textmate@10.0.2': {}

  '@svgr/babel-plugin-add-jsx-attribute@8.0.0(@babel/core@7.28.0)':
    dependencies:
      '@babel/core': 7.28.0

  '@svgr/babel-plugin-remove-jsx-attribute@8.0.0(@babel/core@7.28.0)':
    dependencies:
      '@babel/core': 7.28.0

  '@svgr/babel-plugin-remove-jsx-empty-expression@8.0.0(@babel/core@7.28.0)':
    dependencies:
      '@babel/core': 7.28.0

  '@svgr/babel-plugin-replace-jsx-attribute-value@8.0.0(@babel/core@7.28.0)':
    dependencies:
      '@babel/core': 7.28.0

  '@svgr/babel-plugin-svg-dynamic-title@8.0.0(@babel/core@7.28.0)':
    dependencies:
      '@babel/core': 7.28.0

  '@svgr/babel-plugin-svg-em-dimensions@8.0.0(@babel/core@7.28.0)':
    dependencies:
      '@babel/core': 7.28.0

  '@svgr/babel-plugin-transform-react-native-svg@8.1.0(@babel/core@7.28.0)':
    dependencies:
      '@babel/core': 7.28.0

  '@svgr/babel-plugin-transform-svg-component@8.0.0(@babel/core@7.28.0)':
    dependencies:
      '@babel/core': 7.28.0

  '@svgr/babel-preset@8.1.0(@babel/core@7.28.0)':
    dependencies:
      '@babel/core': 7.28.0
      '@svgr/babel-plugin-add-jsx-attribute': 8.0.0(@babel/core@7.28.0)
      '@svgr/babel-plugin-remove-jsx-attribute': 8.0.0(@babel/core@7.28.0)
      '@svgr/babel-plugin-remove-jsx-empty-expression': 8.0.0(@babel/core@7.28.0)
      '@svgr/babel-plugin-replace-jsx-attribute-value': 8.0.0(@babel/core@7.28.0)
      '@svgr/babel-plugin-svg-dynamic-title': 8.0.0(@babel/core@7.28.0)
      '@svgr/babel-plugin-svg-em-dimensions': 8.0.0(@babel/core@7.28.0)
      '@svgr/babel-plugin-transform-react-native-svg': 8.1.0(@babel/core@7.28.0)
      '@svgr/babel-plugin-transform-svg-component': 8.0.0(@babel/core@7.28.0)

  '@svgr/core@8.1.0(typescript@5.9.2)':
    dependencies:
      '@babel/core': 7.28.0
      '@svgr/babel-preset': 8.1.0(@babel/core@7.28.0)
      camelcase: 6.3.0
      cosmiconfig: 8.3.6(typescript@5.9.2)
      snake-case: 3.0.4
    transitivePeerDependencies:
      - supports-color
      - typescript

  '@svgr/hast-util-to-babel-ast@8.0.0':
    dependencies:
      '@babel/types': 7.28.2
      entities: 4.5.0

  '@svgr/plugin-jsx@8.1.0(@svgr/core@8.1.0(typescript@5.9.2))':
    dependencies:
      '@babel/core': 7.28.0
      '@svgr/babel-preset': 8.1.0(@babel/core@7.28.0)
      '@svgr/core': 8.1.0(typescript@5.9.2)
      '@svgr/hast-util-to-babel-ast': 8.0.0
      svg-parser: 2.0.4
    transitivePeerDependencies:
      - supports-color

  '@tailwindcss/node@4.1.11':
    dependencies:
      '@ampproject/remapping': 2.3.0
      enhanced-resolve: 5.18.2
      jiti: 2.4.2
      lightningcss: 1.30.1
      magic-string: 0.30.17
      source-map-js: 1.2.1
      tailwindcss: 4.1.11

  '@tailwindcss/oxide-android-arm64@4.1.11':
    optional: true

  '@tailwindcss/oxide-darwin-arm64@4.1.11':
    optional: true

  '@tailwindcss/oxide-darwin-x64@4.1.11':
    optional: true

  '@tailwindcss/oxide-freebsd-x64@4.1.11':
    optional: true

  '@tailwindcss/oxide-linux-arm-gnueabihf@4.1.11':
    optional: true

  '@tailwindcss/oxide-linux-arm64-gnu@4.1.11':
    optional: true

  '@tailwindcss/oxide-linux-arm64-musl@4.1.11':
    optional: true

  '@tailwindcss/oxide-linux-x64-gnu@4.1.11':
    optional: true

  '@tailwindcss/oxide-linux-x64-musl@4.1.11':
    optional: true

  '@tailwindcss/oxide-wasm32-wasi@4.1.11':
    optional: true

  '@tailwindcss/oxide-win32-arm64-msvc@4.1.11':
    optional: true

  '@tailwindcss/oxide-win32-x64-msvc@4.1.11':
    optional: true

  '@tailwindcss/oxide@4.1.11':
    dependencies:
      detect-libc: 2.0.4
      tar: 7.4.3
    optionalDependencies:
      '@tailwindcss/oxide-android-arm64': 4.1.11
      '@tailwindcss/oxide-darwin-arm64': 4.1.11
      '@tailwindcss/oxide-darwin-x64': 4.1.11
      '@tailwindcss/oxide-freebsd-x64': 4.1.11
      '@tailwindcss/oxide-linux-arm-gnueabihf': 4.1.11
      '@tailwindcss/oxide-linux-arm64-gnu': 4.1.11
      '@tailwindcss/oxide-linux-arm64-musl': 4.1.11
      '@tailwindcss/oxide-linux-x64-gnu': 4.1.11
      '@tailwindcss/oxide-linux-x64-musl': 4.1.11
      '@tailwindcss/oxide-wasm32-wasi': 4.1.11
      '@tailwindcss/oxide-win32-arm64-msvc': 4.1.11
      '@tailwindcss/oxide-win32-x64-msvc': 4.1.11

  '@tailwindcss/vite@4.1.11(vite@7.1.4(@types/node@24.3.1)(jiti@2.4.2)(lightningcss@1.30.1)(tsx@4.20.5)(yaml@2.8.0))':
    dependencies:
      '@tailwindcss/node': 4.1.11
      '@tailwindcss/oxide': 4.1.11
      tailwindcss: 4.1.11
      vite: 7.1.4(@types/node@24.3.1)(jiti@2.4.2)(lightningcss@1.30.1)(tsx@4.20.5)(yaml@2.8.0)

  '@tanstack/devtools-event-client@0.2.3': {}

  '@tanstack/pacer@0.15.1':
    dependencies:
      '@tanstack/devtools-event-client': 0.2.3
      '@tanstack/store': 0.7.2

  '@tanstack/query-core@5.87.1': {}

  '@tanstack/query-devtools@5.86.0': {}

  '@tanstack/react-pacer@0.16.1(react-dom@18.3.1(react@18.3.1))(react@18.3.1)':
    dependencies:
      '@tanstack/pacer': 0.15.1
      '@tanstack/react-store': 0.7.3(react-dom@18.3.1(react@18.3.1))(react@18.3.1)
      react: 18.3.1
      react-dom: 18.3.1(react@18.3.1)

  '@tanstack/react-query-devtools@5.87.1(@tanstack/react-query@5.87.1(react@18.3.1))(react@18.3.1)':
    dependencies:
      '@tanstack/query-devtools': 5.86.0
      '@tanstack/react-query': 5.87.1(react@18.3.1)
      react: 18.3.1

  '@tanstack/react-query@5.87.1(react@18.3.1)':
    dependencies:
      '@tanstack/query-core': 5.87.1
      react: 18.3.1

  '@tanstack/react-store@0.7.3(react-dom@18.3.1(react@18.3.1))(react@18.3.1)':
    dependencies:
      '@tanstack/store': 0.7.2
      react: 18.3.1
      react-dom: 18.3.1(react@18.3.1)
      use-sync-external-store: 1.5.0(react@18.3.1)

  '@tanstack/react-table@8.21.3(react-dom@18.3.1(react@18.3.1))(react@18.3.1)':
    dependencies:
      '@tanstack/table-core': 8.21.3
      react: 18.3.1
      react-dom: 18.3.1(react@18.3.1)

  '@tanstack/store@0.7.2': {}

  '@tanstack/table-core@8.21.3': {}

  '@taplo/core@0.2.0': {}

  '@taplo/lib@0.5.0':
    dependencies:
      '@taplo/core': 0.2.0

  '@tauri-apps/api@2.7.0': {}

  '@tauri-apps/cli-darwin-arm64@2.7.1':
    optional: true

  '@tauri-apps/cli-darwin-x64@2.7.1':
    optional: true

  '@tauri-apps/cli-linux-arm-gnueabihf@2.7.1':
    optional: true

  '@tauri-apps/cli-linux-arm64-gnu@2.7.1':
    optional: true

  '@tauri-apps/cli-linux-arm64-musl@2.7.1':
    optional: true

  '@tauri-apps/cli-linux-riscv64-gnu@2.7.1':
    optional: true

  '@tauri-apps/cli-linux-x64-gnu@2.7.1':
    optional: true

  '@tauri-apps/cli-linux-x64-musl@2.7.1':
    optional: true

  '@tauri-apps/cli-win32-arm64-msvc@2.7.1':
    optional: true

  '@tauri-apps/cli-win32-ia32-msvc@2.7.1':
    optional: true

  '@tauri-apps/cli-win32-x64-msvc@2.7.1':
    optional: true

  '@tauri-apps/cli@2.7.1':
    optionalDependencies:
      '@tauri-apps/cli-darwin-arm64': 2.7.1
      '@tauri-apps/cli-darwin-x64': 2.7.1
      '@tauri-apps/cli-linux-arm-gnueabihf': 2.7.1
      '@tauri-apps/cli-linux-arm64-gnu': 2.7.1
      '@tauri-apps/cli-linux-arm64-musl': 2.7.1
      '@tauri-apps/cli-linux-riscv64-gnu': 2.7.1
      '@tauri-apps/cli-linux-x64-gnu': 2.7.1
      '@tauri-apps/cli-linux-x64-musl': 2.7.1
      '@tauri-apps/cli-win32-arm64-msvc': 2.7.1
      '@tauri-apps/cli-win32-ia32-msvc': 2.7.1
      '@tauri-apps/cli-win32-x64-msvc': 2.7.1

  '@tauri-apps/plugin-opener@2.4.0':
    dependencies:
      '@tauri-apps/api': 2.7.0

  '@tauri-apps/plugin-os@2.3.0':
    dependencies:
      '@tauri-apps/api': 2.7.0

  '@testing-library/dom@10.4.0':
    dependencies:
      '@babel/code-frame': 7.27.1
      '@babel/runtime': 7.27.6
      '@types/aria-query': 5.0.4
      aria-query: 5.3.0
      chalk: 4.1.2
      dom-accessibility-api: 0.5.16
      lz-string: 1.5.0
      pretty-format: 27.5.1

  '@testing-library/react@16.3.0(@testing-library/dom@10.4.0)(@types/react-dom@18.3.7(@types/react@18.3.23))(@types/react@18.3.23)(react-dom@18.3.1(react@18.3.1))(react@18.3.1)':
    dependencies:
      '@babel/runtime': 7.27.6
      '@testing-library/dom': 10.4.0
      react: 18.3.1
      react-dom: 18.3.1(react@18.3.1)
    optionalDependencies:
      '@types/react': 18.3.23
      '@types/react-dom': 18.3.7(@types/react@18.3.23)

  '@testing-library/user-event@14.6.1(@testing-library/dom@10.4.0)':
    dependencies:
      '@testing-library/dom': 10.4.0

  '@total-typescript/shoehorn@0.1.2': {}

  '@ts-morph/common@0.27.0':
    dependencies:
      fast-glob: 3.3.3
      minimatch: 10.0.3
      path-browserify: 1.0.1

  '@tsconfig/node10@1.0.11': {}

  '@tsconfig/node12@1.0.11': {}

  '@tsconfig/node14@1.0.3': {}

  '@tsconfig/node16@1.0.4': {}

  '@tybys/wasm-util@0.10.0':
    dependencies:
      tslib: 2.8.1
    optional: true

  '@types/aria-query@5.0.4': {}

  '@types/babel__core@7.20.5':
    dependencies:
      '@babel/parser': 7.28.0
      '@babel/types': 7.28.2
      '@types/babel__generator': 7.27.0
      '@types/babel__template': 7.4.4
      '@types/babel__traverse': 7.20.7

  '@types/babel__generator@7.27.0':
    dependencies:
      '@babel/types': 7.28.2

  '@types/babel__template@7.4.4':
    dependencies:
      '@babel/parser': 7.28.0
      '@babel/types': 7.28.2

  '@types/babel__traverse@7.20.7':
    dependencies:
      '@babel/types': 7.28.2

  '@types/chai@5.2.2':
    dependencies:
      '@types/deep-eql': 4.0.2

  '@types/deep-eql@4.0.2': {}

  '@types/estree@1.0.8': {}

  '@types/hast@3.0.4':
    dependencies:
      '@types/unist': 3.0.3

  '@types/i18next@13.0.0(typescript@5.9.2)':
    dependencies:
      i18next: 25.5.2(typescript@5.9.2)
    transitivePeerDependencies:
      - typescript

  '@types/json-schema@7.0.15': {}

  '@types/node@20.19.11':
    dependencies:
      undici-types: 6.21.0

  '@types/node@24.3.1':
    dependencies:
      undici-types: 7.10.0

  '@types/prop-types@15.7.15': {}

  '@types/react-dom@18.3.7(@types/react@18.3.23)':
    dependencies:
      '@types/react': 18.3.23

  '@types/react-i18next@8.1.0(i18next@25.5.2(typescript@5.9.2))(react-dom@18.3.1(react@18.3.1))(react@18.3.1)(typescript@5.9.2)':
    dependencies:
      react-i18next: 15.7.3(i18next@25.5.2(typescript@5.9.2))(react-dom@18.3.1(react@18.3.1))(react@18.3.1)(typescript@5.9.2)
    transitivePeerDependencies:
      - i18next
      - react
      - react-dom
      - react-native
      - typescript

  '@types/react-reconciler@0.28.9(@types/react@18.3.23)':
    dependencies:
      '@types/react': 18.3.23

  '@types/react@18.3.23':
    dependencies:
      '@types/prop-types': 15.7.15
      csstype: 3.1.3

  '@types/retry@0.12.0': {}

  '@types/simplebar@5.3.3':
    dependencies:
      simplebar: 6.3.2

  '@types/unist@3.0.3': {}

  '@types/uuid@10.0.0': {}

  '@typescript-eslint/eslint-plugin@8.42.0(@typescript-eslint/parser@8.42.0(eslint@9.35.0(jiti@2.4.2))(typescript@5.9.2))(eslint@9.35.0(jiti@2.4.2))(typescript@5.9.2)':
    dependencies:
      '@eslint-community/regexpp': 4.12.1
      '@typescript-eslint/parser': 8.42.0(eslint@9.35.0(jiti@2.4.2))(typescript@5.9.2)
      '@typescript-eslint/scope-manager': 8.42.0
      '@typescript-eslint/type-utils': 8.42.0(eslint@9.35.0(jiti@2.4.2))(typescript@5.9.2)
      '@typescript-eslint/utils': 8.42.0(eslint@9.35.0(jiti@2.4.2))(typescript@5.9.2)
      '@typescript-eslint/visitor-keys': 8.42.0
      eslint: 9.35.0(jiti@2.4.2)
      graphemer: 1.4.0
      ignore: 7.0.5
      natural-compare: 1.4.0
      ts-api-utils: 2.1.0(typescript@5.9.2)
      typescript: 5.9.2
    transitivePeerDependencies:
      - supports-color

  '@typescript-eslint/parser@8.42.0(eslint@9.35.0(jiti@2.4.2))(typescript@5.9.2)':
    dependencies:
      '@typescript-eslint/scope-manager': 8.42.0
      '@typescript-eslint/types': 8.42.0
      '@typescript-eslint/typescript-estree': 8.42.0(typescript@5.9.2)
      '@typescript-eslint/visitor-keys': 8.42.0
      debug: 4.4.1(supports-color@8.1.1)
      eslint: 9.35.0(jiti@2.4.2)
      typescript: 5.9.2
    transitivePeerDependencies:
      - supports-color

  '@typescript-eslint/project-service@8.42.0(typescript@5.9.2)':
    dependencies:
      '@typescript-eslint/tsconfig-utils': 8.42.0(typescript@5.9.2)
      '@typescript-eslint/types': 8.42.0
      debug: 4.4.1(supports-color@8.1.1)
      typescript: 5.9.2
    transitivePeerDependencies:
      - supports-color

  '@typescript-eslint/rule-tester@8.42.0(eslint@9.35.0(jiti@2.4.2))(typescript@5.9.2)':
    dependencies:
      '@typescript-eslint/parser': 8.42.0(eslint@9.35.0(jiti@2.4.2))(typescript@5.9.2)
      '@typescript-eslint/typescript-estree': 8.42.0(typescript@5.9.2)
      '@typescript-eslint/utils': 8.42.0(eslint@9.35.0(jiti@2.4.2))(typescript@5.9.2)
      ajv: 6.12.6
      eslint: 9.35.0(jiti@2.4.2)
      json-stable-stringify-without-jsonify: 1.0.1
      lodash.merge: 4.6.2
      semver: 7.7.2
    transitivePeerDependencies:
      - supports-color
      - typescript

  '@typescript-eslint/scope-manager@8.42.0':
    dependencies:
      '@typescript-eslint/types': 8.42.0
      '@typescript-eslint/visitor-keys': 8.42.0

  '@typescript-eslint/tsconfig-utils@8.42.0(typescript@5.9.2)':
    dependencies:
      typescript: 5.9.2

  '@typescript-eslint/type-utils@8.42.0(eslint@9.35.0(jiti@2.4.2))(typescript@5.9.2)':
    dependencies:
      '@typescript-eslint/types': 8.42.0
      '@typescript-eslint/typescript-estree': 8.42.0(typescript@5.9.2)
      '@typescript-eslint/utils': 8.42.0(eslint@9.35.0(jiti@2.4.2))(typescript@5.9.2)
      debug: 4.4.1(supports-color@8.1.1)
      eslint: 9.35.0(jiti@2.4.2)
      ts-api-utils: 2.1.0(typescript@5.9.2)
      typescript: 5.9.2
    transitivePeerDependencies:
      - supports-color

  '@typescript-eslint/types@8.37.0': {}

  '@typescript-eslint/types@8.42.0': {}

  '@typescript-eslint/typescript-estree@8.42.0(typescript@5.9.2)':
    dependencies:
      '@typescript-eslint/project-service': 8.42.0(typescript@5.9.2)
      '@typescript-eslint/tsconfig-utils': 8.42.0(typescript@5.9.2)
      '@typescript-eslint/types': 8.42.0
      '@typescript-eslint/visitor-keys': 8.42.0
      debug: 4.4.1(supports-color@8.1.1)
      fast-glob: 3.3.3
      is-glob: 4.0.3
      minimatch: 9.0.5
      semver: 7.7.2
      ts-api-utils: 2.1.0(typescript@5.9.2)
      typescript: 5.9.2
    transitivePeerDependencies:
      - supports-color

  '@typescript-eslint/utils@8.42.0(eslint@9.35.0(jiti@2.4.2))(typescript@5.9.2)':
    dependencies:
      '@eslint-community/eslint-utils': 4.7.0(eslint@9.35.0(jiti@2.4.2))
      '@typescript-eslint/scope-manager': 8.42.0
      '@typescript-eslint/types': 8.42.0
      '@typescript-eslint/typescript-estree': 8.42.0(typescript@5.9.2)
      eslint: 9.35.0(jiti@2.4.2)
      typescript: 5.9.2
    transitivePeerDependencies:
      - supports-color

  '@typescript-eslint/visitor-keys@8.42.0':
    dependencies:
      '@typescript-eslint/types': 8.42.0
      eslint-visitor-keys: 4.2.1

  '@typescript/vfs@1.6.1(typescript@5.9.2)':
    dependencies:
      debug: 4.4.1(supports-color@8.1.1)
      typescript: 5.9.2
    transitivePeerDependencies:
      - supports-color

  '@typespec/prettier-plugin-typespec@1.3.0':
    dependencies:
      prettier: 3.6.2

  '@unrs/resolver-binding-android-arm-eabi@1.11.1':
    optional: true

  '@unrs/resolver-binding-android-arm64@1.11.1':
    optional: true

  '@unrs/resolver-binding-darwin-arm64@1.11.1':
    optional: true

  '@unrs/resolver-binding-darwin-x64@1.11.1':
    optional: true

  '@unrs/resolver-binding-freebsd-x64@1.11.1':
    optional: true

  '@unrs/resolver-binding-linux-arm-gnueabihf@1.11.1':
    optional: true

  '@unrs/resolver-binding-linux-arm-musleabihf@1.11.1':
    optional: true

  '@unrs/resolver-binding-linux-arm64-gnu@1.11.1':
    optional: true

  '@unrs/resolver-binding-linux-arm64-musl@1.11.1':
    optional: true

  '@unrs/resolver-binding-linux-ppc64-gnu@1.11.1':
    optional: true

  '@unrs/resolver-binding-linux-riscv64-gnu@1.11.1':
    optional: true

  '@unrs/resolver-binding-linux-riscv64-musl@1.11.1':
    optional: true

  '@unrs/resolver-binding-linux-s390x-gnu@1.11.1':
    optional: true

  '@unrs/resolver-binding-linux-x64-gnu@1.11.1':
    optional: true

  '@unrs/resolver-binding-linux-x64-musl@1.11.1':
    optional: true

  '@unrs/resolver-binding-wasm32-wasi@1.11.1':
    dependencies:
      '@napi-rs/wasm-runtime': 0.2.12
    optional: true

  '@unrs/resolver-binding-win32-arm64-msvc@1.11.1':
    optional: true

  '@unrs/resolver-binding-win32-ia32-msvc@1.11.1':
    optional: true

  '@unrs/resolver-binding-win32-x64-msvc@1.11.1':
    optional: true

  '@vitejs/plugin-react@5.0.2(vite@7.1.4(@types/node@24.3.1)(jiti@2.4.2)(lightningcss@1.30.1)(tsx@4.20.5)(yaml@2.8.0))':
    dependencies:
      '@babel/core': 7.28.4
      '@babel/plugin-transform-react-jsx-self': 7.27.1(@babel/core@7.28.4)
      '@babel/plugin-transform-react-jsx-source': 7.27.1(@babel/core@7.28.4)
      '@rolldown/pluginutils': 1.0.0-beta.34
      '@types/babel__core': 7.20.5
      react-refresh: 0.17.0
      vite: 7.1.4(@types/node@24.3.1)(jiti@2.4.2)(lightningcss@1.30.1)(tsx@4.20.5)(yaml@2.8.0)
    transitivePeerDependencies:
      - supports-color

  '@vitest/browser@3.2.4(playwright@1.55.0)(vite@7.1.4(@types/node@24.3.1)(jiti@2.4.2)(lightningcss@1.30.1)(tsx@4.20.5)(yaml@2.8.0))(vitest@3.2.4)':
    dependencies:
      '@testing-library/dom': 10.4.0
      '@testing-library/user-event': 14.6.1(@testing-library/dom@10.4.0)
      '@vitest/mocker': 3.2.4(vite@7.1.4(@types/node@24.3.1)(jiti@2.4.2)(lightningcss@1.30.1)(tsx@4.20.5)(yaml@2.8.0))
      '@vitest/utils': 3.2.4
      magic-string: 0.30.17
      sirv: 3.0.1
      tinyrainbow: 2.0.0
      vitest: 3.2.4(@types/node@24.3.1)(@vitest/browser@3.2.4)(jiti@2.4.2)(jsdom@26.1.0)(lightningcss@1.30.1)(tsx@4.20.5)(yaml@2.8.0)
      ws: 8.18.3
    optionalDependencies:
      playwright: 1.55.0
    transitivePeerDependencies:
      - bufferutil
      - msw
      - utf-8-validate
      - vite

  '@vitest/expect@3.2.4':
    dependencies:
      '@types/chai': 5.2.2
      '@vitest/spy': 3.2.4
      '@vitest/utils': 3.2.4
      chai: 5.2.1
      tinyrainbow: 2.0.0

  '@vitest/mocker@3.2.4(vite@7.1.4(@types/node@24.3.1)(jiti@2.4.2)(lightningcss@1.30.1)(tsx@4.20.5)(yaml@2.8.0))':
    dependencies:
      '@vitest/spy': 3.2.4
      estree-walker: 3.0.3
      magic-string: 0.30.17
    optionalDependencies:
      vite: 7.1.4(@types/node@24.3.1)(jiti@2.4.2)(lightningcss@1.30.1)(tsx@4.20.5)(yaml@2.8.0)

  '@vitest/pretty-format@3.2.4':
    dependencies:
      tinyrainbow: 2.0.0

  '@vitest/runner@3.2.4':
    dependencies:
      '@vitest/utils': 3.2.4
      pathe: 2.0.3
      strip-literal: 3.0.0

  '@vitest/snapshot@3.2.4':
    dependencies:
      '@vitest/pretty-format': 3.2.4
      magic-string: 0.30.17
      pathe: 2.0.3

  '@vitest/spy@3.2.4':
    dependencies:
      tinyspy: 4.0.3

  '@vitest/utils@3.2.4':
    dependencies:
      '@vitest/pretty-format': 3.2.4
      loupe: 3.1.4
      tinyrainbow: 2.0.0

  acorn-jsx@5.3.2(acorn@8.15.0):
    dependencies:
      acorn: 8.15.0

  acorn-walk@8.3.4:
    dependencies:
      acorn: 8.15.0

  acorn@8.15.0: {}

  agent-base@7.1.4: {}

  ajv@6.12.6:
    dependencies:
      fast-deep-equal: 3.1.3
      fast-json-stable-stringify: 2.1.0
      json-schema-traverse: 0.4.1
      uri-js: 4.4.1

  allotment@1.20.4(react-dom@18.3.1(react@18.3.1))(react@18.3.1):
    dependencies:
      classnames: 2.5.1
      eventemitter3: 5.0.1
      lodash.clamp: 4.0.3
      lodash.debounce: 4.0.8
      lodash.isequal: 4.5.0
      react: 18.3.1
      react-dom: 18.3.1(react@18.3.1)
      use-resize-observer: 9.1.0(react-dom@18.3.1(react@18.3.1))(react@18.3.1)

  ansi-escapes@4.3.2:
    dependencies:
      type-fest: 0.21.3

  ansi-escapes@7.0.0:
    dependencies:
      environment: 1.1.0

  ansi-regex@5.0.1: {}

  ansi-regex@6.1.0: {}

  ansi-styles@4.3.0:
    dependencies:
      color-convert: 2.0.1

  ansi-styles@5.2.0: {}

  ansi-styles@6.2.1: {}

  ansis@3.17.0: {}

  anymatch@3.1.3:
    dependencies:
      normalize-path: 3.0.0
      picomatch: 2.3.1

  arg@4.1.3: {}

  argparse@2.0.1: {}

  aria-hidden@1.2.6:
    dependencies:
      tslib: 2.8.1

  aria-query@5.3.0:
    dependencies:
      dequal: 2.0.3

  assertion-error@2.0.1: {}

  async@3.2.6: {}

  asynckit@0.4.0: {}

  axios-proxy-builder@0.1.2:
    dependencies:
      tunnel: 0.0.6

  axios@1.10.0:
    dependencies:
      follow-redirects: 1.15.9
      form-data: 4.0.4
      proxy-from-env: 1.1.0
    transitivePeerDependencies:
      - debug

  balanced-match@1.0.2: {}

  base64-js@1.5.1: {}

  binary-extensions@2.3.0: {}

  bind-event-listener@3.0.0: {}

  bippy@0.3.26(@types/react@18.3.23)(react@18.3.1):
    dependencies:
      '@types/react-reconciler': 0.28.9(@types/react@18.3.23)
      react: 18.3.1
    transitivePeerDependencies:
      - '@types/react'

  bl@4.1.0:
    dependencies:
      buffer: 5.7.1
      inherits: 2.0.4
      readable-stream: 3.6.2

  brace-expansion@2.0.2:
    dependencies:
      balanced-match: 1.0.2

  braces@3.0.3:
    dependencies:
      fill-range: 7.1.1

  browserslist@4.25.1:
    dependencies:
      caniuse-lite: 1.0.30001727
      electron-to-chromium: 1.5.187
      node-releases: 2.0.19
      update-browserslist-db: 1.1.3(browserslist@4.25.1)

  buffer@5.7.1:
    dependencies:
      base64-js: 1.5.1
      ieee754: 1.2.1

  cac@6.7.14: {}

  call-bind-apply-helpers@1.0.2:
    dependencies:
      es-errors: 1.3.0
      function-bind: 1.1.2

  callsites@3.1.0: {}

  camelcase@6.3.0: {}

  caniuse-lite@1.0.30001727: {}

  case@1.6.3: {}

  chai@5.2.1:
    dependencies:
      assertion-error: 2.0.1
      check-error: 2.1.1
      deep-eql: 5.0.2
      loupe: 3.1.4
      pathval: 2.0.1

  chalk@4.1.2:
    dependencies:
      ansi-styles: 4.3.0
      supports-color: 7.2.0

  chalk@5.4.1: {}

  chardet@0.7.0: {}

  check-error@2.1.1: {}

  chokidar@3.6.0:
    dependencies:
      anymatch: 3.1.3
      braces: 3.0.3
      glob-parent: 5.1.2
      is-binary-path: 2.1.0
      is-glob: 4.0.3
      normalize-path: 3.0.0
      readdirp: 3.6.0
    optionalDependencies:
      fsevents: 2.3.3

  chownr@3.0.0: {}

  class-variance-authority@0.7.1:
    dependencies:
      clsx: 2.1.1

  classnames@2.5.1: {}

  clean-stack@3.0.1:
    dependencies:
      escape-string-regexp: 4.0.0

  cli-cursor@3.1.0:
    dependencies:
      restore-cursor: 3.1.0

  cli-cursor@5.0.0:
    dependencies:
      restore-cursor: 5.1.0

  cli-spinners@2.9.2: {}

  cli-truncate@4.0.0:
    dependencies:
      slice-ansi: 5.0.0
      string-width: 7.2.0

  cli-width@3.0.0: {}

  clone@1.0.4: {}

  clsx@2.1.1: {}

  code-block-writer@13.0.3: {}

  color-convert@2.0.1:
    dependencies:
      color-name: 1.1.4

  color-name@1.1.4: {}

  colorette@2.0.20: {}

  combined-stream@1.0.8:
    dependencies:
      delayed-stream: 1.0.0

  commander@14.0.0: {}

  comment-parser@1.4.1: {}

  console-table-printer@2.14.6:
    dependencies:
      simple-wcswidth: 1.1.2

  console.table@0.10.0:
    dependencies:
      easy-table: 1.1.0

  convert-source-map@2.0.0: {}

  cosmiconfig@8.3.6(typescript@5.9.2):
    dependencies:
      import-fresh: 3.3.1
      js-yaml: 4.1.0
      parse-json: 5.2.0
      path-type: 4.0.0
    optionalDependencies:
      typescript: 5.9.2

  create-require@1.1.1: {}

  cross-env@10.0.0:
    dependencies:
      '@epic-web/invariant': 1.0.0
      cross-spawn: 7.0.6

  cross-spawn@7.0.6:
    dependencies:
      path-key: 3.1.1
      shebang-command: 2.0.0
      which: 2.0.2

  cssstyle@4.6.0:
    dependencies:
      '@asamuzakjp/css-color': 3.2.0
      rrweb-cssom: 0.8.0

  csstype@3.1.3: {}

  data-urls@5.0.0:
    dependencies:
      whatwg-mimetype: 4.0.0
      whatwg-url: 14.2.0

  debug@4.4.1(supports-color@8.1.1):
    dependencies:
      ms: 2.1.3
    optionalDependencies:
      supports-color: 8.1.1

  decamelize@1.2.0: {}

  decimal.js@10.6.0: {}

  deep-eql@5.0.2: {}

  deep-is@0.1.4: {}

  defaults@1.0.4:
    dependencies:
      clone: 1.0.4

  delayed-stream@1.0.0: {}

  dequal@2.0.3: {}

  detect-libc@2.0.4: {}

  detect-node-es@1.1.0: {}

  diff@4.0.2: {}

  dom-accessibility-api@0.5.16: {}

  dot-case@3.0.4:
    dependencies:
      no-case: 3.0.4
      tslib: 2.8.1

  dunder-proto@1.0.1:
    dependencies:
      call-bind-apply-helpers: 1.0.2
      es-errors: 1.3.0
      gopd: 1.2.0

  eastasianwidth@0.2.0: {}

  easy-table@1.1.0:
    optionalDependencies:
      wcwidth: 1.0.1

  ejs@3.1.10:
    dependencies:
      jake: 10.9.2

  electron-to-chromium@1.5.187: {}

  emoji-regex@10.4.0: {}

  emoji-regex@8.0.0: {}

  emoji-regex@9.2.2: {}

  enhanced-resolve@5.18.2:
    dependencies:
      graceful-fs: 4.2.11
      tapable: 2.2.2

  entities@4.5.0: {}

  entities@6.0.1: {}

  environment@1.1.0: {}

  error-ex@1.3.2:
    dependencies:
      is-arrayish: 0.2.1

  es-define-property@1.0.1: {}

  es-errors@1.3.0: {}

  es-module-lexer@1.7.0: {}

  es-object-atoms@1.1.1:
    dependencies:
      es-errors: 1.3.0

  es-set-tostringtag@2.1.0:
    dependencies:
      es-errors: 1.3.0
      get-intrinsic: 1.3.0
      has-tostringtag: 1.0.2
      hasown: 2.0.2

  esbuild@0.25.7:
    optionalDependencies:
      '@esbuild/aix-ppc64': 0.25.7
      '@esbuild/android-arm': 0.25.7
      '@esbuild/android-arm64': 0.25.7
      '@esbuild/android-x64': 0.25.7
      '@esbuild/darwin-arm64': 0.25.7
      '@esbuild/darwin-x64': 0.25.7
      '@esbuild/freebsd-arm64': 0.25.7
      '@esbuild/freebsd-x64': 0.25.7
      '@esbuild/linux-arm': 0.25.7
      '@esbuild/linux-arm64': 0.25.7
      '@esbuild/linux-ia32': 0.25.7
      '@esbuild/linux-loong64': 0.25.7
      '@esbuild/linux-mips64el': 0.25.7
      '@esbuild/linux-ppc64': 0.25.7
      '@esbuild/linux-riscv64': 0.25.7
      '@esbuild/linux-s390x': 0.25.7
      '@esbuild/linux-x64': 0.25.7
      '@esbuild/netbsd-arm64': 0.25.7
      '@esbuild/netbsd-x64': 0.25.7
      '@esbuild/openbsd-arm64': 0.25.7
      '@esbuild/openbsd-x64': 0.25.7
      '@esbuild/openharmony-arm64': 0.25.7
      '@esbuild/sunos-x64': 0.25.7
      '@esbuild/win32-arm64': 0.25.7
      '@esbuild/win32-ia32': 0.25.7
      '@esbuild/win32-x64': 0.25.7

  escalade@3.2.0: {}

  escape-string-regexp@1.0.5: {}

  escape-string-regexp@4.0.0: {}

  eslint-import-context@0.1.9(unrs-resolver@1.11.1):
    dependencies:
      get-tsconfig: 4.10.1
      stable-hash-x: 0.2.0
    optionalDependencies:
      unrs-resolver: 1.11.1

  eslint-import-resolver-typescript@4.4.4(eslint-plugin-import-x@4.16.1(@typescript-eslint/utils@8.42.0(eslint@9.35.0(jiti@2.4.2))(typescript@5.9.2))(eslint@9.35.0(jiti@2.4.2)))(eslint@9.35.0(jiti@2.4.2)):
    dependencies:
      debug: 4.4.1(supports-color@8.1.1)
      eslint: 9.35.0(jiti@2.4.2)
      eslint-import-context: 0.1.9(unrs-resolver@1.11.1)
      get-tsconfig: 4.10.1
      is-bun-module: 2.0.0
      stable-hash-x: 0.2.0
      tinyglobby: 0.2.14
      unrs-resolver: 1.11.1
    optionalDependencies:
      eslint-plugin-import-x: 4.16.1(@typescript-eslint/utils@8.42.0(eslint@9.35.0(jiti@2.4.2))(typescript@5.9.2))(eslint@9.35.0(jiti@2.4.2))
    transitivePeerDependencies:
      - supports-color

  eslint-plugin-import-x@4.16.1(@typescript-eslint/utils@8.42.0(eslint@9.35.0(jiti@2.4.2))(typescript@5.9.2))(eslint@9.35.0(jiti@2.4.2)):
    dependencies:
      '@typescript-eslint/types': 8.37.0
      comment-parser: 1.4.1
      debug: 4.4.1(supports-color@8.1.1)
      eslint: 9.35.0(jiti@2.4.2)
      eslint-import-context: 0.1.9(unrs-resolver@1.11.1)
      is-glob: 4.0.3
      minimatch: 10.0.3
      semver: 7.7.2
      stable-hash-x: 0.2.0
      unrs-resolver: 1.11.1
    optionalDependencies:
      '@typescript-eslint/utils': 8.42.0(eslint@9.35.0(jiti@2.4.2))(typescript@5.9.2)
    transitivePeerDependencies:
      - supports-color

  eslint-plugin-react-hooks@5.2.0(eslint@9.35.0(jiti@2.4.2)):
    dependencies:
      eslint: 9.35.0(jiti@2.4.2)

  eslint-scope@8.4.0:
    dependencies:
      esrecurse: 4.3.0
      estraverse: 5.3.0

  eslint-visitor-keys@3.4.3: {}

  eslint-visitor-keys@4.2.1: {}

  eslint@9.35.0(jiti@2.4.2):
    dependencies:
      '@eslint-community/eslint-utils': 4.8.0(eslint@9.35.0(jiti@2.4.2))
      '@eslint-community/regexpp': 4.12.1
      '@eslint/config-array': 0.21.0
      '@eslint/config-helpers': 0.3.1
      '@eslint/core': 0.15.2
      '@eslint/eslintrc': 3.3.1
      '@eslint/js': 9.35.0
      '@eslint/plugin-kit': 0.3.5
      '@humanfs/node': 0.16.6
      '@humanwhocodes/module-importer': 1.0.1
      '@humanwhocodes/retry': 0.4.3
      '@types/estree': 1.0.8
      '@types/json-schema': 7.0.15
      ajv: 6.12.6
      chalk: 4.1.2
      cross-spawn: 7.0.6
      debug: 4.4.1(supports-color@8.1.1)
      escape-string-regexp: 4.0.0
      eslint-scope: 8.4.0
      eslint-visitor-keys: 4.2.1
      espree: 10.4.0
      esquery: 1.6.0
      esutils: 2.0.3
      fast-deep-equal: 3.1.3
      file-entry-cache: 8.0.0
      find-up: 5.0.0
      glob-parent: 6.0.2
      ignore: 5.3.2
      imurmurhash: 0.1.4
      is-glob: 4.0.3
      json-stable-stringify-without-jsonify: 1.0.1
      lodash.merge: 4.6.2
      minimatch: 3.1.2
      natural-compare: 1.4.0
      optionator: 0.9.4
    optionalDependencies:
      jiti: 2.4.2
    transitivePeerDependencies:
      - supports-color

  esm@3.2.25:
    optional: true

  espree@10.4.0:
    dependencies:
      acorn: 8.15.0
      acorn-jsx: 5.3.2(acorn@8.15.0)
      eslint-visitor-keys: 4.2.1

  esquery@1.6.0:
    dependencies:
      estraverse: 5.3.0

  esrecurse@4.3.0:
    dependencies:
      estraverse: 5.3.0

  estraverse@5.3.0: {}

  estree-walker@2.0.2: {}

  estree-walker@3.0.3:
    dependencies:
      '@types/estree': 1.0.8

  esutils@2.0.3: {}

  eventemitter3@4.0.7: {}

  eventemitter3@5.0.1: {}

  expect-type@1.2.2: {}

  external-editor@3.1.0:
    dependencies:
      chardet: 0.7.0
      iconv-lite: 0.4.24
      tmp: 0.0.33

  fast-deep-equal@3.1.3: {}

  fast-glob@3.3.3:
    dependencies:
      '@nodelib/fs.stat': 2.0.5
      '@nodelib/fs.walk': 1.2.8
      glob-parent: 5.1.2
      merge2: 1.4.1
      micromatch: 4.0.8

  fast-json-stable-stringify@2.1.0: {}

  fast-levenshtein@2.0.6: {}

  fastq@1.19.1:
    dependencies:
      reusify: 1.1.0

  fdir@6.4.6(picomatch@4.0.3):
    optionalDependencies:
      picomatch: 4.0.3

  fdir@6.5.0(picomatch@4.0.3):
    optionalDependencies:
      picomatch: 4.0.3

  figures@3.2.0:
    dependencies:
      escape-string-regexp: 1.0.5

  file-entry-cache@8.0.0:
    dependencies:
      flat-cache: 4.0.1

  filelist@1.0.4:
    dependencies:
      minimatch: 5.1.6

  fill-range@7.1.1:
    dependencies:
      to-regex-range: 5.0.1

  find-up@5.0.0:
    dependencies:
      locate-path: 6.0.0
      path-exists: 4.0.0

  flat-cache@4.0.1:
    dependencies:
      flatted: 3.3.3
      keyv: 4.5.4

  flatted@3.3.3: {}

  follow-redirects@1.15.9: {}

  foreground-child@3.3.1:
    dependencies:
      cross-spawn: 7.0.6
      signal-exit: 4.1.0

  form-data@4.0.4:
    dependencies:
      asynckit: 0.4.0
      combined-stream: 1.0.8
      es-set-tostringtag: 2.1.0
      hasown: 2.0.2
      mime-types: 2.1.35

  fs-extra@11.3.0:
    dependencies:
      graceful-fs: 4.2.11
      jsonfile: 6.1.0
      universalify: 2.0.1

  fsevents@2.3.2:
    optional: true

  fsevents@2.3.3:
    optional: true

  function-bind@1.1.2: {}

  gensync@1.0.0-beta.2: {}

  get-east-asian-width@1.3.0: {}

  get-intrinsic@1.3.0:
    dependencies:
      call-bind-apply-helpers: 1.0.2
      es-define-property: 1.0.1
      es-errors: 1.3.0
      es-object-atoms: 1.1.1
      function-bind: 1.1.2
      get-proto: 1.0.1
      gopd: 1.2.0
      has-symbols: 1.1.0
      hasown: 2.0.2
      math-intrinsics: 1.1.0

  get-nonce@1.0.1: {}

  get-package-type@0.1.0: {}

  get-proto@1.0.1:
    dependencies:
      dunder-proto: 1.0.1
      es-object-atoms: 1.1.1

  get-tsconfig@4.10.1:
    dependencies:
      resolve-pkg-maps: 1.0.0

  glob-parent@5.1.2:
    dependencies:
      is-glob: 4.0.3

  glob-parent@6.0.2:
    dependencies:
      is-glob: 4.0.3

  glob@10.4.5:
    dependencies:
      foreground-child: 3.3.1
      jackspeak: 3.4.3
      minimatch: 9.0.5
      minipass: 7.1.2
      package-json-from-dist: 1.0.1
      path-scurry: 1.11.1

  globals@14.0.0: {}

  gopd@1.2.0: {}

  graceful-fs@4.2.11: {}

  graphemer@1.4.0: {}

  has-flag@4.0.0: {}

  has-symbols@1.1.0: {}

  has-tostringtag@1.0.2:
    dependencies:
      has-symbols: 1.1.0

  hasown@2.0.2:
    dependencies:
      function-bind: 1.1.2

  html-encoding-sniffer@4.0.0:
    dependencies:
      whatwg-encoding: 3.1.1

  html-parse-stringify@3.0.1:
    dependencies:
      void-elements: 3.1.0

  http-proxy-agent@7.0.2:
    dependencies:
      agent-base: 7.1.4
      debug: 4.4.1(supports-color@8.1.1)
    transitivePeerDependencies:
      - supports-color

  https-proxy-agent@7.0.6:
    dependencies:
      agent-base: 7.1.4
      debug: 4.4.1(supports-color@8.1.1)
    transitivePeerDependencies:
      - supports-color

  i18next@25.5.2(typescript@5.9.2):
    dependencies:
      '@babel/runtime': 7.27.6
    optionalDependencies:
      typescript: 5.9.2

  iconv-lite@0.4.24:
    dependencies:
      safer-buffer: 2.1.2

  iconv-lite@0.6.3:
    dependencies:
      safer-buffer: 2.1.2

  ieee754@1.2.1: {}

  ignore@5.3.2: {}

  ignore@7.0.5: {}

  import-fresh@3.3.1:
    dependencies:
      parent-module: 1.0.1
      resolve-from: 4.0.0

  imurmurhash@0.1.4: {}

  indent-string@4.0.0: {}

  inherits@2.0.4: {}

  inquirer@8.2.6:
    dependencies:
      ansi-escapes: 4.3.2
      chalk: 4.1.2
      cli-cursor: 3.1.0
      cli-width: 3.0.0
      external-editor: 3.1.0
      figures: 3.2.0
      lodash: 4.17.21
      mute-stream: 0.0.8
      ora: 5.4.1
      run-async: 2.4.1
      rxjs: 7.8.2
      string-width: 4.2.3
      strip-ansi: 6.0.1
      through: 2.3.8
      wrap-ansi: 6.2.0

  is-arrayish@0.2.1: {}

  is-binary-path@2.1.0:
    dependencies:
      binary-extensions: 2.3.0

  is-bun-module@2.0.0:
    dependencies:
      semver: 7.7.2

  is-docker@2.2.1: {}

  is-extglob@2.1.1: {}

  is-fullwidth-code-point@3.0.0: {}

  is-fullwidth-code-point@4.0.0: {}

  is-fullwidth-code-point@5.0.0:
    dependencies:
      get-east-asian-width: 1.3.0

  is-glob@4.0.3:
    dependencies:
      is-extglob: 2.1.1

  is-interactive@1.0.0: {}

  is-number@7.0.0: {}

  is-observable@2.1.0: {}

  is-potential-custom-element-name@1.0.1: {}

  is-unicode-supported@0.1.0: {}

  is-wsl@2.2.0:
    dependencies:
      is-docker: 2.2.1

  isexe@2.0.0: {}

  jackspeak@3.4.3:
    dependencies:
      '@isaacs/cliui': 8.0.2
    optionalDependencies:
      '@pkgjs/parseargs': 0.11.0

  jake@10.9.2:
    dependencies:
      async: 3.2.6
      chalk: 4.1.2
      filelist: 1.0.4
      minimatch: 3.1.2

  jiti@2.4.2: {}

  js-tiktoken@1.0.20:
    dependencies:
      base64-js: 1.5.1

  js-tokens@4.0.0: {}

  js-tokens@9.0.1: {}

  js-yaml@4.1.0:
    dependencies:
      argparse: 2.0.1

  jsdom@26.1.0:
    dependencies:
      cssstyle: 4.6.0
      data-urls: 5.0.0
      decimal.js: 10.6.0
      html-encoding-sniffer: 4.0.0
      http-proxy-agent: 7.0.2
      https-proxy-agent: 7.0.6
      is-potential-custom-element-name: 1.0.1
      nwsapi: 2.2.20
      parse5: 7.3.0
      rrweb-cssom: 0.8.0
      saxes: 6.0.0
      symbol-tree: 3.2.4
      tough-cookie: 5.1.2
      w3c-xmlserializer: 5.0.0
      webidl-conversions: 7.0.0
      whatwg-encoding: 3.1.1
      whatwg-mimetype: 4.0.0
      whatwg-url: 14.2.0
      ws: 8.18.3
      xml-name-validator: 5.0.0
    transitivePeerDependencies:
      - bufferutil
      - supports-color
      - utf-8-validate

  jsesc@3.1.0: {}

  json-buffer@3.0.1: {}

  json-parse-even-better-errors@2.3.1: {}

  json-schema-traverse@0.4.1: {}

  json-stable-stringify-without-jsonify@1.0.1: {}

  json5@2.2.3: {}

  jsonfile@6.1.0:
    dependencies:
      universalify: 2.0.1
    optionalDependencies:
      graceful-fs: 4.2.11

  keyv@4.5.4:
    dependencies:
      json-buffer: 3.0.1

  kleur@4.1.5: {}

  langsmith@0.3.46:
    dependencies:
      '@types/uuid': 10.0.0
      chalk: 4.1.2
      console-table-printer: 2.14.6
      p-queue: 6.6.2
      p-retry: 4.6.2
      semver: 7.7.2
      uuid: 10.0.0

  lefthook-darwin-arm64@1.12.2:
    optional: true

  lefthook-darwin-x64@1.12.2:
    optional: true

  lefthook-freebsd-arm64@1.12.2:
    optional: true

  lefthook-freebsd-x64@1.12.2:
    optional: true

  lefthook-linux-arm64@1.12.2:
    optional: true

  lefthook-linux-x64@1.12.2:
    optional: true

  lefthook-openbsd-arm64@1.12.2:
    optional: true

  lefthook-openbsd-x64@1.12.2:
    optional: true

  lefthook-windows-arm64@1.12.2:
    optional: true

  lefthook-windows-x64@1.12.2:
    optional: true

  lefthook@1.12.2:
    optionalDependencies:
      lefthook-darwin-arm64: 1.12.2
      lefthook-darwin-x64: 1.12.2
      lefthook-freebsd-arm64: 1.12.2
      lefthook-freebsd-x64: 1.12.2
      lefthook-linux-arm64: 1.12.2
      lefthook-linux-x64: 1.12.2
      lefthook-openbsd-arm64: 1.12.2
      lefthook-openbsd-x64: 1.12.2
      lefthook-windows-arm64: 1.12.2
      lefthook-windows-x64: 1.12.2

  levn@0.4.1:
    dependencies:
      prelude-ls: 1.2.1
      type-check: 0.4.0

  lightningcss-darwin-arm64@1.30.1:
    optional: true

  lightningcss-darwin-x64@1.30.1:
    optional: true

  lightningcss-freebsd-x64@1.30.1:
    optional: true

  lightningcss-linux-arm-gnueabihf@1.30.1:
    optional: true

  lightningcss-linux-arm64-gnu@1.30.1:
    optional: true

  lightningcss-linux-arm64-musl@1.30.1:
    optional: true

  lightningcss-linux-x64-gnu@1.30.1:
    optional: true

  lightningcss-linux-x64-musl@1.30.1:
    optional: true

  lightningcss-win32-arm64-msvc@1.30.1:
    optional: true

  lightningcss-win32-x64-msvc@1.30.1:
    optional: true

  lightningcss@1.30.1:
    dependencies:
      detect-libc: 2.0.4
    optionalDependencies:
      lightningcss-darwin-arm64: 1.30.1
      lightningcss-darwin-x64: 1.30.1
      lightningcss-freebsd-x64: 1.30.1
      lightningcss-linux-arm-gnueabihf: 1.30.1
      lightningcss-linux-arm64-gnu: 1.30.1
      lightningcss-linux-arm64-musl: 1.30.1
      lightningcss-linux-x64-gnu: 1.30.1
      lightningcss-linux-x64-musl: 1.30.1
      lightningcss-win32-arm64-msvc: 1.30.1
      lightningcss-win32-x64-msvc: 1.30.1

  lilconfig@3.1.3: {}

  lines-and-columns@1.2.4: {}

  linkify-it@5.0.0:
    dependencies:
      uc.micro: 2.1.0

  lint-staged@16.1.2:
    dependencies:
      chalk: 5.4.1
      commander: 14.0.0
      debug: 4.4.1(supports-color@8.1.1)
      lilconfig: 3.1.3
      listr2: 8.3.3
      micromatch: 4.0.8
      nano-spawn: 1.0.2
      pidtree: 0.6.0
      string-argv: 0.3.2
      yaml: 2.8.0
    transitivePeerDependencies:
      - supports-color

  listr2@8.3.3:
    dependencies:
      cli-truncate: 4.0.0
      colorette: 2.0.20
      eventemitter3: 5.0.1
      log-update: 6.1.0
      rfdc: 1.4.1
      wrap-ansi: 9.0.0

  locate-path@6.0.0:
    dependencies:
      p-locate: 5.0.0

  lodash-es@4.17.21: {}

  lodash.clamp@4.0.3: {}

  lodash.debounce@4.0.8: {}

  lodash.isequal@4.5.0: {}

  lodash.merge@4.6.2: {}

  lodash@4.17.21: {}

  log-symbols@4.1.0:
    dependencies:
      chalk: 4.1.2
      is-unicode-supported: 0.1.0

  log-update@6.1.0:
    dependencies:
      ansi-escapes: 7.0.0
      cli-cursor: 5.0.0
      slice-ansi: 7.1.0
      strip-ansi: 7.1.0
      wrap-ansi: 9.0.0

  loose-envify@1.4.0:
    dependencies:
      js-tokens: 4.0.0

  loupe@3.1.4: {}

  lower-case@2.0.2:
    dependencies:
      tslib: 2.8.1

  lru-cache@10.4.3: {}

  lru-cache@5.1.1:
    dependencies:
      yallist: 3.1.1

  lunr@2.3.9: {}

  lz-string@1.5.0: {}

  magic-string@0.30.17:
    dependencies:
      '@jridgewell/sourcemap-codec': 1.5.4

  make-error@1.3.6: {}

  markdown-it@14.1.0:
    dependencies:
      argparse: 2.0.1
      entities: 4.5.0
      linkify-it: 5.0.0
      mdurl: 2.0.0
      punycode.js: 2.3.1
      uc.micro: 2.1.0

  math-intrinsics@1.1.0: {}

  mdurl@2.0.0: {}

  merge2@1.4.1: {}

  micromatch@4.0.8:
    dependencies:
      braces: 3.0.3
      picomatch: 2.3.1

  mime-db@1.52.0: {}

  mime-types@2.1.35:
    dependencies:
      mime-db: 1.52.0

  mimic-fn@2.1.0: {}

  mimic-function@5.0.1: {}

  minimatch@10.0.3:
    dependencies:
      '@isaacs/brace-expansion': 5.0.0

  minimatch@3.1.2:
    dependencies:
      brace-expansion: 2.0.2

  minimatch@5.1.6:
    dependencies:
      brace-expansion: 2.0.2

  minimatch@9.0.5:
    dependencies:
      brace-expansion: 2.0.2

  minipass@7.1.2: {}

  minizlib@3.0.2:
    dependencies:
      minipass: 7.1.2

  mkdirp@3.0.1: {}

  mri@1.2.0: {}

  mrmime@2.0.1: {}

  ms@2.1.3: {}

  mustache@4.2.0: {}

  mute-stream@0.0.8: {}

  nano-spawn@1.0.2: {}

  nanoid@3.3.11: {}

  napi-postinstall@0.3.2: {}

  natural-compare@1.4.0: {}

  no-case@3.0.4:
    dependencies:
      lower-case: 2.0.2
      tslib: 2.8.1

  node-releases@2.0.19: {}

  normalize-path@3.0.0: {}

  nwsapi@2.2.20: {}

  observable-fns@0.6.1: {}

  onetime@5.1.2:
    dependencies:
      mimic-fn: 2.1.0

  onetime@7.0.0:
    dependencies:
      mimic-function: 5.0.1

  optionator@0.9.4:
    dependencies:
      deep-is: 0.1.4
      fast-levenshtein: 2.0.6
      levn: 0.4.1
      prelude-ls: 1.2.1
      type-check: 0.4.0
      word-wrap: 1.2.5

  ora@5.4.1:
    dependencies:
      bl: 4.1.0
      chalk: 4.1.2
      cli-cursor: 3.1.0
      cli-spinners: 2.9.2
      is-interactive: 1.0.0
      is-unicode-supported: 0.1.0
      log-symbols: 4.1.0
      strip-ansi: 6.0.1
      wcwidth: 1.0.1

  os-tmpdir@1.0.2: {}

  p-finally@1.0.0: {}

  p-limit@3.1.0:
    dependencies:
      yocto-queue: 0.1.0

  p-locate@5.0.0:
    dependencies:
      p-limit: 3.1.0

  p-queue@6.6.2:
    dependencies:
      eventemitter3: 4.0.7
      p-timeout: 3.2.0

  p-retry@4.6.2:
    dependencies:
      '@types/retry': 0.12.0
      retry: 0.13.1

  p-timeout@3.2.0:
    dependencies:
      p-finally: 1.0.0

  package-json-from-dist@1.0.1: {}

  parent-module@1.0.1:
    dependencies:
      callsites: 3.1.0

  parse-json@5.2.0:
    dependencies:
      '@babel/code-frame': 7.27.1
      error-ex: 1.3.2
      json-parse-even-better-errors: 2.3.1
      lines-and-columns: 1.2.4

  parse5@7.3.0:
    dependencies:
      entities: 6.0.1

  path-browserify@1.0.1: {}

  path-exists@4.0.0: {}

  path-key@3.1.1: {}

  path-scurry@1.11.1:
    dependencies:
      lru-cache: 10.4.3
      minipass: 7.1.2

  path-type@4.0.0: {}

  pathe@2.0.3: {}

  pathval@2.0.1: {}

  picocolors@1.1.1: {}

  picomatch@2.3.1: {}

  picomatch@4.0.3: {}

  pidtree@0.6.0: {}

  playwright-core@1.54.1: {}

  playwright-core@1.55.0: {}

  playwright@1.54.1:
    dependencies:
      playwright-core: 1.54.1
    optionalDependencies:
      fsevents: 2.3.2

  playwright@1.55.0:
    dependencies:
      playwright-core: 1.55.0
    optionalDependencies:
      fsevents: 2.3.2

  postcss@8.5.6:
    dependencies:
      nanoid: 3.3.11
      picocolors: 1.1.1
      source-map-js: 1.2.1

  preact@10.27.1: {}

  prelude-ls@1.2.1: {}

  prettier-plugin-tailwindcss@0.6.9(@ianvs/prettier-plugin-sort-imports@4.7.0(prettier@3.6.2))(prettier@3.6.2):
    dependencies:
      prettier: 3.6.2
    optionalDependencies:
      '@ianvs/prettier-plugin-sort-imports': 4.7.0(prettier@3.6.2)

  prettier-plugin-toml@2.0.6(prettier@3.6.2):
    dependencies:
      '@taplo/lib': 0.5.0
      prettier: 3.6.2

  prettier@3.0.3: {}

  prettier@3.6.2: {}

  pretty-format@27.5.1:
    dependencies:
      ansi-regex: 5.0.1
      ansi-styles: 5.2.0
      react-is: 17.0.2

  proxy-from-env@1.1.0: {}

  punycode.js@2.3.1: {}

  punycode@2.3.1: {}

  queue-microtask@1.2.3: {}

  raf-schd@4.0.3: {}

  react-dom@18.3.1(react@18.3.1):
    dependencies:
      loose-envify: 1.4.0
      react: 18.3.1
      scheduler: 0.23.2

  react-i18next@15.7.3(i18next@25.5.2(typescript@5.9.2))(react-dom@18.3.1(react@18.3.1))(react@18.3.1)(typescript@5.9.2):
    dependencies:
      '@babel/runtime': 7.27.6
      html-parse-stringify: 3.0.1
      i18next: 25.5.2(typescript@5.9.2)
      react: 18.3.1
    optionalDependencies:
      react-dom: 18.3.1(react@18.3.1)
      typescript: 5.9.2

  react-is@17.0.2: {}

  react-refresh@0.17.0: {}

  react-remove-scroll-bar@2.3.8(@types/react@18.3.23)(react@18.3.1):
    dependencies:
      react: 18.3.1
      react-style-singleton: 2.2.3(@types/react@18.3.23)(react@18.3.1)
      tslib: 2.8.1
    optionalDependencies:
      '@types/react': 18.3.23

  react-remove-scroll@2.7.1(@types/react@18.3.23)(react@18.3.1):
    dependencies:
      react: 18.3.1
      react-remove-scroll-bar: 2.3.8(@types/react@18.3.23)(react@18.3.1)
      react-style-singleton: 2.2.3(@types/react@18.3.23)(react@18.3.1)
      tslib: 2.8.1
      use-callback-ref: 1.3.3(@types/react@18.3.23)(react@18.3.1)
      use-sidecar: 1.1.3(@types/react@18.3.23)(react@18.3.1)
    optionalDependencies:
      '@types/react': 18.3.23

  react-scan@0.4.3(@types/react@18.3.23)(react-dom@18.3.1(react@18.3.1))(react@18.3.1)(rollup@4.45.1):
    dependencies:
      '@babel/core': 7.28.0
      '@babel/generator': 7.28.0
      '@babel/types': 7.28.2
      '@clack/core': 0.3.5
      '@clack/prompts': 0.8.2
      '@pivanov/utils': 0.0.2(react-dom@18.3.1(react@18.3.1))(react@18.3.1)
      '@preact/signals': 1.3.2(preact@10.27.1)
      '@rollup/pluginutils': 5.2.0(rollup@4.45.1)
      '@types/node': 20.19.11
      bippy: 0.3.26(@types/react@18.3.23)(react@18.3.1)
      esbuild: 0.25.7
      estree-walker: 3.0.3
      kleur: 4.1.5
      mri: 1.2.0
      playwright: 1.54.1
      preact: 10.27.1
      react: 18.3.1
      react-dom: 18.3.1(react@18.3.1)
      tsx: 4.20.5
    optionalDependencies:
      unplugin: 2.1.0
    transitivePeerDependencies:
      - '@types/react'
      - rollup
      - supports-color

  react-style-singleton@2.2.3(@types/react@18.3.23)(react@18.3.1):
    dependencies:
      get-nonce: 1.0.1
      react: 18.3.1
      tslib: 2.8.1
    optionalDependencies:
      '@types/react': 18.3.23

  react@18.3.1:
    dependencies:
      loose-envify: 1.4.0

  readable-stream@3.6.2:
    dependencies:
      inherits: 2.0.4
      string_decoder: 1.3.0
      util-deprecate: 1.0.2

  readdirp@3.6.0:
    dependencies:
      picomatch: 2.3.1

  resolve-from@4.0.0: {}

  resolve-pkg-maps@1.0.0: {}

  restore-cursor@3.1.0:
    dependencies:
      onetime: 5.1.2
      signal-exit: 3.0.7

  restore-cursor@5.1.0:
    dependencies:
      onetime: 7.0.0
      signal-exit: 4.1.0

  retry@0.13.1: {}

  reusify@1.1.0: {}

  rfdc@1.4.1: {}

  rimraf@5.0.10:
    dependencies:
      glob: 10.4.5

  rollup@4.45.1:
    dependencies:
      '@types/estree': 1.0.8
    optionalDependencies:
      '@rollup/rollup-android-arm-eabi': 4.45.1
      '@rollup/rollup-android-arm64': 4.45.1
      '@rollup/rollup-darwin-arm64': 4.45.1
      '@rollup/rollup-darwin-x64': 4.45.1
      '@rollup/rollup-freebsd-arm64': 4.45.1
      '@rollup/rollup-freebsd-x64': 4.45.1
      '@rollup/rollup-linux-arm-gnueabihf': 4.45.1
      '@rollup/rollup-linux-arm-musleabihf': 4.45.1
      '@rollup/rollup-linux-arm64-gnu': 4.45.1
      '@rollup/rollup-linux-arm64-musl': 4.45.1
      '@rollup/rollup-linux-loongarch64-gnu': 4.45.1
      '@rollup/rollup-linux-powerpc64le-gnu': 4.45.1
      '@rollup/rollup-linux-riscv64-gnu': 4.45.1
      '@rollup/rollup-linux-riscv64-musl': 4.45.1
      '@rollup/rollup-linux-s390x-gnu': 4.45.1
      '@rollup/rollup-linux-x64-gnu': 4.45.1
      '@rollup/rollup-linux-x64-musl': 4.45.1
      '@rollup/rollup-win32-arm64-msvc': 4.45.1
      '@rollup/rollup-win32-ia32-msvc': 4.45.1
      '@rollup/rollup-win32-x64-msvc': 4.45.1
      fsevents: 2.3.3

  rrweb-cssom@0.8.0: {}

  run-async@2.4.1: {}

  run-parallel@1.2.0:
    dependencies:
      queue-microtask: 1.2.3

  rxjs@7.8.2:
    dependencies:
      tslib: 2.8.1

  safe-buffer@5.2.1: {}

  safer-buffer@2.1.2: {}

  saxes@6.0.0:
    dependencies:
      xmlchars: 2.2.0

  scheduler@0.23.2:
    dependencies:
      loose-envify: 1.4.0

  semver@6.3.1: {}

  semver@7.7.2: {}

  shebang-command@2.0.0:
    dependencies:
      shebang-regex: 3.0.0

  shebang-regex@3.0.0: {}

  siginfo@2.0.0: {}

  signal-exit@3.0.7: {}

  signal-exit@4.1.0: {}

  simple-wcswidth@1.1.2: {}

  simplebar-core@1.3.2:
    dependencies:
      lodash: 4.17.21
      lodash-es: 4.17.21

  simplebar-react@3.3.2(react@18.3.1):
    dependencies:
      react: 18.3.1
      simplebar-core: 1.3.2

  simplebar@6.3.2:
    dependencies:
      simplebar-core: 1.3.2

  sirv@3.0.1:
    dependencies:
      '@polka/url': 1.0.0-next.29
      mrmime: 2.0.1
      totalist: 3.0.1

  sisteransi@1.0.5: {}

  slash@3.0.0: {}

  slice-ansi@5.0.0:
    dependencies:
      ansi-styles: 6.2.1
      is-fullwidth-code-point: 4.0.0

  slice-ansi@7.1.0:
    dependencies:
      ansi-styles: 6.2.1
      is-fullwidth-code-point: 5.0.0

  snake-case@3.0.4:
    dependencies:
      dot-case: 3.0.4
      tslib: 2.8.1

  source-map-js@1.2.1: {}

  stable-hash-x@0.2.0: {}

  stackback@0.0.2: {}

  std-env@3.9.0: {}

  string-argv@0.3.2: {}

  string-width@4.2.3:
    dependencies:
      emoji-regex: 8.0.0
      is-fullwidth-code-point: 3.0.0
      strip-ansi: 6.0.1

  string-width@5.1.2:
    dependencies:
      eastasianwidth: 0.2.0
      emoji-regex: 9.2.2
      strip-ansi: 7.1.0

  string-width@7.2.0:
    dependencies:
      emoji-regex: 10.4.0
      get-east-asian-width: 1.3.0
      strip-ansi: 7.1.0

  string_decoder@1.3.0:
    dependencies:
      safe-buffer: 5.2.1

  strip-ansi@6.0.1:
    dependencies:
      ansi-regex: 5.0.1

  strip-ansi@7.1.0:
    dependencies:
      ansi-regex: 6.1.0

  strip-json-comments@3.1.1: {}

  strip-literal@3.0.0:
    dependencies:
      js-tokens: 9.0.1

  supports-color@7.2.0:
    dependencies:
      has-flag: 4.0.0

  supports-color@8.1.1:
    dependencies:
      has-flag: 4.0.0

  svg-parser@2.0.4: {}

  symbol-tree@3.2.4: {}

  tailwind-merge@3.3.1: {}

  tailwindcss-animate@1.0.7(tailwindcss@4.1.11):
    dependencies:
      tailwindcss: 4.1.11

  tailwindcss@4.1.11: {}

  tapable@2.2.2: {}

  tar@7.4.3:
    dependencies:
      '@isaacs/fs-minipass': 4.0.1
      chownr: 3.0.0
      minipass: 7.1.2
      minizlib: 3.0.2
      mkdirp: 3.0.1
      yallist: 5.0.0

  threads@1.7.0:
    dependencies:
      callsites: 3.1.0
      debug: 4.4.1(supports-color@8.1.1)
      is-observable: 2.1.0
      observable-fns: 0.6.1
    optionalDependencies:
      tiny-worker: 2.3.0
    transitivePeerDependencies:
      - supports-color

  through@2.3.8: {}

  tiny-worker@2.3.0:
    dependencies:
      esm: 3.2.25
    optional: true

  tinybench@2.9.0: {}

  tinyexec@0.3.2: {}

  tinyglobby@0.2.14:
    dependencies:
      fdir: 6.4.6(picomatch@4.0.3)
      picomatch: 4.0.3

  tinypool@1.1.1: {}

  tinyrainbow@2.0.0: {}

  tinyspy@4.0.3: {}

  tldts-core@6.1.86: {}

  tldts@6.1.86:
    dependencies:
      tldts-core: 6.1.86

  tmp@0.0.33:
    dependencies:
      os-tmpdir: 1.0.2

  to-regex-range@5.0.1:
    dependencies:
      is-number: 7.0.0

  totalist@3.0.1: {}

  tough-cookie@5.1.2:
    dependencies:
      tldts: 6.1.86

  tr46@5.1.1:
    dependencies:
      punycode: 2.3.1

  ts-api-utils@2.1.0(typescript@5.9.2):
    dependencies:
      typescript: 5.9.2

  ts-morph@26.0.0:
    dependencies:
      '@ts-morph/common': 0.27.0
      code-block-writer: 13.0.3

  ts-node@10.9.2(@types/node@24.3.1)(typescript@5.9.2):
    dependencies:
      '@cspotcode/source-map-support': 0.8.1
      '@tsconfig/node10': 1.0.11
      '@tsconfig/node12': 1.0.11
      '@tsconfig/node14': 1.0.3
      '@tsconfig/node16': 1.0.4
      '@types/node': 24.3.1
      acorn: 8.15.0
      acorn-walk: 8.3.4
      arg: 4.1.3
      create-require: 1.1.1
      diff: 4.0.2
      make-error: 1.3.6
      typescript: 5.9.2
      v8-compile-cache-lib: 3.0.1
      yn: 3.1.1

  ts-to-zod@3.15.0:
    dependencies:
      '@oclif/core': 4.5.1
      '@typescript/vfs': 1.6.1(typescript@5.9.2)
      case: 1.6.3
      chokidar: 3.6.0
      fs-extra: 11.3.0
      inquirer: 8.2.6
      lodash: 4.17.21
      ora: 5.4.1
      prettier: 3.0.3
      rxjs: 7.8.2
      slash: 3.0.0
      threads: 1.7.0
      tslib: 2.8.1
      tsutils: 3.21.0(typescript@5.9.2)
      typescript: 5.9.2
      zod: 3.25.76
    transitivePeerDependencies:
      - supports-color

  tslib@1.14.1: {}

  tslib@2.8.1: {}

  tsutils@3.21.0(typescript@5.9.2):
    dependencies:
      tslib: 1.14.1
      typescript: 5.9.2

  tsx@4.20.5:
    dependencies:
      esbuild: 0.25.7
      get-tsconfig: 4.10.1
    optionalDependencies:
      fsevents: 2.3.3

  tunnel@0.0.6: {}

  turbo-darwin-64@2.5.5:
    optional: true

  turbo-darwin-arm64@2.5.5:
    optional: true

  turbo-linux-64@2.5.5:
    optional: true

  turbo-linux-arm64@2.5.5:
    optional: true

  turbo-windows-64@2.5.5:
    optional: true

  turbo-windows-arm64@2.5.5:
    optional: true

  turbo@2.5.5:
    optionalDependencies:
      turbo-darwin-64: 2.5.5
      turbo-darwin-arm64: 2.5.5
      turbo-linux-64: 2.5.5
      turbo-linux-arm64: 2.5.5
      turbo-windows-64: 2.5.5
      turbo-windows-arm64: 2.5.5

  type-check@0.4.0:
    dependencies:
      prelude-ls: 1.2.1

  type-fest@0.21.3: {}

  typedoc@0.28.7(typescript@5.9.2):
    dependencies:
      '@gerrit0/mini-shiki': 3.8.1
      lunr: 2.3.9
      markdown-it: 14.1.0
      minimatch: 9.0.5
      typescript: 5.9.2
      yaml: 2.8.0

  typescript-eslint@8.42.0(eslint@9.35.0(jiti@2.4.2))(typescript@5.9.2):
    dependencies:
      '@typescript-eslint/eslint-plugin': 8.42.0(@typescript-eslint/parser@8.42.0(eslint@9.35.0(jiti@2.4.2))(typescript@5.9.2))(eslint@9.35.0(jiti@2.4.2))(typescript@5.9.2)
      '@typescript-eslint/parser': 8.42.0(eslint@9.35.0(jiti@2.4.2))(typescript@5.9.2)
      '@typescript-eslint/typescript-estree': 8.42.0(typescript@5.9.2)
      '@typescript-eslint/utils': 8.42.0(eslint@9.35.0(jiti@2.4.2))(typescript@5.9.2)
      eslint: 9.35.0(jiti@2.4.2)
      typescript: 5.9.2
    transitivePeerDependencies:
      - supports-color

  typescript@5.9.2: {}

  uc.micro@2.1.0: {}

  undici-types@6.21.0: {}

  undici-types@7.10.0: {}

  universalify@2.0.1: {}

  unplugin@2.1.0:
    dependencies:
      acorn: 8.15.0
      webpack-virtual-modules: 0.6.2
    optional: true

  unrs-resolver@1.11.1:
    dependencies:
      napi-postinstall: 0.3.2
    optionalDependencies:
      '@unrs/resolver-binding-android-arm-eabi': 1.11.1
      '@unrs/resolver-binding-android-arm64': 1.11.1
      '@unrs/resolver-binding-darwin-arm64': 1.11.1
      '@unrs/resolver-binding-darwin-x64': 1.11.1
      '@unrs/resolver-binding-freebsd-x64': 1.11.1
      '@unrs/resolver-binding-linux-arm-gnueabihf': 1.11.1
      '@unrs/resolver-binding-linux-arm-musleabihf': 1.11.1
      '@unrs/resolver-binding-linux-arm64-gnu': 1.11.1
      '@unrs/resolver-binding-linux-arm64-musl': 1.11.1
      '@unrs/resolver-binding-linux-ppc64-gnu': 1.11.1
      '@unrs/resolver-binding-linux-riscv64-gnu': 1.11.1
      '@unrs/resolver-binding-linux-riscv64-musl': 1.11.1
      '@unrs/resolver-binding-linux-s390x-gnu': 1.11.1
      '@unrs/resolver-binding-linux-x64-gnu': 1.11.1
      '@unrs/resolver-binding-linux-x64-musl': 1.11.1
      '@unrs/resolver-binding-wasm32-wasi': 1.11.1
      '@unrs/resolver-binding-win32-arm64-msvc': 1.11.1
      '@unrs/resolver-binding-win32-ia32-msvc': 1.11.1
      '@unrs/resolver-binding-win32-x64-msvc': 1.11.1

  update-browserslist-db@1.1.3(browserslist@4.25.1):
    dependencies:
      browserslist: 4.25.1
      escalade: 3.2.0
      picocolors: 1.1.1

  uri-js@4.4.1:
    dependencies:
      punycode: 2.3.1

  use-callback-ref@1.3.3(@types/react@18.3.23)(react@18.3.1):
    dependencies:
      react: 18.3.1
      tslib: 2.8.1
    optionalDependencies:
      '@types/react': 18.3.23

  use-resize-observer@9.1.0(react-dom@18.3.1(react@18.3.1))(react@18.3.1):
    dependencies:
      '@juggle/resize-observer': 3.4.0
      react: 18.3.1
      react-dom: 18.3.1(react@18.3.1)

  use-sidecar@1.1.3(@types/react@18.3.23)(react@18.3.1):
    dependencies:
      detect-node-es: 1.1.0
      react: 18.3.1
      tslib: 2.8.1
    optionalDependencies:
      '@types/react': 18.3.23

  use-sync-external-store@1.5.0(react@18.3.1):
    dependencies:
      react: 18.3.1

  util-deprecate@1.0.2: {}

  uuid@10.0.0: {}

  uuid@9.0.1: {}

  v8-compile-cache-lib@3.0.1: {}

  vite-node@3.2.4(@types/node@24.3.1)(jiti@2.4.2)(lightningcss@1.30.1)(tsx@4.20.5)(yaml@2.8.0):
    dependencies:
      cac: 6.7.14
      debug: 4.4.1(supports-color@8.1.1)
      es-module-lexer: 1.7.0
      pathe: 2.0.3
      vite: 7.1.4(@types/node@24.3.1)(jiti@2.4.2)(lightningcss@1.30.1)(tsx@4.20.5)(yaml@2.8.0)
    transitivePeerDependencies:
      - '@types/node'
      - jiti
      - less
      - lightningcss
      - sass
      - sass-embedded
      - stylus
      - sugarss
      - supports-color
      - terser
      - tsx
      - yaml

  vite-plugin-svgr@4.5.0(rollup@4.45.1)(typescript@5.9.2)(vite@7.1.4(@types/node@24.3.1)(jiti@2.4.2)(lightningcss@1.30.1)(tsx@4.20.5)(yaml@2.8.0)):
    dependencies:
      '@rollup/pluginutils': 5.2.0(rollup@4.45.1)
      '@svgr/core': 8.1.0(typescript@5.9.2)
      '@svgr/plugin-jsx': 8.1.0(@svgr/core@8.1.0(typescript@5.9.2))
      vite: 7.1.4(@types/node@24.3.1)(jiti@2.4.2)(lightningcss@1.30.1)(tsx@4.20.5)(yaml@2.8.0)
    transitivePeerDependencies:
      - rollup
      - supports-color
      - typescript

  vite@7.1.4(@types/node@24.3.1)(jiti@2.4.2)(lightningcss@1.30.1)(tsx@4.20.5)(yaml@2.8.0):
    dependencies:
      esbuild: 0.25.7
      fdir: 6.5.0(picomatch@4.0.3)
      picomatch: 4.0.3
      postcss: 8.5.6
      rollup: 4.45.1
      tinyglobby: 0.2.14
    optionalDependencies:
      '@types/node': 24.3.1
      fsevents: 2.3.3
      jiti: 2.4.2
      lightningcss: 1.30.1
      tsx: 4.20.5
      yaml: 2.8.0

  vitest@3.2.4(@types/node@24.3.1)(@vitest/browser@3.2.4)(jiti@2.4.2)(jsdom@26.1.0)(lightningcss@1.30.1)(tsx@4.20.5)(yaml@2.8.0):
    dependencies:
      '@types/chai': 5.2.2
      '@vitest/expect': 3.2.4
      '@vitest/mocker': 3.2.4(vite@7.1.4(@types/node@24.3.1)(jiti@2.4.2)(lightningcss@1.30.1)(tsx@4.20.5)(yaml@2.8.0))
      '@vitest/pretty-format': 3.2.4
      '@vitest/runner': 3.2.4
      '@vitest/snapshot': 3.2.4
      '@vitest/spy': 3.2.4
      '@vitest/utils': 3.2.4
      chai: 5.2.1
      debug: 4.4.1(supports-color@8.1.1)
      expect-type: 1.2.2
      magic-string: 0.30.17
      pathe: 2.0.3
      picomatch: 4.0.3
      std-env: 3.9.0
      tinybench: 2.9.0
      tinyexec: 0.3.2
      tinyglobby: 0.2.14
      tinypool: 1.1.1
      tinyrainbow: 2.0.0
      vite: 7.1.4(@types/node@24.3.1)(jiti@2.4.2)(lightningcss@1.30.1)(tsx@4.20.5)(yaml@2.8.0)
      vite-node: 3.2.4(@types/node@24.3.1)(jiti@2.4.2)(lightningcss@1.30.1)(tsx@4.20.5)(yaml@2.8.0)
      why-is-node-running: 2.3.0
    optionalDependencies:
      '@types/node': 24.3.1
      '@vitest/browser': 3.2.4(playwright@1.55.0)(vite@7.1.4(@types/node@24.3.1)(jiti@2.4.2)(lightningcss@1.30.1)(tsx@4.20.5)(yaml@2.8.0))(vitest@3.2.4)
      jsdom: 26.1.0
    transitivePeerDependencies:
      - jiti
      - less
      - lightningcss
      - msw
      - sass
      - sass-embedded
      - stylus
      - sugarss
      - supports-color
      - terser
      - tsx
      - yaml

  void-elements@3.1.0: {}

  w3c-xmlserializer@5.0.0:
    dependencies:
      xml-name-validator: 5.0.0

  wcwidth@1.0.1:
    dependencies:
      defaults: 1.0.4

  webidl-conversions@7.0.0: {}

  webpack-virtual-modules@0.6.2:
    optional: true

  whatwg-encoding@3.1.1:
    dependencies:
      iconv-lite: 0.6.3

  whatwg-mimetype@4.0.0: {}

  whatwg-url@14.2.0:
    dependencies:
      tr46: 5.1.1
      webidl-conversions: 7.0.0

  which@2.0.2:
    dependencies:
      isexe: 2.0.0

  why-is-node-running@2.3.0:
    dependencies:
      siginfo: 2.0.0
      stackback: 0.0.2

  widest-line@3.1.0:
    dependencies:
      string-width: 4.2.3

  word-wrap@1.2.5: {}

  wordwrap@1.0.0: {}

  wrap-ansi@6.2.0:
    dependencies:
      ansi-styles: 4.3.0
      string-width: 4.2.3
      strip-ansi: 6.0.1

  wrap-ansi@7.0.0:
    dependencies:
      ansi-styles: 4.3.0
      string-width: 4.2.3
      strip-ansi: 6.0.1

  wrap-ansi@8.1.0:
    dependencies:
      ansi-styles: 6.2.1
      string-width: 5.1.2
      strip-ansi: 7.1.0

  wrap-ansi@9.0.0:
    dependencies:
      ansi-styles: 6.2.1
      string-width: 7.2.0
      strip-ansi: 7.1.0

  ws@8.18.3: {}

  xml-name-validator@5.0.0: {}

  xmlchars@2.2.0: {}

  yallist@3.1.1: {}

  yallist@5.0.0: {}

  yaml@2.8.0: {}

  yn@3.1.1: {}

  yocto-queue@0.1.0: {}

  zod-to-json-schema@3.24.6(zod@3.25.76):
    dependencies:
      zod: 3.25.76

  zod@3.25.76: {}

  zustand@5.0.6(@types/react@18.3.23)(react@18.3.1)(use-sync-external-store@1.5.0(react@18.3.1)):
    optionalDependencies:
      '@types/react': 18.3.23
      react: 18.3.1
      use-sync-external-store: 1.5.0(react@18.3.1)<|MERGE_RESOLUTION|>--- conflicted
+++ resolved
@@ -95,14 +95,7 @@
         version: 7.1.4(@types/node@24.3.1)(jiti@2.4.2)(lightningcss@1.30.1)(tsx@4.20.5)(yaml@2.8.0)
       vitest:
         specifier: ^3.2.3
-<<<<<<< HEAD
-        version: 3.2.4(@types/node@24.2.1)(@vitest/browser@3.2.4)(jiti@2.4.2)(jsdom@26.1.0)(lightningcss@1.30.1)(yaml@2.8.0)
-      zod:
-        specifier: ^3.24.4
-        version: 3.25.76
-=======
         version: 3.2.4(@types/node@24.3.1)(@vitest/browser@3.2.4)(jiti@2.4.2)(jsdom@26.1.0)(lightningcss@1.30.1)(tsx@4.20.5)(yaml@2.8.0)
->>>>>>> f828c6a8
 
   crates/moss-activity-broadcaster:
     dependencies:
