lockfileVersion: '9.0'

settings:
  autoInstallPeers: true
  excludeLinksFromLockfile: false

importers:

  .:
    dependencies:
      '@atlaskit/pragmatic-drag-and-drop':
<<<<<<< HEAD
        specifier: ^1.7.2
=======
        specifier: ^1.4.0
>>>>>>> 6931981d
        version: 1.7.2
      '@atlaskit/pragmatic-drag-and-drop-hitbox':
        specifier: ^1.0.3
        version: 1.1.0
      '@atlaskit/pragmatic-drag-and-drop-react-drop-indicator':
        specifier: ^3.0.2
        version: 3.2.1(@types/react@18.3.23)(react@18.3.1)
      react:
        specifier: ^18.3.1
        version: 18.3.1
      react-dom:
        specifier: ^18.3.1
        version: 18.3.1(react@18.3.1)
    devDependencies:
      '@ianvs/prettier-plugin-sort-imports':
        specifier: ^4.4.0
        version: 4.4.2(prettier@3.5.3)
      '@playwright/test':
        specifier: ^1.51.1
        version: 1.52.0
      '@tailwindcss/vite':
        specifier: ^4.1.0
        version: 4.1.8(vite@6.3.5(@types/node@22.15.29)(jiti@2.4.2)(lightningcss@1.30.1)(tsx@4.19.3)(yaml@2.7.1))
      '@types/node':
        specifier: ^22.10.1
        version: 22.15.29
      '@types/react':
        specifier: ^18
        version: 18.3.23
      '@types/react-dom':
        specifier: ^18
        version: 18.3.7(@types/react@18.3.23)
      '@typespec/prettier-plugin-typespec':
        specifier: 1.0.0
        version: 1.0.0
      '@vitejs/plugin-react':
        specifier: ^4.3.4
        version: 4.5.1(vite@6.3.5(@types/node@22.15.29)(jiti@2.4.2)(lightningcss@1.30.1)(tsx@4.19.3)(yaml@2.7.1))
      '@vitest/browser':
        specifier: ^2.1.8
        version: 2.1.9(@types/node@22.15.29)(playwright@1.52.0)(typescript@5.8.3)(vite@6.3.5(@types/node@22.15.29)(jiti@2.4.2)(lightningcss@1.30.1)(tsx@4.19.3)(yaml@2.7.1))(vitest@2.1.9)
      clsx:
        specifier: ^2.1.1
        version: 2.1.1
      lefthook:
        specifier: ^1.11.13
        version: 1.11.13
      lint-staged:
        specifier: ^15.4.3
        version: 15.5.2
      prettier:
        specifier: ^3.5.3
        version: 3.5.3
      prettier-plugin-tailwindcss:
        specifier: 0.6.9
        version: 0.6.9(@ianvs/prettier-plugin-sort-imports@4.4.2(prettier@3.5.3))(prettier@3.5.3)
      prettier-plugin-toml:
        specifier: ^2.0.5
        version: 2.0.5(prettier@3.5.3)
      tailwind-merge:
        specifier: ^3.0.2
        version: 3.3.0
      tailwindcss:
        specifier: ^4.1.0
        version: 4.1.8
      ts-node:
        specifier: ^10.9.2
        version: 10.9.2(@types/node@22.15.29)(typescript@5.8.3)
      turbo:
        specifier: ^2.4.2
        version: 2.5.4
      typescript:
        specifier: ^5.8.2
        version: 5.8.3
      vite:
        specifier: ^6.2.0
        version: 6.3.5(@types/node@22.15.29)(jiti@2.4.2)(lightningcss@1.30.1)(tsx@4.19.3)(yaml@2.7.1)
      vitest:
        specifier: ^2.1.8
        version: 2.1.9(@types/node@22.15.29)(@vitest/browser@2.1.9)(jsdom@26.1.0)(lightningcss@1.30.1)(msw@2.7.3(@types/node@22.15.29)(typescript@5.8.3))

  crates/moss-activity-indicator:
    dependencies:
      typescript:
        specifier: ^5.7.2
        version: 5.8.3
      zod:
        specifier: ^3.24.4
        version: 3.25.51
    devDependencies:
      '@repo/typescript-config':
        specifier: workspace:*
        version: link:../../packages/config-typescript

  crates/moss-collection:
    dependencies:
      typescript:
        specifier: ^5.8.2
        version: 5.8.3
      zod:
        specifier: ^3.24.4
        version: 3.25.51
    devDependencies:
      '@repo/bindings-utils':
        specifier: workspace:*
        version: link:../../packages/bindings-utils
      '@repo/typescript-config':
        specifier: workspace:*
        version: link:../../packages/config-typescript

  crates/moss-common:
    dependencies:
      typescript:
        specifier: ^5.7.2
        version: 5.8.3
      zod:
        specifier: ^3.24.4
        version: 3.25.51
    devDependencies:
      '@repo/typescript-config':
        specifier: workspace:*
        version: link:../../packages/config-typescript

  crates/moss-environment:
    dependencies:
      typescript:
        specifier: ^5.7.2
        version: 5.8.3
      zod:
        specifier: ^3.24.4
        version: 3.25.51
    devDependencies:
      '@repo/typescript-config':
        specifier: workspace:*
        version: link:../../packages/config-typescript

  crates/moss-logging:
    dependencies:
      typescript:
        specifier: ^5.7.2
        version: 5.8.3
      zod:
        specifier: ^3.24.4
        version: 3.25.51
    devDependencies:
      '@repo/typescript-config':
        specifier: workspace:*
        version: link:../../packages/config-typescript

  crates/moss-nls:
    dependencies:
      typescript:
        specifier: ^5.7.2
        version: 5.8.3
      zod:
        specifier: ^3.24.4
        version: 3.25.51
    devDependencies:
      '@repo/bindings-utils':
        specifier: workspace:*
        version: link:../../packages/bindings-utils
      '@repo/typescript-config':
        specifier: workspace:*
        version: link:../../packages/config-typescript

  crates/moss-state:
    dependencies:
      typescript:
        specifier: ^5.7.2
        version: 5.8.3
      zod:
        specifier: ^3.24.4
        version: 3.25.51
    devDependencies:
      '@repo/moss-nls':
        specifier: workspace:*
        version: link:../moss-nls
      '@repo/moss-theme':
        specifier: workspace:*
        version: link:../moss-theme
      '@repo/typescript-config':
        specifier: workspace:*
        version: link:../../packages/config-typescript

  crates/moss-text:
    dependencies:
      typescript:
        specifier: ^5.8.2
        version: 5.8.3
      zod:
        specifier: ^3.24.4
        version: 3.25.51
    devDependencies:
      '@repo/typescript-config':
        specifier: workspace:*
        version: link:../../packages/config-typescript

  crates/moss-theme:
    dependencies:
      typescript:
        specifier: ^5.7.2
        version: 5.8.3
      zod:
        specifier: ^3.24.4
        version: 3.25.51
    devDependencies:
      '@repo/typescript-config':
        specifier: workspace:*
        version: link:../../packages/config-typescript

  crates/moss-workbench:
    dependencies:
      typescript:
        specifier: ^5.7.2
        version: 5.8.3
      zod:
        specifier: ^3.24.4
        version: 3.25.51
    devDependencies:
      '@repo/moss-common':
        specifier: workspace:*
        version: link:../moss-common
      '@repo/moss-workspace':
        specifier: workspace:*
        version: link:../moss-workspace
      '@repo/typescript-config':
        specifier: workspace:*
        version: link:../../packages/config-typescript

  crates/moss-workspace:
    dependencies:
      typescript:
        specifier: ^5.7.2
        version: 5.8.3
      zod:
        specifier: ^3.24.4
        version: 3.25.51
    devDependencies:
      '@repo/bindings-utils':
        specifier: workspace:*
        version: link:../../packages/bindings-utils
      '@repo/moss-environment':
        specifier: workspace:*
        version: link:../moss-environment
      '@repo/typescript-config':
        specifier: workspace:*
        version: link:../../packages/config-typescript

  packages/bindings-utils:
    dependencies:
      typescript:
        specifier: ^5.7.2
        version: 5.8.3
      zod:
        specifier: ^3.24.4
        version: 3.25.51
    devDependencies:
      '@repo/typescript-config':
        specifier: workspace:*
        version: link:../config-typescript

  packages/config-eslint:
    devDependencies:
      '@typescript-eslint/rule-tester':
        specifier: ^8.26.0
        version: 8.33.1(eslint@9.28.0(jiti@2.4.2))(typescript@5.8.3)
      eslint:
        specifier: ^9.21.0
        version: 9.28.0(jiti@2.4.2)
      eslint-config-turbo:
        specifier: ^2.0.0
        version: 2.5.4(eslint@9.28.0(jiti@2.4.2))(turbo@2.5.4)
      eslint-plugin-react-hooks:
        specifier: ^5.2.0
        version: 5.2.0(eslint@9.28.0(jiti@2.4.2))
      eslint-plugin-react-refresh:
        specifier: ^0.4.14
        version: 0.4.20(eslint@9.28.0(jiti@2.4.2))
      typescript-eslint:
        specifier: ^8.26.0
        version: 8.33.1(eslint@9.28.0(jiti@2.4.2))(typescript@5.8.3)

  packages/config-tailwind:
    dependencies:
      tailwindcss:
        specifier: ^4.1.0
        version: 4.1.8
      tailwindcss-animate:
        specifier: ^1.0.7
        version: 1.0.7(tailwindcss@4.1.8)
    devDependencies:
      '@repo/typescript-config':
        specifier: workspace:*
        version: link:../config-typescript

  packages/config-typescript:
    devDependencies:
      '@types/node':
        specifier: ^22.10.1
        version: 22.15.29

  tools/gen-bindings:
    dependencies:
      ts-morph:
        specifier: ^26.0.0
        version: 26.0.0
      ts-to-zod:
        specifier: ^3.15.0
        version: 3.15.0
      zod:
        specifier: ^3.24.4
        version: 3.25.51
    devDependencies:
      '@types/node':
        specifier: ^22.0.0
        version: 22.15.29

  view/desktop:
    dependencies:
      '@atlaskit/pragmatic-drag-and-drop':
<<<<<<< HEAD
        specifier: ^1.7.2
=======
        specifier: ^1.5.2
>>>>>>> 6931981d
        version: 1.7.2
      '@atlaskit/pragmatic-drag-and-drop-hitbox':
        specifier: ^1.1.0
        version: 1.1.0
      '@langchain/core':
        specifier: ^0.3.53
        version: 0.3.57
      '@langchain/langgraph':
        specifier: ^0.2.68
        version: 0.2.74(@langchain/core@0.3.57)(react@18.3.1)(zod-to-json-schema@3.24.5(zod@3.25.51))
      '@langchain/ollama':
        specifier: ^0.2.0
        version: 0.2.1(@langchain/core@0.3.57)
      '@radix-ui/primitive':
        specifier: ^1.1.1
        version: 1.1.2
      '@radix-ui/react-checkbox':
        specifier: ^1.2.2
        version: 1.3.2(@types/react-dom@18.3.7(@types/react@18.3.23))(@types/react@18.3.23)(react-dom@18.3.1(react@18.3.1))(react@18.3.1)
      '@radix-ui/react-compose-refs':
        specifier: ^1.1.1
        version: 1.1.2(@types/react@18.3.23)(react@18.3.1)
      '@radix-ui/react-context':
        specifier: ^1.1.1
        version: 1.1.2(@types/react@18.3.23)(react@18.3.1)
      '@radix-ui/react-dropdown-menu':
        specifier: ^2.1.12
        version: 2.1.15(@types/react-dom@18.3.7(@types/react@18.3.23))(@types/react@18.3.23)(react-dom@18.3.1(react@18.3.1))(react@18.3.1)
      '@radix-ui/react-id':
        specifier: ^1.1.0
        version: 1.1.1(@types/react@18.3.23)(react@18.3.1)
      '@radix-ui/react-menu':
        specifier: ^2.1.6
        version: 2.1.15(@types/react-dom@18.3.7(@types/react@18.3.23))(@types/react@18.3.23)(react-dom@18.3.1(react@18.3.1))(react@18.3.1)
      '@radix-ui/react-primitive':
        specifier: ^2.0.2
        version: 2.1.3(@types/react-dom@18.3.7(@types/react@18.3.23))(@types/react@18.3.23)(react-dom@18.3.1(react@18.3.1))(react@18.3.1)
      '@radix-ui/react-radio-group':
        specifier: ^1.3.3
        version: 1.3.7(@types/react-dom@18.3.7(@types/react@18.3.23))(@types/react@18.3.23)(react-dom@18.3.1(react@18.3.1))(react@18.3.1)
      '@radix-ui/react-select':
        specifier: ^2.2.2
        version: 2.2.5(@types/react-dom@18.3.7(@types/react@18.3.23))(@types/react@18.3.23)(react-dom@18.3.1(react@18.3.1))(react@18.3.1)
      '@radix-ui/react-toggle-group':
        specifier: ^1.1.7
        version: 1.1.10(@types/react-dom@18.3.7(@types/react@18.3.23))(@types/react@18.3.23)(react-dom@18.3.1(react@18.3.1))(react@18.3.1)
      '@radix-ui/react-use-callback-ref':
        specifier: ^1.1.0
        version: 1.1.1(@types/react@18.3.23)(react@18.3.1)
      '@radix-ui/react-use-controllable-state':
        specifier: ^1.1.0
        version: 1.2.2(@types/react@18.3.23)(react@18.3.1)
      '@repo/moss-logging':
        specifier: workspace:*
        version: link:../../crates/moss-logging
      '@repo/moss-nls':
        specifier: workspace:*
        version: link:../../crates/moss-nls
      '@repo/moss-state':
        specifier: workspace:*
        version: link:../../crates/moss-state
      '@repo/moss-tabs':
        specifier: workspace:*
        version: link:src/lib/moss-tabs
      '@repo/moss-theme':
        specifier: workspace:*
        version: link:../../crates/moss-theme
      '@repo/moss-workbench':
        specifier: workspace:*
        version: link:../../crates/moss-workbench
      '@repo/moss-workspace':
        specifier: workspace:*
        version: link:../../crates/moss-workspace
      '@tanstack/react-pacer':
        specifier: ^0.8.0
        version: 0.8.0(react-dom@18.3.1(react@18.3.1))(react@18.3.1)
      '@tanstack/react-query':
        specifier: ^5.67.1
        version: 5.80.3(react@18.3.1)
      '@tanstack/react-query-devtools':
        specifier: ^5.67.1
        version: 5.80.3(@tanstack/react-query@5.80.3(react@18.3.1))(react@18.3.1)
      '@tauri-apps/api':
        specifier: ^2
        version: 2.5.0
      '@tauri-apps/plugin-opener':
        specifier: ^2
        version: 2.2.7
      '@tauri-apps/plugin-os':
        specifier: ^2.2.0
        version: 2.2.1
      '@types/i18next':
        specifier: ^13.0.0
        version: 13.0.0(typescript@5.8.3)
      allotment:
        specifier: ^1.20.3
        version: 1.20.3(react-dom@18.3.1(react@18.3.1))(react@18.3.1)
      class-variance-authority:
        specifier: ^0.7.1
        version: 0.7.1
      i18next:
        specifier: ^25.0.2
        version: 25.2.1(typescript@5.8.3)
      overlayscrollbars:
        specifier: ^2.11.0
        version: 2.11.4
      overlayscrollbars-react:
        specifier: ^0.5.6
        version: 0.5.6(overlayscrollbars@2.11.4)(react@18.3.1)
      react:
        specifier: ^18.3.1
        version: 18.3.1
      react-dom:
        specifier: ^18.3.1
        version: 18.3.1(react@18.3.1)
      react-i18next:
        specifier: ^15.4.1
        version: 15.5.2(i18next@25.2.1(typescript@5.8.3))(react-dom@18.3.1(react@18.3.1))(react@18.3.1)(typescript@5.8.3)
      zod:
        specifier: ^3.24.4
        version: 3.25.51
      zustand:
        specifier: ^5.0.3
        version: 5.0.5(@types/react@18.3.23)(react@18.3.1)
    devDependencies:
      '@repo/eslint-config':
        specifier: workspace:*
        version: link:../../packages/config-eslint
      '@repo/tailwind-config':
        specifier: workspace:*
        version: link:../../packages/config-tailwind
      '@repo/typescript-config':
        specifier: workspace:*
        version: link:../../packages/config-typescript
      '@tauri-apps/cli':
        specifier: ^2
        version: 2.5.0
      '@types/node':
        specifier: ^22.10.1
        version: 22.15.29
      '@types/react':
        specifier: ^18.3.20
        version: 18.3.23
      '@types/react-dom':
        specifier: ^18.3.5
        version: 18.3.7(@types/react@18.3.23)
      '@types/react-i18next':
        specifier: ^8.1.0
        version: 8.1.0(i18next@25.2.1(typescript@5.8.3))(react-dom@18.3.1(react@18.3.1))(react@18.3.1)(typescript@5.8.3)

  view/desktop/src/lib/moss-tabs:
    dependencies:
      '@testing-library/dom':
        specifier: ^10.4.0
        version: 10.4.0
      '@testing-library/react':
        specifier: ^16.2.0
        version: 16.3.0(@testing-library/dom@10.4.0)(@types/react-dom@18.3.7(@types/react@18.3.23))(@types/react@18.3.23)(react-dom@18.3.1(react@18.3.1))(react@18.3.1)
      '@total-typescript/shoehorn':
        specifier: ^0.1.2
        version: 0.1.2
      cross-env:
        specifier: ^7.0.3
        version: 7.0.3
      react:
        specifier: ^16.8.0 || ^17.0.0 || ^18.0.0
        version: 18.3.1
    devDependencies:
      '@repo/tailwind-config':
        specifier: workspace:*
        version: link:../../../../../packages/config-tailwind
      '@repo/typescript-config':
        specifier: workspace:*
        version: link:../../../../../packages/config-typescript
      '@types/node':
        specifier: ^22.10.1
        version: 22.15.29
      jsdom:
        specifier: ^26.0.0
        version: 26.1.0
      ts-node:
        specifier: ^10.9.2
        version: 10.9.2(@types/node@22.15.29)(typescript@5.8.3)

packages:

  '@ampproject/remapping@2.3.0':
    resolution: {integrity: sha512-30iZtAPgz+LTIYoeivqYo853f02jBYSd5uGnGpkFV0M3xOt9aN73erkgYAmZU43x4VfqcnLxW9Kpg3R5LC4YYw==}
    engines: {node: '>=6.0.0'}

  '@asamuzakjp/css-color@3.1.1':
    resolution: {integrity: sha512-hpRD68SV2OMcZCsrbdkccTw5FXjNDLo5OuqSHyHZfwweGsDWZwDJ2+gONyNAbazZclobMirACLw0lk8WVxIqxA==}

  '@atlaskit/atlassian-context@0.2.0':
    resolution: {integrity: sha512-msLRSp0qck6eflkShplgyIoOogNKxKRc6QIWGQlSvKGxHQNEbLEkRGcDzdh8PuBxSs1gda7OqYrdtQYQiPbpTQ==}
    peerDependencies:
      react: ^18.2.0

  '@atlaskit/ds-lib@4.0.0':
    resolution: {integrity: sha512-nM0wAo8bm7FyAYuId6Ba2MFnLSVzlsZpyfRxPJ7dMFqEhJ4R53/CoT8v18mvi2Hu1Y4+d1t97lOyybHfgFyb+A==}
    peerDependencies:
      react: ^18.2.0

  '@atlaskit/feature-gate-js-client@5.3.1':
    resolution: {integrity: sha512-2ZsxZ3r2+J22fT341JzR/vad1N95OK5hHybJC5iVQ961+x0q6pjRikaqOtRjGfcH6tOmV4br4wb14DeHH1YcbQ==}

  '@atlaskit/platform-feature-flags@1.1.1':
    resolution: {integrity: sha512-YKuy3RsqCEoNALiMHVma0GGHkzZMSIBsEgZlV/2TPw65QRzOWJvKA3ZIKucmXzr3m7AUqg1XHwXvVlUuNZhUgg==}

  '@atlaskit/pragmatic-drag-and-drop-hitbox@1.1.0':
    resolution: {integrity: sha512-JWt6eVp6Br2FPHRM8s0dUIHQk/jFInGP1f3ti5CdtM1Ji5/pt8Akm44wDC063Gv2i5RGseixtbW0z/t6RYtbdg==}

  '@atlaskit/pragmatic-drag-and-drop-react-drop-indicator@3.2.1':
    resolution: {integrity: sha512-OzsYWfQPLF3xEE8WCyQh/dSqUB8zpGim/LUbP+3/7to9pNyHYICVJs9OByW2G2SuYshkQHUyYixn4w+VOJ4jxA==}
    peerDependencies:
      react: ^18.2.0 || ^19.0.0

  '@atlaskit/pragmatic-drag-and-drop@1.7.2':
    resolution: {integrity: sha512-GFlFVusm+PpzNwpk4ju8+w9a9pWD5NIGi4DoJ9g6CXTUMlQ4BCsivvmUk+azsV31luEKZtf2J0tg1y3vdltrTQ==}

  '@atlaskit/tokens@5.0.0':
    resolution: {integrity: sha512-v+wUs6tsTx0ZnW+CsWrs+IiNIKIr97bonw81ZyqFECIzG+jZzuzErgp3KRDhwUorNvboUoyYvYddHrOsEziOfw==}
    peerDependencies:
      react: ^18.2.0

  '@babel/code-frame@7.26.2':
    resolution: {integrity: sha512-RJlIHRueQgwWitWgF8OdFYGZX328Ax5BCemNGlqHfplnRT9ESi8JkFlvaVYbS+UubVY6dpv87Fs2u5M29iNFVQ==}
    engines: {node: '>=6.9.0'}

  '@babel/code-frame@7.27.1':
    resolution: {integrity: sha512-cjQ7ZlQ0Mv3b47hABuTevyTuYN4i+loJKGeV9flcCgIK37cCXRh+L1bd3iBHlynerhQ7BhCkn2BPbQUL+rGqFg==}
    engines: {node: '>=6.9.0'}

  '@babel/compat-data@7.26.8':
    resolution: {integrity: sha512-oH5UPLMWR3L2wEFLnFJ1TZXqHufiTKAiLfqw5zkhS4dKXLJ10yVztfil/twG8EDTA4F/tvVNw9nOl4ZMslB8rQ==}
    engines: {node: '>=6.9.0'}

  '@babel/core@7.26.10':
    resolution: {integrity: sha512-vMqyb7XCDMPvJFFOaT9kxtiRh42GwlZEg1/uIgtZshS5a/8OaduUfCi7kynKgc3Tw/6Uo2D+db9qBttghhmxwQ==}
    engines: {node: '>=6.9.0'}

  '@babel/generator@7.27.0':
    resolution: {integrity: sha512-VybsKvpiN1gU1sdMZIp7FcqphVVKEwcuj02x73uvcHE0PTihx1nlBcowYWhDwjpoAXRv43+gDzyggGnn1XZhVw==}
    engines: {node: '>=6.9.0'}

  '@babel/generator@7.27.5':
    resolution: {integrity: sha512-ZGhA37l0e/g2s1Cnzdix0O3aLYm66eF8aufiVteOgnwxgnRP8GoyMj7VWsgWnQbVKXyge7hqrFh2K2TQM6t1Hw==}
    engines: {node: '>=6.9.0'}

  '@babel/helper-compilation-targets@7.27.0':
    resolution: {integrity: sha512-LVk7fbXml0H2xH34dFzKQ7TDZ2G4/rVTOrq9V+icbbadjbVxxeFeDsNHv2SrZeWoA+6ZiTyWYWtScEIW07EAcA==}
    engines: {node: '>=6.9.0'}

  '@babel/helper-module-imports@7.25.9':
    resolution: {integrity: sha512-tnUA4RsrmflIM6W6RFTLFSXITtl0wKjgpnLgXyowocVPrbYrLUXSBXDgTs8BlbmIzIdlBySRQjINYs2BAkiLtw==}
    engines: {node: '>=6.9.0'}

  '@babel/helper-module-transforms@7.26.0':
    resolution: {integrity: sha512-xO+xu6B5K2czEnQye6BHA7DolFFmS3LB7stHZFaOLb1pAwO1HWLS8fXA+eh0A2yIvltPVmx3eNNDBJA2SLHXFw==}
    engines: {node: '>=6.9.0'}
    peerDependencies:
      '@babel/core': ^7.0.0

  '@babel/helper-plugin-utils@7.26.5':
    resolution: {integrity: sha512-RS+jZcRdZdRFzMyr+wcsaqOmld1/EqTghfaBGQQd/WnRdzdlvSZ//kF7U8VQTxf1ynZ4cjUcYgjVGx13ewNPMg==}
    engines: {node: '>=6.9.0'}

  '@babel/helper-string-parser@7.25.9':
    resolution: {integrity: sha512-4A/SCr/2KLd5jrtOMFzaKjVtAei3+2r/NChoBNoZ3EyP/+GlhoaEGoWOZUmFmoITP7zOJyHIMm+DYRd8o3PvHA==}
    engines: {node: '>=6.9.0'}

  '@babel/helper-string-parser@7.27.1':
    resolution: {integrity: sha512-qMlSxKbpRlAridDExk92nSobyDdpPijUq2DW6oDnUqd0iOGxmQjyqhMIihI9+zv4LPyZdRje2cavWPbCbWm3eA==}
    engines: {node: '>=6.9.0'}

  '@babel/helper-validator-identifier@7.25.9':
    resolution: {integrity: sha512-Ed61U6XJc3CVRfkERJWDz4dJwKe7iLmmJsbOGu9wSloNSFttHV0I8g6UAgb7qnK5ly5bGLPd4oXZlxCdANBOWQ==}
    engines: {node: '>=6.9.0'}

  '@babel/helper-validator-identifier@7.27.1':
    resolution: {integrity: sha512-D2hP9eA+Sqx1kBZgzxZh0y1trbuU+JoDkiEwqhQ36nodYqJwyEIhPSdMNd7lOm/4io72luTPWH20Yda0xOuUow==}
    engines: {node: '>=6.9.0'}

  '@babel/helper-validator-option@7.25.9':
    resolution: {integrity: sha512-e/zv1co8pp55dNdEcCynfj9X7nyUKUXoUEwfXqaZt0omVOmDe9oOTdKStH4GmAw6zxMFs50ZayuMfHDKlO7Tfw==}
    engines: {node: '>=6.9.0'}

  '@babel/helpers@7.27.0':
    resolution: {integrity: sha512-U5eyP/CTFPuNE3qk+WZMxFkp/4zUzdceQlfzf7DdGdhp+Fezd7HD+i8Y24ZuTMKX3wQBld449jijbGq6OdGNQg==}
    engines: {node: '>=6.9.0'}

  '@babel/parser@7.27.0':
    resolution: {integrity: sha512-iaepho73/2Pz7w2eMS0Q5f83+0RKI7i4xmiYeBmDzfRVbQtTOG7Ts0S4HzJVsTMGI9keU8rNfuZr8DKfSt7Yyg==}
    engines: {node: '>=6.0.0'}
    hasBin: true

  '@babel/parser@7.27.5':
    resolution: {integrity: sha512-OsQd175SxWkGlzbny8J3K8TnnDD0N3lrIUtB92xwyRpzaenGZhxDvxN/JgU00U3CDZNj9tPuDJ5H0WS4Nt3vKg==}
    engines: {node: '>=6.0.0'}
    hasBin: true

  '@babel/plugin-transform-react-jsx-self@7.25.9':
    resolution: {integrity: sha512-y8quW6p0WHkEhmErnfe58r7x0A70uKphQm8Sp8cV7tjNQwK56sNVK0M73LK3WuYmsuyrftut4xAkjjgU0twaMg==}
    engines: {node: '>=6.9.0'}
    peerDependencies:
      '@babel/core': ^7.0.0-0

  '@babel/plugin-transform-react-jsx-source@7.25.9':
    resolution: {integrity: sha512-+iqjT8xmXhhYv4/uiYd8FNQsraMFZIfxVSqxxVSZP0WbbSAWvBXAul0m/zu+7Vv4O/3WtApy9pmaTMiumEZgfg==}
    engines: {node: '>=6.9.0'}
    peerDependencies:
      '@babel/core': ^7.0.0-0

  '@babel/runtime@7.27.0':
    resolution: {integrity: sha512-VtPOkrdPHZsKc/clNqyi9WUA8TINkZ4cGk63UUE3u4pmB2k+ZMQRDuIOagv8UVd6j7k0T3+RRIb7beKTebNbcw==}
    engines: {node: '>=6.9.0'}

  '@babel/runtime@7.27.1':
    resolution: {integrity: sha512-1x3D2xEk2fRo3PAhwQwu5UubzgiVWSXTBfWpVd2Mx2AzRqJuDJCsgaDVZ7HB5iGzDW1Hl1sWN2mFyKjmR9uAog==}
    engines: {node: '>=6.9.0'}

  '@babel/runtime@7.27.4':
    resolution: {integrity: sha512-t3yaEOuGu9NlIZ+hIeGbBjFtZT7j2cb2tg0fuaJKeGotchRjjLfrBA9Kwf8quhpP1EUuxModQg04q/mBwyg8uA==}
    engines: {node: '>=6.9.0'}

  '@babel/template@7.27.0':
    resolution: {integrity: sha512-2ncevenBqXI6qRMukPlXwHKHchC7RyMuu4xv5JBXRfOGVcTy1mXCD12qrp7Jsoxll1EV3+9sE4GugBVRjT2jFA==}
    engines: {node: '>=6.9.0'}

  '@babel/template@7.27.2':
    resolution: {integrity: sha512-LPDZ85aEJyYSd18/DkjNh4/y1ntkE5KwUHWTiqgRxruuZL2F1yuHligVHLvcHY2vMHXttKFpJn6LwfI7cw7ODw==}
    engines: {node: '>=6.9.0'}

  '@babel/traverse@7.27.0':
    resolution: {integrity: sha512-19lYZFzYVQkkHkl4Cy4WrAVcqBkgvV2YM2TU3xG6DIwO7O3ecbDPfW3yM3bjAGcqcQHi+CCtjMR3dIEHxsd6bA==}
    engines: {node: '>=6.9.0'}

  '@babel/traverse@7.27.4':
    resolution: {integrity: sha512-oNcu2QbHqts9BtOWJosOVJapWjBDSxGCpFvikNR5TGDYDQf3JwpIoMzIKrvfoti93cLfPJEG4tH9SPVeyCGgdA==}
    engines: {node: '>=6.9.0'}

  '@babel/types@7.27.0':
    resolution: {integrity: sha512-H45s8fVLYjbhFH62dIJ3WtmJ6RSPt/3DRO0ZcT2SUiYiQyz3BLVb9ADEnLl91m74aQPS3AzzeajZHYOalWe3bg==}
    engines: {node: '>=6.9.0'}

  '@babel/types@7.27.3':
    resolution: {integrity: sha512-Y1GkI4ktrtvmawoSq+4FCVHNryea6uR+qUQy0AGxLSsjCX0nVmkYQMBLHDkXZuo5hGx7eYdnIaslsdBFm7zbUw==}
    engines: {node: '>=6.9.0'}

  '@bundled-es-modules/cookie@2.0.1':
    resolution: {integrity: sha512-8o+5fRPLNbjbdGRRmJj3h6Hh1AQJf2dk3qQ/5ZFb+PXkRNiSoMGGUKlsgLfrxneb72axVJyIYji64E2+nNfYyw==}

  '@bundled-es-modules/statuses@1.0.1':
    resolution: {integrity: sha512-yn7BklA5acgcBr+7w064fGV+SGIFySjCKpqjcWgBAIfrAkY+4GQTJJHQMeT3V/sgz23VTEVV8TtOmkvJAhFVfg==}

  '@bundled-es-modules/tough-cookie@0.1.6':
    resolution: {integrity: sha512-dvMHbL464C0zI+Yqxbz6kZ5TOEp7GLW+pry/RWndAR8MJQAXZ2rPmIs8tziTZjeIyhSNZgZbCePtfSbdWqStJw==}

  '@cfworker/json-schema@4.1.1':
    resolution: {integrity: sha512-gAmrUZSGtKc3AiBL71iNWxDsyUC5uMaKKGdvzYsBoTW/xi42JQHl7eKV2OYzCUqvc+D2RCcf7EXY2iCyFIk6og==}

  '@compiled/react@0.18.3':
    resolution: {integrity: sha512-dejX23L8JwqbgOzpGWfmk8dB3ygozY1vBJCsDsdyMkeD8cSPD4e1CQZNcz67X0dVdj/rkgJGM5cLKlumP9W/Hg==}
    peerDependencies:
      react: '>= 16.12.0'

  '@cspotcode/source-map-support@0.8.1':
    resolution: {integrity: sha512-IchNf6dN4tHoMFIn/7OE8LWZ19Y6q/67Bmf6vnGREv8RSbBVb9LPJxEcnwrcwX6ixSvaiGoomAUvu4YSxXrVgw==}
    engines: {node: '>=12'}

  '@csstools/color-helpers@5.0.2':
    resolution: {integrity: sha512-JqWH1vsgdGcw2RR6VliXXdA0/59LttzlU8UlRT/iUUsEeWfYq8I+K0yhihEUTTHLRm1EXvpsCx3083EU15ecsA==}
    engines: {node: '>=18'}

  '@csstools/css-calc@2.1.2':
    resolution: {integrity: sha512-TklMyb3uBB28b5uQdxjReG4L80NxAqgrECqLZFQbyLekwwlcDDS8r3f07DKqeo8C4926Br0gf/ZDe17Zv4wIuw==}
    engines: {node: '>=18'}
    peerDependencies:
      '@csstools/css-parser-algorithms': ^3.0.4
      '@csstools/css-tokenizer': ^3.0.3

  '@csstools/css-color-parser@3.0.8':
    resolution: {integrity: sha512-pdwotQjCCnRPuNi06jFuP68cykU1f3ZWExLe/8MQ1LOs8Xq+fTkYgd+2V8mWUWMrOn9iS2HftPVaMZDaXzGbhQ==}
    engines: {node: '>=18'}
    peerDependencies:
      '@csstools/css-parser-algorithms': ^3.0.4
      '@csstools/css-tokenizer': ^3.0.3

  '@csstools/css-parser-algorithms@3.0.4':
    resolution: {integrity: sha512-Up7rBoV77rv29d3uKHUIVubz1BTcgyUK72IvCQAbfbMv584xHcGKCKbWh7i8hPrRJ7qU4Y8IO3IY9m+iTB7P3A==}
    engines: {node: '>=18'}
    peerDependencies:
      '@csstools/css-tokenizer': ^3.0.3

  '@csstools/css-tokenizer@3.0.3':
    resolution: {integrity: sha512-UJnjoFsmxfKUdNYdWgOB0mWUypuLvAfQPH1+pyvRJs6euowbFkFC6P13w1l8mJyi3vxYMxc9kld5jZEGRQs6bw==}
    engines: {node: '>=18'}

  '@esbuild/aix-ppc64@0.21.5':
    resolution: {integrity: sha512-1SDgH6ZSPTlggy1yI6+Dbkiz8xzpHJEVAlF/AM1tHPLsf5STom9rwtjE4hKAF20FfXXNTFqEYXyJNWh1GiZedQ==}
    engines: {node: '>=12'}
    cpu: [ppc64]
    os: [aix]

  '@esbuild/aix-ppc64@0.25.2':
    resolution: {integrity: sha512-wCIboOL2yXZym2cgm6mlA742s9QeJ8DjGVaL39dLN4rRwrOgOyYSnOaFPhKZGLb2ngj4EyfAFjsNJwPXZvseag==}
    engines: {node: '>=18'}
    cpu: [ppc64]
    os: [aix]

  '@esbuild/aix-ppc64@0.25.5':
    resolution: {integrity: sha512-9o3TMmpmftaCMepOdA5k/yDw8SfInyzWWTjYTFCX3kPSDJMROQTb8jg+h9Cnwnmm1vOzvxN7gIfB5V2ewpjtGA==}
    engines: {node: '>=18'}
    cpu: [ppc64]
    os: [aix]

  '@esbuild/android-arm64@0.21.5':
    resolution: {integrity: sha512-c0uX9VAUBQ7dTDCjq+wdyGLowMdtR/GoC2U5IYk/7D1H1JYC0qseD7+11iMP2mRLN9RcCMRcjC4YMclCzGwS/A==}
    engines: {node: '>=12'}
    cpu: [arm64]
    os: [android]

  '@esbuild/android-arm64@0.25.2':
    resolution: {integrity: sha512-5ZAX5xOmTligeBaeNEPnPaeEuah53Id2tX4c2CVP3JaROTH+j4fnfHCkr1PjXMd78hMst+TlkfKcW/DlTq0i4w==}
    engines: {node: '>=18'}
    cpu: [arm64]
    os: [android]

  '@esbuild/android-arm64@0.25.5':
    resolution: {integrity: sha512-VGzGhj4lJO+TVGV1v8ntCZWJktV7SGCs3Pn1GRWI1SBFtRALoomm8k5E9Pmwg3HOAal2VDc2F9+PM/rEY6oIDg==}
    engines: {node: '>=18'}
    cpu: [arm64]
    os: [android]

  '@esbuild/android-arm@0.21.5':
    resolution: {integrity: sha512-vCPvzSjpPHEi1siZdlvAlsPxXl7WbOVUBBAowWug4rJHb68Ox8KualB+1ocNvT5fjv6wpkX6o/iEpbDrf68zcg==}
    engines: {node: '>=12'}
    cpu: [arm]
    os: [android]

  '@esbuild/android-arm@0.25.2':
    resolution: {integrity: sha512-NQhH7jFstVY5x8CKbcfa166GoV0EFkaPkCKBQkdPJFvo5u+nGXLEH/ooniLb3QI8Fk58YAx7nsPLozUWfCBOJA==}
    engines: {node: '>=18'}
    cpu: [arm]
    os: [android]

  '@esbuild/android-arm@0.25.5':
    resolution: {integrity: sha512-AdJKSPeEHgi7/ZhuIPtcQKr5RQdo6OO2IL87JkianiMYMPbCtot9fxPbrMiBADOWWm3T2si9stAiVsGbTQFkbA==}
    engines: {node: '>=18'}
    cpu: [arm]
    os: [android]

  '@esbuild/android-x64@0.21.5':
    resolution: {integrity: sha512-D7aPRUUNHRBwHxzxRvp856rjUHRFW1SdQATKXH2hqA0kAZb1hKmi02OpYRacl0TxIGz/ZmXWlbZgjwWYaCakTA==}
    engines: {node: '>=12'}
    cpu: [x64]
    os: [android]

  '@esbuild/android-x64@0.25.2':
    resolution: {integrity: sha512-Ffcx+nnma8Sge4jzddPHCZVRvIfQ0kMsUsCMcJRHkGJ1cDmhe4SsrYIjLUKn1xpHZybmOqCWwB0zQvsjdEHtkg==}
    engines: {node: '>=18'}
    cpu: [x64]
    os: [android]

  '@esbuild/android-x64@0.25.5':
    resolution: {integrity: sha512-D2GyJT1kjvO//drbRT3Hib9XPwQeWd9vZoBJn+bu/lVsOZ13cqNdDeqIF/xQ5/VmWvMduP6AmXvylO/PIc2isw==}
    engines: {node: '>=18'}
    cpu: [x64]
    os: [android]

  '@esbuild/darwin-arm64@0.21.5':
    resolution: {integrity: sha512-DwqXqZyuk5AiWWf3UfLiRDJ5EDd49zg6O9wclZ7kUMv2WRFr4HKjXp/5t8JZ11QbQfUS6/cRCKGwYhtNAY88kQ==}
    engines: {node: '>=12'}
    cpu: [arm64]
    os: [darwin]

  '@esbuild/darwin-arm64@0.25.2':
    resolution: {integrity: sha512-MpM6LUVTXAzOvN4KbjzU/q5smzryuoNjlriAIx+06RpecwCkL9JpenNzpKd2YMzLJFOdPqBpuub6eVRP5IgiSA==}
    engines: {node: '>=18'}
    cpu: [arm64]
    os: [darwin]

  '@esbuild/darwin-arm64@0.25.5':
    resolution: {integrity: sha512-GtaBgammVvdF7aPIgH2jxMDdivezgFu6iKpmT+48+F8Hhg5J/sfnDieg0aeG/jfSvkYQU2/pceFPDKlqZzwnfQ==}
    engines: {node: '>=18'}
    cpu: [arm64]
    os: [darwin]

  '@esbuild/darwin-x64@0.21.5':
    resolution: {integrity: sha512-se/JjF8NlmKVG4kNIuyWMV/22ZaerB+qaSi5MdrXtd6R08kvs2qCN4C09miupktDitvh8jRFflwGFBQcxZRjbw==}
    engines: {node: '>=12'}
    cpu: [x64]
    os: [darwin]

  '@esbuild/darwin-x64@0.25.2':
    resolution: {integrity: sha512-5eRPrTX7wFyuWe8FqEFPG2cU0+butQQVNcT4sVipqjLYQjjh8a8+vUTfgBKM88ObB85ahsnTwF7PSIt6PG+QkA==}
    engines: {node: '>=18'}
    cpu: [x64]
    os: [darwin]

  '@esbuild/darwin-x64@0.25.5':
    resolution: {integrity: sha512-1iT4FVL0dJ76/q1wd7XDsXrSW+oLoquptvh4CLR4kITDtqi2e/xwXwdCVH8hVHU43wgJdsq7Gxuzcs6Iq/7bxQ==}
    engines: {node: '>=18'}
    cpu: [x64]
    os: [darwin]

  '@esbuild/freebsd-arm64@0.21.5':
    resolution: {integrity: sha512-5JcRxxRDUJLX8JXp/wcBCy3pENnCgBR9bN6JsY4OmhfUtIHe3ZW0mawA7+RDAcMLrMIZaf03NlQiX9DGyB8h4g==}
    engines: {node: '>=12'}
    cpu: [arm64]
    os: [freebsd]

  '@esbuild/freebsd-arm64@0.25.2':
    resolution: {integrity: sha512-mLwm4vXKiQ2UTSX4+ImyiPdiHjiZhIaE9QvC7sw0tZ6HoNMjYAqQpGyui5VRIi5sGd+uWq940gdCbY3VLvsO1w==}
    engines: {node: '>=18'}
    cpu: [arm64]
    os: [freebsd]

  '@esbuild/freebsd-arm64@0.25.5':
    resolution: {integrity: sha512-nk4tGP3JThz4La38Uy/gzyXtpkPW8zSAmoUhK9xKKXdBCzKODMc2adkB2+8om9BDYugz+uGV7sLmpTYzvmz6Sw==}
    engines: {node: '>=18'}
    cpu: [arm64]
    os: [freebsd]

  '@esbuild/freebsd-x64@0.21.5':
    resolution: {integrity: sha512-J95kNBj1zkbMXtHVH29bBriQygMXqoVQOQYA+ISs0/2l3T9/kj42ow2mpqerRBxDJnmkUDCaQT/dfNXWX/ZZCQ==}
    engines: {node: '>=12'}
    cpu: [x64]
    os: [freebsd]

  '@esbuild/freebsd-x64@0.25.2':
    resolution: {integrity: sha512-6qyyn6TjayJSwGpm8J9QYYGQcRgc90nmfdUb0O7pp1s4lTY+9D0H9O02v5JqGApUyiHOtkz6+1hZNvNtEhbwRQ==}
    engines: {node: '>=18'}
    cpu: [x64]
    os: [freebsd]

  '@esbuild/freebsd-x64@0.25.5':
    resolution: {integrity: sha512-PrikaNjiXdR2laW6OIjlbeuCPrPaAl0IwPIaRv+SMV8CiM8i2LqVUHFC1+8eORgWyY7yhQY+2U2fA55mBzReaw==}
    engines: {node: '>=18'}
    cpu: [x64]
    os: [freebsd]

  '@esbuild/linux-arm64@0.21.5':
    resolution: {integrity: sha512-ibKvmyYzKsBeX8d8I7MH/TMfWDXBF3db4qM6sy+7re0YXya+K1cem3on9XgdT2EQGMu4hQyZhan7TeQ8XkGp4Q==}
    engines: {node: '>=12'}
    cpu: [arm64]
    os: [linux]

  '@esbuild/linux-arm64@0.25.2':
    resolution: {integrity: sha512-gq/sjLsOyMT19I8obBISvhoYiZIAaGF8JpeXu1u8yPv8BE5HlWYobmlsfijFIZ9hIVGYkbdFhEqC0NvM4kNO0g==}
    engines: {node: '>=18'}
    cpu: [arm64]
    os: [linux]

  '@esbuild/linux-arm64@0.25.5':
    resolution: {integrity: sha512-Z9kfb1v6ZlGbWj8EJk9T6czVEjjq2ntSYLY2cw6pAZl4oKtfgQuS4HOq41M/BcoLPzrUbNd+R4BXFyH//nHxVg==}
    engines: {node: '>=18'}
    cpu: [arm64]
    os: [linux]

  '@esbuild/linux-arm@0.21.5':
    resolution: {integrity: sha512-bPb5AHZtbeNGjCKVZ9UGqGwo8EUu4cLq68E95A53KlxAPRmUyYv2D6F0uUI65XisGOL1hBP5mTronbgo+0bFcA==}
    engines: {node: '>=12'}
    cpu: [arm]
    os: [linux]

  '@esbuild/linux-arm@0.25.2':
    resolution: {integrity: sha512-UHBRgJcmjJv5oeQF8EpTRZs/1knq6loLxTsjc3nxO9eXAPDLcWW55flrMVc97qFPbmZP31ta1AZVUKQzKTzb0g==}
    engines: {node: '>=18'}
    cpu: [arm]
    os: [linux]

  '@esbuild/linux-arm@0.25.5':
    resolution: {integrity: sha512-cPzojwW2okgh7ZlRpcBEtsX7WBuqbLrNXqLU89GxWbNt6uIg78ET82qifUy3W6OVww6ZWobWub5oqZOVtwolfw==}
    engines: {node: '>=18'}
    cpu: [arm]
    os: [linux]

  '@esbuild/linux-ia32@0.21.5':
    resolution: {integrity: sha512-YvjXDqLRqPDl2dvRODYmmhz4rPeVKYvppfGYKSNGdyZkA01046pLWyRKKI3ax8fbJoK5QbxblURkwK/MWY18Tg==}
    engines: {node: '>=12'}
    cpu: [ia32]
    os: [linux]

  '@esbuild/linux-ia32@0.25.2':
    resolution: {integrity: sha512-bBYCv9obgW2cBP+2ZWfjYTU+f5cxRoGGQ5SeDbYdFCAZpYWrfjjfYwvUpP8MlKbP0nwZ5gyOU/0aUzZ5HWPuvQ==}
    engines: {node: '>=18'}
    cpu: [ia32]
    os: [linux]

  '@esbuild/linux-ia32@0.25.5':
    resolution: {integrity: sha512-sQ7l00M8bSv36GLV95BVAdhJ2QsIbCuCjh/uYrWiMQSUuV+LpXwIqhgJDcvMTj+VsQmqAHL2yYaasENvJ7CDKA==}
    engines: {node: '>=18'}
    cpu: [ia32]
    os: [linux]

  '@esbuild/linux-loong64@0.21.5':
    resolution: {integrity: sha512-uHf1BmMG8qEvzdrzAqg2SIG/02+4/DHB6a9Kbya0XDvwDEKCoC8ZRWI5JJvNdUjtciBGFQ5PuBlpEOXQj+JQSg==}
    engines: {node: '>=12'}
    cpu: [loong64]
    os: [linux]

  '@esbuild/linux-loong64@0.25.2':
    resolution: {integrity: sha512-SHNGiKtvnU2dBlM5D8CXRFdd+6etgZ9dXfaPCeJtz+37PIUlixvlIhI23L5khKXs3DIzAn9V8v+qb1TRKrgT5w==}
    engines: {node: '>=18'}
    cpu: [loong64]
    os: [linux]

  '@esbuild/linux-loong64@0.25.5':
    resolution: {integrity: sha512-0ur7ae16hDUC4OL5iEnDb0tZHDxYmuQyhKhsPBV8f99f6Z9KQM02g33f93rNH5A30agMS46u2HP6qTdEt6Q1kg==}
    engines: {node: '>=18'}
    cpu: [loong64]
    os: [linux]

  '@esbuild/linux-mips64el@0.21.5':
    resolution: {integrity: sha512-IajOmO+KJK23bj52dFSNCMsz1QP1DqM6cwLUv3W1QwyxkyIWecfafnI555fvSGqEKwjMXVLokcV5ygHW5b3Jbg==}
    engines: {node: '>=12'}
    cpu: [mips64el]
    os: [linux]

  '@esbuild/linux-mips64el@0.25.2':
    resolution: {integrity: sha512-hDDRlzE6rPeoj+5fsADqdUZl1OzqDYow4TB4Y/3PlKBD0ph1e6uPHzIQcv2Z65u2K0kpeByIyAjCmjn1hJgG0Q==}
    engines: {node: '>=18'}
    cpu: [mips64el]
    os: [linux]

  '@esbuild/linux-mips64el@0.25.5':
    resolution: {integrity: sha512-kB/66P1OsHO5zLz0i6X0RxlQ+3cu0mkxS3TKFvkb5lin6uwZ/ttOkP3Z8lfR9mJOBk14ZwZ9182SIIWFGNmqmg==}
    engines: {node: '>=18'}
    cpu: [mips64el]
    os: [linux]

  '@esbuild/linux-ppc64@0.21.5':
    resolution: {integrity: sha512-1hHV/Z4OEfMwpLO8rp7CvlhBDnjsC3CttJXIhBi+5Aj5r+MBvy4egg7wCbe//hSsT+RvDAG7s81tAvpL2XAE4w==}
    engines: {node: '>=12'}
    cpu: [ppc64]
    os: [linux]

  '@esbuild/linux-ppc64@0.25.2':
    resolution: {integrity: sha512-tsHu2RRSWzipmUi9UBDEzc0nLc4HtpZEI5Ba+Omms5456x5WaNuiG3u7xh5AO6sipnJ9r4cRWQB2tUjPyIkc6g==}
    engines: {node: '>=18'}
    cpu: [ppc64]
    os: [linux]

  '@esbuild/linux-ppc64@0.25.5':
    resolution: {integrity: sha512-UZCmJ7r9X2fe2D6jBmkLBMQetXPXIsZjQJCjgwpVDz+YMcS6oFR27alkgGv3Oqkv07bxdvw7fyB71/olceJhkQ==}
    engines: {node: '>=18'}
    cpu: [ppc64]
    os: [linux]

  '@esbuild/linux-riscv64@0.21.5':
    resolution: {integrity: sha512-2HdXDMd9GMgTGrPWnJzP2ALSokE/0O5HhTUvWIbD3YdjME8JwvSCnNGBnTThKGEB91OZhzrJ4qIIxk/SBmyDDA==}
    engines: {node: '>=12'}
    cpu: [riscv64]
    os: [linux]

  '@esbuild/linux-riscv64@0.25.2':
    resolution: {integrity: sha512-k4LtpgV7NJQOml/10uPU0s4SAXGnowi5qBSjaLWMojNCUICNu7TshqHLAEbkBdAszL5TabfvQ48kK84hyFzjnw==}
    engines: {node: '>=18'}
    cpu: [riscv64]
    os: [linux]

  '@esbuild/linux-riscv64@0.25.5':
    resolution: {integrity: sha512-kTxwu4mLyeOlsVIFPfQo+fQJAV9mh24xL+y+Bm6ej067sYANjyEw1dNHmvoqxJUCMnkBdKpvOn0Ahql6+4VyeA==}
    engines: {node: '>=18'}
    cpu: [riscv64]
    os: [linux]

  '@esbuild/linux-s390x@0.21.5':
    resolution: {integrity: sha512-zus5sxzqBJD3eXxwvjN1yQkRepANgxE9lgOW2qLnmr8ikMTphkjgXu1HR01K4FJg8h1kEEDAqDcZQtbrRnB41A==}
    engines: {node: '>=12'}
    cpu: [s390x]
    os: [linux]

  '@esbuild/linux-s390x@0.25.2':
    resolution: {integrity: sha512-GRa4IshOdvKY7M/rDpRR3gkiTNp34M0eLTaC1a08gNrh4u488aPhuZOCpkF6+2wl3zAN7L7XIpOFBhnaE3/Q8Q==}
    engines: {node: '>=18'}
    cpu: [s390x]
    os: [linux]

  '@esbuild/linux-s390x@0.25.5':
    resolution: {integrity: sha512-K2dSKTKfmdh78uJ3NcWFiqyRrimfdinS5ErLSn3vluHNeHVnBAFWC8a4X5N+7FgVE1EjXS1QDZbpqZBjfrqMTQ==}
    engines: {node: '>=18'}
    cpu: [s390x]
    os: [linux]

  '@esbuild/linux-x64@0.21.5':
    resolution: {integrity: sha512-1rYdTpyv03iycF1+BhzrzQJCdOuAOtaqHTWJZCWvijKD2N5Xu0TtVC8/+1faWqcP9iBCWOmjmhoH94dH82BxPQ==}
    engines: {node: '>=12'}
    cpu: [x64]
    os: [linux]

  '@esbuild/linux-x64@0.25.2':
    resolution: {integrity: sha512-QInHERlqpTTZ4FRB0fROQWXcYRD64lAoiegezDunLpalZMjcUcld3YzZmVJ2H/Cp0wJRZ8Xtjtj0cEHhYc/uUg==}
    engines: {node: '>=18'}
    cpu: [x64]
    os: [linux]

  '@esbuild/linux-x64@0.25.5':
    resolution: {integrity: sha512-uhj8N2obKTE6pSZ+aMUbqq+1nXxNjZIIjCjGLfsWvVpy7gKCOL6rsY1MhRh9zLtUtAI7vpgLMK6DxjO8Qm9lJw==}
    engines: {node: '>=18'}
    cpu: [x64]
    os: [linux]

  '@esbuild/netbsd-arm64@0.25.2':
    resolution: {integrity: sha512-talAIBoY5M8vHc6EeI2WW9d/CkiO9MQJ0IOWX8hrLhxGbro/vBXJvaQXefW2cP0z0nQVTdQ/eNyGFV1GSKrxfw==}
    engines: {node: '>=18'}
    cpu: [arm64]
    os: [netbsd]

  '@esbuild/netbsd-arm64@0.25.5':
    resolution: {integrity: sha512-pwHtMP9viAy1oHPvgxtOv+OkduK5ugofNTVDilIzBLpoWAM16r7b/mxBvfpuQDpRQFMfuVr5aLcn4yveGvBZvw==}
    engines: {node: '>=18'}
    cpu: [arm64]
    os: [netbsd]

  '@esbuild/netbsd-x64@0.21.5':
    resolution: {integrity: sha512-Woi2MXzXjMULccIwMnLciyZH4nCIMpWQAs049KEeMvOcNADVxo0UBIQPfSmxB3CWKedngg7sWZdLvLczpe0tLg==}
    engines: {node: '>=12'}
    cpu: [x64]
    os: [netbsd]

  '@esbuild/netbsd-x64@0.25.2':
    resolution: {integrity: sha512-voZT9Z+tpOxrvfKFyfDYPc4DO4rk06qamv1a/fkuzHpiVBMOhpjK+vBmWM8J1eiB3OLSMFYNaOaBNLXGChf5tg==}
    engines: {node: '>=18'}
    cpu: [x64]
    os: [netbsd]

  '@esbuild/netbsd-x64@0.25.5':
    resolution: {integrity: sha512-WOb5fKrvVTRMfWFNCroYWWklbnXH0Q5rZppjq0vQIdlsQKuw6mdSihwSo4RV/YdQ5UCKKvBy7/0ZZYLBZKIbwQ==}
    engines: {node: '>=18'}
    cpu: [x64]
    os: [netbsd]

  '@esbuild/openbsd-arm64@0.25.2':
    resolution: {integrity: sha512-dcXYOC6NXOqcykeDlwId9kB6OkPUxOEqU+rkrYVqJbK2hagWOMrsTGsMr8+rW02M+d5Op5NNlgMmjzecaRf7Tg==}
    engines: {node: '>=18'}
    cpu: [arm64]
    os: [openbsd]

  '@esbuild/openbsd-arm64@0.25.5':
    resolution: {integrity: sha512-7A208+uQKgTxHd0G0uqZO8UjK2R0DDb4fDmERtARjSHWxqMTye4Erz4zZafx7Di9Cv+lNHYuncAkiGFySoD+Mw==}
    engines: {node: '>=18'}
    cpu: [arm64]
    os: [openbsd]

  '@esbuild/openbsd-x64@0.21.5':
    resolution: {integrity: sha512-HLNNw99xsvx12lFBUwoT8EVCsSvRNDVxNpjZ7bPn947b8gJPzeHWyNVhFsaerc0n3TsbOINvRP2byTZ5LKezow==}
    engines: {node: '>=12'}
    cpu: [x64]
    os: [openbsd]

  '@esbuild/openbsd-x64@0.25.2':
    resolution: {integrity: sha512-t/TkWwahkH0Tsgoq1Ju7QfgGhArkGLkF1uYz8nQS/PPFlXbP5YgRpqQR3ARRiC2iXoLTWFxc6DJMSK10dVXluw==}
    engines: {node: '>=18'}
    cpu: [x64]
    os: [openbsd]

  '@esbuild/openbsd-x64@0.25.5':
    resolution: {integrity: sha512-G4hE405ErTWraiZ8UiSoesH8DaCsMm0Cay4fsFWOOUcz8b8rC6uCvnagr+gnioEjWn0wC+o1/TAHt+It+MpIMg==}
    engines: {node: '>=18'}
    cpu: [x64]
    os: [openbsd]

  '@esbuild/sunos-x64@0.21.5':
    resolution: {integrity: sha512-6+gjmFpfy0BHU5Tpptkuh8+uw3mnrvgs+dSPQXQOv3ekbordwnzTVEb4qnIvQcYXq6gzkyTnoZ9dZG+D4garKg==}
    engines: {node: '>=12'}
    cpu: [x64]
    os: [sunos]

  '@esbuild/sunos-x64@0.25.2':
    resolution: {integrity: sha512-cfZH1co2+imVdWCjd+D1gf9NjkchVhhdpgb1q5y6Hcv9TP6Zi9ZG/beI3ig8TvwT9lH9dlxLq5MQBBgwuj4xvA==}
    engines: {node: '>=18'}
    cpu: [x64]
    os: [sunos]

  '@esbuild/sunos-x64@0.25.5':
    resolution: {integrity: sha512-l+azKShMy7FxzY0Rj4RCt5VD/q8mG/e+mDivgspo+yL8zW7qEwctQ6YqKX34DTEleFAvCIUviCFX1SDZRSyMQA==}
    engines: {node: '>=18'}
    cpu: [x64]
    os: [sunos]

  '@esbuild/win32-arm64@0.21.5':
    resolution: {integrity: sha512-Z0gOTd75VvXqyq7nsl93zwahcTROgqvuAcYDUr+vOv8uHhNSKROyU961kgtCD1e95IqPKSQKH7tBTslnS3tA8A==}
    engines: {node: '>=12'}
    cpu: [arm64]
    os: [win32]

  '@esbuild/win32-arm64@0.25.2':
    resolution: {integrity: sha512-7Loyjh+D/Nx/sOTzV8vfbB3GJuHdOQyrOryFdZvPHLf42Tk9ivBU5Aedi7iyX+x6rbn2Mh68T4qq1SDqJBQO5Q==}
    engines: {node: '>=18'}
    cpu: [arm64]
    os: [win32]

  '@esbuild/win32-arm64@0.25.5':
    resolution: {integrity: sha512-O2S7SNZzdcFG7eFKgvwUEZ2VG9D/sn/eIiz8XRZ1Q/DO5a3s76Xv0mdBzVM5j5R639lXQmPmSo0iRpHqUUrsxw==}
    engines: {node: '>=18'}
    cpu: [arm64]
    os: [win32]

  '@esbuild/win32-ia32@0.21.5':
    resolution: {integrity: sha512-SWXFF1CL2RVNMaVs+BBClwtfZSvDgtL//G/smwAc5oVK/UPu2Gu9tIaRgFmYFFKrmg3SyAjSrElf0TiJ1v8fYA==}
    engines: {node: '>=12'}
    cpu: [ia32]
    os: [win32]

  '@esbuild/win32-ia32@0.25.2':
    resolution: {integrity: sha512-WRJgsz9un0nqZJ4MfhabxaD9Ft8KioqU3JMinOTvobbX6MOSUigSBlogP8QB3uxpJDsFS6yN+3FDBdqE5lg9kg==}
    engines: {node: '>=18'}
    cpu: [ia32]
    os: [win32]

  '@esbuild/win32-ia32@0.25.5':
    resolution: {integrity: sha512-onOJ02pqs9h1iMJ1PQphR+VZv8qBMQ77Klcsqv9CNW2w6yLqoURLcgERAIurY6QE63bbLuqgP9ATqajFLK5AMQ==}
    engines: {node: '>=18'}
    cpu: [ia32]
    os: [win32]

  '@esbuild/win32-x64@0.21.5':
    resolution: {integrity: sha512-tQd/1efJuzPC6rCFwEvLtci/xNFcTZknmXs98FYDfGE4wP9ClFV98nyKrzJKVPMhdDnjzLhdUyMX4PsQAPjwIw==}
    engines: {node: '>=12'}
    cpu: [x64]
    os: [win32]

  '@esbuild/win32-x64@0.25.2':
    resolution: {integrity: sha512-kM3HKb16VIXZyIeVrM1ygYmZBKybX8N4p754bw390wGO3Tf2j4L2/WYL+4suWujpgf6GBYs3jv7TyUivdd05JA==}
    engines: {node: '>=18'}
    cpu: [x64]
    os: [win32]

  '@esbuild/win32-x64@0.25.5':
    resolution: {integrity: sha512-TXv6YnJ8ZMVdX+SXWVBo/0p8LTcrUYngpWjvm91TMjjBQii7Oz11Lw5lbDV5Y0TzuhSJHwiH4hEtC1I42mMS0g==}
    engines: {node: '>=18'}
    cpu: [x64]
    os: [win32]

  '@eslint-community/eslint-utils@4.5.1':
    resolution: {integrity: sha512-soEIOALTfTK6EjmKMMoLugwaP0rzkad90iIWd1hMO9ARkSAyjfMfkRRhLvD5qH7vvM0Cg72pieUfR6yh6XxC4w==}
    engines: {node: ^12.22.0 || ^14.17.0 || >=16.0.0}
    peerDependencies:
      eslint: ^6.0.0 || ^7.0.0 || >=8.0.0

  '@eslint-community/eslint-utils@4.7.0':
    resolution: {integrity: sha512-dyybb3AcajC7uha6CvhdVRJqaKyn7w2YKqKyAN37NKYgZT36w+iRb0Dymmc5qEJ549c/S31cMMSFd75bteCpCw==}
    engines: {node: ^12.22.0 || ^14.17.0 || >=16.0.0}
    peerDependencies:
      eslint: ^6.0.0 || ^7.0.0 || >=8.0.0

  '@eslint-community/regexpp@4.12.1':
    resolution: {integrity: sha512-CCZCDJuduB9OUkFkY2IgppNZMi2lBQgD2qzwXkEia16cge2pijY/aXi96CJMquDMn3nJdlPV1A5KrJEXwfLNzQ==}
    engines: {node: ^12.0.0 || ^14.0.0 || >=16.0.0}

  '@eslint/config-array@0.20.0':
    resolution: {integrity: sha512-fxlS1kkIjx8+vy2SjuCB94q3htSNrufYTXubwiBFeaQHbH6Ipi43gFJq2zCMt6PHhImH3Xmr0NksKDvchWlpQQ==}
    engines: {node: ^18.18.0 || ^20.9.0 || >=21.1.0}

  '@eslint/config-helpers@0.2.2':
    resolution: {integrity: sha512-+GPzk8PlG0sPpzdU5ZvIRMPidzAnZDl/s9L+y13iodqvb8leL53bTannOrQ/Im7UkpsmFU5Ily5U60LWixnmLg==}
    engines: {node: ^18.18.0 || ^20.9.0 || >=21.1.0}

  '@eslint/core@0.14.0':
    resolution: {integrity: sha512-qIbV0/JZr7iSDjqAc60IqbLdsj9GDt16xQtWD+B78d/HAlvysGdZZ6rpJHGAc2T0FQx1X6thsSPdnoiGKdNtdg==}
    engines: {node: ^18.18.0 || ^20.9.0 || >=21.1.0}

  '@eslint/eslintrc@3.3.1':
    resolution: {integrity: sha512-gtF186CXhIl1p4pJNGZw8Yc6RlshoePRvE0X91oPGb3vZ8pM3qOS9W9NGPat9LziaBV7XrJWGylNQXkGcnM3IQ==}
    engines: {node: ^18.18.0 || ^20.9.0 || >=21.1.0}

  '@eslint/js@9.28.0':
    resolution: {integrity: sha512-fnqSjGWd/CoIp4EXIxWVK/sHA6DOHN4+8Ix2cX5ycOY7LG0UY8nHCU5pIp2eaE1Mc7Qd8kHspYNzYXT2ojPLzg==}
    engines: {node: ^18.18.0 || ^20.9.0 || >=21.1.0}

  '@eslint/object-schema@2.1.6':
    resolution: {integrity: sha512-RBMg5FRL0I0gs51M/guSAj5/e14VQ4tpZnQNWwuDT66P14I43ItmPfIZRhO9fUVIPOAQXU47atlywZ/czoqFPA==}
    engines: {node: ^18.18.0 || ^20.9.0 || >=21.1.0}

  '@eslint/plugin-kit@0.3.1':
    resolution: {integrity: sha512-0J+zgWxHN+xXONWIyPWKFMgVuJoZuGiIFu8yxk7RJjxkzpGmyja5wRFqZIVtjDVOQpV+Rw0iOAjYPE2eQyjr0w==}
    engines: {node: ^18.18.0 || ^20.9.0 || >=21.1.0}

  '@floating-ui/core@1.7.1':
    resolution: {integrity: sha512-azI0DrjMMfIug/ExbBaeDVJXcY0a7EPvPjb2xAJPa4HeimBX+Z18HK8QQR3jb6356SnDDdxx+hinMLcJEDdOjw==}

  '@floating-ui/dom@1.7.1':
    resolution: {integrity: sha512-cwsmW/zyw5ltYTUeeYJ60CnQuPqmGwuGVhG9w0PRaRKkAyi38BT5CKrpIbb+jtahSwUl04cWzSx9ZOIxeS6RsQ==}

  '@floating-ui/react-dom@2.1.3':
    resolution: {integrity: sha512-huMBfiU9UnQ2oBwIhgzyIiSpVgvlDstU8CX0AF+wS+KzmYMs0J2a3GwuFHV1Lz+jlrQGeC1fF+Nv0QoumyV0bA==}
    peerDependencies:
      react: '>=16.8.0'
      react-dom: '>=16.8.0'

  '@floating-ui/utils@0.2.9':
    resolution: {integrity: sha512-MDWhGtE+eHw5JW7lq4qhc5yRLS11ERl1c7Z6Xd0a58DozHES6EnNNwUWbMiG4J9Cgj053Bhk8zvlhFYKVhULwg==}

  '@humanfs/core@0.19.1':
    resolution: {integrity: sha512-5DyQ4+1JEUzejeK1JGICcideyfUbGixgS9jNgex5nqkW+cY7WZhxBigmieN5Qnw9ZosSNVC9KQKyb+GUaGyKUA==}
    engines: {node: '>=18.18.0'}

  '@humanfs/node@0.16.6':
    resolution: {integrity: sha512-YuI2ZHQL78Q5HbhDiBA1X4LmYdXCKCMQIfw0pw7piHJwyREFebJUvrQN4cMssyES6x+vfUbx1CIpaQUKYdQZOw==}
    engines: {node: '>=18.18.0'}

  '@humanwhocodes/module-importer@1.0.1':
    resolution: {integrity: sha512-bxveV4V8v5Yb4ncFTT3rPSgZBOpCkjfK0y4oVVVJwIuDVBRMDXrPyXRL988i5ap9m9bnyEEjWfm5WkBmtffLfA==}
    engines: {node: '>=12.22'}

  '@humanwhocodes/retry@0.3.1':
    resolution: {integrity: sha512-JBxkERygn7Bv/GbN5Rv8Ul6LVknS+5Bp6RgDC/O8gEBU/yeH5Ui5C/OlWrTb6qct7LjjfT6Re2NxB0ln0yYybA==}
    engines: {node: '>=18.18'}

  '@humanwhocodes/retry@0.4.2':
    resolution: {integrity: sha512-xeO57FpIu4p1Ri3Jq/EXq4ClRm86dVF2z/+kvFnyqVYRavTZmaFaUBbWCOuuTh0o/g7DSsk6kc2vrS4Vl5oPOQ==}
    engines: {node: '>=18.18'}

  '@ianvs/prettier-plugin-sort-imports@4.4.2':
    resolution: {integrity: sha512-KkVFy3TLh0OFzimbZglMmORi+vL/i2OFhEs5M07R9w0IwWAGpsNNyE4CY/2u0YoMF5bawKC2+8/fUH60nnNtjw==}
    peerDependencies:
      '@vue/compiler-sfc': 2.7.x || 3.x
      prettier: 2 || 3 || ^4.0.0-0
    peerDependenciesMeta:
      '@vue/compiler-sfc':
        optional: true

  '@inquirer/confirm@5.1.8':
    resolution: {integrity: sha512-dNLWCYZvXDjO3rnQfk2iuJNL4Ivwz/T2+C3+WnNfJKsNGSuOs3wAo2F6e0p946gtSAk31nZMfW+MRmYaplPKsg==}
    engines: {node: '>=18'}
    peerDependencies:
      '@types/node': '>=18'
    peerDependenciesMeta:
      '@types/node':
        optional: true

  '@inquirer/core@10.1.9':
    resolution: {integrity: sha512-sXhVB8n20NYkUBfDYgizGHlpRVaCRjtuzNZA6xpALIUbkgfd2Hjz+DfEN6+h1BRnuxw0/P4jCIMjMsEOAMwAJw==}
    engines: {node: '>=18'}
    peerDependencies:
      '@types/node': '>=18'
    peerDependenciesMeta:
      '@types/node':
        optional: true

  '@inquirer/figures@1.0.11':
    resolution: {integrity: sha512-eOg92lvrn/aRUqbxRyvpEWnrvRuTYRifixHkYVpJiygTgVSBIHDqLh0SrMQXkafvULg3ck11V7xvR+zcgvpHFw==}
    engines: {node: '>=18'}

  '@inquirer/type@3.0.5':
    resolution: {integrity: sha512-ZJpeIYYueOz/i/ONzrfof8g89kNdO2hjGuvULROo3O8rlB2CRtSseE5KeirnyE4t/thAn/EwvS/vuQeJCn+NZg==}
    engines: {node: '>=18'}
    peerDependencies:
      '@types/node': '>=18'
    peerDependenciesMeta:
      '@types/node':
        optional: true

  '@isaacs/fs-minipass@4.0.1':
    resolution: {integrity: sha512-wgm9Ehl2jpeqP3zw/7mo3kRHFp5MEDhqAdwy1fTGkHAwnkGOVsgpvQhL8B5n1qlb01jV3n/bI0ZfZp5lWA1k4w==}
    engines: {node: '>=18.0.0'}

  '@jridgewell/gen-mapping@0.3.8':
    resolution: {integrity: sha512-imAbBGkb+ebQyxKgzv5Hu2nmROxoDOXHh80evxdoXNOrvAnVx7zimzc1Oo5h9RlfV4vPXaE2iM5pOFbvOCClWA==}
    engines: {node: '>=6.0.0'}

  '@jridgewell/resolve-uri@3.1.2':
    resolution: {integrity: sha512-bRISgCIjP20/tbWSPWMEi54QVPRZExkuD9lJL+UIxUKtwVJA8wW1Trb1jMs1RFXo1CBTNZ/5hpC9QvmKWdopKw==}
    engines: {node: '>=6.0.0'}

  '@jridgewell/set-array@1.2.1':
    resolution: {integrity: sha512-R8gLRTZeyp03ymzP/6Lil/28tGeGEzhx1q2k703KGWRAI1VdvPIXdG70VJc2pAMw3NA6JKL5hhFu1sJX0Mnn/A==}
    engines: {node: '>=6.0.0'}

  '@jridgewell/sourcemap-codec@1.5.0':
    resolution: {integrity: sha512-gv3ZRaISU3fjPAgNsriBRqGWQL6quFx04YMPW/zD8XMLsU32mhCCbfbO6KZFLjvYpCZ8zyDEgqsgf+PwPaM7GQ==}

  '@jridgewell/trace-mapping@0.3.25':
    resolution: {integrity: sha512-vNk6aEwybGtawWmy/PzwnGDOjCkLWSD2wqvjGGAgOAwCGWySYXfYoxt00IJkTF+8Lb57DwOb3Aa0o9CApepiYQ==}

  '@jridgewell/trace-mapping@0.3.9':
    resolution: {integrity: sha512-3Belt6tdc8bPgAtbcmdtNJlirVoTmEb5e2gC94PnkwEW9jI6CAHUeoG85tjWP5WquqfavoMtMwiG4P926ZKKuQ==}

  '@juggle/resize-observer@3.4.0':
    resolution: {integrity: sha512-dfLbk+PwWvFzSxwk3n5ySL0hfBog779o8h68wK/7/APo/7cgyWp5jcXockbxdk5kFRkbeXWm4Fbi9FrdN381sA==}

  '@langchain/core@0.3.57':
    resolution: {integrity: sha512-jz28qCTKJmi47b6jqhQ6vYRTG5jRpqhtPQjriRTB5wR8mgvzo6xKs0fG/kExS3ZvM79ytD1npBvgf8i19xOo9Q==}
    engines: {node: '>=18'}

  '@langchain/langgraph-checkpoint@0.0.17':
    resolution: {integrity: sha512-6b3CuVVYx+7x0uWLG+7YXz9j2iBa+tn2AXvkLxzEvaAsLE6Sij++8PPbS2BZzC+S/FPJdWsz6I5bsrqL0BYrCA==}
    engines: {node: '>=18'}
    peerDependencies:
      '@langchain/core': '>=0.2.31 <0.4.0'

  '@langchain/langgraph-sdk@0.0.74':
    resolution: {integrity: sha512-IUN0m4BYkGWdviFd4EaWDcQgxNq8z+1LIwXajCSt9B+Cb/pz0ZNpIPdu5hAIsf6a0RWu5yRUhzL1L40t7vu3Zg==}
    peerDependencies:
      '@langchain/core': '>=0.2.31 <0.4.0'
      react: ^18 || ^19
    peerDependenciesMeta:
      '@langchain/core':
        optional: true
      react:
        optional: true

  '@langchain/langgraph@0.2.74':
    resolution: {integrity: sha512-oHpEi5sTZTPaeZX1UnzfM2OAJ21QGQrwReTV6+QnX7h8nDCBzhtipAw1cK616S+X8zpcVOjgOtJuaJhXa4mN8w==}
    engines: {node: '>=18'}
    peerDependencies:
      '@langchain/core': '>=0.2.36 <0.3.0 || >=0.3.40 < 0.4.0'
      zod-to-json-schema: ^3.x
    peerDependenciesMeta:
      zod-to-json-schema:
        optional: true

  '@langchain/ollama@0.2.1':
    resolution: {integrity: sha512-9WQ/rJV002n2f/aBPzNKBZU7kJfhqDnaGTWeIKO5gM0wZ+Rb2mfk7psluFIedachwsM/FQ+oIBcViHriaXngzA==}
    engines: {node: '>=18'}
    peerDependencies:
      '@langchain/core': '>=0.2.21 <0.4.0'

  '@mswjs/interceptors@0.37.6':
    resolution: {integrity: sha512-wK+5pLK5XFmgtH3aQ2YVvA3HohS3xqV/OxuVOdNx9Wpnz7VE/fnC+e1A7ln6LFYeck7gOJ/dsZV6OLplOtAJ2w==}
    engines: {node: '>=18'}

  '@nodelib/fs.scandir@2.1.5':
    resolution: {integrity: sha512-vq24Bq3ym5HEQm2NKCr3yXDwjc7vTsEThRDnkp2DK9p1uqLR+DHurm/NOTo0KG7HYHU7eppKZj3MyqYuMBf62g==}
    engines: {node: '>= 8'}

  '@nodelib/fs.stat@2.0.5':
    resolution: {integrity: sha512-RkhPPp2zrqDAQA/2jNhnztcPAlv64XdhIp7a7454A5ovI7Bukxgt7MX7udwAu3zg1DcpPU0rz3VV1SeaqvY4+A==}
    engines: {node: '>= 8'}

  '@nodelib/fs.walk@1.2.8':
    resolution: {integrity: sha512-oGB+UxlgWcgQkgwo8GcEGwemoTFt3FIO9ababBmaGwXIoBKZ+GTy0pP185beGg7Llih/NSHSV2XAs1lnznocSg==}
    engines: {node: '>= 8'}

  '@oclif/core@4.3.0':
    resolution: {integrity: sha512-lIzHY+JMP6evrS5E/sGijNnwrCoNtGy8703jWXcMuPOYKiFhWoAqnIm1BGgoRgmxczkbSfRsHUL/lwsSgh74Lw==}
    engines: {node: '>=18.0.0'}

  '@open-draft/deferred-promise@2.2.0':
    resolution: {integrity: sha512-CecwLWx3rhxVQF6V4bAgPS5t+So2sTbPgAzafKkVizyi7tlwpcFpdFqq+wqF2OwNBmqFuu6tOyouTuxgpMfzmA==}

  '@open-draft/logger@0.3.0':
    resolution: {integrity: sha512-X2g45fzhxH238HKO4xbSr7+wBS8Fvw6ixhTDuvLd5mqh6bJJCFAPwU9mPDxbcrRtfxv4u5IHCEH77BmxvXmmxQ==}

  '@open-draft/until@2.1.0':
    resolution: {integrity: sha512-U69T3ItWHvLwGg5eJ0n3I62nWuE6ilHlmz7zM0npLBRvPRd7e6NYmg54vvRtP5mZG7kZqZCFVdsTWo7BPtBujg==}

  '@playwright/test@1.52.0':
    resolution: {integrity: sha512-uh6W7sb55hl7D6vsAeA+V2p5JnlAqzhqFyF0VcJkKZXkgnFcVG9PziERRHQfPLfNGx1C292a4JqbWzhR8L4R1g==}
    engines: {node: '>=18'}
    hasBin: true

  '@polka/url@1.0.0-next.28':
    resolution: {integrity: sha512-8LduaNlMZGwdZ6qWrKlfa+2M4gahzFkprZiAt2TF8uS0qQgBizKXpXURqvTJ4WtmupWxaLqjRb2UCTe72mu+Aw==}

  '@radix-ui/number@1.1.1':
    resolution: {integrity: sha512-MkKCwxlXTgz6CFoJx3pCwn07GKp36+aZyu/u2Ln2VrA5DcdyCZkASEDBTd8x5whTQQL5CiYf4prXKLcgQdv29g==}

  '@radix-ui/primitive@1.1.2':
    resolution: {integrity: sha512-XnbHrrprsNqZKQhStrSwgRUQzoCI1glLzdw79xiZPoofhGICeZRSQ3dIxAKH1gb3OHfNf4d6f+vAv3kil2eggA==}

  '@radix-ui/react-arrow@1.1.7':
    resolution: {integrity: sha512-F+M1tLhO+mlQaOWspE8Wstg+z6PwxwRd8oQ8IXceWz92kfAmalTRf0EjrouQeo7QssEPfCn05B4Ihs1K9WQ/7w==}
    peerDependencies:
      '@types/react': '*'
      '@types/react-dom': '*'
      react: ^16.8 || ^17.0 || ^18.0 || ^19.0 || ^19.0.0-rc
      react-dom: ^16.8 || ^17.0 || ^18.0 || ^19.0 || ^19.0.0-rc
    peerDependenciesMeta:
      '@types/react':
        optional: true
      '@types/react-dom':
        optional: true

  '@radix-ui/react-checkbox@1.3.2':
    resolution: {integrity: sha512-yd+dI56KZqawxKZrJ31eENUwqc1QSqg4OZ15rybGjF2ZNwMO+wCyHzAVLRp9qoYJf7kYy0YpZ2b0JCzJ42HZpA==}
    peerDependencies:
      '@types/react': '*'
      '@types/react-dom': '*'
      react: ^16.8 || ^17.0 || ^18.0 || ^19.0 || ^19.0.0-rc
      react-dom: ^16.8 || ^17.0 || ^18.0 || ^19.0 || ^19.0.0-rc
    peerDependenciesMeta:
      '@types/react':
        optional: true
      '@types/react-dom':
        optional: true

  '@radix-ui/react-collection@1.1.7':
    resolution: {integrity: sha512-Fh9rGN0MoI4ZFUNyfFVNU4y9LUz93u9/0K+yLgA2bwRojxM8JU1DyvvMBabnZPBgMWREAJvU2jjVzq+LrFUglw==}
    peerDependencies:
      '@types/react': '*'
      '@types/react-dom': '*'
      react: ^16.8 || ^17.0 || ^18.0 || ^19.0 || ^19.0.0-rc
      react-dom: ^16.8 || ^17.0 || ^18.0 || ^19.0 || ^19.0.0-rc
    peerDependenciesMeta:
      '@types/react':
        optional: true
      '@types/react-dom':
        optional: true

  '@radix-ui/react-compose-refs@1.1.2':
    resolution: {integrity: sha512-z4eqJvfiNnFMHIIvXP3CY57y2WJs5g2v3X0zm9mEJkrkNv4rDxu+sg9Jh8EkXyeqBkB7SOcboo9dMVqhyrACIg==}
    peerDependencies:
      '@types/react': '*'
      react: ^16.8 || ^17.0 || ^18.0 || ^19.0 || ^19.0.0-rc
    peerDependenciesMeta:
      '@types/react':
        optional: true

  '@radix-ui/react-context@1.1.2':
    resolution: {integrity: sha512-jCi/QKUM2r1Ju5a3J64TH2A5SpKAgh0LpknyqdQ4m6DCV0xJ2HG1xARRwNGPQfi1SLdLWZ1OJz6F4OMBBNiGJA==}
    peerDependencies:
      '@types/react': '*'
      react: ^16.8 || ^17.0 || ^18.0 || ^19.0 || ^19.0.0-rc
    peerDependenciesMeta:
      '@types/react':
        optional: true

  '@radix-ui/react-direction@1.1.1':
    resolution: {integrity: sha512-1UEWRX6jnOA2y4H5WczZ44gOOjTEmlqv1uNW4GAJEO5+bauCBhv8snY65Iw5/VOS/ghKN9gr2KjnLKxrsvoMVw==}
    peerDependencies:
      '@types/react': '*'
      react: ^16.8 || ^17.0 || ^18.0 || ^19.0 || ^19.0.0-rc
    peerDependenciesMeta:
      '@types/react':
        optional: true

  '@radix-ui/react-dismissable-layer@1.1.10':
    resolution: {integrity: sha512-IM1zzRV4W3HtVgftdQiiOmA0AdJlCtMLe00FXaHwgt3rAnNsIyDqshvkIW3hj/iu5hu8ERP7KIYki6NkqDxAwQ==}
    peerDependencies:
      '@types/react': '*'
      '@types/react-dom': '*'
      react: ^16.8 || ^17.0 || ^18.0 || ^19.0 || ^19.0.0-rc
      react-dom: ^16.8 || ^17.0 || ^18.0 || ^19.0 || ^19.0.0-rc
    peerDependenciesMeta:
      '@types/react':
        optional: true
      '@types/react-dom':
        optional: true

  '@radix-ui/react-dropdown-menu@2.1.15':
    resolution: {integrity: sha512-mIBnOjgwo9AH3FyKaSWoSu/dYj6VdhJ7frEPiGTeXCdUFHjl9h3mFh2wwhEtINOmYXWhdpf1rY2minFsmaNgVQ==}
    peerDependencies:
      '@types/react': '*'
      '@types/react-dom': '*'
      react: ^16.8 || ^17.0 || ^18.0 || ^19.0 || ^19.0.0-rc
      react-dom: ^16.8 || ^17.0 || ^18.0 || ^19.0 || ^19.0.0-rc
    peerDependenciesMeta:
      '@types/react':
        optional: true
      '@types/react-dom':
        optional: true

  '@radix-ui/react-focus-guards@1.1.2':
    resolution: {integrity: sha512-fyjAACV62oPV925xFCrH8DR5xWhg9KYtJT4s3u54jxp+L/hbpTY2kIeEFFbFe+a/HCE94zGQMZLIpVTPVZDhaA==}
    peerDependencies:
      '@types/react': '*'
      react: ^16.8 || ^17.0 || ^18.0 || ^19.0 || ^19.0.0-rc
    peerDependenciesMeta:
      '@types/react':
        optional: true

  '@radix-ui/react-focus-scope@1.1.7':
    resolution: {integrity: sha512-t2ODlkXBQyn7jkl6TNaw/MtVEVvIGelJDCG41Okq/KwUsJBwQ4XVZsHAVUkK4mBv3ewiAS3PGuUWuY2BoK4ZUw==}
    peerDependencies:
      '@types/react': '*'
      '@types/react-dom': '*'
      react: ^16.8 || ^17.0 || ^18.0 || ^19.0 || ^19.0.0-rc
      react-dom: ^16.8 || ^17.0 || ^18.0 || ^19.0 || ^19.0.0-rc
    peerDependenciesMeta:
      '@types/react':
        optional: true
      '@types/react-dom':
        optional: true

  '@radix-ui/react-id@1.1.1':
    resolution: {integrity: sha512-kGkGegYIdQsOb4XjsfM97rXsiHaBwco+hFI66oO4s9LU+PLAC5oJ7khdOVFxkhsmlbpUqDAvXw11CluXP+jkHg==}
    peerDependencies:
      '@types/react': '*'
      react: ^16.8 || ^17.0 || ^18.0 || ^19.0 || ^19.0.0-rc
    peerDependenciesMeta:
      '@types/react':
        optional: true

  '@radix-ui/react-menu@2.1.15':
    resolution: {integrity: sha512-tVlmA3Vb9n8SZSd+YSbuFR66l87Wiy4du+YE+0hzKQEANA+7cWKH1WgqcEX4pXqxUFQKrWQGHdvEfw00TjFiew==}
    peerDependencies:
      '@types/react': '*'
      '@types/react-dom': '*'
      react: ^16.8 || ^17.0 || ^18.0 || ^19.0 || ^19.0.0-rc
      react-dom: ^16.8 || ^17.0 || ^18.0 || ^19.0 || ^19.0.0-rc
    peerDependenciesMeta:
      '@types/react':
        optional: true
      '@types/react-dom':
        optional: true

  '@radix-ui/react-popper@1.2.7':
    resolution: {integrity: sha512-IUFAccz1JyKcf/RjB552PlWwxjeCJB8/4KxT7EhBHOJM+mN7LdW+B3kacJXILm32xawcMMjb2i0cIZpo+f9kiQ==}
    peerDependencies:
      '@types/react': '*'
      '@types/react-dom': '*'
      react: ^16.8 || ^17.0 || ^18.0 || ^19.0 || ^19.0.0-rc
      react-dom: ^16.8 || ^17.0 || ^18.0 || ^19.0 || ^19.0.0-rc
    peerDependenciesMeta:
      '@types/react':
        optional: true
      '@types/react-dom':
        optional: true

  '@radix-ui/react-portal@1.1.9':
    resolution: {integrity: sha512-bpIxvq03if6UNwXZ+HTK71JLh4APvnXntDc6XOX8UVq4XQOVl7lwok0AvIl+b8zgCw3fSaVTZMpAPPagXbKmHQ==}
    peerDependencies:
      '@types/react': '*'
      '@types/react-dom': '*'
      react: ^16.8 || ^17.0 || ^18.0 || ^19.0 || ^19.0.0-rc
      react-dom: ^16.8 || ^17.0 || ^18.0 || ^19.0 || ^19.0.0-rc
    peerDependenciesMeta:
      '@types/react':
        optional: true
      '@types/react-dom':
        optional: true

  '@radix-ui/react-presence@1.1.4':
    resolution: {integrity: sha512-ueDqRbdc4/bkaQT3GIpLQssRlFgWaL/U2z/S31qRwwLWoxHLgry3SIfCwhxeQNbirEUXFa+lq3RL3oBYXtcmIA==}
    peerDependencies:
      '@types/react': '*'
      '@types/react-dom': '*'
      react: ^16.8 || ^17.0 || ^18.0 || ^19.0 || ^19.0.0-rc
      react-dom: ^16.8 || ^17.0 || ^18.0 || ^19.0 || ^19.0.0-rc
    peerDependenciesMeta:
      '@types/react':
        optional: true
      '@types/react-dom':
        optional: true

  '@radix-ui/react-primitive@2.1.3':
    resolution: {integrity: sha512-m9gTwRkhy2lvCPe6QJp4d3G1TYEUHn/FzJUtq9MjH46an1wJU+GdoGC5VLof8RX8Ft/DlpshApkhswDLZzHIcQ==}
    peerDependencies:
      '@types/react': '*'
      '@types/react-dom': '*'
      react: ^16.8 || ^17.0 || ^18.0 || ^19.0 || ^19.0.0-rc
      react-dom: ^16.8 || ^17.0 || ^18.0 || ^19.0 || ^19.0.0-rc
    peerDependenciesMeta:
      '@types/react':
        optional: true
      '@types/react-dom':
        optional: true

  '@radix-ui/react-radio-group@1.3.7':
    resolution: {integrity: sha512-9w5XhD0KPOrm92OTTE0SysH3sYzHsSTHNvZgUBo/VZ80VdYyB5RneDbc0dKpURS24IxkoFRu/hI0i4XyfFwY6g==}
    peerDependencies:
      '@types/react': '*'
      '@types/react-dom': '*'
      react: ^16.8 || ^17.0 || ^18.0 || ^19.0 || ^19.0.0-rc
      react-dom: ^16.8 || ^17.0 || ^18.0 || ^19.0 || ^19.0.0-rc
    peerDependenciesMeta:
      '@types/react':
        optional: true
      '@types/react-dom':
        optional: true

  '@radix-ui/react-roving-focus@1.1.10':
    resolution: {integrity: sha512-dT9aOXUen9JSsxnMPv/0VqySQf5eDQ6LCk5Sw28kamz8wSOW2bJdlX2Bg5VUIIcV+6XlHpWTIuTPCf/UNIyq8Q==}
    peerDependencies:
      '@types/react': '*'
      '@types/react-dom': '*'
      react: ^16.8 || ^17.0 || ^18.0 || ^19.0 || ^19.0.0-rc
      react-dom: ^16.8 || ^17.0 || ^18.0 || ^19.0 || ^19.0.0-rc
    peerDependenciesMeta:
      '@types/react':
        optional: true
      '@types/react-dom':
        optional: true

  '@radix-ui/react-select@2.2.5':
    resolution: {integrity: sha512-HnMTdXEVuuyzx63ME0ut4+sEMYW6oouHWNGUZc7ddvUWIcfCva/AMoqEW/3wnEllriMWBa0RHspCYnfCWJQYmA==}
    peerDependencies:
      '@types/react': '*'
      '@types/react-dom': '*'
      react: ^16.8 || ^17.0 || ^18.0 || ^19.0 || ^19.0.0-rc
      react-dom: ^16.8 || ^17.0 || ^18.0 || ^19.0 || ^19.0.0-rc
    peerDependenciesMeta:
      '@types/react':
        optional: true
      '@types/react-dom':
        optional: true

  '@radix-ui/react-slot@1.2.3':
    resolution: {integrity: sha512-aeNmHnBxbi2St0au6VBVC7JXFlhLlOnvIIlePNniyUNAClzmtAUEY8/pBiK3iHjufOlwA+c20/8jngo7xcrg8A==}
    peerDependencies:
      '@types/react': '*'
      react: ^16.8 || ^17.0 || ^18.0 || ^19.0 || ^19.0.0-rc
    peerDependenciesMeta:
      '@types/react':
        optional: true

  '@radix-ui/react-toggle-group@1.1.10':
    resolution: {integrity: sha512-kiU694Km3WFLTC75DdqgM/3Jauf3rD9wxeS9XtyWFKsBUeZA337lC+6uUazT7I1DhanZ5gyD5Stf8uf2dbQxOQ==}
    peerDependencies:
      '@types/react': '*'
      '@types/react-dom': '*'
      react: ^16.8 || ^17.0 || ^18.0 || ^19.0 || ^19.0.0-rc
      react-dom: ^16.8 || ^17.0 || ^18.0 || ^19.0 || ^19.0.0-rc
    peerDependenciesMeta:
      '@types/react':
        optional: true
      '@types/react-dom':
        optional: true

  '@radix-ui/react-toggle@1.1.9':
    resolution: {integrity: sha512-ZoFkBBz9zv9GWer7wIjvdRxmh2wyc2oKWw6C6CseWd6/yq1DK/l5lJ+wnsmFwJZbBYqr02mrf8A2q/CVCuM3ZA==}
    peerDependencies:
      '@types/react': '*'
      '@types/react-dom': '*'
      react: ^16.8 || ^17.0 || ^18.0 || ^19.0 || ^19.0.0-rc
      react-dom: ^16.8 || ^17.0 || ^18.0 || ^19.0 || ^19.0.0-rc
    peerDependenciesMeta:
      '@types/react':
        optional: true
      '@types/react-dom':
        optional: true

  '@radix-ui/react-use-callback-ref@1.1.1':
    resolution: {integrity: sha512-FkBMwD+qbGQeMu1cOHnuGB6x4yzPjho8ap5WtbEJ26umhgqVXbhekKUQO+hZEL1vU92a3wHwdp0HAcqAUF5iDg==}
    peerDependencies:
      '@types/react': '*'
      react: ^16.8 || ^17.0 || ^18.0 || ^19.0 || ^19.0.0-rc
    peerDependenciesMeta:
      '@types/react':
        optional: true

  '@radix-ui/react-use-controllable-state@1.2.2':
    resolution: {integrity: sha512-BjasUjixPFdS+NKkypcyyN5Pmg83Olst0+c6vGov0diwTEo6mgdqVR6hxcEgFuh4QrAs7Rc+9KuGJ9TVCj0Zzg==}
    peerDependencies:
      '@types/react': '*'
      react: ^16.8 || ^17.0 || ^18.0 || ^19.0 || ^19.0.0-rc
    peerDependenciesMeta:
      '@types/react':
        optional: true

  '@radix-ui/react-use-effect-event@0.0.2':
    resolution: {integrity: sha512-Qp8WbZOBe+blgpuUT+lw2xheLP8q0oatc9UpmiemEICxGvFLYmHm9QowVZGHtJlGbS6A6yJ3iViad/2cVjnOiA==}
    peerDependencies:
      '@types/react': '*'
      react: ^16.8 || ^17.0 || ^18.0 || ^19.0 || ^19.0.0-rc
    peerDependenciesMeta:
      '@types/react':
        optional: true

  '@radix-ui/react-use-escape-keydown@1.1.1':
    resolution: {integrity: sha512-Il0+boE7w/XebUHyBjroE+DbByORGR9KKmITzbR7MyQ4akpORYP/ZmbhAr0DG7RmmBqoOnZdy2QlvajJ2QA59g==}
    peerDependencies:
      '@types/react': '*'
      react: ^16.8 || ^17.0 || ^18.0 || ^19.0 || ^19.0.0-rc
    peerDependenciesMeta:
      '@types/react':
        optional: true

  '@radix-ui/react-use-layout-effect@1.1.1':
    resolution: {integrity: sha512-RbJRS4UWQFkzHTTwVymMTUv8EqYhOp8dOOviLj2ugtTiXRaRQS7GLGxZTLL1jWhMeoSCf5zmcZkqTl9IiYfXcQ==}
    peerDependencies:
      '@types/react': '*'
      react: ^16.8 || ^17.0 || ^18.0 || ^19.0 || ^19.0.0-rc
    peerDependenciesMeta:
      '@types/react':
        optional: true

  '@radix-ui/react-use-previous@1.1.1':
    resolution: {integrity: sha512-2dHfToCj/pzca2Ck724OZ5L0EVrr3eHRNsG/b3xQJLA2hZpVCS99bLAX+hm1IHXDEnzU6by5z/5MIY794/a8NQ==}
    peerDependencies:
      '@types/react': '*'
      react: ^16.8 || ^17.0 || ^18.0 || ^19.0 || ^19.0.0-rc
    peerDependenciesMeta:
      '@types/react':
        optional: true

  '@radix-ui/react-use-rect@1.1.1':
    resolution: {integrity: sha512-QTYuDesS0VtuHNNvMh+CjlKJ4LJickCMUAqjlE3+j8w+RlRpwyX3apEQKGFzbZGdo7XNG1tXa+bQqIE7HIXT2w==}
    peerDependencies:
      '@types/react': '*'
      react: ^16.8 || ^17.0 || ^18.0 || ^19.0 || ^19.0.0-rc
    peerDependenciesMeta:
      '@types/react':
        optional: true

  '@radix-ui/react-use-size@1.1.1':
    resolution: {integrity: sha512-ewrXRDTAqAXlkl6t/fkXWNAhFX9I+CkKlw6zjEwk86RSPKwZr3xpBRso655aqYafwtnbpHLj6toFzmd6xdVptQ==}
    peerDependencies:
      '@types/react': '*'
      react: ^16.8 || ^17.0 || ^18.0 || ^19.0 || ^19.0.0-rc
    peerDependenciesMeta:
      '@types/react':
        optional: true

  '@radix-ui/react-visually-hidden@1.2.3':
    resolution: {integrity: sha512-pzJq12tEaaIhqjbzpCuv/OypJY/BPavOofm+dbab+MHLajy277+1lLm6JFcGgF5eskJ6mquGirhXY2GD/8u8Ug==}
    peerDependencies:
      '@types/react': '*'
      '@types/react-dom': '*'
      react: ^16.8 || ^17.0 || ^18.0 || ^19.0 || ^19.0.0-rc
      react-dom: ^16.8 || ^17.0 || ^18.0 || ^19.0 || ^19.0.0-rc
    peerDependenciesMeta:
      '@types/react':
        optional: true
      '@types/react-dom':
        optional: true

  '@radix-ui/rect@1.1.1':
    resolution: {integrity: sha512-HPwpGIzkl28mWyZqG52jiqDJ12waP11Pa1lGoiyUkIEuMLBP0oeK/C89esbXrxsky5we7dfd8U58nm0SgAWpVw==}

  '@rolldown/pluginutils@1.0.0-beta.9':
    resolution: {integrity: sha512-e9MeMtVWo186sgvFFJOPGy7/d2j2mZhLJIdVW0C/xDluuOvymEATqz6zKsP0ZmXGzQtqlyjz5sC1sYQUoJG98w==}

  '@rollup/rollup-android-arm-eabi@4.38.0':
    resolution: {integrity: sha512-ldomqc4/jDZu/xpYU+aRxo3V4mGCV9HeTgUBANI3oIQMOL+SsxB+S2lxMpkFp5UamSS3XuTMQVbsS24R4J4Qjg==}
    cpu: [arm]
    os: [android]

  '@rollup/rollup-android-arm64@4.38.0':
    resolution: {integrity: sha512-VUsgcy4GhhT7rokwzYQP+aV9XnSLkkhlEJ0St8pbasuWO/vwphhZQxYEKUP3ayeCYLhk6gEtacRpYP/cj3GjyQ==}
    cpu: [arm64]
    os: [android]

  '@rollup/rollup-darwin-arm64@4.38.0':
    resolution: {integrity: sha512-buA17AYXlW9Rn091sWMq1xGUvWQFOH4N1rqUxGJtEQzhChxWjldGCCup7r/wUnaI6Au8sKXpoh0xg58a7cgcpg==}
    cpu: [arm64]
    os: [darwin]

  '@rollup/rollup-darwin-x64@4.38.0':
    resolution: {integrity: sha512-Mgcmc78AjunP1SKXl624vVBOF2bzwNWFPMP4fpOu05vS0amnLcX8gHIge7q/lDAHy3T2HeR0TqrriZDQS2Woeg==}
    cpu: [x64]
    os: [darwin]

  '@rollup/rollup-freebsd-arm64@4.38.0':
    resolution: {integrity: sha512-zzJACgjLbQTsscxWqvrEQAEh28hqhebpRz5q/uUd1T7VTwUNZ4VIXQt5hE7ncs0GrF+s7d3S4on4TiXUY8KoQA==}
    cpu: [arm64]
    os: [freebsd]

  '@rollup/rollup-freebsd-x64@4.38.0':
    resolution: {integrity: sha512-hCY/KAeYMCyDpEE4pTETam0XZS4/5GXzlLgpi5f0IaPExw9kuB+PDTOTLuPtM10TlRG0U9OSmXJ+Wq9J39LvAg==}
    cpu: [x64]
    os: [freebsd]

  '@rollup/rollup-linux-arm-gnueabihf@4.38.0':
    resolution: {integrity: sha512-mimPH43mHl4JdOTD7bUMFhBdrg6f9HzMTOEnzRmXbOZqjijCw8LA5z8uL6LCjxSa67H2xiLFvvO67PT05PRKGg==}
    cpu: [arm]
    os: [linux]

  '@rollup/rollup-linux-arm-musleabihf@4.38.0':
    resolution: {integrity: sha512-tPiJtiOoNuIH8XGG8sWoMMkAMm98PUwlriOFCCbZGc9WCax+GLeVRhmaxjJtz6WxrPKACgrwoZ5ia/uapq3ZVg==}
    cpu: [arm]
    os: [linux]

  '@rollup/rollup-linux-arm64-gnu@4.38.0':
    resolution: {integrity: sha512-wZco59rIVuB0tjQS0CSHTTUcEde+pXQWugZVxWaQFdQQ1VYub/sTrNdY76D1MKdN2NB48JDuGABP6o6fqos8mA==}
    cpu: [arm64]
    os: [linux]

  '@rollup/rollup-linux-arm64-musl@4.38.0':
    resolution: {integrity: sha512-fQgqwKmW0REM4LomQ+87PP8w8xvU9LZfeLBKybeli+0yHT7VKILINzFEuggvnV9M3x1Ed4gUBmGUzCo/ikmFbQ==}
    cpu: [arm64]
    os: [linux]

  '@rollup/rollup-linux-loongarch64-gnu@4.38.0':
    resolution: {integrity: sha512-hz5oqQLXTB3SbXpfkKHKXLdIp02/w3M+ajp8p4yWOWwQRtHWiEOCKtc9U+YXahrwdk+3qHdFMDWR5k+4dIlddg==}
    cpu: [loong64]
    os: [linux]

  '@rollup/rollup-linux-powerpc64le-gnu@4.38.0':
    resolution: {integrity: sha512-NXqygK/dTSibQ+0pzxsL3r4Xl8oPqVoWbZV9niqOnIHV/J92fe65pOir0xjkUZDRSPyFRvu+4YOpJF9BZHQImw==}
    cpu: [ppc64]
    os: [linux]

  '@rollup/rollup-linux-riscv64-gnu@4.38.0':
    resolution: {integrity: sha512-GEAIabR1uFyvf/jW/5jfu8gjM06/4kZ1W+j1nWTSSB3w6moZEBm7iBtzwQ3a1Pxos2F7Gz+58aVEnZHU295QTg==}
    cpu: [riscv64]
    os: [linux]

  '@rollup/rollup-linux-riscv64-musl@4.38.0':
    resolution: {integrity: sha512-9EYTX+Gus2EGPbfs+fh7l95wVADtSQyYw4DfSBcYdUEAmP2lqSZY0Y17yX/3m5VKGGJ4UmIH5LHLkMJft3bYoA==}
    cpu: [riscv64]
    os: [linux]

  '@rollup/rollup-linux-s390x-gnu@4.38.0':
    resolution: {integrity: sha512-Mpp6+Z5VhB9VDk7RwZXoG2qMdERm3Jw07RNlXHE0bOnEeX+l7Fy4bg+NxfyN15ruuY3/7Vrbpm75J9QHFqj5+Q==}
    cpu: [s390x]
    os: [linux]

  '@rollup/rollup-linux-x64-gnu@4.38.0':
    resolution: {integrity: sha512-vPvNgFlZRAgO7rwncMeE0+8c4Hmc+qixnp00/Uv3ht2x7KYrJ6ERVd3/R0nUtlE6/hu7/HiiNHJ/rP6knRFt1w==}
    cpu: [x64]
    os: [linux]

  '@rollup/rollup-linux-x64-musl@4.38.0':
    resolution: {integrity: sha512-q5Zv+goWvQUGCaL7fU8NuTw8aydIL/C9abAVGCzRReuj5h30TPx4LumBtAidrVOtXnlB+RZkBtExMsfqkMfb8g==}
    cpu: [x64]
    os: [linux]

  '@rollup/rollup-win32-arm64-msvc@4.38.0':
    resolution: {integrity: sha512-u/Jbm1BU89Vftqyqbmxdq14nBaQjQX1HhmsdBWqSdGClNaKwhjsg5TpW+5Ibs1mb8Es9wJiMdl86BcmtUVXNZg==}
    cpu: [arm64]
    os: [win32]

  '@rollup/rollup-win32-ia32-msvc@4.38.0':
    resolution: {integrity: sha512-mqu4PzTrlpNHHbu5qleGvXJoGgHpChBlrBx/mEhTPpnAL1ZAYFlvHD7rLK839LLKQzqEQMFJfGrrOHItN4ZQqA==}
    cpu: [ia32]
    os: [win32]

  '@rollup/rollup-win32-x64-msvc@4.38.0':
    resolution: {integrity: sha512-jjqy3uWlecfB98Psxb5cD6Fny9Fupv9LrDSPTQZUROqjvZmcCqNu4UMl7qqhlUUGpwiAkotj6GYu4SZdcr/nLw==}
    cpu: [x64]
    os: [win32]

  '@statsig/client-core@3.17.2':
    resolution: {integrity: sha512-7jq4H2SinknR4L51lzaI2VodGR6BfO5paRRPAKubqGIG35NjwQ0Z0MozPCuR94aL0SV+VvwMsys3zavtdLV9Ng==}

  '@statsig/js-client@3.17.2':
    resolution: {integrity: sha512-wKlo0FA/h8TrNt+kJc9nHRIMcgHrpdgMrsQlK19gMy8wRDD0Xs5VIKnVN8MNP7JRNvQgEGaoXLR5eXyPQ8h3RA==}

  '@tailwindcss/node@4.1.8':
    resolution: {integrity: sha512-OWwBsbC9BFAJelmnNcrKuf+bka2ZxCE2A4Ft53Tkg4uoiE67r/PMEYwCsourC26E+kmxfwE0hVzMdxqeW+xu7Q==}

  '@tailwindcss/oxide-android-arm64@4.1.8':
    resolution: {integrity: sha512-Fbz7qni62uKYceWYvUjRqhGfZKwhZDQhlrJKGtnZfuNtHFqa8wmr+Wn74CTWERiW2hn3mN5gTpOoxWKk0jRxjg==}
    engines: {node: '>= 10'}
    cpu: [arm64]
    os: [android]

  '@tailwindcss/oxide-darwin-arm64@4.1.8':
    resolution: {integrity: sha512-RdRvedGsT0vwVVDztvyXhKpsU2ark/BjgG0huo4+2BluxdXo8NDgzl77qh0T1nUxmM11eXwR8jA39ibvSTbi7A==}
    engines: {node: '>= 10'}
    cpu: [arm64]
    os: [darwin]

  '@tailwindcss/oxide-darwin-x64@4.1.8':
    resolution: {integrity: sha512-t6PgxjEMLp5Ovf7uMb2OFmb3kqzVTPPakWpBIFzppk4JE4ix0yEtbtSjPbU8+PZETpaYMtXvss2Sdkx8Vs4XRw==}
    engines: {node: '>= 10'}
    cpu: [x64]
    os: [darwin]

  '@tailwindcss/oxide-freebsd-x64@4.1.8':
    resolution: {integrity: sha512-g8C8eGEyhHTqwPStSwZNSrOlyx0bhK/V/+zX0Y+n7DoRUzyS8eMbVshVOLJTDDC+Qn9IJnilYbIKzpB9n4aBsg==}
    engines: {node: '>= 10'}
    cpu: [x64]
    os: [freebsd]

  '@tailwindcss/oxide-linux-arm-gnueabihf@4.1.8':
    resolution: {integrity: sha512-Jmzr3FA4S2tHhaC6yCjac3rGf7hG9R6Gf2z9i9JFcuyy0u79HfQsh/thifbYTF2ic82KJovKKkIB6Z9TdNhCXQ==}
    engines: {node: '>= 10'}
    cpu: [arm]
    os: [linux]

  '@tailwindcss/oxide-linux-arm64-gnu@4.1.8':
    resolution: {integrity: sha512-qq7jXtO1+UEtCmCeBBIRDrPFIVI4ilEQ97qgBGdwXAARrUqSn/L9fUrkb1XP/mvVtoVeR2bt/0L77xx53bPZ/Q==}
    engines: {node: '>= 10'}
    cpu: [arm64]
    os: [linux]

  '@tailwindcss/oxide-linux-arm64-musl@4.1.8':
    resolution: {integrity: sha512-O6b8QesPbJCRshsNApsOIpzKt3ztG35gfX9tEf4arD7mwNinsoCKxkj8TgEE0YRjmjtO3r9FlJnT/ENd9EVefQ==}
    engines: {node: '>= 10'}
    cpu: [arm64]
    os: [linux]

  '@tailwindcss/oxide-linux-x64-gnu@4.1.8':
    resolution: {integrity: sha512-32iEXX/pXwikshNOGnERAFwFSfiltmijMIAbUhnNyjFr3tmWmMJWQKU2vNcFX0DACSXJ3ZWcSkzNbaKTdngH6g==}
    engines: {node: '>= 10'}
    cpu: [x64]
    os: [linux]

  '@tailwindcss/oxide-linux-x64-musl@4.1.8':
    resolution: {integrity: sha512-s+VSSD+TfZeMEsCaFaHTaY5YNj3Dri8rST09gMvYQKwPphacRG7wbuQ5ZJMIJXN/puxPcg/nU+ucvWguPpvBDg==}
    engines: {node: '>= 10'}
    cpu: [x64]
    os: [linux]

  '@tailwindcss/oxide-wasm32-wasi@4.1.8':
    resolution: {integrity: sha512-CXBPVFkpDjM67sS1psWohZ6g/2/cd+cq56vPxK4JeawelxwK4YECgl9Y9TjkE2qfF+9/s1tHHJqrC4SS6cVvSg==}
    engines: {node: '>=14.0.0'}
    cpu: [wasm32]
    bundledDependencies:
      - '@napi-rs/wasm-runtime'
      - '@emnapi/core'
      - '@emnapi/runtime'
      - '@tybys/wasm-util'
      - '@emnapi/wasi-threads'
      - tslib

  '@tailwindcss/oxide-win32-arm64-msvc@4.1.8':
    resolution: {integrity: sha512-7GmYk1n28teDHUjPlIx4Z6Z4hHEgvP5ZW2QS9ygnDAdI/myh3HTHjDqtSqgu1BpRoI4OiLx+fThAyA1JePoENA==}
    engines: {node: '>= 10'}
    cpu: [arm64]
    os: [win32]

  '@tailwindcss/oxide-win32-x64-msvc@4.1.8':
    resolution: {integrity: sha512-fou+U20j+Jl0EHwK92spoWISON2OBnCazIc038Xj2TdweYV33ZRkS9nwqiUi2d/Wba5xg5UoHfvynnb/UB49cQ==}
    engines: {node: '>= 10'}
    cpu: [x64]
    os: [win32]

  '@tailwindcss/oxide@4.1.8':
    resolution: {integrity: sha512-d7qvv9PsM5N3VNKhwVUhpK6r4h9wtLkJ6lz9ZY9aeZgrUWk1Z8VPyqyDT9MZlem7GTGseRQHkeB1j3tC7W1P+A==}
    engines: {node: '>= 10'}

  '@tailwindcss/vite@4.1.8':
    resolution: {integrity: sha512-CQ+I8yxNV5/6uGaJjiuymgw0kEQiNKRinYbZXPdx1fk5WgiyReG0VaUx/Xq6aVNSUNJFzxm6o8FNKS5aMaim5A==}
    peerDependencies:
      vite: ^5.2.0 || ^6

  '@tanstack/pacer@0.8.0':
    resolution: {integrity: sha512-wh9um4sF37woA9M/Pf05eyl30/V8RYN5x06yDQIhdJ+dB4YsQUR7qt+gIyGmygutFvqTMKDERXSC7NLIBZND9Q==}
    engines: {node: '>=18'}

  '@tanstack/query-core@5.80.2':
    resolution: {integrity: sha512-g2Es97uwFk7omkWiH9JmtLWSA8lTUFVseIyzqbjqJEEx7qN+Hg6jbBdDvelqtakamppaJtGORQ64hEJ5S6ojSg==}

  '@tanstack/query-devtools@5.80.0':
    resolution: {integrity: sha512-D6gH4asyjaoXrCOt5vG5Og/YSj0D/TxwNQgtLJIgWbhbWCC/emu2E92EFoVHh4ppVWg1qT2gKHvKyQBEFZhCuA==}

  '@tanstack/react-pacer@0.8.0':
    resolution: {integrity: sha512-nQX5ACRHdOiZjPOudA3Ii64mPfRkeRkSYtjQaRMD3FqY9AQKuQJgPglAFA7U4UenLOXJvqXiKMWzFDi1Bw9EZQ==}
    engines: {node: '>=18'}
    peerDependencies:
      react: '>=16.8'
      react-dom: '>=16.8'

  '@tanstack/react-query-devtools@5.80.3':
    resolution: {integrity: sha512-WfoTdSd/SvBL7BJQzr2iQ8XGhMTw9hnKQn96ztG53Hm3AzWyvDrG8FoAPpwIE6c/f9+kmFGCxMvvTVueAy+0Gw==}
    peerDependencies:
      '@tanstack/react-query': ^5.80.3
      react: ^18 || ^19

  '@tanstack/react-query@5.80.3':
    resolution: {integrity: sha512-psqr/QRzYfqJvgD8F2teMO6mL4hN4gzkOra9BlPplNhwByviZIhHUrWTXQEMmUdPWHNkGjA1SP6xG2+brhmIoQ==}
    peerDependencies:
      react: ^18 || ^19

  '@taplo/core@0.2.0':
    resolution: {integrity: sha512-r8bl54Zj1In3QLkiW/ex694bVzpPJ9EhwqT9xkcUVODnVUGirdB1JTsmiIv0o1uwqZiwhi8xNnTOQBRQCpizrQ==}

  '@taplo/lib@0.5.0':
    resolution: {integrity: sha512-+xIqpQXJco3T+VGaTTwmhxLa51qpkQxCjRwezjFZgr+l21ExlywJFcDfTrNmL6lG6tqb0h8GyJKO3UPGPtSCWg==}

  '@tauri-apps/api@2.5.0':
    resolution: {integrity: sha512-Ldux4ip+HGAcPUmuLT8EIkk6yafl5vK0P0c0byzAKzxJh7vxelVtdPONjfgTm96PbN24yjZNESY8CKo8qniluA==}

  '@tauri-apps/cli-darwin-arm64@2.5.0':
    resolution: {integrity: sha512-VuVAeTFq86dfpoBDNYAdtQVLbP0+2EKCHIIhkaxjeoPARR0sLpFHz2zs0PcFU76e+KAaxtEtAJAXGNUc8E1PzQ==}
    engines: {node: '>= 10'}
    cpu: [arm64]
    os: [darwin]

  '@tauri-apps/cli-darwin-x64@2.5.0':
    resolution: {integrity: sha512-hUF01sC06cZVa8+I0/VtsHOk9BbO75rd+YdtHJ48xTdcYaQ5QIwL4yZz9OR1AKBTaUYhBam8UX9Pvd5V2/4Dpw==}
    engines: {node: '>= 10'}
    cpu: [x64]
    os: [darwin]

  '@tauri-apps/cli-linux-arm-gnueabihf@2.5.0':
    resolution: {integrity: sha512-LQKqttsK252LlqYyX8R02MinUsfFcy3+NZiJwHFgi5Y3+ZUIAED9cSxJkyNtuY5KMnR4RlpgWyLv4P6akN1xhg==}
    engines: {node: '>= 10'}
    cpu: [arm]
    os: [linux]

  '@tauri-apps/cli-linux-arm64-gnu@2.5.0':
    resolution: {integrity: sha512-mTQufsPcpdHg5RW0zypazMo4L55EfeE5snTzrPqbLX4yCK2qalN7+rnP8O8GT06xhp6ElSP/Ku1M2MR297SByQ==}
    engines: {node: '>= 10'}
    cpu: [arm64]
    os: [linux]

  '@tauri-apps/cli-linux-arm64-musl@2.5.0':
    resolution: {integrity: sha512-rQO1HhRUQqyEaal5dUVOQruTRda/TD36s9kv1hTxZiFuSq3558lsTjAcUEnMAtBcBkps20sbyTJNMT0AwYIk8Q==}
    engines: {node: '>= 10'}
    cpu: [arm64]
    os: [linux]

  '@tauri-apps/cli-linux-riscv64-gnu@2.5.0':
    resolution: {integrity: sha512-7oS18FN46yDxyw1zX/AxhLAd7T3GrLj3Ai6s8hZKd9qFVzrAn36ESL7d3G05s8wEtsJf26qjXnVF4qleS3dYsA==}
    engines: {node: '>= 10'}
    cpu: [riscv64]
    os: [linux]

  '@tauri-apps/cli-linux-x64-gnu@2.5.0':
    resolution: {integrity: sha512-SG5sFNL7VMmDBdIg3nO3EzNRT306HsiEQ0N90ILe3ZABYAVoPDO/ttpCO37ApLInTzrq/DLN+gOlC/mgZvLw1w==}
    engines: {node: '>= 10'}
    cpu: [x64]
    os: [linux]

  '@tauri-apps/cli-linux-x64-musl@2.5.0':
    resolution: {integrity: sha512-QXDM8zp/6v05PNWju5ELsVwF0VH1n6b5pk2E6W/jFbbiwz80Vs1lACl9pv5kEHkrxBj+aWU/03JzGuIj2g3SkQ==}
    engines: {node: '>= 10'}
    cpu: [x64]
    os: [linux]

  '@tauri-apps/cli-win32-arm64-msvc@2.5.0':
    resolution: {integrity: sha512-pFSHFK6b+o9y4Un8w0gGLwVyFTZaC3P0kQ7umRt/BLDkzD5RnQ4vBM7CF8BCU5nkwmEBUCZd7Wt3TWZxe41o6Q==}
    engines: {node: '>= 10'}
    cpu: [arm64]
    os: [win32]

  '@tauri-apps/cli-win32-ia32-msvc@2.5.0':
    resolution: {integrity: sha512-EArv1IaRlogdLAQyGlKmEqZqm5RfHCUMhJoedWu7GtdbOMUfSAz6FMX2boE1PtEmNO4An+g188flLeVErrxEKg==}
    engines: {node: '>= 10'}
    cpu: [ia32]
    os: [win32]

  '@tauri-apps/cli-win32-x64-msvc@2.5.0':
    resolution: {integrity: sha512-lj43EFYbnAta8pd9JnUq87o+xRUR0odz+4rixBtTUwUgdRdwQ2V9CzFtsMu6FQKpFQ6mujRK6P1IEwhL6ADRsQ==}
    engines: {node: '>= 10'}
    cpu: [x64]
    os: [win32]

  '@tauri-apps/cli@2.5.0':
    resolution: {integrity: sha512-rAtHqG0Gh/IWLjN2zTf3nZqYqbo81oMbqop56rGTjrlWk9pTTAjkqOjSL9XQLIMZ3RbeVjveCqqCA0s8RnLdMg==}
    engines: {node: '>= 10'}
    hasBin: true

  '@tauri-apps/plugin-opener@2.2.7':
    resolution: {integrity: sha512-uduEyvOdjpPOEeDRrhwlCspG/f9EQalHumWBtLBnp3fRp++fKGLqDOyUhSIn7PzX45b/rKep//ZQSAQoIxobLA==}

  '@tauri-apps/plugin-os@2.2.1':
    resolution: {integrity: sha512-cNYpNri2CCc6BaNeB6G/mOtLvg8dFyFQyCUdf2y0K8PIAKGEWdEcu8DECkydU2B+oj4OJihDPD2de5K6cbVl9A==}

  '@testing-library/dom@10.4.0':
    resolution: {integrity: sha512-pemlzrSESWbdAloYml3bAJMEfNh1Z7EduzqPKprCH5S341frlpYnUEW0H72dLxa6IsYr+mPno20GiSm+h9dEdQ==}
    engines: {node: '>=18'}

  '@testing-library/react@16.3.0':
    resolution: {integrity: sha512-kFSyxiEDwv1WLl2fgsq6pPBbw5aWKrsY2/noi1Id0TK0UParSF62oFQFGHXIyaG4pp2tEub/Zlel+fjjZILDsw==}
    engines: {node: '>=18'}
    peerDependencies:
      '@testing-library/dom': ^10.0.0
      '@types/react': ^18.0.0 || ^19.0.0
      '@types/react-dom': ^18.0.0 || ^19.0.0
      react: ^18.0.0 || ^19.0.0
      react-dom: ^18.0.0 || ^19.0.0
    peerDependenciesMeta:
      '@types/react':
        optional: true
      '@types/react-dom':
        optional: true

  '@testing-library/user-event@14.6.1':
    resolution: {integrity: sha512-vq7fv0rnt+QTXgPxr5Hjc210p6YKq2kmdziLgnsZGgLJ9e6VAShx1pACLuRjd/AS/sr7phAR58OIIpf0LlmQNw==}
    engines: {node: '>=12', npm: '>=6'}
    peerDependencies:
      '@testing-library/dom': '>=7.21.4'

  '@total-typescript/shoehorn@0.1.2':
    resolution: {integrity: sha512-p7nNZbOZIofpDNyP0u1BctFbjxD44Qc+oO5jufgQdFdGIXJLc33QRloJpq7k5T59CTgLWfQSUxsuqLcmeurYRw==}

  '@ts-morph/common@0.27.0':
    resolution: {integrity: sha512-Wf29UqxWDpc+i61k3oIOzcUfQt79PIT9y/MWfAGlrkjg6lBC1hwDECLXPVJAhWjiGbfBCxZd65F/LIZF3+jeJQ==}

  '@tsconfig/node10@1.0.11':
    resolution: {integrity: sha512-DcRjDCujK/kCk/cUe8Xz8ZSpm8mS3mNNpta+jGCA6USEDfktlNvm1+IuZ9eTcDbNk41BHwpHHeW+N1lKCz4zOw==}

  '@tsconfig/node12@1.0.11':
    resolution: {integrity: sha512-cqefuRsh12pWyGsIoBKJA9luFu3mRxCA+ORZvA4ktLSzIuCUtWVxGIuXigEwO5/ywWFMZ2QEGKWvkZG1zDMTag==}

  '@tsconfig/node14@1.0.3':
    resolution: {integrity: sha512-ysT8mhdixWK6Hw3i1V2AeRqZ5WfXg1G43mqoYlM2nc6388Fq5jcXyr5mRsqViLx/GJYdoL0bfXD8nmF+Zn/Iow==}

  '@tsconfig/node16@1.0.4':
    resolution: {integrity: sha512-vxhUy4J8lyeyinH7Azl1pdd43GJhZH/tP2weN8TntQblOY+A0XbT8DJk1/oCPuOOyg/Ja757rG0CgHcWC8OfMA==}

  '@types/aria-query@5.0.4':
    resolution: {integrity: sha512-rfT93uj5s0PRL7EzccGMs3brplhcrghnDoV26NqKhCAS1hVo+WdNsPvE/yb6ilfr5hi2MEk6d5EWJTKdxg8jVw==}

  '@types/babel__core@7.20.5':
    resolution: {integrity: sha512-qoQprZvz5wQFJwMDqeseRXWv3rqMvhgpbXFfVyWhbx9X47POIA6i/+dXefEmZKoAgOaTdaIgNSMqMIU61yRyzA==}

  '@types/babel__generator@7.6.8':
    resolution: {integrity: sha512-ASsj+tpEDsEiFr1arWrlN6V3mdfjRMZt6LtK/Vp/kreFLnr5QH5+DhvD5nINYZXzwJvXeGq+05iUXcAzVrqWtw==}

  '@types/babel__template@7.4.4':
    resolution: {integrity: sha512-h/NUaSyG5EyxBIp8YRxo4RMe2/qQgvyowRwVMzhYhBCONbW8PUsg4lkFMrhgZhUe5z3L3MiLDuvyJ/CaPa2A8A==}

  '@types/babel__traverse@7.20.7':
    resolution: {integrity: sha512-dkO5fhS7+/oos4ciWxyEyjWe48zmG6wbCheo/G2ZnHx4fs3EU6YC6UM8rk56gAjNJ9P3MTH2jo5jb92/K6wbng==}

  '@types/cookie@0.6.0':
    resolution: {integrity: sha512-4Kh9a6B2bQciAhf7FSuMRRkUWecJgJu9nPnx3yzpsfXX/c50REIqpHY4C82bXP90qrLtXtkDxTZosYO3UpOwlA==}

  '@types/estree@1.0.7':
    resolution: {integrity: sha512-w28IoSUCJpidD/TGviZwwMJckNESJZXFu7NBZ5YJ4mEUnNraUn9Pm8HSZm/jDF1pDWYKspWE7oVphigUPRakIQ==}

  '@types/i18next@13.0.0':
    resolution: {integrity: sha512-gp/SIShAuf4WOqi8ey0nuI7qfWaVpMNCcs/xLygrh/QTQIXmlDC1E0TtVejweNW+7SGDY7g0lyxyKZIJuCKIJw==}
    deprecated: This is a stub types definition. i18next provides its own type definitions, so you do not need this installed.

  '@types/json-schema@7.0.15':
    resolution: {integrity: sha512-5+fP8P8MFNC+AyZCDxrB2pkZFPGzqQWUzpSeuuVLvm8VMcorNYavBqoFcxK8bQz4Qsbn4oUEEem4wDLfcysGHA==}

  '@types/node@22.15.29':
    resolution: {integrity: sha512-LNdjOkUDlU1RZb8e1kOIUpN1qQUlzGkEtbVNo53vbrwDg5om6oduhm4SiUaPW5ASTXhAiP0jInWG8Qx9fVlOeQ==}

  '@types/prop-types@15.7.14':
    resolution: {integrity: sha512-gNMvNH49DJ7OJYv+KAKn0Xp45p8PLl6zo2YnvDIbTd4J6MER2BmWN49TG7n9LvkyihINxeKW8+3bfS2yDC9dzQ==}

  '@types/react-dom@18.3.7':
    resolution: {integrity: sha512-MEe3UeoENYVFXzoXEWsvcpg6ZvlrFNlOQ7EOsvhI3CfAXwzPfO8Qwuxd40nepsYKqyyVQnTdEfv68q91yLcKrQ==}
    peerDependencies:
      '@types/react': ^18.0.0

  '@types/react-i18next@8.1.0':
    resolution: {integrity: sha512-d4xhcjX5b3roNMObRNMfb1HinHQlQLPo8xlDj60dnHeeAw2bBymR2cy/l1giJpHzo/ZFgSvgVUvIWr4kCrenCg==}
    deprecated: This is a stub types definition. react-i18next provides its own type definitions, so you do not need this installed.

  '@types/react@18.3.23':
    resolution: {integrity: sha512-/LDXMQh55EzZQ0uVAZmKKhfENivEvWz6E+EYzh+/MCjMhNsotd+ZHhBGIjFDTi6+fz0OhQQQLbTgdQIxxCsC0w==}

  '@types/retry@0.12.0':
    resolution: {integrity: sha512-wWKOClTTiizcZhXnPY4wikVAwmdYHp8q6DmC+EJUzAMsycb7HB32Kh9RN4+0gExjmPmZSAQjgURXIGATPegAvA==}

  '@types/statuses@2.0.5':
    resolution: {integrity: sha512-jmIUGWrAiwu3dZpxntxieC+1n/5c3mjrImkmOSQ2NC5uP6cYO4aAZDdSmRcI5C1oiTmqlZGHC+/NmJrKogbP5A==}

  '@types/tough-cookie@4.0.5':
    resolution: {integrity: sha512-/Ad8+nIOV7Rl++6f1BdKxFSMgmoqEoYbHRpPcx3JEfv8VRsQe9Z4mCXeJBzxs7mbHY/XOZZuXlRNfhpVPbs6ZA==}

  '@types/uuid@10.0.0':
    resolution: {integrity: sha512-7gqG38EyHgyP1S+7+xomFtL+ZNHcKv6DwNaCZmJmo1vgMugyF3TCnXVg4t1uk89mLNwnLtnY3TpOpCOyp1/xHQ==}

  '@typescript-eslint/eslint-plugin@8.33.1':
    resolution: {integrity: sha512-TDCXj+YxLgtvxvFlAvpoRv9MAncDLBV2oT9Bd7YBGC/b/sEURoOYuIwLI99rjWOfY3QtDzO+mk0n4AmdFExW8A==}
    engines: {node: ^18.18.0 || ^20.9.0 || >=21.1.0}
    peerDependencies:
      '@typescript-eslint/parser': ^8.33.1
      eslint: ^8.57.0 || ^9.0.0
      typescript: '>=4.8.4 <5.9.0'

  '@typescript-eslint/parser@8.33.1':
    resolution: {integrity: sha512-qwxv6dq682yVvgKKp2qWwLgRbscDAYktPptK4JPojCwwi3R9cwrvIxS4lvBpzmcqzR4bdn54Z0IG1uHFskW4dA==}
    engines: {node: ^18.18.0 || ^20.9.0 || >=21.1.0}
    peerDependencies:
      eslint: ^8.57.0 || ^9.0.0
      typescript: '>=4.8.4 <5.9.0'

  '@typescript-eslint/project-service@8.33.1':
    resolution: {integrity: sha512-DZR0efeNklDIHHGRpMpR5gJITQpu6tLr9lDJnKdONTC7vvzOlLAG/wcfxcdxEWrbiZApcoBCzXqU/Z458Za5Iw==}
    engines: {node: ^18.18.0 || ^20.9.0 || >=21.1.0}
    peerDependencies:
      typescript: '>=4.8.4 <5.9.0'

  '@typescript-eslint/rule-tester@8.33.1':
    resolution: {integrity: sha512-tI5sR91lmeq9c3AN3b9YQH2koToOTQq0+x04CaVXludVX3eV2s7ZneqQ/nXgoG4VzWzVada8r49UXV5aa9g9fQ==}
    engines: {node: ^18.18.0 || ^20.9.0 || >=21.1.0}
    peerDependencies:
      eslint: ^8.57.0 || ^9.0.0

  '@typescript-eslint/scope-manager@8.33.1':
    resolution: {integrity: sha512-dM4UBtgmzHR9bS0Rv09JST0RcHYearoEoo3pG5B6GoTR9XcyeqX87FEhPo+5kTvVfKCvfHaHrcgeJQc6mrDKrA==}
<<<<<<< HEAD
    engines: {node: ^18.18.0 || ^20.9.0 || >=21.1.0}

  '@typescript-eslint/tsconfig-utils@8.33.1':
    resolution: {integrity: sha512-STAQsGYbHCF0/e+ShUQ4EatXQ7ceh3fBCXkNU7/MZVKulrlq1usH7t2FhxvCpuCi5O5oi1vmVaAjrGeL71OK1g==}
=======
>>>>>>> 6931981d
    engines: {node: ^18.18.0 || ^20.9.0 || >=21.1.0}
    peerDependencies:
      typescript: '>=4.8.4 <5.9.0'

<<<<<<< HEAD
=======
  '@typescript-eslint/tsconfig-utils@8.33.1':
    resolution: {integrity: sha512-STAQsGYbHCF0/e+ShUQ4EatXQ7ceh3fBCXkNU7/MZVKulrlq1usH7t2FhxvCpuCi5O5oi1vmVaAjrGeL71OK1g==}
    engines: {node: ^18.18.0 || ^20.9.0 || >=21.1.0}
    peerDependencies:
      typescript: '>=4.8.4 <5.9.0'

>>>>>>> 6931981d
  '@typescript-eslint/type-utils@8.33.1':
    resolution: {integrity: sha512-1cG37d9xOkhlykom55WVwG2QRNC7YXlxMaMzqw2uPeJixBFfKWZgaP/hjAObqMN/u3fr5BrTwTnc31/L9jQ2ww==}
    engines: {node: ^18.18.0 || ^20.9.0 || >=21.1.0}
    peerDependencies:
      eslint: ^8.57.0 || ^9.0.0
      typescript: '>=4.8.4 <5.9.0'

  '@typescript-eslint/types@8.33.1':
    resolution: {integrity: sha512-xid1WfizGhy/TKMTwhtVOgalHwPtV8T32MS9MaH50Cwvz6x6YqRIPdD2WvW0XaqOzTV9p5xdLY0h/ZusU5Lokg==}
    engines: {node: ^18.18.0 || ^20.9.0 || >=21.1.0}

  '@typescript-eslint/typescript-estree@8.33.1':
    resolution: {integrity: sha512-+s9LYcT8LWjdYWu7IWs7FvUxpQ/DGkdjZeE/GGulHvv8rvYwQvVaUZ6DE+j5x/prADUgSbbCWZ2nPI3usuVeOA==}
    engines: {node: ^18.18.0 || ^20.9.0 || >=21.1.0}
    peerDependencies:
      typescript: '>=4.8.4 <5.9.0'

  '@typescript-eslint/utils@8.33.1':
    resolution: {integrity: sha512-52HaBiEQUaRYqAXpfzWSR2U3gxk92Kw006+xZpElaPMg3C4PgM+A5LqwoQI1f9E5aZ/qlxAZxzm42WX+vn92SQ==}
    engines: {node: ^18.18.0 || ^20.9.0 || >=21.1.0}
    peerDependencies:
      eslint: ^8.57.0 || ^9.0.0
      typescript: '>=4.8.4 <5.9.0'

  '@typescript-eslint/visitor-keys@8.33.1':
    resolution: {integrity: sha512-3i8NrFcZeeDHJ+7ZUuDkGT+UHq+XoFGsymNK2jZCOHcfEzRQ0BdpRtdpSx/Iyf3MHLWIcLS0COuOPibKQboIiQ==}
    engines: {node: ^18.18.0 || ^20.9.0 || >=21.1.0}

  '@typescript/vfs@1.6.1':
    resolution: {integrity: sha512-JwoxboBh7Oz1v38tPbkrZ62ZXNHAk9bJ7c9x0eI5zBfBnBYGhURdbnh7Z4smN/MV48Y5OCcZb58n972UtbazsA==}
    peerDependencies:
      typescript: '*'

  '@typespec/prettier-plugin-typespec@1.0.0':
    resolution: {integrity: sha512-pnZRJ0hdjDUTfem49YncT9LwiUBf/XPYn/jSdifvjyspOUg0an6YmqqmG4dGOEvkwRJQQvDftT7HxxT+7f40YQ==}

  '@vitejs/plugin-react@4.5.1':
    resolution: {integrity: sha512-uPZBqSI0YD4lpkIru6M35sIfylLGTyhGHvDZbNLuMA73lMlwJKz5xweH7FajfcCAc2HnINciejA9qTz0dr0M7A==}
    engines: {node: ^14.18.0 || >=16.0.0}
    peerDependencies:
      vite: ^4.2.0 || ^5.0.0 || ^6.0.0

  '@vitest/browser@2.1.9':
    resolution: {integrity: sha512-AHDanTP4Ed6J5R6wRBcWRQ+AxgMnNJxsbaa229nFQz5KOMFZqlW11QkIDoLgCjBOpQ1+c78lTN5jVxO8ME+S4w==}
    peerDependencies:
      playwright: '*'
      safaridriver: '*'
      vitest: 2.1.9
      webdriverio: '*'
    peerDependenciesMeta:
      playwright:
        optional: true
      safaridriver:
        optional: true
      webdriverio:
        optional: true

  '@vitest/expect@2.1.9':
    resolution: {integrity: sha512-UJCIkTBenHeKT1TTlKMJWy1laZewsRIzYighyYiJKZreqtdxSos/S1t+ktRMQWu2CKqaarrkeszJx1cgC5tGZw==}

  '@vitest/mocker@2.1.9':
    resolution: {integrity: sha512-tVL6uJgoUdi6icpxmdrn5YNo3g3Dxv+IHJBr0GXHaEdTcw3F+cPKnsXFhli6nO+f/6SDKPHEK1UN+k+TQv0Ehg==}
    peerDependencies:
      msw: ^2.4.9
      vite: ^5.0.0
    peerDependenciesMeta:
      msw:
        optional: true
      vite:
        optional: true

  '@vitest/pretty-format@2.1.9':
    resolution: {integrity: sha512-KhRIdGV2U9HOUzxfiHmY8IFHTdqtOhIzCpd8WRdJiE7D/HUcZVD0EgQCVjm+Q9gkUXWgBvMmTtZgIG48wq7sOQ==}

  '@vitest/runner@2.1.9':
    resolution: {integrity: sha512-ZXSSqTFIrzduD63btIfEyOmNcBmQvgOVsPNPe0jYtESiXkhd8u2erDLnMxmGrDCwHCCHE7hxwRDCT3pt0esT4g==}

  '@vitest/snapshot@2.1.9':
    resolution: {integrity: sha512-oBO82rEjsxLNJincVhLhaxxZdEtV0EFHMK5Kmx5sJ6H9L183dHECjiefOAdnqpIgT5eZwT04PoggUnW88vOBNQ==}

  '@vitest/spy@2.1.9':
    resolution: {integrity: sha512-E1B35FwzXXTs9FHNK6bDszs7mtydNi5MIfUWpceJ8Xbfb1gBMscAnwLbEu+B44ed6W3XjL9/ehLPHR1fkf1KLQ==}

  '@vitest/utils@2.1.9':
    resolution: {integrity: sha512-v0psaMSkNJ3A2NMrUEHFRzJtDPFn+/VWZ5WxImB21T9fjucJRmS7xCS3ppEnARb9y11OAzaD+P2Ps+b+BGX5iQ==}

  acorn-jsx@5.3.2:
    resolution: {integrity: sha512-rq9s+JNhf0IChjtDXxllJ7g41oZk5SlXtp0LHwyA5cejwn7vKmKp4pPri6YEePv2PU65sAsegbXtIinmDFDXgQ==}
    peerDependencies:
      acorn: ^6.0.0 || ^7.0.0 || ^8.0.0

  acorn-walk@8.3.4:
    resolution: {integrity: sha512-ueEepnujpqee2o5aIYnvHU6C0A42MNdsIDeqy5BydrkuC5R1ZuUFnm27EeFJGoEHJQgn3uleRvmTXaJgfXbt4g==}
    engines: {node: '>=0.4.0'}

  acorn@8.14.1:
    resolution: {integrity: sha512-OvQ/2pUDKmgfCg++xsTX1wGxfTaszcHVcTctW4UJB4hibJx2HXxxO5UmVgyjMa+ZDsiaf5wWLXYpRWMmBI0QHg==}
    engines: {node: '>=0.4.0'}
    hasBin: true

  agent-base@7.1.3:
    resolution: {integrity: sha512-jRR5wdylq8CkOe6hei19GGZnxM6rBGwFl3Bg0YItGDimvjGtAvdZk4Pu6Cl4u4Igsws4a1fd1Vq3ezrhn4KmFw==}
    engines: {node: '>= 14'}

  ajv@6.12.6:
    resolution: {integrity: sha512-j3fVLgvTo527anyYyJOGTYJbG+vnnQYvE0m5mmkc1TK+nxAppkCLMIL0aZ4dblVCNoGShhm+kzE4ZUykBoMg4g==}

  allotment@1.20.3:
    resolution: {integrity: sha512-JCnklt7j0OsyDjD7A9AdT6wqJ3FSoo1ASV6w02Am02lo6NwO25yhG1DcWW8ueBV38ppXQmvrXBXuzX7iVkq6Tw==}
    peerDependencies:
      react: ^17.0.0 || ^18.0.0 || ^19.0.0
      react-dom: ^17.0.0 || ^18.0.0 || ^19.0.0

  ansi-escapes@4.3.2:
    resolution: {integrity: sha512-gKXj5ALrKWQLsYG9jlTRmR/xKluxHV+Z9QEwNIgCfM1/uwPMCuzVVnh5mwTd+OuBZcwSIMbqssNWRm1lE51QaQ==}
    engines: {node: '>=8'}

  ansi-escapes@7.0.0:
    resolution: {integrity: sha512-GdYO7a61mR0fOlAsvC9/rIHf7L96sBc6dEWzeOu+KAea5bZyQRPIpojrVoI4AXGJS/ycu/fBTdLrUkA4ODrvjw==}
    engines: {node: '>=18'}

  ansi-regex@5.0.1:
    resolution: {integrity: sha512-quJQXlTSUGL2LH9SUXo8VwsY4soanhgo6LNSm84E1LBcE8s3O0wpdiRzyR9z/ZZJMlMWv37qOOb9pdJlMUEKFQ==}
    engines: {node: '>=8'}

  ansi-regex@6.1.0:
    resolution: {integrity: sha512-7HSX4QQb4CspciLpVFwyRe79O3xsIZDDLER21kERQ71oaPodF8jL725AgJMFAYbooIqolJoRLuM81SpeUkpkvA==}
    engines: {node: '>=12'}

  ansi-styles@4.3.0:
    resolution: {integrity: sha512-zbB9rCJAT1rbjiVDb2hqKFHNYLxgtk8NURxZ3IZwD3F6NtxbXZQCnnSi1Lkx+IDohdPlFp222wVALIheZJQSEg==}
    engines: {node: '>=8'}

  ansi-styles@5.2.0:
    resolution: {integrity: sha512-Cxwpt2SfTzTtXcfOlzGEee8O+c+MmUgGrNiBcXnuWxuFJHe6a5Hz7qwhwe5OgaSYI0IJvkLqWX1ASG+cJOkEiA==}
    engines: {node: '>=10'}

  ansi-styles@6.2.1:
    resolution: {integrity: sha512-bN798gFfQX+viw3R7yrGWRqnrN2oRkEkUjjl4JNn4E8GxxbjtG3FbrEIIY3l8/hrwUwIeCZvi4QuOTP4MErVug==}
    engines: {node: '>=12'}

  ansis@3.17.0:
    resolution: {integrity: sha512-0qWUglt9JEqLFr3w1I1pbrChn1grhaiAR2ocX1PP/flRmxgtwTzPFFFnfIlD6aMOLQZgSuCRlidD70lvx8yhzg==}
    engines: {node: '>=14'}

  anymatch@3.1.3:
    resolution: {integrity: sha512-KMReFUr0B4t+D+OBkjR3KYqvocp2XaSzO55UcB6mgQMd3KbcE+mWTyvVV7D/zsdEbNnV6acZUutkiHQXvTr1Rw==}
    engines: {node: '>= 8'}

  arg@4.1.3:
    resolution: {integrity: sha512-58S9QDqG0Xx27YwPSt9fJxivjYl432YCwfDMfZ+71RAqUrZef7LrKQZ3LHLOwCS4FLNBplP533Zx895SeOCHvA==}

  argparse@2.0.1:
    resolution: {integrity: sha512-8+9WqebbFzpX9OR+Wa6O29asIogeRMzcGtAINdpMHHyAg10f05aSFVBbcEqGf/PXw1EjAZ+q2/bEBg3DvurK3Q==}

  aria-hidden@1.2.4:
    resolution: {integrity: sha512-y+CcFFwelSXpLZk/7fMB2mUbGtX9lKycf1MWJ7CaTIERyitVlyQx6C+sxcROU2BAJ24OiZyK+8wj2i8AlBoS3A==}
    engines: {node: '>=10'}

  aria-query@5.3.0:
    resolution: {integrity: sha512-b0P0sZPKtyu8HkeRAfCq0IfURZK+SuwMjY1UXGBU27wpAiTwQAIlq56IbIO+ytk/JjS1fMR14ee5WBBfKi5J6A==}

  array-union@2.1.0:
    resolution: {integrity: sha512-HGyxoOTYUyCM6stUe6EJgnd4EoewAI7zMdfqO+kGjnlZmBDz/cR5pf8r/cR4Wq60sL/p0IkcjUEEPwS3GFrIyw==}
    engines: {node: '>=8'}

  assertion-error@2.0.1:
    resolution: {integrity: sha512-Izi8RQcffqCeNVgFigKli1ssklIbpHnCYc6AknXGYoB6grJqyeby7jv12JUQgmTAnIDnbck1uxksT4dzN3PWBA==}
    engines: {node: '>=12'}

  async@3.2.6:
    resolution: {integrity: sha512-htCUDlxyyCLMgaM3xXg0C0LW2xqfuQ6p05pCEIsXuyQ+a1koYKTuBMzRNwmybfLgvJDMd0r1LTn4+E0Ti6C2AA==}

  balanced-match@1.0.2:
    resolution: {integrity: sha512-3oSeUO0TMV67hN1AmbXsK4yaqU7tjiHlbxRDZOpH0KW9+CeX4bRAaX0Anxt0tx2MrpRpWwQaPwIlISEJhYU5Pw==}

  base64-js@1.5.1:
    resolution: {integrity: sha512-AKpaYlHn8t4SVbOHCy+b5+KKgvR4vrsD8vbvrbiQJps7fKDTkjkDry6ji0rUJjC0kzbNePLwzxq8iypo41qeWA==}

  binary-extensions@2.3.0:
    resolution: {integrity: sha512-Ceh+7ox5qe7LJuLHoY0feh3pHuUDHAcRUeyL2VYghZwfpkNIy/+8Ocg0a3UuSoYzavmylwuLWQOf3hl0jjMMIw==}
    engines: {node: '>=8'}

  bind-event-listener@3.0.0:
    resolution: {integrity: sha512-PJvH288AWQhKs2v9zyfYdPzlPqf5bXbGMmhmUIY9x4dAUGIWgomO771oBQNwJnMQSnUIXhKu6sgzpBRXTlvb8Q==}

  bl@4.1.0:
    resolution: {integrity: sha512-1W07cM9gS6DcLperZfFSj+bWLtaPGSOHWhPiGzXmvVJbRLdG82sH/Kn8EtW1VqWVA54AKf2h5k5BbnIbwF3h6w==}

  brace-expansion@1.1.11:
    resolution: {integrity: sha512-iCuPHDFgrHX7H2vEI/5xpz07zSHB00TpugqhmYtVmMO6518mCuRMoOYFldEBl0g187ufozdaHgWKcYFb61qGiA==}

  brace-expansion@2.0.1:
    resolution: {integrity: sha512-XnAIvQ8eM+kC6aULx6wuQiwVsnzsi9d3WxzV3FpWTGA19F621kwdbsAcFKXgKUHZWsy+mY6iL1sHTxWEFCytDA==}

  braces@3.0.3:
    resolution: {integrity: sha512-yQbXgO/OSZVD2IsiLlro+7Hf6Q18EJrKSEsdoMzKePKXct3gvD8oLcOQdIzGupr5Fj+EDe8gO/lxc1BzfMpxvA==}
    engines: {node: '>=8'}

  browserslist@4.24.4:
    resolution: {integrity: sha512-KDi1Ny1gSePi1vm0q4oxSF8b4DR44GF4BbmS2YdhPLOEqd8pDviZOGH/GsmRwoWJ2+5Lr085X7naowMwKHDG1A==}
    engines: {node: ^6 || ^7 || ^8 || ^9 || ^10 || ^11 || ^12 || >=13.7}
    hasBin: true

  buffer@5.7.1:
    resolution: {integrity: sha512-EHcyIPBQ4BSGlvjB16k5KgAJ27CIsHY/2JBmCRReo48y9rQ3MaUzWX3KVlBa4U7MyX02HdVj0K7C3WaB3ju7FQ==}

  cac@6.7.14:
    resolution: {integrity: sha512-b6Ilus+c3RrdDk+JhLKUAQfzzgLEPy6wcXqS7f/xe1EETvsDP6GORG7SFuOs6cID5YkqchW/LXZbX5bc8j7ZcQ==}
    engines: {node: '>=8'}

  callsites@3.1.0:
    resolution: {integrity: sha512-P8BjAsXvZS+VIDUI11hHCQEv74YT67YUi5JJFNWIqL235sBmjX4+qx9Muvls5ivyNENctx46xQLQ3aTuE7ssaQ==}
    engines: {node: '>=6'}

  camelcase@6.3.0:
    resolution: {integrity: sha512-Gmy6FhYlCY7uOElZUSbxo2UCDH8owEk996gkbrpsgGtrJLM3J7jGxl9Ic7Qwwj4ivOE5AWZWRMecDdF7hqGjFA==}
    engines: {node: '>=10'}

  caniuse-lite@1.0.30001707:
    resolution: {integrity: sha512-3qtRjw/HQSMlDWf+X79N206fepf4SOOU6SQLMaq/0KkZLmSjPxAkBOQQ+FxbHKfHmYLZFfdWsO3KA90ceHPSnw==}

  case@1.6.3:
    resolution: {integrity: sha512-mzDSXIPaFwVDvZAHqZ9VlbyF4yyXRuX6IvB06WvPYkqJVO24kX1PPhv9bfpKNFZyxYFmmgo03HUiD8iklmJYRQ==}
    engines: {node: '>= 0.8.0'}

  chai@5.2.0:
    resolution: {integrity: sha512-mCuXncKXk5iCLhfhwTc0izo0gtEmpz5CtG2y8GiOINBlMVS6v8TMRc5TaLWKS6692m9+dVVfzgeVxR5UxWHTYw==}
    engines: {node: '>=12'}

  chalk@4.1.2:
    resolution: {integrity: sha512-oKnbhFyRIXpUuez8iBMmyEa4nbj4IOQyuhc/wy9kY7/WVPcwIO9VA668Pu8RkO7+0G76SLROeyw9CpQ061i4mA==}
    engines: {node: '>=10'}

  chalk@5.4.1:
    resolution: {integrity: sha512-zgVZuo2WcZgfUEmsn6eO3kINexW8RAE4maiQ8QNs8CtpPCSyMiYsULR3HQYkm3w8FIA3SberyMJMSldGsW+U3w==}
    engines: {node: ^12.17.0 || ^14.13 || >=16.0.0}

  chardet@0.7.0:
    resolution: {integrity: sha512-mT8iDcrh03qDGRRmoA2hmBJnxpllMR+0/0qlzjqZES6NdiWDcZkCNAk4rPFZ9Q85r27unkiNNg8ZOiwZXBHwcA==}

  check-error@2.1.1:
    resolution: {integrity: sha512-OAlb+T7V4Op9OwdkjmguYRqncdlx5JiofwOAUkmTF+jNdHwzTaTs4sRAGpzLF3oOz5xAyDGrPgeIDFQmDOTiJw==}
    engines: {node: '>= 16'}

  chokidar@3.6.0:
    resolution: {integrity: sha512-7VT13fmjotKpGipCW9JEQAusEPE+Ei8nl6/g4FBAmIm0GOOLMua9NDDo/DWp0ZAxCr3cPq5ZpBqmPAQgDda2Pw==}
    engines: {node: '>= 8.10.0'}

  chownr@3.0.0:
    resolution: {integrity: sha512-+IxzY9BZOQd/XuYPRmrvEVjF/nqj5kgT4kEq7VofrDoM1MxoRjEWkrCC3EtLi59TVawxTAn+orJwFQcrqEN1+g==}
    engines: {node: '>=18'}

  class-variance-authority@0.7.1:
    resolution: {integrity: sha512-Ka+9Trutv7G8M6WT6SeiRWz792K5qEqIGEGzXKhAE6xOWAY6pPH8U+9IY3oCMv6kqTmLsv7Xh/2w2RigkePMsg==}

  classnames@2.5.1:
    resolution: {integrity: sha512-saHYOzhIQs6wy2sVxTM6bUDsQO4F50V9RQ22qBpEdCW+I+/Wmke2HOl6lS6dTpdxVhb88/I6+Hs+438c3lfUow==}

  clean-stack@3.0.1:
    resolution: {integrity: sha512-lR9wNiMRcVQjSB3a7xXGLuz4cr4wJuuXlaAEbRutGowQTmlp7R72/DOgN21e8jdwblMWl9UOJMJXarX94pzKdg==}
    engines: {node: '>=10'}

  cli-cursor@3.1.0:
    resolution: {integrity: sha512-I/zHAwsKf9FqGoXM4WWRACob9+SNukZTd94DWF57E4toouRulbCxcUh6RKUEOQlYTHJnzkPMySvPNaaSLNfLZw==}
    engines: {node: '>=8'}

  cli-cursor@5.0.0:
    resolution: {integrity: sha512-aCj4O5wKyszjMmDT4tZj93kxyydN/K5zPWSCe6/0AV/AA1pqe5ZBIw0a2ZfPQV7lL5/yb5HsUreJ6UFAF1tEQw==}
    engines: {node: '>=18'}

  cli-spinners@2.9.2:
    resolution: {integrity: sha512-ywqV+5MmyL4E7ybXgKys4DugZbX0FC6LnwrhjuykIjnK9k8OQacQ7axGKnjDXWNhns0xot3bZI5h55H8yo9cJg==}
    engines: {node: '>=6'}

  cli-truncate@4.0.0:
    resolution: {integrity: sha512-nPdaFdQ0h/GEigbPClz11D0v/ZJEwxmeVZGeMo3Z5StPtUTkA9o1lD6QwoirYiSDzbcwn2XcjwmCp68W1IS4TA==}
    engines: {node: '>=18'}

  cli-width@3.0.0:
    resolution: {integrity: sha512-FxqpkPPwu1HjuN93Omfm4h8uIanXofW0RxVEW3k5RKx+mJJYSthzNhp32Kzxxy3YAEZ/Dc/EWN1vZRY0+kOhbw==}
    engines: {node: '>= 10'}

  cli-width@4.1.0:
    resolution: {integrity: sha512-ouuZd4/dm2Sw5Gmqy6bGyNNNe1qt9RpmxveLSO7KcgsTnU7RXfsw+/bukWGo1abgBiMAic068rclZsO4IWmmxQ==}
    engines: {node: '>= 12'}

  cliui@8.0.1:
    resolution: {integrity: sha512-BSeNnyus75C4//NQ9gQt1/csTXyo/8Sb+afLAkzAptFuMsod9HFokGNudZpi/oQV73hnVK+sR+5PVRMd+Dr7YQ==}
    engines: {node: '>=12'}

  clone@1.0.4:
    resolution: {integrity: sha512-JQHZ2QMW6l3aH/j6xCqQThY/9OH4D/9ls34cgkUBiEeocRTU04tHfKPBsUK1PqZCUQM7GiA0IIXJSuXHI64Kbg==}
    engines: {node: '>=0.8'}

  clsx@2.1.1:
    resolution: {integrity: sha512-eYm0QWBtUrBWZWG0d386OGAw16Z995PiOVo2B7bjWSbHedGl5e0ZWaq65kOGgUSNesEIDkB9ISbTg/JK9dhCZA==}
    engines: {node: '>=6'}

  code-block-writer@13.0.3:
    resolution: {integrity: sha512-Oofo0pq3IKnsFtuHqSF7TqBfr71aeyZDVJ0HpmqB7FBM2qEigL0iPONSCZSO9pE9dZTAxANe5XHG9Uy0YMv8cg==}

  color-convert@2.0.1:
    resolution: {integrity: sha512-RRECPsj7iu/xb5oKYcsFHSppFNnsj/52OVTRKb4zP5onXwVF3zVmmToNcOfGC+CRDpfK/U584fMg38ZHCaElKQ==}
    engines: {node: '>=7.0.0'}

  color-name@1.1.4:
    resolution: {integrity: sha512-dOy+3AuW3a2wNbZHIuMZpTcgjGuLU/uBL/ubcZF9OXbDo8ff4O8yVp5Bf0efS8uEoYo5q4Fx7dY9OgQGXgAsQA==}

  colorette@2.0.20:
    resolution: {integrity: sha512-IfEDxwoWIjkeXL1eXcDiow4UbKjhLdq6/EuSVR9GMN7KVH3r9gQ83e73hsz1Nd1T3ijd5xv1wcWRYO+D6kCI2w==}

  commander@13.1.0:
    resolution: {integrity: sha512-/rFeCpNJQbhSZjGVwO9RFV3xPqbnERS8MmIQzCtD/zl6gpJuV/bMLuN92oG3F7d8oDEHHRrujSXNUr8fpjntKw==}
    engines: {node: '>=18'}

  concat-map@0.0.1:
    resolution: {integrity: sha512-/Srv4dswyQNBfohGpz9o6Yb3Gz3SrUDqBH5rTuhGR7ahtlbYKnVxw2bCFMRljaA7EXHaXZ8wsHdodFvbkhKmqg==}

  console-table-printer@2.14.1:
    resolution: {integrity: sha512-Nvz+lt5BRvG8qJ8KrqhK0rtbE4hbi0oj4G5/2ig7pbMXBCvy+zcHEZbyIdidl2GEL0AwtxYX4Zc3C28fFSPXyA==}

  convert-source-map@2.0.0:
    resolution: {integrity: sha512-Kvp459HrV2FEJ1CAsi1Ku+MY3kasH19TFykTz2xWmMeq6bk2NU3XXvfJ+Q61m0xktWwt+1HSYf3JZsTms3aRJg==}

  cookie@0.7.2:
    resolution: {integrity: sha512-yki5XnKuf750l50uGTllt6kKILY4nQ1eNIQatoXEByZ5dWgnKqbnqmTrBE5B4N7lrMJKQ2ytWMiTO2o0v6Ew/w==}
    engines: {node: '>= 0.6'}

  create-require@1.1.1:
    resolution: {integrity: sha512-dcKFX3jn0MpIaXjisoRvexIJVEKzaq7z2rZKxf+MSr9TkdmHmsU4m2lcLojrj/FHl8mk5VxMmYA+ftRkP/3oKQ==}

  cross-env@7.0.3:
    resolution: {integrity: sha512-+/HKd6EgcQCJGh2PSjZuUitQBQynKor4wrFbRg4DtAgS1aWO+gU52xpH7M9ScGgXSYmAVS9bIJ8EzuaGw0oNAw==}
    engines: {node: '>=10.14', npm: '>=6', yarn: '>=1'}
    hasBin: true

  cross-spawn@7.0.6:
    resolution: {integrity: sha512-uV2QOWP2nWzsy2aMp8aRibhi9dlzF5Hgh5SHaB9OiTGEyDTiJJyx0uy51QXdyWbtAHNua4XJzUKca3OzKUd3vA==}
    engines: {node: '>= 8'}

  cssstyle@4.3.0:
    resolution: {integrity: sha512-6r0NiY0xizYqfBvWp1G7WXJ06/bZyrk7Dc6PHql82C/pKGUTKu4yAX4Y8JPamb1ob9nBKuxWzCGTRuGwU3yxJQ==}
    engines: {node: '>=18'}

  csstype@3.1.3:
    resolution: {integrity: sha512-M1uQkMl8rQK/szD0LNhtqxIPLpimGm8sOBwU7lLnCpSbTyY3yeU1Vc7l4KT5zT4s/yOxHH5O7tIuuLOCnLADRw==}

  data-urls@5.0.0:
    resolution: {integrity: sha512-ZYP5VBHshaDAiVZxjbRVcFJpc+4xGgT0bK3vzy1HLN8jTO975HEbuYzZJcHoQEY5K1a0z8YayJkyVETa08eNTg==}
    engines: {node: '>=18'}

  debug@4.4.0:
    resolution: {integrity: sha512-6WTZ/IxCY/T6BALoZHaE4ctp9xm+Z5kY/pzYaCHRFeyVhojxlrm+46y68HA6hr0TcwEssoxNiDEUJQjfPZ/RYA==}
    engines: {node: '>=6.0'}
    peerDependencies:
      supports-color: '*'
    peerDependenciesMeta:
      supports-color:
        optional: true

  debug@4.4.1:
    resolution: {integrity: sha512-KcKCqiftBJcZr++7ykoDIEwSa3XWowTfNPo92BYxjXiyYEVrUQh2aLyhxBCwww+heortUFxEJYcRzosstTEBYQ==}
    engines: {node: '>=6.0'}
    peerDependencies:
      supports-color: '*'
    peerDependenciesMeta:
      supports-color:
        optional: true

  decamelize@1.2.0:
    resolution: {integrity: sha512-z2S+W9X73hAUUki+N+9Za2lBlun89zigOyGrsax+KUQ6wKW4ZoWpEYBkGhQjwAjjDCkWxhY0VKEhk8wzY7F5cA==}
    engines: {node: '>=0.10.0'}

  decimal.js@10.5.0:
    resolution: {integrity: sha512-8vDa8Qxvr/+d94hSh5P3IJwI5t8/c0KsMp+g8bNw9cY2icONa5aPfvKeieW1WlG0WQYwwhJ7mjui2xtiePQSXw==}

  deep-eql@5.0.2:
    resolution: {integrity: sha512-h5k/5U50IJJFpzfL6nO9jaaumfjO/f2NjK/oYB2Djzm4p9L+3T9qWpZqZ2hAbLPuuYq9wrU08WQyBTL5GbPk5Q==}
    engines: {node: '>=6'}

  deep-is@0.1.4:
    resolution: {integrity: sha512-oIPzksmTg4/MriiaYGO+okXDT7ztn/w3Eptv/+gSIdMdKsJo0u4CfYNFJPy+4SKMuCqGw2wxnA+URMg3t8a/bQ==}

  defaults@1.0.4:
    resolution: {integrity: sha512-eFuaLoy/Rxalv2kr+lqMlUnrDWV+3j4pljOIJgLIhI058IQfWJ7vXhyEIHu+HtC738klGALYxOKDO0bQP3tg8A==}

  dequal@2.0.3:
    resolution: {integrity: sha512-0je+qPKHEMohvfRTCEo3CrPG6cAzAYgmzKyxRiYSSDkS6eGJdyVJm7WaYA5ECaAD9wLB2T4EEeymA5aFVcYXCA==}
    engines: {node: '>=6'}

  detect-libc@2.0.4:
    resolution: {integrity: sha512-3UDv+G9CsCKO1WKMGw9fwq/SWJYbI0c5Y7LU1AXYoDdbhE2AHQ6N6Nb34sG8Fj7T5APy8qXDCKuuIHd1BR0tVA==}
    engines: {node: '>=8'}

  detect-node-es@1.1.0:
    resolution: {integrity: sha512-ypdmJU/TbBby2Dxibuv7ZLW3Bs1QEmM7nHjEANfohJLvE0XVujisn1qPJcZxg+qDucsr+bP6fLD1rPS3AhJ7EQ==}

  diff@4.0.2:
    resolution: {integrity: sha512-58lmxKSA4BNyLz+HHMUzlOEpg09FV+ev6ZMe3vJihgdxzgcwZ8VoEEPmALCZG9LmqfVoNMMKpttIYTVG6uDY7A==}
    engines: {node: '>=0.3.1'}

  dir-glob@3.0.1:
    resolution: {integrity: sha512-WkrWp9GR4KXfKGYzOLmTuGVi1UWFfws377n9cc55/tb6DuqyF6pcQ5AbiHEshaDpY9v6oaSr2XCDidGmMwdzIA==}
    engines: {node: '>=8'}

  dom-accessibility-api@0.5.16:
    resolution: {integrity: sha512-X7BJ2yElsnOJ30pZF4uIIDfBEVgF4XEBxL9Bxhy6dnrm5hkzqmsWHGTiHqRiITNhMyFLyAiWndIJP7Z1NTteDg==}

  dotenv@16.0.3:
    resolution: {integrity: sha512-7GO6HghkA5fYG9TYnNxi14/7K9f5occMlp3zXAuSxn7CKCxt9xbNWG7yF8hTCSUchlfWSe3uLmlPfigevRItzQ==}
    engines: {node: '>=12'}

  ejs@3.1.10:
    resolution: {integrity: sha512-UeJmFfOrAQS8OJWPZ4qtgHyWExa088/MtK5UEyoJGFH67cDEXkZSviOiKRCZ4Xij0zxI3JECgYs3oKx+AizQBA==}
    engines: {node: '>=0.10.0'}
    hasBin: true

  electron-to-chromium@1.5.129:
    resolution: {integrity: sha512-JlXUemX4s0+9f8mLqib/bHH8gOHf5elKS6KeWG3sk3xozb/JTq/RLXIv8OKUWiK4Ah00Wm88EFj5PYkFr4RUPA==}

  emoji-regex@10.4.0:
    resolution: {integrity: sha512-EC+0oUMY1Rqm4O6LLrgjtYDvcVYTy7chDnM4Q7030tP4Kwj3u/pR6gP9ygnp2CJMK5Gq+9Q2oqmrFJAz01DXjw==}

  emoji-regex@8.0.0:
    resolution: {integrity: sha512-MSjYzcWNOA0ewAHpz0MxpYFvwg6yjy1NG3xteoqz644VCo/RPgnr1/GGt+ic3iJTzQ8Eu3TdM14SawnVUmGE6A==}

  enhanced-resolve@5.18.1:
    resolution: {integrity: sha512-ZSW3ma5GkcQBIpwZTSRAI8N71Uuwgs93IezB7mf7R60tC8ZbJideoDNKjHn2O9KIlx6rkGTTEk1xUCK2E1Y2Yg==}
    engines: {node: '>=10.13.0'}

  entities@4.5.0:
    resolution: {integrity: sha512-V0hjH4dGPh9Ao5p0MoRY6BVqtwCjhz6vI5LT8AJ55H+4g9/4vbHx1I54fS0XuclLhDHArPQCiMjDxjaL8fPxhw==}
    engines: {node: '>=0.12'}

  environment@1.1.0:
    resolution: {integrity: sha512-xUtoPkMggbz0MPyPiIWr1Kp4aeWJjDZ6SMvURhimjdZgsRuDplF5/s9hcgGhyXMhs+6vpnuoiZ2kFiu3FMnS8Q==}
    engines: {node: '>=18'}

  es-module-lexer@1.6.0:
    resolution: {integrity: sha512-qqnD1yMU6tk/jnaMosogGySTZP8YtUgAffA9nMN+E/rjxcfRQ6IEk7IiozUjgxKoFHBGjTLnrHB/YC45r/59EQ==}

  esbuild@0.21.5:
    resolution: {integrity: sha512-mg3OPMV4hXywwpoDxu3Qda5xCKQi+vCTZq8S9J/EpkhB2HzKXq4SNFZE3+NK93JYxc8VMSep+lOUSC/RVKaBqw==}
    engines: {node: '>=12'}
    hasBin: true

  esbuild@0.25.2:
    resolution: {integrity: sha512-16854zccKPnC+toMywC+uKNeYSv+/eXkevRAfwRD/G9Cleq66m8XFIrigkbvauLLlCfDL45Q2cWegSg53gGBnQ==}
    engines: {node: '>=18'}
    hasBin: true

  esbuild@0.25.5:
    resolution: {integrity: sha512-P8OtKZRv/5J5hhz0cUAdu/cLuPIKXpQl1R9pZtvmHWQvrAUVd0UNIPT4IB4W3rNOqVO0rlqHmCIbSwxh/c9yUQ==}
    engines: {node: '>=18'}
    hasBin: true

  escalade@3.2.0:
    resolution: {integrity: sha512-WUj2qlxaQtO4g6Pq5c29GTcWGDyd8itL8zTlipgECz3JesAiiOKotd8JU6otB3PACgG6xkJUyVhboMS+bje/jA==}
    engines: {node: '>=6'}

  escape-string-regexp@1.0.5:
    resolution: {integrity: sha512-vbRorB5FUQWvla16U8R/qgaFIya2qGzwDrNmCZuYKrbdSUMG6I1ZCGQRefkRVhuOkIGVne7BQ35DSfo1qvJqFg==}
    engines: {node: '>=0.8.0'}

  escape-string-regexp@4.0.0:
    resolution: {integrity: sha512-TtpcNJ3XAzx3Gq8sWRzJaVajRs0uVxA2YAkdb1jm2YkPz4G6egUFAyA3n5vtEIZefPk5Wa4UXbKuS5fKkJWdgA==}
    engines: {node: '>=10'}

  eslint-config-turbo@2.5.4:
    resolution: {integrity: sha512-OpjpDLXIaus0N/Y+pMj17K430xjpd6WTo0xPUESqYZ9BkMngv2n0ZdjktgJTbJVnDmK7gHrXgJAljtdIMcYBIg==}
    peerDependencies:
      eslint: '>6.6.0'
      turbo: '>2.0.0'

  eslint-plugin-react-hooks@5.2.0:
    resolution: {integrity: sha512-+f15FfK64YQwZdJNELETdn5ibXEUQmW1DZL6KXhNnc2heoy/sg9VJJeT7n8TlMWouzWqSWavFkIhHyIbIAEapg==}
    engines: {node: '>=10'}
    peerDependencies:
      eslint: ^3.0.0 || ^4.0.0 || ^5.0.0 || ^6.0.0 || ^7.0.0 || ^8.0.0-0 || ^9.0.0

  eslint-plugin-react-refresh@0.4.20:
    resolution: {integrity: sha512-XpbHQ2q5gUF8BGOX4dHe+71qoirYMhApEPZ7sfhF/dNnOF1UXnCMGZf79SFTBO7Bz5YEIT4TMieSlJBWhP9WBA==}
    peerDependencies:
      eslint: '>=8.40'

  eslint-plugin-turbo@2.5.4:
    resolution: {integrity: sha512-IZsW61DFj5mLMMaCJxhh1VE4HvNhfdnHnAaXajgne+LUzdyHk2NvYT0ECSa/1SssArcqgTvV74MrLL68hWLLFw==}
    peerDependencies:
      eslint: '>6.6.0'
      turbo: '>2.0.0'

  eslint-scope@8.3.0:
    resolution: {integrity: sha512-pUNxi75F8MJ/GdeKtVLSbYg4ZI34J6C0C7sbL4YOp2exGwen7ZsuBqKzUhXd0qMQ362yET3z+uPwKeg/0C2XCQ==}
    engines: {node: ^18.18.0 || ^20.9.0 || >=21.1.0}

  eslint-visitor-keys@3.4.3:
    resolution: {integrity: sha512-wpc+LXeiyiisxPlEkUzU6svyS1frIO3Mgxj1fdy7Pm8Ygzguax2N3Fa/D/ag1WqbOprdI+uY6wMUl8/a2G+iag==}
    engines: {node: ^12.22.0 || ^14.17.0 || >=16.0.0}

  eslint-visitor-keys@4.2.0:
    resolution: {integrity: sha512-UyLnSehNt62FFhSwjZlHmeokpRK59rcz29j+F1/aDgbkbRTk7wIc9XzdoasMUbRNKDM0qQt/+BJ4BrpFeABemw==}
    engines: {node: ^18.18.0 || ^20.9.0 || >=21.1.0}

  eslint@9.28.0:
    resolution: {integrity: sha512-ocgh41VhRlf9+fVpe7QKzwLj9c92fDiqOj8Y3Sd4/ZmVA4Btx4PlUYPq4pp9JDyupkf1upbEXecxL2mwNV7jPQ==}
    engines: {node: ^18.18.0 || ^20.9.0 || >=21.1.0}
    hasBin: true
    peerDependencies:
      jiti: '*'
    peerDependenciesMeta:
      jiti:
        optional: true

  esm@3.2.25:
    resolution: {integrity: sha512-U1suiZ2oDVWv4zPO56S0NcR5QriEahGtdN2OR6FiOG4WJvcjBVFB0qI4+eKoWFH483PKGuLuu6V8Z4T5g63UVA==}
    engines: {node: '>=6'}

  espree@10.3.0:
    resolution: {integrity: sha512-0QYC8b24HWY8zjRnDTL6RiHfDbAWn63qb4LMj1Z4b076A4une81+z03Kg7l7mn/48PUTqoLptSXez8oknU8Clg==}
    engines: {node: ^18.18.0 || ^20.9.0 || >=21.1.0}

  esquery@1.6.0:
    resolution: {integrity: sha512-ca9pw9fomFcKPvFLXhBKUK90ZvGibiGOvRJNbjljY7s7uq/5YO4BOzcYtJqExdx99rF6aAcnRxHmcUHcz6sQsg==}
    engines: {node: '>=0.10'}

  esrecurse@4.3.0:
    resolution: {integrity: sha512-KmfKL3b6G+RXvP8N1vr3Tq1kL/oCFgn2NYXEtqP8/L3pKapUA4G8cFVaoF3SU323CD4XypR/ffioHmkti6/Tag==}
    engines: {node: '>=4.0'}

  estraverse@5.3.0:
    resolution: {integrity: sha512-MMdARuVEQziNTeJD8DgMqmhwR11BRQ/cBP+pLtYdSTnf3MIO8fFeiINEbX36ZdNlfU/7A9f3gUw49B3oQsvwBA==}
    engines: {node: '>=4.0'}

  estree-walker@3.0.3:
    resolution: {integrity: sha512-7RUKfXgSMMkzt6ZuXmqapOurLGPPfgj6l9uRZ7lRGolvk0y2yocc35LdcxKC5PQZdn2DMqioAQ2NoWcrTKmm6g==}

  esutils@2.0.3:
    resolution: {integrity: sha512-kVscqXk4OCp68SZ0dkgEKVi6/8ij300KBWTJq32P/dYeWTSwK41WyTxalN1eRmA5Z9UU/LX9D7FWSmV9SAYx6g==}
    engines: {node: '>=0.10.0'}

  eventemitter2@4.1.2:
    resolution: {integrity: sha512-erx0niBaTi8B7ywjGAcg8ilGNRl/xs/o4MO2ZMpRlpZ62mYzjGTBlOpxxRIrPQqBs9mbXkEux6aR+Sc5vQ/wUw==}

  eventemitter3@4.0.7:
    resolution: {integrity: sha512-8guHBZCwKnFhYdHr2ysuRWErTwhoN2X8XELRlrRwpmfeY2jjuUN4taQMsULKUVo1K4DvZl+0pgfyoysHxvmvEw==}

  eventemitter3@5.0.1:
    resolution: {integrity: sha512-GWkBvjiSZK87ELrYOSESUYeVIc9mvLLf/nXalMOS5dYrgZq9o5OVkbZAVM06CVxYsCwH9BDZFPlQTlPA1j4ahA==}

  execa@8.0.1:
    resolution: {integrity: sha512-VyhnebXciFV2DESc+p6B+y0LjSm0krU4OgJN44qFAhBY0TJ+1V61tYD2+wHusZ6F9n5K+vl8k0sTy7PEfV4qpg==}
    engines: {node: '>=16.17'}

  expect-type@1.2.1:
    resolution: {integrity: sha512-/kP8CAwxzLVEeFrMm4kMmy4CCDlpipyA7MYLVrdJIkV0fYF0UaigQHRsxHiuY/GEea+bh4KSv3TIlgr+2UL6bw==}
    engines: {node: '>=12.0.0'}

  external-editor@3.1.0:
    resolution: {integrity: sha512-hMQ4CX1p1izmuLYyZqLMO/qGNw10wSv9QDCPfzXfyFrOaCSSoRfqE1Kf1s5an66J5JZC62NewG+mK49jOCtQew==}
    engines: {node: '>=4'}

  fast-deep-equal@3.1.3:
    resolution: {integrity: sha512-f3qQ9oQy9j2AhBe/H9VC91wLmKBCCU/gDOnKNAYG5hswO7BLKj09Hc5HYNz9cGI++xlpDCIgDaitVs03ATR84Q==}

  fast-glob@3.3.3:
    resolution: {integrity: sha512-7MptL8U0cqcFdzIzwOTHoilX9x5BrNqye7Z/LuC7kCMRio1EMSyqRK3BEAUD7sXRq4iT4AzTVuZdhgQ2TCvYLg==}
    engines: {node: '>=8.6.0'}

  fast-json-stable-stringify@2.1.0:
    resolution: {integrity: sha512-lhd/wF+Lk98HZoTCtlVraHtfh5XYijIjalXck7saUtuanSDyLMxnHhSXEDJqHxD7msR8D0uCmqlkwjCV8xvwHw==}

  fast-levenshtein@2.0.6:
    resolution: {integrity: sha512-DCXu6Ifhqcks7TZKY3Hxp3y6qphY5SJZmrWMDrKcERSOXWQdMhU9Ig/PYrzyw/ul9jOIyh0N4M0tbC5hodg8dw==}

  fastq@1.19.1:
    resolution: {integrity: sha512-GwLTyxkCXjXbxqIhTsMI2Nui8huMPtnxg7krajPJAjnEG/iiOS7i+zCtWGZR9G0NBKbXKh6X9m9UIsYX/N6vvQ==}

  fdir@6.4.4:
    resolution: {integrity: sha512-1NZP+GK4GfuAv3PqKvxQRDMjdSRZjnkq7KfhlNrCNNlZ0ygQFpebfrnfnq/W7fpUnAv9aGWmY1zKx7FYL3gwhg==}
    peerDependencies:
      picomatch: ^3 || ^4
    peerDependenciesMeta:
      picomatch:
        optional: true

  figures@3.2.0:
    resolution: {integrity: sha512-yaduQFRKLXYOGgEn6AZau90j3ggSOyiqXU0F9JZfeXYhNa+Jk4X+s45A2zg5jns87GAFa34BBm2kXw4XpNcbdg==}
    engines: {node: '>=8'}

  file-entry-cache@8.0.0:
    resolution: {integrity: sha512-XXTUwCvisa5oacNGRP9SfNtYBNAMi+RPwBFmblZEF7N7swHYQS6/Zfk7SRwx4D5j3CH211YNRco1DEMNVfZCnQ==}
    engines: {node: '>=16.0.0'}

  filelist@1.0.4:
    resolution: {integrity: sha512-w1cEuf3S+DrLCQL7ET6kz+gmlJdbq9J7yXCSjK/OZCPA+qEN1WyF4ZAf0YYJa4/shHJra2t/d/r8SV4Ji+x+8Q==}

  fill-range@7.1.1:
    resolution: {integrity: sha512-YsGpe3WHLK8ZYi4tWDg2Jy3ebRz2rXowDxnld4bkQB00cc/1Zw9AWnC0i9ztDJitivtQvaI9KaLyKrc+hBW0yg==}
    engines: {node: '>=8'}

  find-up@5.0.0:
    resolution: {integrity: sha512-78/PXT1wlLLDgTzDs7sjq9hzz0vXD+zn+7wypEe4fXQxCmdmqfGsEPQxmiCSQI3ajFV91bVSsvNtrJRiW6nGng==}
    engines: {node: '>=10'}

  flat-cache@4.0.1:
    resolution: {integrity: sha512-f7ccFPK3SXFHpx15UIGyRJ/FJQctuKZ0zVuN3frBo4HnK3cay9VEW0R6yPYFHC0AgqhukPzKjq22t5DmAyqGyw==}
    engines: {node: '>=16'}

  flatted@3.3.3:
    resolution: {integrity: sha512-GX+ysw4PBCz0PzosHDepZGANEuFCMLrnRTiEy9McGjmkCQYwRq4A/X786G/fjM/+OjsWSU1ZrY5qyARZmO/uwg==}

  fs-extra@11.3.0:
    resolution: {integrity: sha512-Z4XaCL6dUDHfP/jT25jJKMmtxvuwbkrD1vNSMFlo9lNLY2c5FHYSQgHPRZUjAB26TpDEoW9HCOgplrdbaPV/ew==}
    engines: {node: '>=14.14'}

  fsevents@2.3.2:
    resolution: {integrity: sha512-xiqMQR4xAeHTuB9uWm+fFRcIOgKBMiOBP+eXiyT7jsgVCq1bkVygt00oASowB7EdtpOHaaPgKt812P9ab+DDKA==}
    engines: {node: ^8.16.0 || ^10.6.0 || >=11.0.0}
    os: [darwin]

  fsevents@2.3.3:
    resolution: {integrity: sha512-5xoDfX+fL7faATnagmWPpbFtwh/R77WmMMqqHGS65C3vvB0YHrgF+B1YmZ3441tMj5n63k0212XNoJwzlhffQw==}
    engines: {node: ^8.16.0 || ^10.6.0 || >=11.0.0}
    os: [darwin]

  gensync@1.0.0-beta.2:
    resolution: {integrity: sha512-3hN7NaskYvMDLQY55gnW3NQ+mesEAepTqlg+VEbj7zzqEMBVNhzcGYYeqFo/TlYz6eQiFcp1HcsCZO+nGgS8zg==}
    engines: {node: '>=6.9.0'}

  get-caller-file@2.0.5:
    resolution: {integrity: sha512-DyFP3BM/3YHTQOCUL/w0OZHR0lpKeGrxotcHWcqNEdnltqFwXVfhEBQ94eIo34AfQpo0rGki4cyIiftY06h2Fg==}
    engines: {node: 6.* || 8.* || >= 10.*}

  get-east-asian-width@1.3.0:
    resolution: {integrity: sha512-vpeMIQKxczTD/0s2CdEWHcb0eeJe6TFjxb+J5xgX7hScxqrGuyjmv4c1D4A/gelKfyox0gJJwIHF+fLjeaM8kQ==}
    engines: {node: '>=18'}

  get-nonce@1.0.1:
    resolution: {integrity: sha512-FJhYRoDaiatfEkUK8HKlicmu/3SGFD51q3itKDGoSTysQJBnfOcxU5GxnhE1E6soB76MbT0MBtnKJuXyAx+96Q==}
    engines: {node: '>=6'}

  get-package-type@0.1.0:
    resolution: {integrity: sha512-pjzuKtY64GYfWizNAJ0fr9VqttZkNiK2iS430LtIHzjBEr6bX8Am2zm4sW4Ro5wjWW5cAlRL1qAMTcXbjNAO2Q==}
    engines: {node: '>=8.0.0'}

  get-stream@8.0.1:
    resolution: {integrity: sha512-VaUJspBffn/LMCJVoMvSAdmscJyS1auj5Zulnn5UoYcY531UWmdwhRWkcGKnGU93m5HSXP9LP2usOryrBtQowA==}
    engines: {node: '>=16'}

  get-tsconfig@4.10.1:
    resolution: {integrity: sha512-auHyJ4AgMz7vgS8Hp3N6HXSmlMdUyhSUrfBF16w153rxtLIEOE+HGqaBppczZvnHLqQJfiHotCYpNhl0lUROFQ==}

  glob-parent@5.1.2:
    resolution: {integrity: sha512-AOIgSQCepiJYwP3ARnGx+5VnTu2HBYdzbGP45eLw1vr3zB3vZLeyed1sC9hnbcOc9/SrMyM5RPQrkGz4aS9Zow==}
    engines: {node: '>= 6'}

  glob-parent@6.0.2:
    resolution: {integrity: sha512-XxwI8EOhVQgWp6iDL+3b0r86f4d6AX6zSU55HfB4ydCEuXLXc5FcYeOu+nnGftS4TEju/11rt4KJPTMgbfmv4A==}
    engines: {node: '>=10.13.0'}

  globals@11.12.0:
    resolution: {integrity: sha512-WOBp/EEGUiIsJSp7wcv/y6MO+lV9UoncWqxuFfm8eBwzWNgyfBd6Gz+IeKQ9jCmyhoH99g15M3T+QaVHFjizVA==}
    engines: {node: '>=4'}

  globals@14.0.0:
    resolution: {integrity: sha512-oahGvuMGQlPw/ivIYBjVSrWAfWLBeku5tpPE2fOPLi+WHffIWbuh2tCjhyQhTBPMf5E9jDEH4FOmTYgYwbKwtQ==}
    engines: {node: '>=18'}

  globby@11.1.0:
    resolution: {integrity: sha512-jhIXaOzy1sb8IyocaruWSn1TjmnBVs8Ayhcy83rmxNJ8q2uWKCAj3CnJY+KpGSXCueAPc0i05kVvVKtP1t9S3g==}
    engines: {node: '>=10'}

  graceful-fs@4.2.11:
    resolution: {integrity: sha512-RbJ5/jmFcNNCcDV5o9eTnBLJ/HszWV0P73bc+Ff4nS/rJj+YaS6IGyiOL0VoBYX+l1Wrl3k63h/KrH+nhJ0XvQ==}

  graphemer@1.4.0:
    resolution: {integrity: sha512-EtKwoO6kxCL9WO5xipiHTZlSzBm7WLT627TqC/uVRd0HKmq8NXyebnNYxDoBi7wt8eTWrUrKXCOVaFq9x1kgag==}

  graphql@16.10.0:
    resolution: {integrity: sha512-AjqGKbDGUFRKIRCP9tCKiIGHyriz2oHEbPIbEtcSLSs4YjReZOIPQQWek4+6hjw62H9QShXHyaGivGiYVLeYFQ==}
    engines: {node: ^12.22.0 || ^14.16.0 || ^16.0.0 || >=17.0.0}

  has-flag@4.0.0:
    resolution: {integrity: sha512-EykJT/Q1KjTWctppgIAgfSO0tKVuZUjhgMr17kqTumMl6Afv3EISleU7qZUzoXDFTAHTDC4NOoG/ZxU3EvlMPQ==}
    engines: {node: '>=8'}

  headers-polyfill@4.0.3:
    resolution: {integrity: sha512-IScLbePpkvO846sIwOtOTDjutRMWdXdJmXdMvk6gCBHxFO8d+QKOQedyZSxFTTFYRSmlgSTDtXqqq4pcenBXLQ==}

  html-encoding-sniffer@4.0.0:
    resolution: {integrity: sha512-Y22oTqIU4uuPgEemfz7NDJz6OeKf12Lsu+QC+s3BVpda64lTiMYCyGwg5ki4vFxkMwQdeZDl2adZoqUgdFuTgQ==}
    engines: {node: '>=18'}

  html-parse-stringify@3.0.1:
    resolution: {integrity: sha512-KknJ50kTInJ7qIScF3jeaFRpMpE8/lfiTdzf/twXyPBLAGrLRTmkz3AdTnKeh40X8k9L2fdYwEp/42WGXIRGcg==}

  http-proxy-agent@7.0.2:
    resolution: {integrity: sha512-T1gkAiYYDWYx3V5Bmyu7HcfcvL7mUrTWiM6yOfa3PIphViJ/gFPbvidQ+veqSOHci/PxBcDabeUNCzpOODJZig==}
    engines: {node: '>= 14'}

  https-proxy-agent@7.0.6:
    resolution: {integrity: sha512-vK9P5/iUfdl95AI+JVyUuIcVtd4ofvtrOr3HNtM2yxC9bnMbEdp3x01OhQNnjb8IJYi38VlTE3mBXwcfvywuSw==}
    engines: {node: '>= 14'}

  human-signals@5.0.0:
    resolution: {integrity: sha512-AXcZb6vzzrFAUE61HnN4mpLqd/cSIwNQjtNWR0euPm6y0iqx3G4gOXaIDdtdDwZmhwe82LA6+zinmW4UBWVePQ==}
    engines: {node: '>=16.17.0'}

  i18next@25.2.1:
    resolution: {integrity: sha512-+UoXK5wh+VlE1Zy5p6MjcvctHXAhRwQKCxiJD8noKZzIXmnAX8gdHX5fLPA3MEVxEN4vbZkQFy8N0LyD9tUqPw==}
    peerDependencies:
      typescript: ^5
    peerDependenciesMeta:
      typescript:
        optional: true

  iconv-lite@0.4.24:
    resolution: {integrity: sha512-v3MXnZAcvnywkTUEZomIActle7RXXeedOR31wwl7VlyoXO4Qi9arvSenNQWne1TcRwhCL1HwLI21bEqdpj8/rA==}
    engines: {node: '>=0.10.0'}

  iconv-lite@0.6.3:
    resolution: {integrity: sha512-4fCk79wshMdzMp2rH06qWrJE4iolqLhCUH+OiuIgU++RB0+94NlDL81atO7GX55uUKueo0txHNtvEyI6D7WdMw==}
    engines: {node: '>=0.10.0'}

  ieee754@1.2.1:
    resolution: {integrity: sha512-dcyqhDvX1C46lXZcVqCpK+FtMRQVdIMN6/Df5js2zouUsqG7I6sFxitIC+7KYK29KdXOLHdu9zL4sFnoVQnqaA==}

  ignore@5.3.2:
    resolution: {integrity: sha512-hsBTNUqQTDwkWtcdYI2i06Y/nUBEsNEDJKjWdigLvegy8kDuJAS8uRlpkkcQpyEXL0Z/pjDy5HBmMjRCJ2gq+g==}
    engines: {node: '>= 4'}

  ignore@7.0.5:
    resolution: {integrity: sha512-Hs59xBNfUIunMFgWAbGX5cq6893IbWg4KnrjbYwX3tx0ztorVgTDA6B2sxf8ejHJ4wz8BqGUMYlnzNBer5NvGg==}
    engines: {node: '>= 4'}

  import-fresh@3.3.1:
    resolution: {integrity: sha512-TR3KfrTZTYLPB6jUjfx6MF9WcWrHL9su5TObK4ZkYgBdWKPOFoSoQIdEuTuR82pmtxH2spWG9h6etwfr1pLBqQ==}
    engines: {node: '>=6'}

  imurmurhash@0.1.4:
    resolution: {integrity: sha512-JmXMZ6wuvDmLiHEml9ykzqO6lwFbof0GG4IkcGaENdCRDDmMVnny7s5HsIgHCbaq0w2MyPhDqkhTUgS2LU2PHA==}
    engines: {node: '>=0.8.19'}

  indent-string@4.0.0:
    resolution: {integrity: sha512-EdDDZu4A2OyIK7Lr/2zG+w5jmbuk1DVBnEwREQvBzspBJkCEbRa8GxU1lghYcaGJCnRWibjDXlq779X1/y5xwg==}
    engines: {node: '>=8'}

  inherits@2.0.4:
    resolution: {integrity: sha512-k/vGaX4/Yla3WzyMCvTQOXYeIHvqOKtnqBduzTHpzpQZzAskKMhZ2K+EnBiSM9zGSoIFeMpXKxa4dYeZIQqewQ==}

  inquirer@8.2.6:
    resolution: {integrity: sha512-M1WuAmb7pn9zdFRtQYk26ZBoY043Sse0wVDdk4Bppr+JOXyQYybdtvK+l9wUibhtjdjvtoiNy8tk+EgsYIUqKg==}
    engines: {node: '>=12.0.0'}

  is-binary-path@2.1.0:
    resolution: {integrity: sha512-ZMERYes6pDydyuGidse7OsHxtbI7WVeUEozgR/g7rd0xUimYNlvZRE/K2MgZTjWy725IfelLeVcEM97mmtRGXw==}
    engines: {node: '>=8'}

  is-docker@2.2.1:
    resolution: {integrity: sha512-F+i2BKsFrH66iaUFc0woD8sLy8getkwTwtOBjvs56Cx4CgJDeKQeqfz8wAYiSb8JOprWhHH5p77PbmYCvvUuXQ==}
    engines: {node: '>=8'}
    hasBin: true

  is-extglob@2.1.1:
    resolution: {integrity: sha512-SbKbANkN603Vi4jEZv49LeVJMn4yGwsbzZworEoyEiutsN3nJYdbO36zfhGJ6QEDpOZIFkDtnq5JRxmvl3jsoQ==}
    engines: {node: '>=0.10.0'}

  is-fullwidth-code-point@3.0.0:
    resolution: {integrity: sha512-zymm5+u+sCsSWyD9qNaejV3DFvhCKclKdizYaJUuHA83RLjb7nSuGnddCHGv0hk+KY7BMAlsWeK4Ueg6EV6XQg==}
    engines: {node: '>=8'}

  is-fullwidth-code-point@4.0.0:
    resolution: {integrity: sha512-O4L094N2/dZ7xqVdrXhh9r1KODPJpFms8B5sGdJLPy664AgvXsreZUyCQQNItZRDlYug4xStLjNp/sz3HvBowQ==}
    engines: {node: '>=12'}

  is-fullwidth-code-point@5.0.0:
    resolution: {integrity: sha512-OVa3u9kkBbw7b8Xw5F9P+D/T9X+Z4+JruYVNapTjPYZYUznQ5YfWeFkOj606XYYW8yugTfC8Pj0hYqvi4ryAhA==}
    engines: {node: '>=18'}

  is-glob@4.0.3:
    resolution: {integrity: sha512-xelSayHH36ZgE7ZWhli7pW34hNbNl8Ojv5KVmkJD4hBdD3th8Tfk9vYasLM+mXWOZhFkgZfxhLSnrwRr4elSSg==}
    engines: {node: '>=0.10.0'}

  is-interactive@1.0.0:
    resolution: {integrity: sha512-2HvIEKRoqS62guEC+qBjpvRubdX910WCMuJTZ+I9yvqKU2/12eSL549HMwtabb4oupdj2sMP50k+XJfB/8JE6w==}
    engines: {node: '>=8'}

  is-node-process@1.2.0:
    resolution: {integrity: sha512-Vg4o6/fqPxIjtxgUH5QLJhwZ7gW5diGCVlXpuUfELC62CuxM1iHcRe51f2W1FDy04Ai4KJkagKjx3XaqyfRKXw==}

  is-number@7.0.0:
    resolution: {integrity: sha512-41Cifkg6e8TylSpdtTpeLVMqvSBEVzTttHvERD741+pnZ8ANv0004MRL43QKPDlK9cGvNp6NZWZUBlbGXYxxng==}
    engines: {node: '>=0.12.0'}

  is-observable@2.1.0:
    resolution: {integrity: sha512-DailKdLb0WU+xX8K5w7VsJhapwHLZ9jjmazqCJq4X12CTgqq73TKnbRcnSLuXYPOoLQgV5IrD7ePiX/h1vnkBw==}
    engines: {node: '>=8'}

  is-potential-custom-element-name@1.0.1:
    resolution: {integrity: sha512-bCYeRA2rVibKZd+s2625gGnGF/t7DSqDs4dP7CrLA1m7jKWz6pps0LpYLJN8Q64HtmPKJ1hrN3nzPNKFEKOUiQ==}

  is-stream@3.0.0:
    resolution: {integrity: sha512-LnQR4bZ9IADDRSkvpqMGvt/tEJWclzklNgSw48V5EAaAeDd6qGvN8ei6k5p0tvxSR171VmGyHuTiAOfxAbr8kA==}
    engines: {node: ^12.20.0 || ^14.13.1 || >=16.0.0}

  is-unicode-supported@0.1.0:
    resolution: {integrity: sha512-knxG2q4UC3u8stRGyAVJCOdxFmv5DZiRcdlIaAQXAbSfJya+OhopNotLQrstBhququ4ZpuKbDc/8S6mgXgPFPw==}
    engines: {node: '>=10'}

  is-wsl@2.2.0:
    resolution: {integrity: sha512-fKzAra0rGJUUBwGBgNkHZuToZcn+TtXHpeCgmkMJMMYx1sQDYaCSyjJBSCa2nH1DGm7s3n1oBnohoVTBaN7Lww==}
    engines: {node: '>=8'}

  isexe@2.0.0:
    resolution: {integrity: sha512-RHxMLp9lnKHGHRng9QFhRCMbYAcVpn69smSGcq3f36xjgVVWThj4qqLbTLlq7Ssj8B+fIQ1EuCEGI2lKsyQeIw==}

  jake@10.9.2:
    resolution: {integrity: sha512-2P4SQ0HrLQ+fw6llpLnOaGAvN2Zu6778SJMrCUwns4fOoG9ayrTiZk3VV8sCPkVZF8ab0zksVpS8FDY5pRCNBA==}
    engines: {node: '>=10'}
    hasBin: true

  jiti@2.4.2:
    resolution: {integrity: sha512-rg9zJN+G4n2nfJl5MW3BMygZX56zKPNVEYYqq7adpmMh4Jn2QNEwhvQlFy6jPVdcod7txZtKHWnyZiA3a0zP7A==}
    hasBin: true

  js-tiktoken@1.0.20:
    resolution: {integrity: sha512-Xlaqhhs8VfCd6Sh7a1cFkZHQbYTLCwVJJWiHVxBYzLPxW0XsoxBy1hitmjkdIjD3Aon5BXLHFwU5O8WUx6HH+A==}

  js-tokens@4.0.0:
    resolution: {integrity: sha512-RdJUflcE3cUzKiMqQgsCu06FPu9UdIJO0beYbPhHN4k6apgJtifcoCtT9bcxOpYBtpD2kCM6Sbzg4CausW/PKQ==}

  js-yaml@4.1.0:
    resolution: {integrity: sha512-wpxZs9NoxZaJESJGIZTyDEaYpl0FKSA+FB9aJiyemKhMwkxQg63h4T1KJgUGHpTqPDNRcmmYLugrRjJlBtWvRA==}
    hasBin: true

  jsdom@26.1.0:
    resolution: {integrity: sha512-Cvc9WUhxSMEo4McES3P7oK3QaXldCfNWp7pl2NNeiIFlCoLr3kfq9kb1fxftiwk1FLV7CvpvDfonxtzUDeSOPg==}
    engines: {node: '>=18'}
    peerDependencies:
      canvas: ^3.0.0
    peerDependenciesMeta:
      canvas:
        optional: true

  jsesc@3.1.0:
    resolution: {integrity: sha512-/sM3dO2FOzXjKQhJuo0Q173wf2KOo8t4I8vHy6lF9poUp7bKT0/NHE8fPX23PwfhnykfqnC2xRxOnVw5XuGIaA==}
    engines: {node: '>=6'}
    hasBin: true

  json-buffer@3.0.1:
    resolution: {integrity: sha512-4bV5BfR2mqfQTJm+V5tPPdf+ZpuhiIvTuAB5g8kcrXOZpTT/QwwVRWBywX1ozr6lEuPdbHxwaJlm9G6mI2sfSQ==}

  json-schema-traverse@0.4.1:
    resolution: {integrity: sha512-xbbCH5dCYU5T8LcEhhuh7HJ88HXuW3qsI3Y0zOZFKfZEHcpWiHU/Jxzk629Brsab/mMiHQti9wMP+845RPe3Vg==}

  json-stable-stringify-without-jsonify@1.0.1:
    resolution: {integrity: sha512-Bdboy+l7tA3OGW6FjyFHWkP5LuByj1Tk33Ljyq0axyzdk9//JSi2u3fP1QSmd1KNwq6VOKYGlAu87CisVir6Pw==}

  json5@2.2.3:
    resolution: {integrity: sha512-XmOWe7eyHYH14cLdVPoyg+GOH3rYX++KpzrylJwSW98t3Nk+U8XOl8FWKOgwtzdb8lXGf6zYwDUzeHMWfxasyg==}
    engines: {node: '>=6'}
    hasBin: true

  jsonfile@6.1.0:
    resolution: {integrity: sha512-5dgndWOriYSm5cnYaJNhalLNDKOqFwyDB/rr1E9ZsGciGvKPs8R2xYGCacuf3z6K1YKDz182fd+fY3cn3pMqXQ==}

  keyv@4.5.4:
    resolution: {integrity: sha512-oxVHkHR/EJf2CNXnWxRLW6mg7JyCCUcG0DtEGmL2ctUo1PNTin1PUil+r/+4r5MpVgC/fn1kjsx7mjSujKqIpw==}

  langsmith@0.3.30:
    resolution: {integrity: sha512-ZaiaOx9MysuSQlAkRw8mjm7iqhrlF7HI0LCTLxiNBEWBPywdkgI7UnN+s7KtlRiM0tP1cOLm+dQY++Fi33jkPQ==}
    peerDependencies:
      openai: '*'
    peerDependenciesMeta:
      openai:
        optional: true

  lefthook-darwin-arm64@1.11.13:
    resolution: {integrity: sha512-gHwHofXupCtzNLN+8esdWfFTnAEkmBxE/WKA0EwxPPJXdZYa1GUsiG5ipq/CdG/0j8ekYyM9Hzyrrk5BqJ42xw==}
    cpu: [arm64]
    os: [darwin]

  lefthook-darwin-x64@1.11.13:
    resolution: {integrity: sha512-zYxkWNUirmTidhskY9J9AwxvdMi3YKH+TqZ3AQ1EOqkOwPBWJQW5PbnzsXDrd3YnrtZScYm/tE/moXJpEPPIpQ==}
    cpu: [x64]
    os: [darwin]

  lefthook-freebsd-arm64@1.11.13:
    resolution: {integrity: sha512-gJzWnllcMcivusmPorEkXPpEciKotlBHn7QxWwYaSjss/U3YdZu+NTjDO30b3qeiVlyq4RAZ4BPKJODXxHHwUA==}
    cpu: [arm64]
    os: [freebsd]

  lefthook-freebsd-x64@1.11.13:
    resolution: {integrity: sha512-689XdchgtDvZQWFFx1szUvm/mqrq/v6laki0odq5FAfcSgUeLu3w+z6UicBS5l55eFJuQTDNKARFqrKJ04e+Vw==}
    cpu: [x64]
    os: [freebsd]

  lefthook-linux-arm64@1.11.13:
    resolution: {integrity: sha512-ujCLbaZg5S/Ao8KZAcNSb+Y3gl898ZEM0YKyiZmZo22dFFpm/5gcV46pF3xaqIw5IpH+3YYDTKDU+qTetmARyQ==}
    cpu: [arm64]
    os: [linux]

  lefthook-linux-x64@1.11.13:
    resolution: {integrity: sha512-O5WdodeBtFOXQlvPcckqp4W/yqVM9DbVQBkvOxwSJlmsxO4sGYK1TqdxH9ihLB85B2kPPssZj9ze36/oizzhVQ==}
    cpu: [x64]
    os: [linux]

  lefthook-openbsd-arm64@1.11.13:
    resolution: {integrity: sha512-SyBpciUfvY/lUDbZu7L6MtL/SVG2+yMTckBgb4PdJQhJlisY0IsyOYdlTw2icPPrY7JnwdsFv8UW0EJOB76W4g==}
    cpu: [arm64]
    os: [openbsd]

  lefthook-openbsd-x64@1.11.13:
    resolution: {integrity: sha512-6+/0j6O2dzo9cjTWUKfL2J6hRR7Krna/ssqnW8cWh8QHZKO9WJn34epto9qgjeHwSysou8byI7Mwv5zOGthLCQ==}
    cpu: [x64]
    os: [openbsd]

  lefthook-windows-arm64@1.11.13:
    resolution: {integrity: sha512-w5TwZ8bsZ17uOMtYGc5oEb4tCHjNTSeSXRy6H9Yic8E7IsPZtZLkaZGnIIwgXFuhhrcCdc6FuTvKt2tyV7EW2g==}
    cpu: [arm64]
    os: [win32]

  lefthook-windows-x64@1.11.13:
    resolution: {integrity: sha512-7lvwnIs8CNOXKU4y3i1Pbqna+QegIORkSD2VCuHBNpIJ8H84NpjoG3tKU91IM/aI1a2eUvCk+dw+1rfMRz7Ytg==}
    cpu: [x64]
    os: [win32]

  lefthook@1.11.13:
    resolution: {integrity: sha512-SDTk3D4nW1XRpR9u9fdYQ/qj1xeZVIwZmIFdJUnyq+w9ZLdCCvIrOmtD8SFiJowSevISjQDC+f9nqyFXUxc0SQ==}
    hasBin: true

  levn@0.4.1:
    resolution: {integrity: sha512-+bT2uH4E5LGE7h/n3evcS/sQlJXCpIp6ym8OWJ5eV6+67Dsql/LaaT7qJBAt2rzfoa/5QBGBhxDix1dMt2kQKQ==}
    engines: {node: '>= 0.8.0'}

  lightningcss-darwin-arm64@1.30.1:
    resolution: {integrity: sha512-c8JK7hyE65X1MHMN+Viq9n11RRC7hgin3HhYKhrMyaXflk5GVplZ60IxyoVtzILeKr+xAJwg6zK6sjTBJ0FKYQ==}
    engines: {node: '>= 12.0.0'}
    cpu: [arm64]
    os: [darwin]

  lightningcss-darwin-x64@1.30.1:
    resolution: {integrity: sha512-k1EvjakfumAQoTfcXUcHQZhSpLlkAuEkdMBsI/ivWw9hL+7FtilQc0Cy3hrx0AAQrVtQAbMI7YjCgYgvn37PzA==}
    engines: {node: '>= 12.0.0'}
    cpu: [x64]
    os: [darwin]

  lightningcss-freebsd-x64@1.30.1:
    resolution: {integrity: sha512-kmW6UGCGg2PcyUE59K5r0kWfKPAVy4SltVeut+umLCFoJ53RdCUWxcRDzO1eTaxf/7Q2H7LTquFHPL5R+Gjyig==}
    engines: {node: '>= 12.0.0'}
    cpu: [x64]
    os: [freebsd]

  lightningcss-linux-arm-gnueabihf@1.30.1:
    resolution: {integrity: sha512-MjxUShl1v8pit+6D/zSPq9S9dQ2NPFSQwGvxBCYaBYLPlCWuPh9/t1MRS8iUaR8i+a6w7aps+B4N0S1TYP/R+Q==}
    engines: {node: '>= 12.0.0'}
    cpu: [arm]
    os: [linux]

  lightningcss-linux-arm64-gnu@1.30.1:
    resolution: {integrity: sha512-gB72maP8rmrKsnKYy8XUuXi/4OctJiuQjcuqWNlJQ6jZiWqtPvqFziskH3hnajfvKB27ynbVCucKSm2rkQp4Bw==}
    engines: {node: '>= 12.0.0'}
    cpu: [arm64]
    os: [linux]

  lightningcss-linux-arm64-musl@1.30.1:
    resolution: {integrity: sha512-jmUQVx4331m6LIX+0wUhBbmMX7TCfjF5FoOH6SD1CttzuYlGNVpA7QnrmLxrsub43ClTINfGSYyHe2HWeLl5CQ==}
    engines: {node: '>= 12.0.0'}
    cpu: [arm64]
    os: [linux]

  lightningcss-linux-x64-gnu@1.30.1:
    resolution: {integrity: sha512-piWx3z4wN8J8z3+O5kO74+yr6ze/dKmPnI7vLqfSqI8bccaTGY5xiSGVIJBDd5K5BHlvVLpUB3S2YCfelyJ1bw==}
    engines: {node: '>= 12.0.0'}
    cpu: [x64]
    os: [linux]

  lightningcss-linux-x64-musl@1.30.1:
    resolution: {integrity: sha512-rRomAK7eIkL+tHY0YPxbc5Dra2gXlI63HL+v1Pdi1a3sC+tJTcFrHX+E86sulgAXeI7rSzDYhPSeHHjqFhqfeQ==}
    engines: {node: '>= 12.0.0'}
    cpu: [x64]
    os: [linux]

  lightningcss-win32-arm64-msvc@1.30.1:
    resolution: {integrity: sha512-mSL4rqPi4iXq5YVqzSsJgMVFENoa4nGTT/GjO2c0Yl9OuQfPsIfncvLrEW6RbbB24WtZ3xP/2CCmI3tNkNV4oA==}
    engines: {node: '>= 12.0.0'}
    cpu: [arm64]
    os: [win32]

  lightningcss-win32-x64-msvc@1.30.1:
    resolution: {integrity: sha512-PVqXh48wh4T53F/1CCu8PIPCxLzWyCnn/9T5W1Jpmdy5h9Cwd+0YQS6/LwhHXSafuc61/xg9Lv5OrCby6a++jg==}
    engines: {node: '>= 12.0.0'}
    cpu: [x64]
    os: [win32]

  lightningcss@1.30.1:
    resolution: {integrity: sha512-xi6IyHML+c9+Q3W0S4fCQJOym42pyurFiJUHEcEyHS0CeKzia4yZDEsLlqOFykxOdHpNy0NmvVO31vcSqAxJCg==}
    engines: {node: '>= 12.0.0'}

  lilconfig@3.1.3:
    resolution: {integrity: sha512-/vlFKAoH5Cgt3Ie+JLhRbwOsCQePABiU3tJ1egGvyQ+33R/vcwM2Zl2QR/LzjsBeItPt3oSVXapn+m4nQDvpzw==}
    engines: {node: '>=14'}

  lint-staged@15.5.2:
    resolution: {integrity: sha512-YUSOLq9VeRNAo/CTaVmhGDKG+LBtA8KF1X4K5+ykMSwWST1vDxJRB2kv2COgLb1fvpCo+A/y9A0G0znNVmdx4w==}
    engines: {node: '>=18.12.0'}
    hasBin: true

  listr2@8.2.5:
    resolution: {integrity: sha512-iyAZCeyD+c1gPyE9qpFu8af0Y+MRtmKOncdGoA2S5EY8iFq99dmmvkNnHiWo+pj0s7yH7l3KPIgee77tKpXPWQ==}
    engines: {node: '>=18.0.0'}

  locate-path@6.0.0:
    resolution: {integrity: sha512-iPZK6eYjbxRu3uB4/WZ3EsEIMJFMqAoopl3R+zuq0UjcAm/MO6KCweDgPfP3elTztoKP3KtnVHxTn2NHBSDVUw==}
    engines: {node: '>=10'}

  lodash.clamp@4.0.3:
    resolution: {integrity: sha512-HvzRFWjtcguTW7yd8NJBshuNaCa8aqNFtnswdT7f/cMd/1YKy5Zzoq4W/Oxvnx9l7aeY258uSdDfM793+eLsVg==}

  lodash.debounce@4.0.8:
    resolution: {integrity: sha512-FT1yDzDYEoYWhnSGnpE/4Kj1fLZkDFyqRb7fNt6FdYOSxlUWAtp42Eh6Wb0rGIv/m9Bgo7x4GhQbm5Ys4SG5ow==}

  lodash.isequal@4.5.0:
    resolution: {integrity: sha512-pDo3lu8Jhfjqls6GkMgpahsF9kCyayhgykjyLMNFTKWrpVdAQtYyB4muAMWozBB4ig/dtWAmsMxLEI8wuz+DYQ==}
    deprecated: This package is deprecated. Use require('node:util').isDeepStrictEqual instead.

  lodash.merge@4.6.2:
    resolution: {integrity: sha512-0KpjqXRVvrYyCsX1swR/XTK0va6VQkQM6MNo7PqW77ByjAhoARA8EfrP1N4+KlKj8YS0ZUCtRT/YUuhyYDujIQ==}

  lodash@4.17.21:
    resolution: {integrity: sha512-v2kDEe57lecTulaDIuNTPy3Ry4gLGJ6Z1O3vE1krgXZNrsQ+LFTGHVxVjcXPs17LhbZVGedAJv8XZ1tvj5FvSg==}

  log-symbols@4.1.0:
    resolution: {integrity: sha512-8XPvpAA8uyhfteu8pIvQxpJZ7SYYdpUivZpGy6sFsBuKRY/7rQGavedeB8aK+Zkyq6upMFVL/9AW6vOYzfRyLg==}
    engines: {node: '>=10'}

  log-update@6.1.0:
    resolution: {integrity: sha512-9ie8ItPR6tjY5uYJh8K/Zrv/RMZ5VOlOWvtZdEHYSTFKZfIBPQa9tOAEeAWhd+AnIneLJ22w5fjOYtoutpWq5w==}
    engines: {node: '>=18'}

  loose-envify@1.4.0:
    resolution: {integrity: sha512-lyuxPGr/Wfhrlem2CL/UcnUc1zcqKAImBDzukY7Y5F/yQiNdko6+fRLevlw1HgMySw7f611UIY408EtxRSoK3Q==}
    hasBin: true

  loupe@3.1.3:
    resolution: {integrity: sha512-kkIp7XSkP78ZxJEsSxW3712C6teJVoeHHwgo9zJ380de7IYyJ2ISlxojcH2pC5OFLewESmnRi/+XCDIEEVyoug==}

  lru-cache@10.4.3:
    resolution: {integrity: sha512-JNAzZcXrCt42VGLuYz0zfAzDfAvJWW6AfYlDBQyDV5DClI2m5sAmK+OIO7s59XfsRsWHp02jAJrRadPRGTt6SQ==}

  lru-cache@5.1.1:
    resolution: {integrity: sha512-KpNARQA3Iwv+jTA0utUVVbrh+Jlrr1Fv0e56GGzAFOXN7dk/FviaDW8LHmK52DlcH4WP2n6gI8vN1aesBFgo9w==}

  lz-string@1.5.0:
    resolution: {integrity: sha512-h5bgJWpxJNswbU7qCrV0tIKQCaS3blPDrqKWx+QxzuzL1zGUzij9XCWLrSLsJPu5t+eWA/ycetzYAO5IOMcWAQ==}
    hasBin: true

  magic-string@0.30.17:
    resolution: {integrity: sha512-sNPKHvyjVf7gyjwS4xGTaW/mCnF8wnjtifKBEhxfZ7E/S8tQ0rssrwGNn6q8JH/ohItJfSQp9mBtQYuTlH5QnA==}

  make-error@1.3.6:
    resolution: {integrity: sha512-s8UhlNe7vPKomQhC1qFelMokr/Sc3AgNbso3n74mVPA5LTZwkB9NlXf4XPamLxJE8h0gh73rM94xvwRT2CVInw==}

  merge-stream@2.0.0:
    resolution: {integrity: sha512-abv/qOcuPfk3URPfDzmZU1LKmuw8kT+0nIHvKrKgFrwifol/doWcdA4ZqsWQ8ENrFKkd67Mfpo/LovbIUsbt3w==}

  merge2@1.4.1:
    resolution: {integrity: sha512-8q7VEgMJW4J8tcfVPy8g09NcQwZdbwFEqhe/WZkoIzjn/3TGDwtOCYtXGxA3O8tPzpczCCDgv+P2P5y00ZJOOg==}
    engines: {node: '>= 8'}

  micromatch@4.0.8:
    resolution: {integrity: sha512-PXwfBhYu0hBCPw8Dn0E+WDYb7af3dSLVWKi3HGv84IdF4TyFoC0ysxFd0Goxw7nSv4T/PzEJQxsYsEiFCKo2BA==}
    engines: {node: '>=8.6'}

  mimic-fn@2.1.0:
    resolution: {integrity: sha512-OqbOk5oEQeAZ8WXWydlu9HJjz9WVdEIvamMCcXmuqUYjTknH/sqsWvhQ3vgwKFRR1HpjvNBKQ37nbJgYzGqGcg==}
    engines: {node: '>=6'}

  mimic-fn@4.0.0:
    resolution: {integrity: sha512-vqiC06CuhBTUdZH+RYl8sFrL096vA45Ok5ISO6sE/Mr1jRbGH4Csnhi8f3wKVl7x8mO4Au7Ir9D3Oyv1VYMFJw==}
    engines: {node: '>=12'}

  mimic-function@5.0.1:
    resolution: {integrity: sha512-VP79XUPxV2CigYP3jWwAUFSku2aKqBH7uTAapFWCBqutsbmDo96KY5o8uh6U+/YSIn5OxJnXp73beVkpqMIGhA==}
    engines: {node: '>=18'}

  minimatch@10.0.1:
    resolution: {integrity: sha512-ethXTt3SGGR+95gudmqJ1eNhRO7eGEGIgYA9vnPatK4/etz2MEVDno5GMCibdMTuBMyElzIlgxMna3K94XDIDQ==}
    engines: {node: 20 || >=22}

  minimatch@3.1.2:
    resolution: {integrity: sha512-J7p63hRiAjw1NDEww1W7i37+ByIrOWO5XQQAzZ3VOcL0PNybwpfmV/N05zFAzwQ9USyEcX6t3UO+K5aqBQOIHw==}

  minimatch@5.1.6:
    resolution: {integrity: sha512-lKwV/1brpG6mBUFHtb7NUmtABCb2WZZmm2wNiOA5hAb8VdCS4B3dtMWyvcoViccwAW/COERjXLt0zP1zXUN26g==}
    engines: {node: '>=10'}

  minimatch@9.0.5:
    resolution: {integrity: sha512-G6T0ZX48xgozx7587koeX9Ys2NYy6Gmv//P89sEte9V9whIapMNF4idKxnW2QtCcLiTWlb/wfCabAtAFWhhBow==}
    engines: {node: '>=16 || 14 >=14.17'}

  minipass@7.1.2:
    resolution: {integrity: sha512-qOOzS1cBTWYF4BH8fVePDBOO9iptMnGUEZwNc/cMWnTV2nVLZ7VoNWEPHkYczZA0pdoA7dl6e7FL659nX9S2aw==}
    engines: {node: '>=16 || 14 >=14.17'}

  minizlib@3.0.2:
    resolution: {integrity: sha512-oG62iEk+CYt5Xj2YqI5Xi9xWUeZhDI8jjQmC5oThVH5JGCTgIjr7ciJDzC7MBzYd//WvR1OTmP5Q38Q8ShQtVA==}
    engines: {node: '>= 18'}

  mkdirp@3.0.1:
    resolution: {integrity: sha512-+NsyUUAZDmo6YVHzL/stxSu3t9YS1iljliy3BSDrXJ/dkn1KYdmtZODGGjLcc9XLgVVpH4KshHB8XmZgMhaBXg==}
    engines: {node: '>=10'}
    hasBin: true

  mrmime@2.0.1:
    resolution: {integrity: sha512-Y3wQdFg2Va6etvQ5I82yUhGdsKrcYox6p7FfL1LbK2J4V01F9TGlepTIhnK24t7koZibmg82KGglhA1XK5IsLQ==}
    engines: {node: '>=10'}

  ms@2.1.3:
    resolution: {integrity: sha512-6FlzubTLZG3J2a/NVCAleEhjzq5oxgHyaCU9yYXvcLsvoVaHJq/s5xXI6/XXP6tz7R9xAOtHnSO/tXtF3WRTlA==}

  msw@2.7.3:
    resolution: {integrity: sha512-+mycXv8l2fEAjFZ5sjrtjJDmm2ceKGjrNbBr1durRg6VkU9fNUE/gsmQ51hWbHqs+l35W1iM+ZsmOD9Fd6lspw==}
    engines: {node: '>=18'}
    hasBin: true
    peerDependencies:
      typescript: '>= 4.8.x'
    peerDependenciesMeta:
      typescript:
        optional: true

  mustache@4.2.0:
    resolution: {integrity: sha512-71ippSywq5Yb7/tVYyGbkBggbU8H3u5Rz56fH60jGFgr8uHwxs+aSKeqmluIVzM0m0kB7xQjKS6qPfd0b2ZoqQ==}
    hasBin: true

  mute-stream@0.0.8:
    resolution: {integrity: sha512-nnbWWOkoWyUsTjKrhgD0dcz22mdkSnpYqbEjIm2nhwhuxlSkpywJmBo8h0ZqJdkp73mb90SssHkN4rsRaBAfAA==}

  mute-stream@2.0.0:
    resolution: {integrity: sha512-WWdIxpyjEn+FhQJQQv9aQAYlHoNVdzIzUySNV1gHUPDSdZJ3yZn7pAAbQcV7B56Mvu881q9FZV+0Vx2xC44VWA==}
    engines: {node: ^18.17.0 || >=20.5.0}

  nanoid@3.3.11:
    resolution: {integrity: sha512-N8SpfPUnUp1bK+PMYW8qSWdl9U+wwNWI4QKxOYDy9JAro3WMX7p2OeVRF9v+347pnakNevPmiHhNmZ2HbFA76w==}
    engines: {node: ^10 || ^12 || ^13.7 || ^14 || >=15.0.1}
    hasBin: true

  natural-compare@1.4.0:
    resolution: {integrity: sha512-OWND8ei3VtNC9h7V60qff3SVobHr996CTwgxubgyQYEpg290h9J0buyECNNJexkFm5sOajh5G116RYA1c8ZMSw==}

  node-releases@2.0.19:
    resolution: {integrity: sha512-xxOWJsBKtzAq7DY0J+DTzuz58K8e7sJbdgwkbMWQe8UYB6ekmsQ45q0M/tJDsGaZmbC+l7n57UV8Hl5tHxO9uw==}

  normalize-path@3.0.0:
    resolution: {integrity: sha512-6eZs5Ls3WtCisHWp9S2GUy8dqkpGi4BVSz3GaqiE6ezub0512ESztXUwUB6C6IKbQkY2Pnb/mD4WYojCRwcwLA==}
    engines: {node: '>=0.10.0'}

  npm-run-path@5.3.0:
    resolution: {integrity: sha512-ppwTtiJZq0O/ai0z7yfudtBpWIoxM8yE6nHi1X47eFR2EWORqfbu6CnPlNsjeN683eT0qG6H/Pyf9fCcvjnnnQ==}
    engines: {node: ^12.20.0 || ^14.13.1 || >=16.0.0}

  nwsapi@2.2.20:
    resolution: {integrity: sha512-/ieB+mDe4MrrKMT8z+mQL8klXydZWGR5Dowt4RAGKbJ3kIGEx3X4ljUo+6V73IXtUPWgfOlU5B9MlGxFO5T+cA==}

  observable-fns@0.6.1:
    resolution: {integrity: sha512-9gRK4+sRWzeN6AOewNBTLXir7Zl/i3GB6Yl26gK4flxz8BXVpD3kt8amREmWNb0mxYOGDotvE5a4N+PtGGKdkg==}

  ollama@0.5.15:
    resolution: {integrity: sha512-TSaZSJyP7MQJFjSmmNsoJiriwa3U+/UJRw6+M8aucs5dTsaWNZsBIGpDb5rXnW6nXxJBB/z79gZY8IaiIQgelQ==}

  onetime@5.1.2:
    resolution: {integrity: sha512-kbpaSSGJTWdAY5KPVeMOKXSrPtr8C8C7wodJbcsd51jRnmD+GZu8Y0VoU6Dm5Z4vWr0Ig/1NKuWRKf7j5aaYSg==}
    engines: {node: '>=6'}

  onetime@6.0.0:
    resolution: {integrity: sha512-1FlR+gjXK7X+AsAHso35MnyN5KqGwJRi/31ft6x0M194ht7S+rWAvd7PHss9xSKMzE0asv1pyIHaJYq+BbacAQ==}
    engines: {node: '>=12'}

  onetime@7.0.0:
    resolution: {integrity: sha512-VXJjc87FScF88uafS3JllDgvAm+c/Slfz06lorj2uAY34rlUu0Nt+v8wreiImcrgAjjIHp1rXpTDlLOGw29WwQ==}
    engines: {node: '>=18'}

  optionator@0.9.4:
    resolution: {integrity: sha512-6IpQ7mKUxRcZNLIObR0hz7lxsapSSIYNZJwXPGeF0mTVqGKFIXj1DQcMoT22S3ROcLyY/rz0PWaWZ9ayWmad9g==}
    engines: {node: '>= 0.8.0'}

  ora@5.4.1:
    resolution: {integrity: sha512-5b6Y85tPxZZ7QytO+BQzysW31HJku27cRIlkbAXaNx+BdcVi+LlRFmVXzeF6a7JCwJpyw5c4b+YSVImQIrBpuQ==}
    engines: {node: '>=10'}

  os-tmpdir@1.0.2:
    resolution: {integrity: sha512-D2FR03Vir7FIu45XBY20mTb+/ZSWB00sjU9jdQXt83gDrI4Ztz5Fs7/yy74g2N5SVQY4xY1qDr4rNddwYRVX0g==}
    engines: {node: '>=0.10.0'}

  outvariant@1.4.3:
    resolution: {integrity: sha512-+Sl2UErvtsoajRDKCE5/dBz4DIvHXQQnAxtQTF04OJxY0+DyZXSo5P5Bb7XYWOh81syohlYL24hbDwxedPUJCA==}

  overlayscrollbars-react@0.5.6:
    resolution: {integrity: sha512-E5To04bL5brn9GVCZ36SnfGanxa2I2MDkWoa4Cjo5wol7l+diAgi4DBc983V7l2nOk/OLJ6Feg4kySspQEGDBw==}
    peerDependencies:
      overlayscrollbars: ^2.0.0
      react: '>=16.8.0'

  overlayscrollbars@2.11.4:
    resolution: {integrity: sha512-GKYQo3OZ1QWnppNjQVv5hfpn+glYUxc6+ufW+ivdXUyLWFNc01XoH2Z36KGM4I8e5pXYeA3ElNItcXiLvmUhnQ==}

  p-finally@1.0.0:
    resolution: {integrity: sha512-LICb2p9CB7FS+0eR1oqWnHhp0FljGLZCWBE9aix0Uye9W8LTQPwMTYVGWQWIw9RdQiDg4+epXQODwIYJtSJaow==}
    engines: {node: '>=4'}

  p-limit@3.1.0:
    resolution: {integrity: sha512-TYOanM3wGwNGsZN2cVTYPArw454xnXj5qmWF1bEoAc4+cU/ol7GVh7odevjp1FNHduHc3KZMcFduxU5Xc6uJRQ==}
    engines: {node: '>=10'}

  p-locate@5.0.0:
    resolution: {integrity: sha512-LaNjtRWUBY++zB5nE/NwcaoMylSPk+S+ZHNB1TzdbMJMny6dynpAGt7X/tl/QYq3TIeE6nxHppbo2LGymrG5Pw==}
    engines: {node: '>=10'}

  p-queue@6.6.2:
    resolution: {integrity: sha512-RwFpb72c/BhQLEXIZ5K2e+AhgNVmIejGlTgiB9MzZ0e93GRvqZ7uSi0dvRF7/XIXDeNkra2fNHBxTyPDGySpjQ==}
    engines: {node: '>=8'}

  p-retry@4.6.2:
    resolution: {integrity: sha512-312Id396EbJdvRONlngUx0NydfrIQ5lsYu0znKVUzVvArzEIt08V1qhtyESbGVd1FGX7UKtiFp5uwKZdM8wIuQ==}
    engines: {node: '>=8'}

  p-timeout@3.2.0:
    resolution: {integrity: sha512-rhIwUycgwwKcP9yTOOFK/AKsAopjjCakVqLHePO3CC6Mir1Z99xT+R63jZxAT5lFZLa2inS5h+ZS2GvR99/FBg==}
    engines: {node: '>=8'}

  parent-module@1.0.1:
    resolution: {integrity: sha512-GQ2EWRpQV8/o+Aw8YqtfZZPfNRWZYkbidE9k5rpl/hC3vtHHBfGm2Ifi6qWV+coDGkrUKZAxE3Lot5kcsRlh+g==}
    engines: {node: '>=6'}

  parse5@7.2.1:
    resolution: {integrity: sha512-BuBYQYlv1ckiPdQi/ohiivi9Sagc9JG+Ozs0r7b/0iK3sKmrb0b9FdWdBbOdx6hBCM/F9Ir82ofnBhtZOjCRPQ==}

  path-browserify@1.0.1:
    resolution: {integrity: sha512-b7uo2UCUOYZcnF/3ID0lulOJi/bafxa1xPe7ZPsammBSpjSWQkjNxlt635YGS2MiR9GjvuXCtz2emr3jbsz98g==}

  path-exists@4.0.0:
    resolution: {integrity: sha512-ak9Qy5Q7jYb2Wwcey5Fpvg2KoAc/ZIhLSLOSBmRmygPsGwkVVt0fZa0qrtMz+m6tJTAHfZQ8FnmB4MG4LWy7/w==}
    engines: {node: '>=8'}

  path-key@3.1.1:
    resolution: {integrity: sha512-ojmeN0qd+y0jszEtoY48r0Peq5dwMEkIlCOu6Q5f41lfkswXuKtYrhgoTpLnyIcHm24Uhqx+5Tqm2InSwLhE6Q==}
    engines: {node: '>=8'}

  path-key@4.0.0:
    resolution: {integrity: sha512-haREypq7xkM7ErfgIyA0z+Bj4AGKlMSdlQE2jvJo6huWD1EdkKYV+G/T4nq0YEF2vgTT8kqMFKo1uHn950r4SQ==}
    engines: {node: '>=12'}

  path-to-regexp@6.3.0:
    resolution: {integrity: sha512-Yhpw4T9C6hPpgPeA28us07OJeqZ5EzQTkbfwuhsUg0c237RomFoETJgmp2sa3F/41gfLE6G5cqcYwznmeEeOlQ==}

  path-type@4.0.0:
    resolution: {integrity: sha512-gDKb8aZMDeD/tZWs9P6+q0J9Mwkdl6xMV8TjnGP3qJVJ06bdMgkbBlLU8IdfOsIsFz2BW1rNVT3XuNEl8zPAvw==}
    engines: {node: '>=8'}

  pathe@1.1.2:
    resolution: {integrity: sha512-whLdWMYL2TwI08hn8/ZqAbrVemu0LNaNNJZX73O6qaIdCTfXutsLhMkjdENX0qhsQ9uIimo4/aQOmXkoon2nDQ==}

  pathval@2.0.0:
    resolution: {integrity: sha512-vE7JKRyES09KiunauX7nd2Q9/L7lhok4smP9RZTDeD4MVs72Dp2qNFVz39Nz5a0FVEW0BJR6C0DYrq6unoziZA==}
    engines: {node: '>= 14.16'}

  picocolors@1.1.1:
    resolution: {integrity: sha512-xceH2snhtb5M9liqDsmEw56le376mTZkEX/jEb/RxNFyegNul7eNslCXP9FDj/Lcu0X8KEyMceP2ntpaHrDEVA==}

  picomatch@2.3.1:
    resolution: {integrity: sha512-JU3teHTNjmE2VCGFzuY8EXzCDVwEqB2a8fsIvwaStHhAWJEeVd1o1QD80CU6+ZdEXXSLbSsuLwJjkCBWqRQUVA==}
    engines: {node: '>=8.6'}

  picomatch@4.0.2:
    resolution: {integrity: sha512-M7BAV6Rlcy5u+m6oPhAPFgJTzAioX/6B0DxyvDlo9l8+T3nLKbrczg2WLUyzd45L8RqfUMyGPzekbMvX2Ldkwg==}
    engines: {node: '>=12'}

  pidtree@0.6.0:
    resolution: {integrity: sha512-eG2dWTVw5bzqGRztnHExczNxt5VGsE6OwTeCG3fdUf9KBsZzO3R5OIIIzWR+iZA0NtZ+RDVdaoE2dK1cn6jH4g==}
    engines: {node: '>=0.10'}
    hasBin: true

  playwright-core@1.52.0:
    resolution: {integrity: sha512-l2osTgLXSMeuLZOML9qYODUQoPPnUsKsb5/P6LJ2e6uPKXUdPK5WYhN4z03G+YNbWmGDY4YENauNu4ZKczreHg==}
    engines: {node: '>=18'}
    hasBin: true

  playwright@1.52.0:
    resolution: {integrity: sha512-JAwMNMBlxJ2oD1kce4KPtMkDeKGHQstdpFPcPH3maElAXon/QZeTvtsfXmTMRyO9TslfoYOXkSsvao2nE1ilTw==}
    engines: {node: '>=18'}
    hasBin: true

  postcss@8.5.3:
    resolution: {integrity: sha512-dle9A3yYxlBSrt8Fu+IpjGT8SY8hN0mlaA6GY8t0P5PjIOZemULz/E2Bnm/2dcUOena75OTNkHI76uZBNUUq3A==}
    engines: {node: ^10 || ^12 || >=14}

  prelude-ls@1.2.1:
    resolution: {integrity: sha512-vkcDPrRZo1QZLbn5RLGPpg/WmIQ65qoWWhcGKf/b5eplkkarX0m9z8ppCat4mlOqUsWpyNuYgO3VRyrYHSzX5g==}
    engines: {node: '>= 0.8.0'}

  prettier-plugin-tailwindcss@0.6.9:
    resolution: {integrity: sha512-r0i3uhaZAXYP0At5xGfJH876W3HHGHDp+LCRUJrs57PBeQ6mYHMwr25KH8NPX44F2yGTvdnH7OqCshlQx183Eg==}
    engines: {node: '>=14.21.3'}
    peerDependencies:
      '@ianvs/prettier-plugin-sort-imports': '*'
      '@prettier/plugin-pug': '*'
      '@shopify/prettier-plugin-liquid': '*'
      '@trivago/prettier-plugin-sort-imports': '*'
      '@zackad/prettier-plugin-twig-melody': '*'
      prettier: ^3.0
      prettier-plugin-astro: '*'
      prettier-plugin-css-order: '*'
      prettier-plugin-import-sort: '*'
      prettier-plugin-jsdoc: '*'
      prettier-plugin-marko: '*'
      prettier-plugin-multiline-arrays: '*'
      prettier-plugin-organize-attributes: '*'
      prettier-plugin-organize-imports: '*'
      prettier-plugin-sort-imports: '*'
      prettier-plugin-style-order: '*'
      prettier-plugin-svelte: '*'
    peerDependenciesMeta:
      '@ianvs/prettier-plugin-sort-imports':
        optional: true
      '@prettier/plugin-pug':
        optional: true
      '@shopify/prettier-plugin-liquid':
        optional: true
      '@trivago/prettier-plugin-sort-imports':
        optional: true
      '@zackad/prettier-plugin-twig-melody':
        optional: true
      prettier-plugin-astro:
        optional: true
      prettier-plugin-css-order:
        optional: true
      prettier-plugin-import-sort:
        optional: true
      prettier-plugin-jsdoc:
        optional: true
      prettier-plugin-marko:
        optional: true
      prettier-plugin-multiline-arrays:
        optional: true
      prettier-plugin-organize-attributes:
        optional: true
      prettier-plugin-organize-imports:
        optional: true
      prettier-plugin-sort-imports:
        optional: true
      prettier-plugin-style-order:
        optional: true
      prettier-plugin-svelte:
        optional: true

  prettier-plugin-toml@2.0.5:
    resolution: {integrity: sha512-WjXXKQyY4TdXWHU1v73UJxK/oDLSppf+b9KrSVl2kC4ZOr9CIVPKTQ/JxttgbYMaH8r3ihw7WYhMpI1EFa1obg==}
    engines: {node: '>=16.0.0'}
    peerDependencies:
      prettier: ^3.0.3

  prettier@3.0.3:
    resolution: {integrity: sha512-L/4pUDMxcNa8R/EthV08Zt42WBO4h1rarVtK0K+QJG0X187OLo7l699jWw0GKuwzkPQ//jMFA/8Xm6Fh3J/DAg==}
    engines: {node: '>=14'}
    hasBin: true

  prettier@3.5.3:
    resolution: {integrity: sha512-QQtaxnoDJeAkDvDKWCLiwIXkTgRhwYDEQCghU9Z6q03iyek/rxRh/2lC3HB7P8sWT2xC/y5JDctPLBIGzHKbhw==}
    engines: {node: '>=14'}
    hasBin: true

  pretty-format@27.5.1:
    resolution: {integrity: sha512-Qb1gy5OrP5+zDf2Bvnzdl3jsTf1qXVMazbvCoKhtKqVs4/YK4ozX4gKQJJVyNe+cajNPn0KoC0MC3FUmaHWEmQ==}
    engines: {node: ^10.13.0 || ^12.13.0 || ^14.15.0 || >=15.0.0}

  psl@1.15.0:
    resolution: {integrity: sha512-JZd3gMVBAVQkSs6HdNZo9Sdo0LNcQeMNP3CozBJb3JYC/QUYZTnKxP+f8oWRX4rHP5EurWxqAHTSwUCjlNKa1w==}

  punycode@2.3.1:
    resolution: {integrity: sha512-vYt7UD1U9Wg6138shLtLOvdAu+8DsC/ilFtEVHcH+wydcSpNE20AfSOduf6MkRFahL5FY7X1oU7nKVZFtfq8Fg==}
    engines: {node: '>=6'}

  querystringify@2.2.0:
    resolution: {integrity: sha512-FIqgj2EUvTa7R50u0rGsyTftzjYmv/a3hO345bZNrqabNqjtgiDMgmo4mkUjd+nzU5oF3dClKqFIPUKybUyqoQ==}

  queue-microtask@1.2.3:
    resolution: {integrity: sha512-NuaNSa6flKT5JaSYQzJok04JzTL1CA6aGhv5rfLW3PgqA+M2ChpZQnAC8h8i4ZFkBS8X5RqkDBHA7r4hej3K9A==}

  raf-schd@4.0.3:
    resolution: {integrity: sha512-tQkJl2GRWh83ui2DiPTJz9wEiMN20syf+5oKfB03yYP7ioZcJwsIK8FjrtLwH1m7C7e+Tt2yYBlrOpdT+dyeIQ==}

  react-dom@18.3.1:
    resolution: {integrity: sha512-5m4nQKp+rZRb09LNH59GM4BxTh9251/ylbKIbpe7TpGxfJ+9kv6BLkLBXIjjspbgbnIBNqlI23tRnTWT0snUIw==}
    peerDependencies:
      react: ^18.3.1

  react-i18next@15.5.2:
    resolution: {integrity: sha512-ePODyXgmZQAOYTbZXQn5rRsSBu3Gszo69jxW6aKmlSgxKAI1fOhDwSu6bT4EKHciWPKQ7v7lPrjeiadR6Gi+1A==}
    peerDependencies:
      i18next: '>= 23.2.3'
      react: '>= 16.8.0'
      react-dom: '*'
      react-native: '*'
      typescript: ^5
    peerDependenciesMeta:
      react-dom:
        optional: true
      react-native:
        optional: true
      typescript:
        optional: true

  react-is@17.0.2:
    resolution: {integrity: sha512-w2GsyukL62IJnlaff/nRegPQR94C/XXamvMWmSHRJ4y7Ts/4ocGRmTHvOs8PSE6pB3dWOrD/nueuU5sduBsQ4w==}

  react-refresh@0.17.0:
    resolution: {integrity: sha512-z6F7K9bV85EfseRCp2bzrpyQ0Gkw1uLoCel9XBVWPg/TjRj94SkJzUTGfOa4bs7iJvBWtQG0Wq7wnI0syw3EBQ==}
    engines: {node: '>=0.10.0'}

  react-remove-scroll-bar@2.3.8:
    resolution: {integrity: sha512-9r+yi9+mgU33AKcj6IbT9oRCO78WriSj6t/cF8DWBZJ9aOGPOTEDvdUDz1FwKim7QXWwmHqtdHnRJfhAxEG46Q==}
    engines: {node: '>=10'}
    peerDependencies:
      '@types/react': '*'
      react: ^16.8.0 || ^17.0.0 || ^18.0.0 || ^19.0.0
    peerDependenciesMeta:
      '@types/react':
        optional: true

  react-remove-scroll@2.6.3:
    resolution: {integrity: sha512-pnAi91oOk8g8ABQKGF5/M9qxmmOPxaAnopyTHYfqYEwJhyFrbbBtHuSgtKEoH0jpcxx5o3hXqH1mNd9/Oi+8iQ==}
    engines: {node: '>=10'}
    peerDependencies:
      '@types/react': '*'
      react: ^16.8.0 || ^17.0.0 || ^18.0.0 || ^19.0.0 || ^19.0.0-rc
    peerDependenciesMeta:
      '@types/react':
        optional: true

  react-style-singleton@2.2.3:
    resolution: {integrity: sha512-b6jSvxvVnyptAiLjbkWLE/lOnR4lfTtDAl+eUC7RZy+QQWc6wRzIV2CE6xBuMmDxc2qIihtDCZD5NPOFl7fRBQ==}
    engines: {node: '>=10'}
    peerDependencies:
      '@types/react': '*'
      react: ^16.8.0 || ^17.0.0 || ^18.0.0 || ^19.0.0 || ^19.0.0-rc
    peerDependenciesMeta:
      '@types/react':
        optional: true

  react-uid@2.4.0:
    resolution: {integrity: sha512-+MVs/25NrcZuGrmlVRWPOSsbS8y72GJOBsR7d68j3/wqOrRBF52U29XAw4+XSelw0Vm6s5VmGH5mCbTCPGVCVg==}
    engines: {node: '>=10'}
    peerDependencies:
      '@types/react': ^16.8.0 || ^17.0.0 || ^18.0.0 || ^19.0.0
      react: ^16.8.0 || ^17.0.0 || ^18.0.0 || ^19.0.0
    peerDependenciesMeta:
      '@types/react':
        optional: true

  react@18.3.1:
    resolution: {integrity: sha512-wS+hAgJShR0KhEvPJArfuPVN1+Hz1t0Y6n5jLrGQbkb4urgPE/0Rve+1kMB1v/oWgHgm4WIcV+i7F2pTVj+2iQ==}
    engines: {node: '>=0.10.0'}

  readable-stream@3.6.2:
    resolution: {integrity: sha512-9u/sniCrY3D5WdsERHzHE4G2YCXqoG5FTHUiCC4SIbr6XcLZBY05ya9EKjYek9O5xOAwjGq+1JdGBAS7Q9ScoA==}
    engines: {node: '>= 6'}

  readdirp@3.6.0:
    resolution: {integrity: sha512-hOS089on8RduqdbhvQ5Z37A0ESjsqz6qnRcffsMU3495FuTdqSm+7bhJ29JvIOsBDEEnan5DPu9t3To9VRlMzA==}
    engines: {node: '>=8.10.0'}

  regenerator-runtime@0.14.1:
    resolution: {integrity: sha512-dYnhHh0nJoMfnkZs6GmmhFknAGRrLznOu5nc9ML+EJxGvrx6H7teuevqVqCuPcPK//3eDrrjQhehXVx9cnkGdw==}

  require-directory@2.1.1:
    resolution: {integrity: sha512-fGxEI7+wsG9xrvdjsrlmL22OMTTiHRwAMroiEeMgq8gzoLC/PQr7RsRDSTLUg/bZAZtF+TVIkHc6/4RIKrui+Q==}
    engines: {node: '>=0.10.0'}

  requires-port@1.0.0:
    resolution: {integrity: sha512-KigOCHcocU3XODJxsu8i/j8T9tzT4adHiecwORRQ0ZZFcp7ahwXuRU1m+yuO90C5ZUyGeGfocHDI14M3L3yDAQ==}

  resolve-from@4.0.0:
    resolution: {integrity: sha512-pb/MYmXstAkysRFx8piNI1tGFNQIFA3vkE3Gq4EuA1dF6gHp/+vgZqsCGJapvy8N3Q+4o7FwvquPJcnZ7RYy4g==}
    engines: {node: '>=4'}

  resolve-pkg-maps@1.0.0:
    resolution: {integrity: sha512-seS2Tj26TBVOC2NIc2rOe2y2ZO7efxITtLZcGSOnHHNOQ7CkiUBfw0Iw2ck6xkIhPwLhKNLS8BO+hEpngQlqzw==}

  restore-cursor@3.1.0:
    resolution: {integrity: sha512-l+sSefzHpj5qimhFSE5a8nufZYAM3sBSVMAPtYkmC+4EH2anSGaEMXSD0izRQbu9nfyQ9y5JrVmp7E8oZrUjvA==}
    engines: {node: '>=8'}

  restore-cursor@5.1.0:
    resolution: {integrity: sha512-oMA2dcrw6u0YfxJQXm342bFKX/E4sG9rbTzO9ptUcR/e8A33cHuvStiYOwH7fszkZlZ1z/ta9AAoPk2F4qIOHA==}
    engines: {node: '>=18'}

  retry@0.13.1:
    resolution: {integrity: sha512-XQBQ3I8W1Cge0Seh+6gjj03LbmRFWuoszgK9ooCpwYIrhhoO80pfq4cUkU5DkknwfOfFteRwlZ56PYOGYyFWdg==}
    engines: {node: '>= 4'}

  reusify@1.1.0:
    resolution: {integrity: sha512-g6QUff04oZpHs0eG5p83rFLhHeV00ug/Yf9nZM6fLeUrPguBTkTQOdpAWWspMh55TZfVQDPaN3NQJfbVRAxdIw==}
    engines: {iojs: '>=1.0.0', node: '>=0.10.0'}

  rfdc@1.4.1:
    resolution: {integrity: sha512-q1b3N5QkRUWUl7iyylaaj3kOpIT0N2i9MqIEQXP73GVsN9cw3fdx8X63cEmWhJGi2PPCF23Ijp7ktmd39rawIA==}

  rollup@4.38.0:
    resolution: {integrity: sha512-5SsIRtJy9bf1ErAOiFMFzl64Ex9X5V7bnJ+WlFMb+zmP459OSWCEG7b0ERZ+PEU7xPt4OG3RHbrp1LJlXxYTrw==}
    engines: {node: '>=18.0.0', npm: '>=8.0.0'}
    hasBin: true

  rrweb-cssom@0.8.0:
    resolution: {integrity: sha512-guoltQEx+9aMf2gDZ0s62EcV8lsXR+0w8915TC3ITdn2YueuNjdAYh/levpU9nFaoChh9RUS5ZdQMrKfVEN9tw==}

  run-async@2.4.1:
    resolution: {integrity: sha512-tvVnVv01b8c1RrA6Ep7JkStj85Guv/YrMcwqYQnwjsAS2cTmmPGBBjAjpCW7RrSodNSoE2/qg9O4bceNvUuDgQ==}
    engines: {node: '>=0.12.0'}

  run-parallel@1.2.0:
    resolution: {integrity: sha512-5l4VyZR86LZ/lDxZTR6jqL8AFE2S0IFLMP26AbjsLVADxHdhB/c0GUsH+y39UfCi3dzz8OlQuPmnaJOMoDHQBA==}

  rxjs@7.8.2:
    resolution: {integrity: sha512-dhKf903U/PQZY6boNNtAGdWbG85WAbjT/1xYoZIC7FAY0yWapOBQVsVrDl58W86//e1VpMNBtRV4MaXfdMySFA==}

  safe-buffer@5.2.1:
    resolution: {integrity: sha512-rp3So07KcdmmKbGvgaNxQSJr7bGVSVk5S9Eq1F+ppbRo70+YeaDxkw5Dd8NPN+GD6bjnYm2VuPuCXmpuYvmCXQ==}

  safer-buffer@2.1.2:
    resolution: {integrity: sha512-YZo3K82SD7Riyi0E1EQPojLz7kpepnSQI9IyPbHHg1XXXevb5dJI7tpyN2ADxGcQbHG7vcyRHk0cbwqcQriUtg==}

  saxes@6.0.0:
    resolution: {integrity: sha512-xAg7SOnEhrm5zI3puOOKyy1OMcMlIJZYNJY7xLBwSze0UjhPLnWfj2GF2EpT0jmzaJKIWKHLsaSSajf35bcYnA==}
    engines: {node: '>=v12.22.7'}

  scheduler@0.23.2:
    resolution: {integrity: sha512-UOShsPwz7NrMUqhR6t0hWjFduvOzbtv7toDH1/hIrfRNIDBnnBWd0CwJTGvTpngVlmwGCdP9/Zl/tVrDqcuYzQ==}

  semver@6.3.1:
    resolution: {integrity: sha512-BR7VvDCVHO+q2xBEWskxS6DJE1qRnb7DxzUrogb71CWoSficBxYsiAGd+Kl0mmq/MprG9yArRkyrQxTO6XjMzA==}
    hasBin: true

  semver@7.7.1:
    resolution: {integrity: sha512-hlq8tAfn0m/61p4BVRcPzIGr6LKiMwo4VM6dGi6pt4qcRkmNzTcWq6eCEjEh+qXjkMDvPlOFFSGwQjoEa6gyMA==}
    engines: {node: '>=10'}
    hasBin: true

  semver@7.7.2:
    resolution: {integrity: sha512-RF0Fw+rO5AMf9MAyaRXI4AV0Ulj5lMHqVxxdSgiVbixSCXoEmmX/jk0CuJw4+3SqroYO9VoUh+HcuJivvtJemA==}
    engines: {node: '>=10'}
    hasBin: true

  shebang-command@2.0.0:
    resolution: {integrity: sha512-kHxr2zZpYtdmrN1qDjrrX/Z1rR1kG8Dx+gkpK1G4eXmvXswmcE1hTWBWYUzlraYw1/yZp6YuDY77YtvbN0dmDA==}
    engines: {node: '>=8'}

  shebang-regex@3.0.0:
    resolution: {integrity: sha512-7++dFhtcx3353uBaq8DDR4NuxBetBzC7ZQOhmTQInHEd6bSrXdiEyzCvG07Z44UYdLShWUyXt5M/yhz8ekcb1A==}
    engines: {node: '>=8'}

  siginfo@2.0.0:
    resolution: {integrity: sha512-ybx0WO1/8bSBLEWXZvEd7gMW3Sn3JFlW3TvX1nREbDLRNQNaeNN8WK0meBwPdAaOI7TtRRRJn/Es1zhrrCHu7g==}

  signal-exit@3.0.7:
    resolution: {integrity: sha512-wnD2ZE+l+SPC/uoS0vXeE9L1+0wuaMqKlfz9AMUo38JsyLSBWSFcHR1Rri62LZc12vLr1gb3jl7iwQhgwpAbGQ==}

  signal-exit@4.1.0:
    resolution: {integrity: sha512-bzyZ1e88w9O1iNJbKnOlvYTrWPDl46O1bG0D3XInv+9tkPrxrN8jUUTiFlDkkmKWgn1M6CfIA13SuGqOa9Korw==}
    engines: {node: '>=14'}

  simple-wcswidth@1.0.1:
    resolution: {integrity: sha512-xMO/8eNREtaROt7tJvWJqHBDTMFN4eiQ5I4JRMuilwfnFcV5W9u7RUkueNkdw0jPqGMX36iCywelS5yilTuOxg==}

  sirv@3.0.1:
    resolution: {integrity: sha512-FoqMu0NCGBLCcAkS1qA+XJIQTR6/JHfQXl+uGteNCQ76T91DMUjPa9xfmeqMY3z80nLSg9yQmNjK0Px6RWsH/A==}
    engines: {node: '>=18'}

  slash@3.0.0:
    resolution: {integrity: sha512-g9Q1haeby36OSStwb4ntCGGGaKsaVSjQ68fBxoQcutl5fS1vuY18H3wSt3jFyFtrkx+Kz0V1G85A4MyAdDMi2Q==}
    engines: {node: '>=8'}

  slice-ansi@5.0.0:
    resolution: {integrity: sha512-FC+lgizVPfie0kkhqUScwRu1O/lF6NOgJmlCgK+/LYxDCTk8sGelYaHDhFcDN+Sn3Cv+3VSa4Byeo+IMCzpMgQ==}
    engines: {node: '>=12'}

  slice-ansi@7.1.0:
    resolution: {integrity: sha512-bSiSngZ/jWeX93BqeIAbImyTbEihizcwNjFoRUIY/T1wWQsfsm2Vw1agPKylXvQTU7iASGdHhyqRlqQzfz+Htg==}
    engines: {node: '>=18'}

  source-map-js@1.2.1:
    resolution: {integrity: sha512-UXWMKhLOwVKb728IUtQPXxfYU+usdybtUrK/8uGE8CQMvrhOpwvzDBwj0QhSL7MQc7vIsISBG8VQ8+IDQxpfQA==}
    engines: {node: '>=0.10.0'}

  stackback@0.0.2:
    resolution: {integrity: sha512-1XMJE5fQo1jGH6Y/7ebnwPOBEkIEnT4QF32d5R1+VXdXveM0IBMJt8zfaxX1P3QhVwrYe+576+jkANtSS2mBbw==}

  statuses@2.0.1:
    resolution: {integrity: sha512-RwNA9Z/7PrK06rYLIzFMlaF+l73iwpzsqRIFgbMLbTcLD6cOao82TaWefPXQvB2fOC4AjuYSEndS7N/mTCbkdQ==}
    engines: {node: '>= 0.8'}

  std-env@3.8.1:
    resolution: {integrity: sha512-vj5lIj3Mwf9D79hBkltk5qmkFI+biIKWS2IBxEyEU3AX1tUf7AoL8nSazCOiiqQsGKIq01SClsKEzweu34uwvA==}

  strict-event-emitter@0.5.1:
    resolution: {integrity: sha512-vMgjE/GGEPEFnhFub6pa4FmJBRBVOLpIII2hvCZ8Kzb7K0hlHo7mQv6xYrBvCL2LtAIBwFUK8wvuJgTVSQ5MFQ==}

  string-argv@0.3.2:
    resolution: {integrity: sha512-aqD2Q0144Z+/RqG52NeHEkZauTAUWJO8c6yTftGJKO3Tja5tUgIfmIl6kExvhtxSDP7fXB6DvzkfMpCd/F3G+Q==}
    engines: {node: '>=0.6.19'}

  string-width@4.2.3:
    resolution: {integrity: sha512-wKyQRQpjJ0sIp62ErSZdGsjMJWsap5oRNihHhu6G7JVO/9jIB6UyevL+tXuOqrng8j/cxKTWyWUwvSTriiZz/g==}
    engines: {node: '>=8'}

  string-width@7.2.0:
    resolution: {integrity: sha512-tsaTIkKW9b4N+AEj+SVA+WhJzV7/zMhcSu78mLKWSk7cXMOSHsBKFWUs0fWwq8QyK3MgJBQRX6Gbi4kYbdvGkQ==}
    engines: {node: '>=18'}

  string_decoder@1.3.0:
    resolution: {integrity: sha512-hkRX8U1WjJFd8LsDJ2yQ/wWWxaopEsABU1XfkM8A+j0+85JAGppt16cr1Whg6KIbb4okU6Mql6BOj+uup/wKeA==}

  strip-ansi@6.0.1:
    resolution: {integrity: sha512-Y38VPSHcqkFrCpFnQ9vuSXmquuv5oXOKpGeT6aGrr3o3Gc9AlVa6JBfUSOCnbxGGZF+/0ooI7KrPuUSztUdU5A==}
    engines: {node: '>=8'}

  strip-ansi@7.1.0:
    resolution: {integrity: sha512-iq6eVVI64nQQTRYq2KtEg2d2uU7LElhTJwsH4YzIHZshxlgZms/wIc4VoDQTlG/IvVIrBKG06CrZnp0qv7hkcQ==}
    engines: {node: '>=12'}

  strip-final-newline@3.0.0:
    resolution: {integrity: sha512-dOESqjYr96iWYylGObzd39EuNTa5VJxyvVAEm5Jnh7KGo75V43Hk1odPQkNDyXNmUR6k+gEiDVXnjB8HJ3crXw==}
    engines: {node: '>=12'}

  strip-json-comments@3.1.1:
    resolution: {integrity: sha512-6fPc+R4ihwqP6N/aIv2f1gMH8lOVtWQHoqC4yK6oSDVVocumAsfCqjkXnqiYMhmMwS/mEHLp7Vehlt3ql6lEig==}
    engines: {node: '>=8'}

  supports-color@7.2.0:
    resolution: {integrity: sha512-qpCAvRl9stuOHveKsn7HncJRvv501qIacKzQlO/+Lwxc9+0q2wLyv4Dfvt80/DPn2pqOBsJdDiogXGR9+OvwRw==}
    engines: {node: '>=8'}

  supports-color@8.1.1:
    resolution: {integrity: sha512-MpUEN2OodtUzxvKQl72cUF7RQ5EiHsGvSsVG0ia9c5RbWGL2CI4C7EpPS8UTBIplnlzZiNuV56w+FuNxy3ty2Q==}
    engines: {node: '>=10'}

  symbol-tree@3.2.4:
    resolution: {integrity: sha512-9QNk5KwDF+Bvz+PyObkmSYjI5ksVUYtjW7AU22r2NKcfLJcXp96hkDWU3+XndOsUb+AQ9QhfzfCT2O+CNWT5Tw==}

  tailwind-merge@3.3.0:
    resolution: {integrity: sha512-fyW/pEfcQSiigd5SNn0nApUOxx0zB/dm6UDU/rEwc2c3sX2smWUNbapHv+QRqLGVp9GWX3THIa7MUGPo+YkDzQ==}

  tailwindcss-animate@1.0.7:
    resolution: {integrity: sha512-bl6mpH3T7I3UFxuvDEXLxy/VuFxBk5bbzplh7tXI68mwMokNYd1t9qPBHlnyTwfa4JGC4zP516I1hYYtQ/vspA==}
    peerDependencies:
      tailwindcss: '>=3.0.0 || insiders'

  tailwindcss@4.1.8:
    resolution: {integrity: sha512-kjeW8gjdxasbmFKpVGrGd5T4i40mV5J2Rasw48QARfYeQ8YS9x02ON9SFWax3Qf616rt4Cp3nVNIj6Hd1mP3og==}

  tapable@2.2.2:
    resolution: {integrity: sha512-Re10+NauLTMCudc7T5WLFLAwDhQ0JWdrMK+9B2M8zR5hRExKmsRDCBA7/aV/pNJFltmBFO5BAMlQFi/vq3nKOg==}
    engines: {node: '>=6'}

  tar@7.4.3:
    resolution: {integrity: sha512-5S7Va8hKfV7W5U6g3aYxXmlPoZVAwUMy9AOKyF2fVuZa2UD3qZjg578OrLRt8PcNN1PleVaL/5/yYATNL0ICUw==}
    engines: {node: '>=18'}

  threads@1.7.0:
    resolution: {integrity: sha512-Mx5NBSHX3sQYR6iI9VYbgHKBLisyB+xROCBGjjWm1O9wb9vfLxdaGtmT/KCjUqMsSNW6nERzCW3T6H43LqjDZQ==}

  through@2.3.8:
    resolution: {integrity: sha512-w89qg7PI8wAdvX60bMDP+bFoD5Dvhm9oLheFp5O4a2QF0cSBGsBX4qZmadPMvVqlLJBBci+WqGGOAPvcDeNSVg==}

  tiny-worker@2.3.0:
    resolution: {integrity: sha512-pJ70wq5EAqTAEl9IkGzA+fN0836rycEuz2Cn6yeZ6FRzlVS5IDOkFHpIoEsksPRQV34GDqXm65+OlnZqUSyK2g==}

  tinybench@2.9.0:
    resolution: {integrity: sha512-0+DUvqWMValLmha6lr4kD8iAMK1HzV0/aKnCtWb9v9641TnP/MFb7Pc2bxoxQjTXAErryXVgUOfv2YqNllqGeg==}

  tinyexec@0.3.2:
    resolution: {integrity: sha512-KQQR9yN7R5+OSwaK0XQoj22pwHoTlgYqmUscPYoknOoWCWfj/5/ABTMRi69FrKU5ffPVh5QcFikpWJI/P1ocHA==}

  tinyglobby@0.2.13:
    resolution: {integrity: sha512-mEwzpUgrLySlveBwEVDMKk5B57bhLPYovRfPAXD5gA/98Opn0rCDj3GtLwFvCvH5RK9uPCExUROW5NjDwvqkxw==}
    engines: {node: '>=12.0.0'}

  tinypool@1.0.2:
    resolution: {integrity: sha512-al6n+QEANGFOMf/dmUMsuS5/r9B06uwlyNjZZql/zv8J7ybHCgoihBNORZCY2mzUuAnomQa2JdhyHKzZxPCrFA==}
    engines: {node: ^18.0.0 || >=20.0.0}

  tinyrainbow@1.2.0:
    resolution: {integrity: sha512-weEDEq7Z5eTHPDh4xjX789+fHfF+P8boiFB+0vbWzpbnbsEr/GRaohi/uMKxg8RZMXnl1ItAi/IUHWMsjDV7kQ==}
    engines: {node: '>=14.0.0'}

  tinyspy@3.0.2:
    resolution: {integrity: sha512-n1cw8k1k0x4pgA2+9XrOkFydTerNcJ1zWCO5Nn9scWHTD+5tp8dghT2x1uduQePZTZgd3Tupf+x9BxJjeJi77Q==}
    engines: {node: '>=14.0.0'}

  tldts-core@6.1.85:
    resolution: {integrity: sha512-DTjUVvxckL1fIoPSb3KE7ISNtkWSawZdpfxGxwiIrZoO6EbHVDXXUIlIuWympPaeS+BLGyggozX/HTMsRAdsoA==}

  tldts@6.1.85:
    resolution: {integrity: sha512-gBdZ1RjCSevRPFix/hpaUWeak2/RNUZB4/8frF1r5uYMHjFptkiT0JXIebWvgI/0ZHXvxaUDDJshiA0j6GdL3w==}
    hasBin: true

  tmp@0.0.33:
    resolution: {integrity: sha512-jRCJlojKnZ3addtTOjdIqoRuPEKBvNXcGYqzO6zWZX8KfKEpnGY5jfggJQ3EjKuu8D4bJRr0y+cYJFmYbImXGw==}
    engines: {node: '>=0.6.0'}

  to-regex-range@5.0.1:
    resolution: {integrity: sha512-65P7iz6X5yEr1cwcgvQxbbIw7Uk3gOy5dIdtZ4rDveLqhrdJP+Li/Hx6tyK0NEb+2GCyneCMJiGqrADCSNk8sQ==}
    engines: {node: '>=8.0'}

  totalist@3.0.1:
    resolution: {integrity: sha512-sf4i37nQ2LBx4m3wB74y+ubopq6W/dIzXg0FDGjsYnZHVa1Da8FH853wlL2gtUhg+xJXjfk3kUZS3BRoQeoQBQ==}
    engines: {node: '>=6'}

  tough-cookie@4.1.4:
    resolution: {integrity: sha512-Loo5UUvLD9ScZ6jh8beX1T6sO1w2/MpCRpEP7V280GKMVUQ0Jzar2U3UJPsrdbziLEMMhu3Ujnq//rhiFuIeag==}
    engines: {node: '>=6'}

  tough-cookie@5.1.2:
    resolution: {integrity: sha512-FVDYdxtnj0G6Qm/DhNPSb8Ju59ULcup3tuJxkFb5K8Bv2pUXILbf0xZWU8PX8Ov19OXljbUyveOFwRMwkXzO+A==}
    engines: {node: '>=16'}

  tr46@5.1.0:
    resolution: {integrity: sha512-IUWnUK7ADYR5Sl1fZlO1INDUhVhatWl7BtJWsIhwJ0UAK7ilzzIa8uIqOO/aYVWHZPJkKbEL+362wrzoeRF7bw==}
    engines: {node: '>=18'}

  ts-api-utils@2.1.0:
    resolution: {integrity: sha512-CUgTZL1irw8u29bzrOD/nH85jqyc74D6SshFgujOIA7osm2Rz7dYH77agkx7H4FBNxDq7Cjf+IjaX/8zwFW+ZQ==}
    engines: {node: '>=18.12'}
    peerDependencies:
      typescript: '>=4.8.4'

  ts-morph@26.0.0:
    resolution: {integrity: sha512-ztMO++owQnz8c/gIENcM9XfCEzgoGphTv+nKpYNM1bgsdOVC/jRZuEBf6N+mLLDNg68Kl+GgUZfOySaRiG1/Ug==}

  ts-node@10.9.2:
    resolution: {integrity: sha512-f0FFpIdcHgn8zcPSbf1dRevwt047YMnaiJM3u2w2RewrB+fob/zePZcrOyQoLMMO7aBIddLcQIEK5dYjkLnGrQ==}
    hasBin: true
    peerDependencies:
      '@swc/core': '>=1.2.50'
      '@swc/wasm': '>=1.2.50'
      '@types/node': '*'
      typescript: '>=2.7'
    peerDependenciesMeta:
      '@swc/core':
        optional: true
      '@swc/wasm':
        optional: true

  ts-to-zod@3.15.0:
    resolution: {integrity: sha512-Lu5ITqD8xCIo4JZp4Cg3iSK3J2x3TGwwuDtNHfAIlx1mXWKClRdzqV+x6CFEzhKtJlZzhyvJIqg7DzrWfsdVSg==}
    hasBin: true

  tslib@1.14.1:
    resolution: {integrity: sha512-Xni35NKzjgMrwevysHTCArtLDpPvye8zV/0E4EyYn43P7/7qvQwPh9BGkHewbMulVntbigmcT7rdX3BNo9wRJg==}

  tslib@2.8.1:
    resolution: {integrity: sha512-oJFu94HQb+KVduSUQL7wnpmqnfmLsOA/nAh6b6EH0wCEoK0/mPeXU6c3wKDV83MkOuHPRHtSXKKU99IBazS/2w==}

  tsutils@3.21.0:
    resolution: {integrity: sha512-mHKK3iUXL+3UF6xL5k0PEhKRUBKPBCv/+RkEOpjRWxxx27KKRBmmA60A9pgOUvMi8GKhRMPEmjBRPzs2W7O1OA==}
    engines: {node: '>= 6'}
    peerDependencies:
      typescript: '>=2.8.0 || >= 3.2.0-dev || >= 3.3.0-dev || >= 3.4.0-dev || >= 3.5.0-dev || >= 3.6.0-dev || >= 3.6.0-beta || >= 3.7.0-dev || >= 3.7.0-beta'

  tsx@4.19.3:
    resolution: {integrity: sha512-4H8vUNGNjQ4V2EOoGw005+c+dGuPSnhpPBPHBtsZdGZBk/iJb4kguGlPWaZTZ3q5nMtFOEsY0nRDlh9PJyd6SQ==}
    engines: {node: '>=18.0.0'}
    hasBin: true

  turbo-darwin-64@2.5.4:
    resolution: {integrity: sha512-ah6YnH2dErojhFooxEzmvsoZQTMImaruZhFPfMKPBq8sb+hALRdvBNLqfc8NWlZq576FkfRZ/MSi4SHvVFT9PQ==}
    cpu: [x64]
    os: [darwin]

  turbo-darwin-arm64@2.5.4:
    resolution: {integrity: sha512-2+Nx6LAyuXw2MdXb7pxqle3MYignLvS7OwtsP9SgtSBaMlnNlxl9BovzqdYAgkUW3AsYiQMJ/wBRb7d+xemM5A==}
    cpu: [arm64]
    os: [darwin]

  turbo-linux-64@2.5.4:
    resolution: {integrity: sha512-5May2kjWbc8w4XxswGAl74GZ5eM4Gr6IiroqdLhXeXyfvWEdm2mFYCSWOzz0/z5cAgqyGidF1jt1qzUR8hTmOA==}
    cpu: [x64]
    os: [linux]

  turbo-linux-arm64@2.5.4:
    resolution: {integrity: sha512-/2yqFaS3TbfxV3P5yG2JUI79P7OUQKOUvAnx4MV9Bdz6jqHsHwc9WZPpO4QseQm+NvmgY6ICORnoVPODxGUiJg==}
    cpu: [arm64]
    os: [linux]

  turbo-windows-64@2.5.4:
    resolution: {integrity: sha512-EQUO4SmaCDhO6zYohxIjJpOKRN3wlfU7jMAj3CgcyTPvQR/UFLEKAYHqJOnJtymbQmiiM/ihX6c6W6Uq0yC7mA==}
    cpu: [x64]
    os: [win32]

  turbo-windows-arm64@2.5.4:
    resolution: {integrity: sha512-oQ8RrK1VS8lrxkLriotFq+PiF7iiGgkZtfLKF4DDKsmdbPo0O9R2mQxm7jHLuXraRCuIQDWMIw6dpcr7Iykf4A==}
    cpu: [arm64]
    os: [win32]

  turbo@2.5.4:
    resolution: {integrity: sha512-kc8ZibdRcuWUG1pbYSBFWqmIjynlD8Lp7IB6U3vIzvOv9VG+6Sp8bzyeBWE3Oi8XV5KsQrznyRTBPvrf99E4mA==}
    hasBin: true

  type-check@0.4.0:
    resolution: {integrity: sha512-XleUoc9uwGXqjWwXaUTZAmzMcFZ5858QA2vvx1Ur5xIcixXIP+8LnFDgRplU30us6teqdlskFfu+ae4K79Ooew==}
    engines: {node: '>= 0.8.0'}

  type-fest@0.21.3:
    resolution: {integrity: sha512-t0rzBq87m3fVcduHDUFhKmyyX+9eo6WQjZvf51Ea/M0Q7+T374Jp1aUiyUl0GKxp8M/OETVHSDvmkyPgvX+X2w==}
    engines: {node: '>=10'}

  type-fest@4.38.0:
    resolution: {integrity: sha512-2dBz5D5ycHIoliLYLi0Q2V7KRaDlH0uWIvmk7TYlAg5slqwiPv1ezJdZm1QEM0xgk29oYWMCbIG7E6gHpvChlg==}
    engines: {node: '>=16'}

  typescript-eslint@8.33.1:
    resolution: {integrity: sha512-AgRnV4sKkWOiZ0Kjbnf5ytTJXMUZQ0qhSVdQtDNYLPLnjsATEYhaO94GlRQwi4t4gO8FfjM6NnikHeKjUm8D7A==}
    engines: {node: ^18.18.0 || ^20.9.0 || >=21.1.0}
    peerDependencies:
      eslint: ^8.57.0 || ^9.0.0
      typescript: '>=4.8.4 <5.9.0'

  typescript@5.8.3:
    resolution: {integrity: sha512-p1diW6TqL9L07nNxvRMM7hMMw4c5XOo/1ibL4aAIGmSAt9slTE1Xgw5KWuof2uTOvCg9BY7ZRi+GaF+7sfgPeQ==}
    engines: {node: '>=14.17'}
    hasBin: true

  undici-types@6.21.0:
    resolution: {integrity: sha512-iwDZqg0QAGrg9Rav5H4n0M64c3mkR59cJ6wQp+7C4nI0gsmExaedaYLNO44eT4AtBBwjbTiGPMlt2Md0T9H9JQ==}

  universalify@0.2.0:
    resolution: {integrity: sha512-CJ1QgKmNg3CwvAv/kOFmtnEN05f0D/cn9QntgNOQlQF9dgvVTHj3t+8JPdjqawCHk7V/KA+fbUqzZ9XWhcqPUg==}
    engines: {node: '>= 4.0.0'}

  universalify@2.0.1:
    resolution: {integrity: sha512-gptHNQghINnc/vTGIk0SOFGFNXw7JVrlRUtConJRlvaw6DuX0wO5Jeko9sWrMBhh+PsYAZ7oXAiOnf/UKogyiw==}
    engines: {node: '>= 10.0.0'}

  update-browserslist-db@1.1.3:
    resolution: {integrity: sha512-UxhIZQ+QInVdunkDAaiazvvT/+fXL5Osr0JZlJulepYu6Jd7qJtDZjlur0emRlT71EN3ScPoE7gvsuIKKNavKw==}
    hasBin: true
    peerDependencies:
      browserslist: '>= 4.21.0'

  uri-js@4.4.1:
    resolution: {integrity: sha512-7rKUyy33Q1yc98pQ1DAmLtwX109F7TIfWlW1Ydo8Wl1ii1SeHieeh0HHfPeL2fMXK6z0s8ecKs9frCuLJvndBg==}

  url-parse@1.5.10:
    resolution: {integrity: sha512-WypcfiRhfeUP9vvF0j6rw0J3hrWrw6iZv3+22h6iRMJ/8z1Tj6XfLP4DsUix5MhMPnXpiHDoKyoZ/bdCkwBCiQ==}

  use-callback-ref@1.3.3:
    resolution: {integrity: sha512-jQL3lRnocaFtu3V00JToYz/4QkNWswxijDaCVNZRiRTO3HQDLsdu1ZtmIUvV4yPp+rvWm5j0y0TG/S61cuijTg==}
    engines: {node: '>=10'}
    peerDependencies:
      '@types/react': '*'
      react: ^16.8.0 || ^17.0.0 || ^18.0.0 || ^19.0.0 || ^19.0.0-rc
    peerDependenciesMeta:
      '@types/react':
        optional: true

  use-resize-observer@9.1.0:
    resolution: {integrity: sha512-R25VqO9Wb3asSD4eqtcxk8sJalvIOYBqS8MNZlpDSQ4l4xMQxC/J7Id9HoTqPq8FwULIn0PVW+OAqF2dyYbjow==}
    peerDependencies:
      react: 16.8.0 - 18
      react-dom: 16.8.0 - 18

  use-sidecar@1.1.3:
    resolution: {integrity: sha512-Fedw0aZvkhynoPYlA5WXrMCAMm+nSWdZt6lzJQ7Ok8S6Q+VsHmHpRWndVRJ8Be0ZbkfPc5LRYH+5XrzXcEeLRQ==}
    engines: {node: '>=10'}
    peerDependencies:
      '@types/react': '*'
      react: ^16.8.0 || ^17.0.0 || ^18.0.0 || ^19.0.0 || ^19.0.0-rc
    peerDependenciesMeta:
      '@types/react':
        optional: true

  util-deprecate@1.0.2:
    resolution: {integrity: sha512-EPD5q1uXyFxJpCrLnCc1nHnq3gOa6DZBocAIiI2TaSCA7VCJ1UJDMagCzIkXNsUYfD1daK//LTEQ8xiIbrHtcw==}

  uuid@10.0.0:
    resolution: {integrity: sha512-8XkAphELsDnEGrDxUOHB3RGvXz6TeuYSGEZBOjtTtPm2lwhGBjLgOzLHB63IUWfBpNucQjND6d3AOudO+H3RWQ==}
    hasBin: true

  uuid@9.0.1:
    resolution: {integrity: sha512-b+1eJOlsR9K8HJpow9Ok3fiWOWSIcIzXodvv0rQjVoOVNpWMpxf1wZNpt4y9h10odCNrqnYp1OBzRktckBe3sA==}
    hasBin: true

  v8-compile-cache-lib@3.0.1:
    resolution: {integrity: sha512-wa7YjyUGfNZngI/vtK0UHAN+lgDCxBPCylVXGp0zu59Fz5aiGtNXaq3DhIov063MorB+VfufLh3JlF2KdTK3xg==}

  vite-node@2.1.9:
    resolution: {integrity: sha512-AM9aQ/IPrW/6ENLQg3AGY4K1N2TGZdR5e4gu/MmmR2xR3Ll1+dib+nook92g4TV3PXVyeyxdWwtaCAiUL0hMxA==}
    engines: {node: ^18.0.0 || >=20.0.0}
    hasBin: true

  vite@5.4.19:
    resolution: {integrity: sha512-qO3aKv3HoQC8QKiNSTuUM1l9o/XX3+c+VTgLHbJWHZGeTPVAg2XwazI9UWzoxjIJCGCV2zU60uqMzjeLZuULqA==}
    engines: {node: ^18.0.0 || >=20.0.0}
    hasBin: true
    peerDependencies:
      '@types/node': ^18.0.0 || >=20.0.0
      less: '*'
      lightningcss: ^1.21.0
      sass: '*'
      sass-embedded: '*'
      stylus: '*'
      sugarss: '*'
      terser: ^5.4.0
    peerDependenciesMeta:
      '@types/node':
        optional: true
      less:
        optional: true
      lightningcss:
        optional: true
      sass:
        optional: true
      sass-embedded:
        optional: true
      stylus:
        optional: true
      sugarss:
        optional: true
      terser:
        optional: true

  vite@6.3.5:
    resolution: {integrity: sha512-cZn6NDFE7wdTpINgs++ZJ4N49W2vRp8LCKrn3Ob1kYNtOo21vfDoaV5GzBfLU4MovSAB8uNRm4jgzVQZ+mBzPQ==}
    engines: {node: ^18.0.0 || ^20.0.0 || >=22.0.0}
    hasBin: true
    peerDependencies:
      '@types/node': ^18.0.0 || ^20.0.0 || >=22.0.0
      jiti: '>=1.21.0'
      less: '*'
      lightningcss: ^1.21.0
      sass: '*'
      sass-embedded: '*'
      stylus: '*'
      sugarss: '*'
      terser: ^5.16.0
      tsx: ^4.8.1
      yaml: ^2.4.2
    peerDependenciesMeta:
      '@types/node':
        optional: true
      jiti:
        optional: true
      less:
        optional: true
      lightningcss:
        optional: true
      sass:
        optional: true
      sass-embedded:
        optional: true
      stylus:
        optional: true
      sugarss:
        optional: true
      terser:
        optional: true
      tsx:
        optional: true
      yaml:
        optional: true

  vitest@2.1.9:
    resolution: {integrity: sha512-MSmPM9REYqDGBI8439mA4mWhV5sKmDlBKWIYbA3lRb2PTHACE0mgKwA8yQ2xq9vxDTuk4iPrECBAEW2aoFXY0Q==}
    engines: {node: ^18.0.0 || >=20.0.0}
    hasBin: true
    peerDependencies:
      '@edge-runtime/vm': '*'
      '@types/node': ^18.0.0 || >=20.0.0
      '@vitest/browser': 2.1.9
      '@vitest/ui': 2.1.9
      happy-dom: '*'
      jsdom: '*'
    peerDependenciesMeta:
      '@edge-runtime/vm':
        optional: true
      '@types/node':
        optional: true
      '@vitest/browser':
        optional: true
      '@vitest/ui':
        optional: true
      happy-dom:
        optional: true
      jsdom:
        optional: true

  void-elements@3.1.0:
    resolution: {integrity: sha512-Dhxzh5HZuiHQhbvTW9AMetFfBHDMYpo23Uo9btPXgdYP+3T5S+p+jgNy7spra+veYhBP2dCSgxR/i2Y02h5/6w==}
    engines: {node: '>=0.10.0'}

  w3c-xmlserializer@5.0.0:
    resolution: {integrity: sha512-o8qghlI8NZHU1lLPrpi2+Uq7abh4GGPpYANlalzWxyWteJOCsr/P+oPBA49TOLu5FTZO4d3F9MnWJfiMo4BkmA==}
    engines: {node: '>=18'}

  wcwidth@1.0.1:
    resolution: {integrity: sha512-XHPEwS0q6TaxcvG85+8EYkbiCux2XtWG2mkc47Ng2A77BQu9+DqIOJldST4HgPkuea7dvKSj5VgX3P1d4rW8Tg==}

  webidl-conversions@7.0.0:
    resolution: {integrity: sha512-VwddBukDzu71offAQR975unBIGqfKZpM+8ZX6ySk8nYhVoo5CYaZyzt3YBvYtRtO+aoGlqxPg/B87NGVZ/fu6g==}
    engines: {node: '>=12'}

  whatwg-encoding@3.1.1:
    resolution: {integrity: sha512-6qN4hJdMwfYBtE3YBTTHhoeuUrDBPZmbQaxWAqSALV/MeEnR5z1xd8UKud2RAkFoPkmB+hli1TZSnyi84xz1vQ==}
    engines: {node: '>=18'}

  whatwg-fetch@3.6.20:
    resolution: {integrity: sha512-EqhiFU6daOA8kpjOWTL0olhVOF3i7OrFzSYiGsEMB8GcXS+RrzauAERX65xMeNWVqxA6HXH2m69Z9LaKKdisfg==}

  whatwg-mimetype@4.0.0:
    resolution: {integrity: sha512-QaKxh0eNIi2mE9p2vEdzfagOKHCcj1pJ56EEHGQOVxp8r9/iszLUUV7v89x9O1p/T+NlTM5W7jW6+cz4Fq1YVg==}
    engines: {node: '>=18'}

  whatwg-url@14.2.0:
    resolution: {integrity: sha512-De72GdQZzNTUBBChsXueQUnPKDkg/5A5zp7pFDuQAj5UFoENpiACU0wlCvzpAGnTkj++ihpKwKyYewn/XNUbKw==}
    engines: {node: '>=18'}

  which@2.0.2:
    resolution: {integrity: sha512-BLI3Tl1TW3Pvl70l3yq3Y64i+awpwXqsGBYWkkqMtnbXgrMD+yj7rhW0kuEDxzJaYXGjEW5ogapKNMEKNMjibA==}
    engines: {node: '>= 8'}
    hasBin: true

  why-is-node-running@2.3.0:
    resolution: {integrity: sha512-hUrmaWBdVDcxvYqnyh09zunKzROWjbZTiNy8dBEjkS7ehEDQibXJ7XvlmtbwuTclUiIyN+CyXQD4Vmko8fNm8w==}
    engines: {node: '>=8'}
    hasBin: true

  widest-line@3.1.0:
    resolution: {integrity: sha512-NsmoXalsWVDMGupxZ5R08ka9flZjjiLvHVAWYOKtiKM8ujtZWr9cRffak+uSE48+Ob8ObalXpwyeUiyDD6QFgg==}
    engines: {node: '>=8'}

  word-wrap@1.2.5:
    resolution: {integrity: sha512-BN22B5eaMMI9UMtjrGd5g5eCYPpCPDUy0FJXbYsaT5zYxjFOckS53SQDE3pWkVoWpHXVb3BrYcEN4Twa55B5cA==}
    engines: {node: '>=0.10.0'}

  wordwrap@1.0.0:
    resolution: {integrity: sha512-gvVzJFlPycKc5dZN4yPkP8w7Dc37BtP1yczEneOb4uq34pXZcvrtRTmWV8W+Ume+XCxKgbjM+nevkyFPMybd4Q==}

  wrap-ansi@6.2.0:
    resolution: {integrity: sha512-r6lPcBGxZXlIcymEu7InxDMhdW0KDxpLgoFLcguasxCaJ/SOIZwINatK9KY/tf+ZrlywOKU0UDj3ATXUBfxJXA==}
    engines: {node: '>=8'}

  wrap-ansi@7.0.0:
    resolution: {integrity: sha512-YVGIj2kamLSTxw6NsZjoBxfSwsn0ycdesmc4p+Q21c5zPuZ1pl+NfxVdxPtdHvmNVOQ6XSYG4AUtyt/Fi7D16Q==}
    engines: {node: '>=10'}

  wrap-ansi@9.0.0:
    resolution: {integrity: sha512-G8ura3S+3Z2G+mkgNRq8dqaFZAuxfsxpBB8OCTGRTCtp+l/v9nbFNmCUP1BZMts3G1142MsZfn6eeUKrr4PD1Q==}
    engines: {node: '>=18'}

  ws@8.18.1:
    resolution: {integrity: sha512-RKW2aJZMXeMxVpnZ6bck+RswznaxmzdULiBr6KY7XkTnW8uvt0iT9H5DkHUChXrc+uurzwa0rVI16n/Xzjdz1w==}
    engines: {node: '>=10.0.0'}
    peerDependencies:
      bufferutil: ^4.0.1
      utf-8-validate: '>=5.0.2'
    peerDependenciesMeta:
      bufferutil:
        optional: true
      utf-8-validate:
        optional: true

  xml-name-validator@5.0.0:
    resolution: {integrity: sha512-EvGK8EJ3DhaHfbRlETOWAS5pO9MZITeauHKJyb8wyajUfQUenkIg2MvLDTZ4T/TgIcm3HU0TFBgWWboAZ30UHg==}
    engines: {node: '>=18'}

  xmlchars@2.2.0:
    resolution: {integrity: sha512-JZnDKK8B0RCDw84FNdDAIpZK+JuJw+s7Lz8nksI7SIuU3UXJJslUthsi+uWBUYOwPFwW7W7PRLRfUKpxjtjFCw==}

  y18n@5.0.8:
    resolution: {integrity: sha512-0pfFzegeDWJHJIAmTLRP2DwHjdF5s7jo9tuztdQxAhINCdvS+3nGINqPd00AphqJR/0LhANUS6/+7SCb98YOfA==}
    engines: {node: '>=10'}

  yallist@3.1.1:
    resolution: {integrity: sha512-a4UGQaWPH59mOXUYnAG2ewncQS4i4F43Tv3JoAM+s2VDAmS9NsK8GpDMLrCHPksFT7h3K6TOoUNn2pb7RoXx4g==}

  yallist@5.0.0:
    resolution: {integrity: sha512-YgvUTfwqyc7UXVMrB+SImsVYSmTS8X/tSrtdNZMImM+n7+QTriRXyXim0mBrTXNeqzVF0KWGgHPeiyViFFrNDw==}
    engines: {node: '>=18'}

  yaml@2.7.1:
    resolution: {integrity: sha512-10ULxpnOCQXxJvBgxsn9ptjq6uviG/htZKk9veJGhlqn3w/DxQ631zFF+nlQXLwmImeS5amR2dl2U8sg6U9jsQ==}
    engines: {node: '>= 14'}
    hasBin: true

  yargs-parser@21.1.1:
    resolution: {integrity: sha512-tVpsJW7DdjecAiFpbIB1e3qxIQsE6NoPc5/eTdrbbIC4h0LVsWhnoa3g+m2HclBIujHzsxZ4VJVA+GUuc2/LBw==}
    engines: {node: '>=12'}

  yargs@17.7.2:
    resolution: {integrity: sha512-7dSzzRQ++CKnNI/krKnYRV7JKKPUXMEh61soaHKg9mrWEhzFWhFnxPxGl+69cD1Ou63C13NUPCnmIcrvqCuM6w==}
    engines: {node: '>=12'}

  yn@3.1.1:
    resolution: {integrity: sha512-Ux4ygGWsu2c7isFWe8Yu1YluJmqVhxqK2cLXNQA5AcC3QfbGNpM7fu0Y8b/z16pXLnFxZYvWhd3fhBY9DLmC6Q==}
    engines: {node: '>=6'}

  yocto-queue@0.1.0:
    resolution: {integrity: sha512-rVksvsnNCdJ/ohGc6xgPwyN8eheCxsiLM8mxuE/t/mOVqJewPuO1miLpTHQiRgTKCLexL4MeAFVagts7HmNZ2Q==}
    engines: {node: '>=10'}

  yoctocolors-cjs@2.1.2:
    resolution: {integrity: sha512-cYVsTjKl8b+FrnidjibDWskAv7UKOfcwaVZdp/it9n1s9fU3IkgDbhdIRKCW4JDsAlECJY0ytoVPT3sK6kideA==}
    engines: {node: '>=18'}

  zod-to-json-schema@3.24.5:
    resolution: {integrity: sha512-/AuWwMP+YqiPbsJx5D6TfgRTc4kTLjsh5SOcd4bLsfUg2RcEXrFMJl1DGgdHy2aCfsIA/cr/1JM0xcB2GZji8g==}
    peerDependencies:
      zod: ^3.24.1

  zod@3.25.51:
    resolution: {integrity: sha512-TQSnBldh+XSGL+opiSIq0575wvDPqu09AqWe1F7JhUMKY+M91/aGlK4MhpVNO7MgYfHcVCB1ffwAUTJzllKJqg==}

  zustand@5.0.5:
    resolution: {integrity: sha512-mILtRfKW9xM47hqxGIxCv12gXusoY/xTSHBYApXozR0HmQv299whhBeeAcRy+KrPPybzosvJBCOmVjq6x12fCg==}
    engines: {node: '>=12.20.0'}
    peerDependencies:
      '@types/react': '>=18.0.0'
      immer: '>=9.0.6'
      react: '>=18.0.0'
      use-sync-external-store: '>=1.2.0'
    peerDependenciesMeta:
      '@types/react':
        optional: true
      immer:
        optional: true
      react:
        optional: true
      use-sync-external-store:
        optional: true

snapshots:

  '@ampproject/remapping@2.3.0':
    dependencies:
      '@jridgewell/gen-mapping': 0.3.8
      '@jridgewell/trace-mapping': 0.3.25

  '@asamuzakjp/css-color@3.1.1':
    dependencies:
      '@csstools/css-calc': 2.1.2(@csstools/css-parser-algorithms@3.0.4(@csstools/css-tokenizer@3.0.3))(@csstools/css-tokenizer@3.0.3)
      '@csstools/css-color-parser': 3.0.8(@csstools/css-parser-algorithms@3.0.4(@csstools/css-tokenizer@3.0.3))(@csstools/css-tokenizer@3.0.3)
      '@csstools/css-parser-algorithms': 3.0.4(@csstools/css-tokenizer@3.0.3)
      '@csstools/css-tokenizer': 3.0.3
      lru-cache: 10.4.3

  '@atlaskit/atlassian-context@0.2.0(react@18.3.1)':
    dependencies:
<<<<<<< HEAD
      '@babel/runtime': 7.27.4
=======
      '@babel/runtime': 7.27.0
>>>>>>> 6931981d
      react: 18.3.1

  '@atlaskit/ds-lib@4.0.0(@types/react@18.3.23)(react@18.3.1)':
    dependencies:
      '@atlaskit/platform-feature-flags': 1.1.1(react@18.3.1)
<<<<<<< HEAD
      '@babel/runtime': 7.27.4
=======
      '@babel/runtime': 7.27.0
>>>>>>> 6931981d
      bind-event-listener: 3.0.0
      react: 18.3.1
      react-uid: 2.4.0(@types/react@18.3.23)(react@18.3.1)
    transitivePeerDependencies:
      - '@types/react'

  '@atlaskit/feature-gate-js-client@5.3.1(react@18.3.1)':
    dependencies:
      '@atlaskit/atlassian-context': 0.2.0(react@18.3.1)
<<<<<<< HEAD
      '@babel/runtime': 7.27.4
=======
      '@babel/runtime': 7.27.0
>>>>>>> 6931981d
      '@statsig/client-core': 3.17.2
      '@statsig/js-client': 3.17.2
      eventemitter2: 4.1.2
    transitivePeerDependencies:
      - react

  '@atlaskit/platform-feature-flags@1.1.1(react@18.3.1)':
    dependencies:
      '@atlaskit/feature-gate-js-client': 5.3.1(react@18.3.1)
<<<<<<< HEAD
      '@babel/runtime': 7.27.4
=======
      '@babel/runtime': 7.27.0
>>>>>>> 6931981d
    transitivePeerDependencies:
      - react

  '@atlaskit/pragmatic-drag-and-drop-hitbox@1.1.0':
    dependencies:
      '@atlaskit/pragmatic-drag-and-drop': 1.7.2
      '@babel/runtime': 7.27.0

  '@atlaskit/pragmatic-drag-and-drop-react-drop-indicator@3.2.1(@types/react@18.3.23)(react@18.3.1)':
    dependencies:
      '@atlaskit/pragmatic-drag-and-drop': 1.7.2
      '@atlaskit/pragmatic-drag-and-drop-hitbox': 1.1.0
      '@atlaskit/tokens': 5.0.0(@types/react@18.3.23)(react@18.3.1)
      '@babel/runtime': 7.27.0
      '@compiled/react': 0.18.3(react@18.3.1)
      react: 18.3.1
    transitivePeerDependencies:
      - '@types/react'
      - supports-color

  '@atlaskit/pragmatic-drag-and-drop@1.7.2':
    dependencies:
      '@babel/runtime': 7.27.4
      bind-event-listener: 3.0.0
      raf-schd: 4.0.3

  '@atlaskit/tokens@5.0.0(@types/react@18.3.23)(react@18.3.1)':
    dependencies:
      '@atlaskit/ds-lib': 4.0.0(@types/react@18.3.23)(react@18.3.1)
      '@atlaskit/platform-feature-flags': 1.1.1(react@18.3.1)
<<<<<<< HEAD
      '@babel/runtime': 7.27.4
=======
      '@babel/runtime': 7.27.0
>>>>>>> 6931981d
      '@babel/traverse': 7.27.4
      '@babel/types': 7.27.3
      bind-event-listener: 3.0.0
      react: 18.3.1
    transitivePeerDependencies:
      - '@types/react'
      - supports-color

  '@babel/code-frame@7.26.2':
    dependencies:
      '@babel/helper-validator-identifier': 7.25.9
      js-tokens: 4.0.0
      picocolors: 1.1.1

  '@babel/code-frame@7.27.1':
    dependencies:
      '@babel/helper-validator-identifier': 7.27.1
      js-tokens: 4.0.0
      picocolors: 1.1.1

  '@babel/compat-data@7.26.8': {}

  '@babel/core@7.26.10':
    dependencies:
      '@ampproject/remapping': 2.3.0
      '@babel/code-frame': 7.26.2
      '@babel/generator': 7.27.0
      '@babel/helper-compilation-targets': 7.27.0
      '@babel/helper-module-transforms': 7.26.0(@babel/core@7.26.10)
      '@babel/helpers': 7.27.0
      '@babel/parser': 7.27.0
      '@babel/template': 7.27.0
      '@babel/traverse': 7.27.0
      '@babel/types': 7.27.0
      convert-source-map: 2.0.0
      debug: 4.4.0(supports-color@8.1.1)
      gensync: 1.0.0-beta.2
      json5: 2.2.3
      semver: 6.3.1
    transitivePeerDependencies:
      - supports-color

  '@babel/generator@7.27.0':
    dependencies:
      '@babel/parser': 7.27.0
      '@babel/types': 7.27.0
      '@jridgewell/gen-mapping': 0.3.8
      '@jridgewell/trace-mapping': 0.3.25
      jsesc: 3.1.0

  '@babel/generator@7.27.5':
    dependencies:
      '@babel/parser': 7.27.5
      '@babel/types': 7.27.3
      '@jridgewell/gen-mapping': 0.3.8
      '@jridgewell/trace-mapping': 0.3.25
      jsesc: 3.1.0

  '@babel/helper-compilation-targets@7.27.0':
    dependencies:
      '@babel/compat-data': 7.26.8
      '@babel/helper-validator-option': 7.25.9
      browserslist: 4.24.4
      lru-cache: 5.1.1
      semver: 6.3.1

  '@babel/helper-module-imports@7.25.9':
    dependencies:
      '@babel/traverse': 7.27.0
      '@babel/types': 7.27.0
    transitivePeerDependencies:
      - supports-color

  '@babel/helper-module-transforms@7.26.0(@babel/core@7.26.10)':
    dependencies:
      '@babel/core': 7.26.10
      '@babel/helper-module-imports': 7.25.9
      '@babel/helper-validator-identifier': 7.25.9
      '@babel/traverse': 7.27.0
    transitivePeerDependencies:
      - supports-color

  '@babel/helper-plugin-utils@7.26.5': {}

  '@babel/helper-string-parser@7.25.9': {}

  '@babel/helper-string-parser@7.27.1': {}

  '@babel/helper-validator-identifier@7.25.9': {}

  '@babel/helper-validator-identifier@7.27.1': {}

  '@babel/helper-validator-option@7.25.9': {}

  '@babel/helpers@7.27.0':
    dependencies:
      '@babel/template': 7.27.0
      '@babel/types': 7.27.0

  '@babel/parser@7.27.0':
    dependencies:
      '@babel/types': 7.27.0

  '@babel/parser@7.27.5':
    dependencies:
      '@babel/types': 7.27.3

  '@babel/plugin-transform-react-jsx-self@7.25.9(@babel/core@7.26.10)':
    dependencies:
      '@babel/core': 7.26.10
      '@babel/helper-plugin-utils': 7.26.5

  '@babel/plugin-transform-react-jsx-source@7.25.9(@babel/core@7.26.10)':
    dependencies:
      '@babel/core': 7.26.10
      '@babel/helper-plugin-utils': 7.26.5

  '@babel/runtime@7.27.0':
    dependencies:
      regenerator-runtime: 0.14.1

  '@babel/runtime@7.27.1': {}

  '@babel/runtime@7.27.4': {}

  '@babel/template@7.27.0':
    dependencies:
      '@babel/code-frame': 7.26.2
      '@babel/parser': 7.27.0
      '@babel/types': 7.27.0

  '@babel/template@7.27.2':
    dependencies:
      '@babel/code-frame': 7.27.1
      '@babel/parser': 7.27.5
      '@babel/types': 7.27.3

  '@babel/traverse@7.27.0':
    dependencies:
      '@babel/code-frame': 7.26.2
      '@babel/generator': 7.27.0
      '@babel/parser': 7.27.0
      '@babel/template': 7.27.0
      '@babel/types': 7.27.0
      debug: 4.4.0(supports-color@8.1.1)
      globals: 11.12.0
    transitivePeerDependencies:
      - supports-color

  '@babel/traverse@7.27.4':
    dependencies:
      '@babel/code-frame': 7.27.1
      '@babel/generator': 7.27.5
      '@babel/parser': 7.27.5
      '@babel/template': 7.27.2
      '@babel/types': 7.27.3
      debug: 4.4.1
      globals: 11.12.0
    transitivePeerDependencies:
      - supports-color

  '@babel/types@7.27.0':
    dependencies:
      '@babel/helper-string-parser': 7.25.9
      '@babel/helper-validator-identifier': 7.25.9

  '@babel/types@7.27.3':
    dependencies:
      '@babel/helper-string-parser': 7.27.1
      '@babel/helper-validator-identifier': 7.27.1

  '@bundled-es-modules/cookie@2.0.1':
    dependencies:
      cookie: 0.7.2

  '@bundled-es-modules/statuses@1.0.1':
    dependencies:
      statuses: 2.0.1

  '@bundled-es-modules/tough-cookie@0.1.6':
    dependencies:
      '@types/tough-cookie': 4.0.5
      tough-cookie: 4.1.4

  '@cfworker/json-schema@4.1.1': {}

  '@compiled/react@0.18.3(react@18.3.1)':
    dependencies:
      csstype: 3.1.3
      react: 18.3.1

  '@cspotcode/source-map-support@0.8.1':
    dependencies:
      '@jridgewell/trace-mapping': 0.3.9

  '@csstools/color-helpers@5.0.2': {}

  '@csstools/css-calc@2.1.2(@csstools/css-parser-algorithms@3.0.4(@csstools/css-tokenizer@3.0.3))(@csstools/css-tokenizer@3.0.3)':
    dependencies:
      '@csstools/css-parser-algorithms': 3.0.4(@csstools/css-tokenizer@3.0.3)
      '@csstools/css-tokenizer': 3.0.3

  '@csstools/css-color-parser@3.0.8(@csstools/css-parser-algorithms@3.0.4(@csstools/css-tokenizer@3.0.3))(@csstools/css-tokenizer@3.0.3)':
    dependencies:
      '@csstools/color-helpers': 5.0.2
      '@csstools/css-calc': 2.1.2(@csstools/css-parser-algorithms@3.0.4(@csstools/css-tokenizer@3.0.3))(@csstools/css-tokenizer@3.0.3)
      '@csstools/css-parser-algorithms': 3.0.4(@csstools/css-tokenizer@3.0.3)
      '@csstools/css-tokenizer': 3.0.3

  '@csstools/css-parser-algorithms@3.0.4(@csstools/css-tokenizer@3.0.3)':
    dependencies:
      '@csstools/css-tokenizer': 3.0.3

  '@csstools/css-tokenizer@3.0.3': {}

  '@esbuild/aix-ppc64@0.21.5':
    optional: true

  '@esbuild/aix-ppc64@0.25.2':
    optional: true

  '@esbuild/aix-ppc64@0.25.5':
    optional: true

  '@esbuild/android-arm64@0.21.5':
    optional: true

  '@esbuild/android-arm64@0.25.2':
    optional: true

  '@esbuild/android-arm64@0.25.5':
    optional: true

  '@esbuild/android-arm@0.21.5':
    optional: true

  '@esbuild/android-arm@0.25.2':
    optional: true

  '@esbuild/android-arm@0.25.5':
    optional: true

  '@esbuild/android-x64@0.21.5':
    optional: true

  '@esbuild/android-x64@0.25.2':
    optional: true

  '@esbuild/android-x64@0.25.5':
    optional: true

  '@esbuild/darwin-arm64@0.21.5':
    optional: true

  '@esbuild/darwin-arm64@0.25.2':
    optional: true

  '@esbuild/darwin-arm64@0.25.5':
    optional: true

  '@esbuild/darwin-x64@0.21.5':
    optional: true

  '@esbuild/darwin-x64@0.25.2':
    optional: true

  '@esbuild/darwin-x64@0.25.5':
    optional: true

  '@esbuild/freebsd-arm64@0.21.5':
    optional: true

  '@esbuild/freebsd-arm64@0.25.2':
    optional: true

  '@esbuild/freebsd-arm64@0.25.5':
    optional: true

  '@esbuild/freebsd-x64@0.21.5':
    optional: true

  '@esbuild/freebsd-x64@0.25.2':
    optional: true

  '@esbuild/freebsd-x64@0.25.5':
    optional: true

  '@esbuild/linux-arm64@0.21.5':
    optional: true

  '@esbuild/linux-arm64@0.25.2':
    optional: true

  '@esbuild/linux-arm64@0.25.5':
    optional: true

  '@esbuild/linux-arm@0.21.5':
    optional: true

  '@esbuild/linux-arm@0.25.2':
    optional: true

  '@esbuild/linux-arm@0.25.5':
    optional: true

  '@esbuild/linux-ia32@0.21.5':
    optional: true

  '@esbuild/linux-ia32@0.25.2':
    optional: true

  '@esbuild/linux-ia32@0.25.5':
    optional: true

  '@esbuild/linux-loong64@0.21.5':
    optional: true

  '@esbuild/linux-loong64@0.25.2':
    optional: true

  '@esbuild/linux-loong64@0.25.5':
    optional: true

  '@esbuild/linux-mips64el@0.21.5':
    optional: true

  '@esbuild/linux-mips64el@0.25.2':
    optional: true

  '@esbuild/linux-mips64el@0.25.5':
    optional: true

  '@esbuild/linux-ppc64@0.21.5':
    optional: true

  '@esbuild/linux-ppc64@0.25.2':
    optional: true

  '@esbuild/linux-ppc64@0.25.5':
    optional: true

  '@esbuild/linux-riscv64@0.21.5':
    optional: true

  '@esbuild/linux-riscv64@0.25.2':
    optional: true

  '@esbuild/linux-riscv64@0.25.5':
    optional: true

  '@esbuild/linux-s390x@0.21.5':
    optional: true

  '@esbuild/linux-s390x@0.25.2':
    optional: true

  '@esbuild/linux-s390x@0.25.5':
    optional: true

  '@esbuild/linux-x64@0.21.5':
    optional: true

  '@esbuild/linux-x64@0.25.2':
    optional: true

  '@esbuild/linux-x64@0.25.5':
    optional: true

  '@esbuild/netbsd-arm64@0.25.2':
    optional: true

  '@esbuild/netbsd-arm64@0.25.5':
    optional: true

  '@esbuild/netbsd-x64@0.21.5':
    optional: true

  '@esbuild/netbsd-x64@0.25.2':
    optional: true

  '@esbuild/netbsd-x64@0.25.5':
    optional: true

  '@esbuild/openbsd-arm64@0.25.2':
    optional: true

  '@esbuild/openbsd-arm64@0.25.5':
    optional: true

  '@esbuild/openbsd-x64@0.21.5':
    optional: true

  '@esbuild/openbsd-x64@0.25.2':
    optional: true

  '@esbuild/openbsd-x64@0.25.5':
    optional: true

  '@esbuild/sunos-x64@0.21.5':
    optional: true

  '@esbuild/sunos-x64@0.25.2':
    optional: true

  '@esbuild/sunos-x64@0.25.5':
    optional: true

  '@esbuild/win32-arm64@0.21.5':
    optional: true

  '@esbuild/win32-arm64@0.25.2':
    optional: true

  '@esbuild/win32-arm64@0.25.5':
    optional: true

  '@esbuild/win32-ia32@0.21.5':
    optional: true

  '@esbuild/win32-ia32@0.25.2':
    optional: true

  '@esbuild/win32-ia32@0.25.5':
    optional: true

  '@esbuild/win32-x64@0.21.5':
    optional: true

  '@esbuild/win32-x64@0.25.2':
    optional: true

  '@esbuild/win32-x64@0.25.5':
    optional: true

  '@eslint-community/eslint-utils@4.5.1(eslint@9.28.0(jiti@2.4.2))':
    dependencies:
      eslint: 9.28.0(jiti@2.4.2)
      eslint-visitor-keys: 3.4.3

  '@eslint-community/eslint-utils@4.7.0(eslint@9.28.0(jiti@2.4.2))':
    dependencies:
      eslint: 9.28.0(jiti@2.4.2)
      eslint-visitor-keys: 3.4.3

  '@eslint-community/regexpp@4.12.1': {}

  '@eslint/config-array@0.20.0':
    dependencies:
      '@eslint/object-schema': 2.1.6
      debug: 4.4.0(supports-color@8.1.1)
      minimatch: 3.1.2
    transitivePeerDependencies:
      - supports-color

  '@eslint/config-helpers@0.2.2': {}

  '@eslint/core@0.14.0':
    dependencies:
      '@types/json-schema': 7.0.15

  '@eslint/eslintrc@3.3.1':
    dependencies:
      ajv: 6.12.6
      debug: 4.4.0(supports-color@8.1.1)
      espree: 10.3.0
      globals: 14.0.0
      ignore: 5.3.2
      import-fresh: 3.3.1
      js-yaml: 4.1.0
      minimatch: 3.1.2
      strip-json-comments: 3.1.1
    transitivePeerDependencies:
      - supports-color

  '@eslint/js@9.28.0': {}

  '@eslint/object-schema@2.1.6': {}

  '@eslint/plugin-kit@0.3.1':
    dependencies:
      '@eslint/core': 0.14.0
      levn: 0.4.1

  '@floating-ui/core@1.7.1':
    dependencies:
      '@floating-ui/utils': 0.2.9

  '@floating-ui/dom@1.7.1':
    dependencies:
      '@floating-ui/core': 1.7.1
      '@floating-ui/utils': 0.2.9

  '@floating-ui/react-dom@2.1.3(react-dom@18.3.1(react@18.3.1))(react@18.3.1)':
    dependencies:
      '@floating-ui/dom': 1.7.1
      react: 18.3.1
      react-dom: 18.3.1(react@18.3.1)

  '@floating-ui/utils@0.2.9': {}

  '@humanfs/core@0.19.1': {}

  '@humanfs/node@0.16.6':
    dependencies:
      '@humanfs/core': 0.19.1
      '@humanwhocodes/retry': 0.3.1

  '@humanwhocodes/module-importer@1.0.1': {}

  '@humanwhocodes/retry@0.3.1': {}

  '@humanwhocodes/retry@0.4.2': {}

  '@ianvs/prettier-plugin-sort-imports@4.4.2(prettier@3.5.3)':
    dependencies:
      '@babel/generator': 7.27.0
      '@babel/parser': 7.27.0
      '@babel/traverse': 7.27.0
      '@babel/types': 7.27.0
      prettier: 3.5.3
      semver: 7.7.1
    transitivePeerDependencies:
      - supports-color

  '@inquirer/confirm@5.1.8(@types/node@22.15.29)':
    dependencies:
      '@inquirer/core': 10.1.9(@types/node@22.15.29)
      '@inquirer/type': 3.0.5(@types/node@22.15.29)
    optionalDependencies:
      '@types/node': 22.15.29

  '@inquirer/core@10.1.9(@types/node@22.15.29)':
    dependencies:
      '@inquirer/figures': 1.0.11
      '@inquirer/type': 3.0.5(@types/node@22.15.29)
      ansi-escapes: 4.3.2
      cli-width: 4.1.0
      mute-stream: 2.0.0
      signal-exit: 4.1.0
      wrap-ansi: 6.2.0
      yoctocolors-cjs: 2.1.2
    optionalDependencies:
      '@types/node': 22.15.29

  '@inquirer/figures@1.0.11': {}

  '@inquirer/type@3.0.5(@types/node@22.15.29)':
    optionalDependencies:
      '@types/node': 22.15.29

  '@isaacs/fs-minipass@4.0.1':
    dependencies:
      minipass: 7.1.2

  '@jridgewell/gen-mapping@0.3.8':
    dependencies:
      '@jridgewell/set-array': 1.2.1
      '@jridgewell/sourcemap-codec': 1.5.0
      '@jridgewell/trace-mapping': 0.3.25

  '@jridgewell/resolve-uri@3.1.2': {}

  '@jridgewell/set-array@1.2.1': {}

  '@jridgewell/sourcemap-codec@1.5.0': {}

  '@jridgewell/trace-mapping@0.3.25':
    dependencies:
      '@jridgewell/resolve-uri': 3.1.2
      '@jridgewell/sourcemap-codec': 1.5.0

  '@jridgewell/trace-mapping@0.3.9':
    dependencies:
      '@jridgewell/resolve-uri': 3.1.2
      '@jridgewell/sourcemap-codec': 1.5.0

  '@juggle/resize-observer@3.4.0': {}

  '@langchain/core@0.3.57':
    dependencies:
      '@cfworker/json-schema': 4.1.1
      ansi-styles: 5.2.0
      camelcase: 6.3.0
      decamelize: 1.2.0
      js-tiktoken: 1.0.20
      langsmith: 0.3.30
      mustache: 4.2.0
      p-queue: 6.6.2
      p-retry: 4.6.2
      uuid: 10.0.0
      zod: 3.25.51
      zod-to-json-schema: 3.24.5(zod@3.25.51)
    transitivePeerDependencies:
      - openai

  '@langchain/langgraph-checkpoint@0.0.17(@langchain/core@0.3.57)':
    dependencies:
      '@langchain/core': 0.3.57
      uuid: 10.0.0

  '@langchain/langgraph-sdk@0.0.74(@langchain/core@0.3.57)(react@18.3.1)':
    dependencies:
      '@types/json-schema': 7.0.15
      p-queue: 6.6.2
      p-retry: 4.6.2
      uuid: 9.0.1
    optionalDependencies:
      '@langchain/core': 0.3.57
      react: 18.3.1

  '@langchain/langgraph@0.2.74(@langchain/core@0.3.57)(react@18.3.1)(zod-to-json-schema@3.24.5(zod@3.25.51))':
    dependencies:
      '@langchain/core': 0.3.57
      '@langchain/langgraph-checkpoint': 0.0.17(@langchain/core@0.3.57)
      '@langchain/langgraph-sdk': 0.0.74(@langchain/core@0.3.57)(react@18.3.1)
      uuid: 10.0.0
      zod: 3.25.51
    optionalDependencies:
      zod-to-json-schema: 3.24.5(zod@3.25.51)
    transitivePeerDependencies:
      - react

  '@langchain/ollama@0.2.1(@langchain/core@0.3.57)':
    dependencies:
      '@langchain/core': 0.3.57
      ollama: 0.5.15
      uuid: 10.0.0
      zod: 3.25.51
      zod-to-json-schema: 3.24.5(zod@3.25.51)

  '@mswjs/interceptors@0.37.6':
    dependencies:
      '@open-draft/deferred-promise': 2.2.0
      '@open-draft/logger': 0.3.0
      '@open-draft/until': 2.1.0
      is-node-process: 1.2.0
      outvariant: 1.4.3
      strict-event-emitter: 0.5.1

  '@nodelib/fs.scandir@2.1.5':
    dependencies:
      '@nodelib/fs.stat': 2.0.5
      run-parallel: 1.2.0

  '@nodelib/fs.stat@2.0.5': {}

  '@nodelib/fs.walk@1.2.8':
    dependencies:
      '@nodelib/fs.scandir': 2.1.5
      fastq: 1.19.1

  '@oclif/core@4.3.0':
    dependencies:
      ansi-escapes: 4.3.2
      ansis: 3.17.0
      clean-stack: 3.0.1
      cli-spinners: 2.9.2
      debug: 4.4.0(supports-color@8.1.1)
      ejs: 3.1.10
      get-package-type: 0.1.0
      globby: 11.1.0
      indent-string: 4.0.0
      is-wsl: 2.2.0
      lilconfig: 3.1.3
      minimatch: 9.0.5
      semver: 7.7.1
      string-width: 4.2.3
      supports-color: 8.1.1
      widest-line: 3.1.0
      wordwrap: 1.0.0
      wrap-ansi: 7.0.0

  '@open-draft/deferred-promise@2.2.0': {}

  '@open-draft/logger@0.3.0':
    dependencies:
      is-node-process: 1.2.0
      outvariant: 1.4.3

  '@open-draft/until@2.1.0': {}

  '@playwright/test@1.52.0':
    dependencies:
      playwright: 1.52.0

  '@polka/url@1.0.0-next.28': {}

  '@radix-ui/number@1.1.1': {}

  '@radix-ui/primitive@1.1.2': {}

  '@radix-ui/react-arrow@1.1.7(@types/react-dom@18.3.7(@types/react@18.3.23))(@types/react@18.3.23)(react-dom@18.3.1(react@18.3.1))(react@18.3.1)':
    dependencies:
      '@radix-ui/react-primitive': 2.1.3(@types/react-dom@18.3.7(@types/react@18.3.23))(@types/react@18.3.23)(react-dom@18.3.1(react@18.3.1))(react@18.3.1)
      react: 18.3.1
      react-dom: 18.3.1(react@18.3.1)
    optionalDependencies:
      '@types/react': 18.3.23
      '@types/react-dom': 18.3.7(@types/react@18.3.23)

  '@radix-ui/react-checkbox@1.3.2(@types/react-dom@18.3.7(@types/react@18.3.23))(@types/react@18.3.23)(react-dom@18.3.1(react@18.3.1))(react@18.3.1)':
    dependencies:
      '@radix-ui/primitive': 1.1.2
      '@radix-ui/react-compose-refs': 1.1.2(@types/react@18.3.23)(react@18.3.1)
      '@radix-ui/react-context': 1.1.2(@types/react@18.3.23)(react@18.3.1)
      '@radix-ui/react-presence': 1.1.4(@types/react-dom@18.3.7(@types/react@18.3.23))(@types/react@18.3.23)(react-dom@18.3.1(react@18.3.1))(react@18.3.1)
      '@radix-ui/react-primitive': 2.1.3(@types/react-dom@18.3.7(@types/react@18.3.23))(@types/react@18.3.23)(react-dom@18.3.1(react@18.3.1))(react@18.3.1)
      '@radix-ui/react-use-controllable-state': 1.2.2(@types/react@18.3.23)(react@18.3.1)
      '@radix-ui/react-use-previous': 1.1.1(@types/react@18.3.23)(react@18.3.1)
      '@radix-ui/react-use-size': 1.1.1(@types/react@18.3.23)(react@18.3.1)
      react: 18.3.1
      react-dom: 18.3.1(react@18.3.1)
    optionalDependencies:
      '@types/react': 18.3.23
      '@types/react-dom': 18.3.7(@types/react@18.3.23)

  '@radix-ui/react-collection@1.1.7(@types/react-dom@18.3.7(@types/react@18.3.23))(@types/react@18.3.23)(react-dom@18.3.1(react@18.3.1))(react@18.3.1)':
    dependencies:
      '@radix-ui/react-compose-refs': 1.1.2(@types/react@18.3.23)(react@18.3.1)
      '@radix-ui/react-context': 1.1.2(@types/react@18.3.23)(react@18.3.1)
      '@radix-ui/react-primitive': 2.1.3(@types/react-dom@18.3.7(@types/react@18.3.23))(@types/react@18.3.23)(react-dom@18.3.1(react@18.3.1))(react@18.3.1)
      '@radix-ui/react-slot': 1.2.3(@types/react@18.3.23)(react@18.3.1)
      react: 18.3.1
      react-dom: 18.3.1(react@18.3.1)
    optionalDependencies:
      '@types/react': 18.3.23
      '@types/react-dom': 18.3.7(@types/react@18.3.23)

  '@radix-ui/react-compose-refs@1.1.2(@types/react@18.3.23)(react@18.3.1)':
    dependencies:
      react: 18.3.1
    optionalDependencies:
      '@types/react': 18.3.23

  '@radix-ui/react-context@1.1.2(@types/react@18.3.23)(react@18.3.1)':
    dependencies:
      react: 18.3.1
    optionalDependencies:
      '@types/react': 18.3.23

  '@radix-ui/react-direction@1.1.1(@types/react@18.3.23)(react@18.3.1)':
    dependencies:
      react: 18.3.1
    optionalDependencies:
      '@types/react': 18.3.23

  '@radix-ui/react-dismissable-layer@1.1.10(@types/react-dom@18.3.7(@types/react@18.3.23))(@types/react@18.3.23)(react-dom@18.3.1(react@18.3.1))(react@18.3.1)':
    dependencies:
      '@radix-ui/primitive': 1.1.2
      '@radix-ui/react-compose-refs': 1.1.2(@types/react@18.3.23)(react@18.3.1)
      '@radix-ui/react-primitive': 2.1.3(@types/react-dom@18.3.7(@types/react@18.3.23))(@types/react@18.3.23)(react-dom@18.3.1(react@18.3.1))(react@18.3.1)
      '@radix-ui/react-use-callback-ref': 1.1.1(@types/react@18.3.23)(react@18.3.1)
      '@radix-ui/react-use-escape-keydown': 1.1.1(@types/react@18.3.23)(react@18.3.1)
      react: 18.3.1
      react-dom: 18.3.1(react@18.3.1)
    optionalDependencies:
      '@types/react': 18.3.23
      '@types/react-dom': 18.3.7(@types/react@18.3.23)

  '@radix-ui/react-dropdown-menu@2.1.15(@types/react-dom@18.3.7(@types/react@18.3.23))(@types/react@18.3.23)(react-dom@18.3.1(react@18.3.1))(react@18.3.1)':
    dependencies:
      '@radix-ui/primitive': 1.1.2
      '@radix-ui/react-compose-refs': 1.1.2(@types/react@18.3.23)(react@18.3.1)
      '@radix-ui/react-context': 1.1.2(@types/react@18.3.23)(react@18.3.1)
      '@radix-ui/react-id': 1.1.1(@types/react@18.3.23)(react@18.3.1)
      '@radix-ui/react-menu': 2.1.15(@types/react-dom@18.3.7(@types/react@18.3.23))(@types/react@18.3.23)(react-dom@18.3.1(react@18.3.1))(react@18.3.1)
      '@radix-ui/react-primitive': 2.1.3(@types/react-dom@18.3.7(@types/react@18.3.23))(@types/react@18.3.23)(react-dom@18.3.1(react@18.3.1))(react@18.3.1)
      '@radix-ui/react-use-controllable-state': 1.2.2(@types/react@18.3.23)(react@18.3.1)
      react: 18.3.1
      react-dom: 18.3.1(react@18.3.1)
    optionalDependencies:
      '@types/react': 18.3.23
      '@types/react-dom': 18.3.7(@types/react@18.3.23)

  '@radix-ui/react-focus-guards@1.1.2(@types/react@18.3.23)(react@18.3.1)':
    dependencies:
      react: 18.3.1
    optionalDependencies:
      '@types/react': 18.3.23

  '@radix-ui/react-focus-scope@1.1.7(@types/react-dom@18.3.7(@types/react@18.3.23))(@types/react@18.3.23)(react-dom@18.3.1(react@18.3.1))(react@18.3.1)':
    dependencies:
      '@radix-ui/react-compose-refs': 1.1.2(@types/react@18.3.23)(react@18.3.1)
      '@radix-ui/react-primitive': 2.1.3(@types/react-dom@18.3.7(@types/react@18.3.23))(@types/react@18.3.23)(react-dom@18.3.1(react@18.3.1))(react@18.3.1)
      '@radix-ui/react-use-callback-ref': 1.1.1(@types/react@18.3.23)(react@18.3.1)
      react: 18.3.1
      react-dom: 18.3.1(react@18.3.1)
    optionalDependencies:
      '@types/react': 18.3.23
      '@types/react-dom': 18.3.7(@types/react@18.3.23)

  '@radix-ui/react-id@1.1.1(@types/react@18.3.23)(react@18.3.1)':
    dependencies:
      '@radix-ui/react-use-layout-effect': 1.1.1(@types/react@18.3.23)(react@18.3.1)
      react: 18.3.1
    optionalDependencies:
      '@types/react': 18.3.23

  '@radix-ui/react-menu@2.1.15(@types/react-dom@18.3.7(@types/react@18.3.23))(@types/react@18.3.23)(react-dom@18.3.1(react@18.3.1))(react@18.3.1)':
    dependencies:
      '@radix-ui/primitive': 1.1.2
      '@radix-ui/react-collection': 1.1.7(@types/react-dom@18.3.7(@types/react@18.3.23))(@types/react@18.3.23)(react-dom@18.3.1(react@18.3.1))(react@18.3.1)
      '@radix-ui/react-compose-refs': 1.1.2(@types/react@18.3.23)(react@18.3.1)
      '@radix-ui/react-context': 1.1.2(@types/react@18.3.23)(react@18.3.1)
      '@radix-ui/react-direction': 1.1.1(@types/react@18.3.23)(react@18.3.1)
      '@radix-ui/react-dismissable-layer': 1.1.10(@types/react-dom@18.3.7(@types/react@18.3.23))(@types/react@18.3.23)(react-dom@18.3.1(react@18.3.1))(react@18.3.1)
      '@radix-ui/react-focus-guards': 1.1.2(@types/react@18.3.23)(react@18.3.1)
      '@radix-ui/react-focus-scope': 1.1.7(@types/react-dom@18.3.7(@types/react@18.3.23))(@types/react@18.3.23)(react-dom@18.3.1(react@18.3.1))(react@18.3.1)
      '@radix-ui/react-id': 1.1.1(@types/react@18.3.23)(react@18.3.1)
      '@radix-ui/react-popper': 1.2.7(@types/react-dom@18.3.7(@types/react@18.3.23))(@types/react@18.3.23)(react-dom@18.3.1(react@18.3.1))(react@18.3.1)
      '@radix-ui/react-portal': 1.1.9(@types/react-dom@18.3.7(@types/react@18.3.23))(@types/react@18.3.23)(react-dom@18.3.1(react@18.3.1))(react@18.3.1)
      '@radix-ui/react-presence': 1.1.4(@types/react-dom@18.3.7(@types/react@18.3.23))(@types/react@18.3.23)(react-dom@18.3.1(react@18.3.1))(react@18.3.1)
      '@radix-ui/react-primitive': 2.1.3(@types/react-dom@18.3.7(@types/react@18.3.23))(@types/react@18.3.23)(react-dom@18.3.1(react@18.3.1))(react@18.3.1)
      '@radix-ui/react-roving-focus': 1.1.10(@types/react-dom@18.3.7(@types/react@18.3.23))(@types/react@18.3.23)(react-dom@18.3.1(react@18.3.1))(react@18.3.1)
      '@radix-ui/react-slot': 1.2.3(@types/react@18.3.23)(react@18.3.1)
      '@radix-ui/react-use-callback-ref': 1.1.1(@types/react@18.3.23)(react@18.3.1)
      aria-hidden: 1.2.4
      react: 18.3.1
      react-dom: 18.3.1(react@18.3.1)
      react-remove-scroll: 2.6.3(@types/react@18.3.23)(react@18.3.1)
    optionalDependencies:
      '@types/react': 18.3.23
      '@types/react-dom': 18.3.7(@types/react@18.3.23)

  '@radix-ui/react-popper@1.2.7(@types/react-dom@18.3.7(@types/react@18.3.23))(@types/react@18.3.23)(react-dom@18.3.1(react@18.3.1))(react@18.3.1)':
    dependencies:
      '@floating-ui/react-dom': 2.1.3(react-dom@18.3.1(react@18.3.1))(react@18.3.1)
      '@radix-ui/react-arrow': 1.1.7(@types/react-dom@18.3.7(@types/react@18.3.23))(@types/react@18.3.23)(react-dom@18.3.1(react@18.3.1))(react@18.3.1)
      '@radix-ui/react-compose-refs': 1.1.2(@types/react@18.3.23)(react@18.3.1)
      '@radix-ui/react-context': 1.1.2(@types/react@18.3.23)(react@18.3.1)
      '@radix-ui/react-primitive': 2.1.3(@types/react-dom@18.3.7(@types/react@18.3.23))(@types/react@18.3.23)(react-dom@18.3.1(react@18.3.1))(react@18.3.1)
      '@radix-ui/react-use-callback-ref': 1.1.1(@types/react@18.3.23)(react@18.3.1)
      '@radix-ui/react-use-layout-effect': 1.1.1(@types/react@18.3.23)(react@18.3.1)
      '@radix-ui/react-use-rect': 1.1.1(@types/react@18.3.23)(react@18.3.1)
      '@radix-ui/react-use-size': 1.1.1(@types/react@18.3.23)(react@18.3.1)
      '@radix-ui/rect': 1.1.1
      react: 18.3.1
      react-dom: 18.3.1(react@18.3.1)
    optionalDependencies:
      '@types/react': 18.3.23
      '@types/react-dom': 18.3.7(@types/react@18.3.23)

  '@radix-ui/react-portal@1.1.9(@types/react-dom@18.3.7(@types/react@18.3.23))(@types/react@18.3.23)(react-dom@18.3.1(react@18.3.1))(react@18.3.1)':
    dependencies:
      '@radix-ui/react-primitive': 2.1.3(@types/react-dom@18.3.7(@types/react@18.3.23))(@types/react@18.3.23)(react-dom@18.3.1(react@18.3.1))(react@18.3.1)
      '@radix-ui/react-use-layout-effect': 1.1.1(@types/react@18.3.23)(react@18.3.1)
      react: 18.3.1
      react-dom: 18.3.1(react@18.3.1)
    optionalDependencies:
      '@types/react': 18.3.23
      '@types/react-dom': 18.3.7(@types/react@18.3.23)

  '@radix-ui/react-presence@1.1.4(@types/react-dom@18.3.7(@types/react@18.3.23))(@types/react@18.3.23)(react-dom@18.3.1(react@18.3.1))(react@18.3.1)':
    dependencies:
      '@radix-ui/react-compose-refs': 1.1.2(@types/react@18.3.23)(react@18.3.1)
      '@radix-ui/react-use-layout-effect': 1.1.1(@types/react@18.3.23)(react@18.3.1)
      react: 18.3.1
      react-dom: 18.3.1(react@18.3.1)
    optionalDependencies:
      '@types/react': 18.3.23
      '@types/react-dom': 18.3.7(@types/react@18.3.23)

  '@radix-ui/react-primitive@2.1.3(@types/react-dom@18.3.7(@types/react@18.3.23))(@types/react@18.3.23)(react-dom@18.3.1(react@18.3.1))(react@18.3.1)':
    dependencies:
      '@radix-ui/react-slot': 1.2.3(@types/react@18.3.23)(react@18.3.1)
      react: 18.3.1
      react-dom: 18.3.1(react@18.3.1)
    optionalDependencies:
      '@types/react': 18.3.23
      '@types/react-dom': 18.3.7(@types/react@18.3.23)

  '@radix-ui/react-radio-group@1.3.7(@types/react-dom@18.3.7(@types/react@18.3.23))(@types/react@18.3.23)(react-dom@18.3.1(react@18.3.1))(react@18.3.1)':
    dependencies:
      '@radix-ui/primitive': 1.1.2
      '@radix-ui/react-compose-refs': 1.1.2(@types/react@18.3.23)(react@18.3.1)
      '@radix-ui/react-context': 1.1.2(@types/react@18.3.23)(react@18.3.1)
      '@radix-ui/react-direction': 1.1.1(@types/react@18.3.23)(react@18.3.1)
      '@radix-ui/react-presence': 1.1.4(@types/react-dom@18.3.7(@types/react@18.3.23))(@types/react@18.3.23)(react-dom@18.3.1(react@18.3.1))(react@18.3.1)
      '@radix-ui/react-primitive': 2.1.3(@types/react-dom@18.3.7(@types/react@18.3.23))(@types/react@18.3.23)(react-dom@18.3.1(react@18.3.1))(react@18.3.1)
      '@radix-ui/react-roving-focus': 1.1.10(@types/react-dom@18.3.7(@types/react@18.3.23))(@types/react@18.3.23)(react-dom@18.3.1(react@18.3.1))(react@18.3.1)
      '@radix-ui/react-use-controllable-state': 1.2.2(@types/react@18.3.23)(react@18.3.1)
      '@radix-ui/react-use-previous': 1.1.1(@types/react@18.3.23)(react@18.3.1)
      '@radix-ui/react-use-size': 1.1.1(@types/react@18.3.23)(react@18.3.1)
      react: 18.3.1
      react-dom: 18.3.1(react@18.3.1)
    optionalDependencies:
      '@types/react': 18.3.23
      '@types/react-dom': 18.3.7(@types/react@18.3.23)

  '@radix-ui/react-roving-focus@1.1.10(@types/react-dom@18.3.7(@types/react@18.3.23))(@types/react@18.3.23)(react-dom@18.3.1(react@18.3.1))(react@18.3.1)':
    dependencies:
      '@radix-ui/primitive': 1.1.2
      '@radix-ui/react-collection': 1.1.7(@types/react-dom@18.3.7(@types/react@18.3.23))(@types/react@18.3.23)(react-dom@18.3.1(react@18.3.1))(react@18.3.1)
      '@radix-ui/react-compose-refs': 1.1.2(@types/react@18.3.23)(react@18.3.1)
      '@radix-ui/react-context': 1.1.2(@types/react@18.3.23)(react@18.3.1)
      '@radix-ui/react-direction': 1.1.1(@types/react@18.3.23)(react@18.3.1)
      '@radix-ui/react-id': 1.1.1(@types/react@18.3.23)(react@18.3.1)
      '@radix-ui/react-primitive': 2.1.3(@types/react-dom@18.3.7(@types/react@18.3.23))(@types/react@18.3.23)(react-dom@18.3.1(react@18.3.1))(react@18.3.1)
      '@radix-ui/react-use-callback-ref': 1.1.1(@types/react@18.3.23)(react@18.3.1)
      '@radix-ui/react-use-controllable-state': 1.2.2(@types/react@18.3.23)(react@18.3.1)
      react: 18.3.1
      react-dom: 18.3.1(react@18.3.1)
    optionalDependencies:
      '@types/react': 18.3.23
      '@types/react-dom': 18.3.7(@types/react@18.3.23)

  '@radix-ui/react-select@2.2.5(@types/react-dom@18.3.7(@types/react@18.3.23))(@types/react@18.3.23)(react-dom@18.3.1(react@18.3.1))(react@18.3.1)':
    dependencies:
      '@radix-ui/number': 1.1.1
      '@radix-ui/primitive': 1.1.2
      '@radix-ui/react-collection': 1.1.7(@types/react-dom@18.3.7(@types/react@18.3.23))(@types/react@18.3.23)(react-dom@18.3.1(react@18.3.1))(react@18.3.1)
      '@radix-ui/react-compose-refs': 1.1.2(@types/react@18.3.23)(react@18.3.1)
      '@radix-ui/react-context': 1.1.2(@types/react@18.3.23)(react@18.3.1)
      '@radix-ui/react-direction': 1.1.1(@types/react@18.3.23)(react@18.3.1)
      '@radix-ui/react-dismissable-layer': 1.1.10(@types/react-dom@18.3.7(@types/react@18.3.23))(@types/react@18.3.23)(react-dom@18.3.1(react@18.3.1))(react@18.3.1)
      '@radix-ui/react-focus-guards': 1.1.2(@types/react@18.3.23)(react@18.3.1)
      '@radix-ui/react-focus-scope': 1.1.7(@types/react-dom@18.3.7(@types/react@18.3.23))(@types/react@18.3.23)(react-dom@18.3.1(react@18.3.1))(react@18.3.1)
      '@radix-ui/react-id': 1.1.1(@types/react@18.3.23)(react@18.3.1)
      '@radix-ui/react-popper': 1.2.7(@types/react-dom@18.3.7(@types/react@18.3.23))(@types/react@18.3.23)(react-dom@18.3.1(react@18.3.1))(react@18.3.1)
      '@radix-ui/react-portal': 1.1.9(@types/react-dom@18.3.7(@types/react@18.3.23))(@types/react@18.3.23)(react-dom@18.3.1(react@18.3.1))(react@18.3.1)
      '@radix-ui/react-primitive': 2.1.3(@types/react-dom@18.3.7(@types/react@18.3.23))(@types/react@18.3.23)(react-dom@18.3.1(react@18.3.1))(react@18.3.1)
      '@radix-ui/react-slot': 1.2.3(@types/react@18.3.23)(react@18.3.1)
      '@radix-ui/react-use-callback-ref': 1.1.1(@types/react@18.3.23)(react@18.3.1)
      '@radix-ui/react-use-controllable-state': 1.2.2(@types/react@18.3.23)(react@18.3.1)
      '@radix-ui/react-use-layout-effect': 1.1.1(@types/react@18.3.23)(react@18.3.1)
      '@radix-ui/react-use-previous': 1.1.1(@types/react@18.3.23)(react@18.3.1)
      '@radix-ui/react-visually-hidden': 1.2.3(@types/react-dom@18.3.7(@types/react@18.3.23))(@types/react@18.3.23)(react-dom@18.3.1(react@18.3.1))(react@18.3.1)
      aria-hidden: 1.2.4
      react: 18.3.1
      react-dom: 18.3.1(react@18.3.1)
      react-remove-scroll: 2.6.3(@types/react@18.3.23)(react@18.3.1)
    optionalDependencies:
      '@types/react': 18.3.23
      '@types/react-dom': 18.3.7(@types/react@18.3.23)

  '@radix-ui/react-slot@1.2.3(@types/react@18.3.23)(react@18.3.1)':
    dependencies:
      '@radix-ui/react-compose-refs': 1.1.2(@types/react@18.3.23)(react@18.3.1)
      react: 18.3.1
    optionalDependencies:
      '@types/react': 18.3.23

  '@radix-ui/react-toggle-group@1.1.10(@types/react-dom@18.3.7(@types/react@18.3.23))(@types/react@18.3.23)(react-dom@18.3.1(react@18.3.1))(react@18.3.1)':
    dependencies:
      '@radix-ui/primitive': 1.1.2
      '@radix-ui/react-context': 1.1.2(@types/react@18.3.23)(react@18.3.1)
      '@radix-ui/react-direction': 1.1.1(@types/react@18.3.23)(react@18.3.1)
      '@radix-ui/react-primitive': 2.1.3(@types/react-dom@18.3.7(@types/react@18.3.23))(@types/react@18.3.23)(react-dom@18.3.1(react@18.3.1))(react@18.3.1)
      '@radix-ui/react-roving-focus': 1.1.10(@types/react-dom@18.3.7(@types/react@18.3.23))(@types/react@18.3.23)(react-dom@18.3.1(react@18.3.1))(react@18.3.1)
      '@radix-ui/react-toggle': 1.1.9(@types/react-dom@18.3.7(@types/react@18.3.23))(@types/react@18.3.23)(react-dom@18.3.1(react@18.3.1))(react@18.3.1)
      '@radix-ui/react-use-controllable-state': 1.2.2(@types/react@18.3.23)(react@18.3.1)
      react: 18.3.1
      react-dom: 18.3.1(react@18.3.1)
    optionalDependencies:
      '@types/react': 18.3.23
      '@types/react-dom': 18.3.7(@types/react@18.3.23)

  '@radix-ui/react-toggle@1.1.9(@types/react-dom@18.3.7(@types/react@18.3.23))(@types/react@18.3.23)(react-dom@18.3.1(react@18.3.1))(react@18.3.1)':
    dependencies:
      '@radix-ui/primitive': 1.1.2
      '@radix-ui/react-primitive': 2.1.3(@types/react-dom@18.3.7(@types/react@18.3.23))(@types/react@18.3.23)(react-dom@18.3.1(react@18.3.1))(react@18.3.1)
      '@radix-ui/react-use-controllable-state': 1.2.2(@types/react@18.3.23)(react@18.3.1)
      react: 18.3.1
      react-dom: 18.3.1(react@18.3.1)
    optionalDependencies:
      '@types/react': 18.3.23
      '@types/react-dom': 18.3.7(@types/react@18.3.23)

  '@radix-ui/react-use-callback-ref@1.1.1(@types/react@18.3.23)(react@18.3.1)':
    dependencies:
      react: 18.3.1
    optionalDependencies:
      '@types/react': 18.3.23

  '@radix-ui/react-use-controllable-state@1.2.2(@types/react@18.3.23)(react@18.3.1)':
    dependencies:
      '@radix-ui/react-use-effect-event': 0.0.2(@types/react@18.3.23)(react@18.3.1)
      '@radix-ui/react-use-layout-effect': 1.1.1(@types/react@18.3.23)(react@18.3.1)
      react: 18.3.1
    optionalDependencies:
      '@types/react': 18.3.23

  '@radix-ui/react-use-effect-event@0.0.2(@types/react@18.3.23)(react@18.3.1)':
    dependencies:
      '@radix-ui/react-use-layout-effect': 1.1.1(@types/react@18.3.23)(react@18.3.1)
      react: 18.3.1
    optionalDependencies:
      '@types/react': 18.3.23

  '@radix-ui/react-use-escape-keydown@1.1.1(@types/react@18.3.23)(react@18.3.1)':
    dependencies:
      '@radix-ui/react-use-callback-ref': 1.1.1(@types/react@18.3.23)(react@18.3.1)
      react: 18.3.1
    optionalDependencies:
      '@types/react': 18.3.23

  '@radix-ui/react-use-layout-effect@1.1.1(@types/react@18.3.23)(react@18.3.1)':
    dependencies:
      react: 18.3.1
    optionalDependencies:
      '@types/react': 18.3.23

  '@radix-ui/react-use-previous@1.1.1(@types/react@18.3.23)(react@18.3.1)':
    dependencies:
      react: 18.3.1
    optionalDependencies:
      '@types/react': 18.3.23

  '@radix-ui/react-use-rect@1.1.1(@types/react@18.3.23)(react@18.3.1)':
    dependencies:
      '@radix-ui/rect': 1.1.1
      react: 18.3.1
    optionalDependencies:
      '@types/react': 18.3.23

  '@radix-ui/react-use-size@1.1.1(@types/react@18.3.23)(react@18.3.1)':
    dependencies:
      '@radix-ui/react-use-layout-effect': 1.1.1(@types/react@18.3.23)(react@18.3.1)
      react: 18.3.1
    optionalDependencies:
      '@types/react': 18.3.23

  '@radix-ui/react-visually-hidden@1.2.3(@types/react-dom@18.3.7(@types/react@18.3.23))(@types/react@18.3.23)(react-dom@18.3.1(react@18.3.1))(react@18.3.1)':
    dependencies:
      '@radix-ui/react-primitive': 2.1.3(@types/react-dom@18.3.7(@types/react@18.3.23))(@types/react@18.3.23)(react-dom@18.3.1(react@18.3.1))(react@18.3.1)
      react: 18.3.1
      react-dom: 18.3.1(react@18.3.1)
    optionalDependencies:
      '@types/react': 18.3.23
      '@types/react-dom': 18.3.7(@types/react@18.3.23)

  '@radix-ui/rect@1.1.1': {}

  '@rolldown/pluginutils@1.0.0-beta.9': {}

  '@rollup/rollup-android-arm-eabi@4.38.0':
    optional: true

  '@rollup/rollup-android-arm64@4.38.0':
    optional: true

  '@rollup/rollup-darwin-arm64@4.38.0':
    optional: true

  '@rollup/rollup-darwin-x64@4.38.0':
    optional: true

  '@rollup/rollup-freebsd-arm64@4.38.0':
    optional: true

  '@rollup/rollup-freebsd-x64@4.38.0':
    optional: true

  '@rollup/rollup-linux-arm-gnueabihf@4.38.0':
    optional: true

  '@rollup/rollup-linux-arm-musleabihf@4.38.0':
    optional: true

  '@rollup/rollup-linux-arm64-gnu@4.38.0':
    optional: true

  '@rollup/rollup-linux-arm64-musl@4.38.0':
    optional: true

  '@rollup/rollup-linux-loongarch64-gnu@4.38.0':
    optional: true

  '@rollup/rollup-linux-powerpc64le-gnu@4.38.0':
    optional: true

  '@rollup/rollup-linux-riscv64-gnu@4.38.0':
    optional: true

  '@rollup/rollup-linux-riscv64-musl@4.38.0':
    optional: true

  '@rollup/rollup-linux-s390x-gnu@4.38.0':
    optional: true

  '@rollup/rollup-linux-x64-gnu@4.38.0':
    optional: true

  '@rollup/rollup-linux-x64-musl@4.38.0':
    optional: true

  '@rollup/rollup-win32-arm64-msvc@4.38.0':
    optional: true

  '@rollup/rollup-win32-ia32-msvc@4.38.0':
    optional: true

  '@rollup/rollup-win32-x64-msvc@4.38.0':
    optional: true

  '@statsig/client-core@3.17.2': {}

  '@statsig/js-client@3.17.2':
    dependencies:
      '@statsig/client-core': 3.17.2

  '@tailwindcss/node@4.1.8':
    dependencies:
      '@ampproject/remapping': 2.3.0
      enhanced-resolve: 5.18.1
      jiti: 2.4.2
      lightningcss: 1.30.1
      magic-string: 0.30.17
      source-map-js: 1.2.1
      tailwindcss: 4.1.8

  '@tailwindcss/oxide-android-arm64@4.1.8':
    optional: true

  '@tailwindcss/oxide-darwin-arm64@4.1.8':
    optional: true

  '@tailwindcss/oxide-darwin-x64@4.1.8':
    optional: true

  '@tailwindcss/oxide-freebsd-x64@4.1.8':
    optional: true

  '@tailwindcss/oxide-linux-arm-gnueabihf@4.1.8':
    optional: true

  '@tailwindcss/oxide-linux-arm64-gnu@4.1.8':
    optional: true

  '@tailwindcss/oxide-linux-arm64-musl@4.1.8':
    optional: true

  '@tailwindcss/oxide-linux-x64-gnu@4.1.8':
    optional: true

  '@tailwindcss/oxide-linux-x64-musl@4.1.8':
    optional: true

  '@tailwindcss/oxide-wasm32-wasi@4.1.8':
    optional: true

  '@tailwindcss/oxide-win32-arm64-msvc@4.1.8':
    optional: true

  '@tailwindcss/oxide-win32-x64-msvc@4.1.8':
    optional: true

  '@tailwindcss/oxide@4.1.8':
    dependencies:
      detect-libc: 2.0.4
      tar: 7.4.3
    optionalDependencies:
      '@tailwindcss/oxide-android-arm64': 4.1.8
      '@tailwindcss/oxide-darwin-arm64': 4.1.8
      '@tailwindcss/oxide-darwin-x64': 4.1.8
      '@tailwindcss/oxide-freebsd-x64': 4.1.8
      '@tailwindcss/oxide-linux-arm-gnueabihf': 4.1.8
      '@tailwindcss/oxide-linux-arm64-gnu': 4.1.8
      '@tailwindcss/oxide-linux-arm64-musl': 4.1.8
      '@tailwindcss/oxide-linux-x64-gnu': 4.1.8
      '@tailwindcss/oxide-linux-x64-musl': 4.1.8
      '@tailwindcss/oxide-wasm32-wasi': 4.1.8
      '@tailwindcss/oxide-win32-arm64-msvc': 4.1.8
      '@tailwindcss/oxide-win32-x64-msvc': 4.1.8

  '@tailwindcss/vite@4.1.8(vite@6.3.5(@types/node@22.15.29)(jiti@2.4.2)(lightningcss@1.30.1)(tsx@4.19.3)(yaml@2.7.1))':
    dependencies:
      '@tailwindcss/node': 4.1.8
      '@tailwindcss/oxide': 4.1.8
      tailwindcss: 4.1.8
      vite: 6.3.5(@types/node@22.15.29)(jiti@2.4.2)(lightningcss@1.30.1)(tsx@4.19.3)(yaml@2.7.1)

  '@tanstack/pacer@0.8.0': {}

  '@tanstack/query-core@5.80.2': {}

  '@tanstack/query-devtools@5.80.0': {}

  '@tanstack/react-pacer@0.8.0(react-dom@18.3.1(react@18.3.1))(react@18.3.1)':
    dependencies:
      '@tanstack/pacer': 0.8.0
      react: 18.3.1
      react-dom: 18.3.1(react@18.3.1)

  '@tanstack/react-query-devtools@5.80.3(@tanstack/react-query@5.80.3(react@18.3.1))(react@18.3.1)':
    dependencies:
      '@tanstack/query-devtools': 5.80.0
      '@tanstack/react-query': 5.80.3(react@18.3.1)
      react: 18.3.1

  '@tanstack/react-query@5.80.3(react@18.3.1)':
    dependencies:
      '@tanstack/query-core': 5.80.2
      react: 18.3.1

  '@taplo/core@0.2.0': {}

  '@taplo/lib@0.5.0':
    dependencies:
      '@taplo/core': 0.2.0

  '@tauri-apps/api@2.5.0': {}

  '@tauri-apps/cli-darwin-arm64@2.5.0':
    optional: true

  '@tauri-apps/cli-darwin-x64@2.5.0':
    optional: true

  '@tauri-apps/cli-linux-arm-gnueabihf@2.5.0':
    optional: true

  '@tauri-apps/cli-linux-arm64-gnu@2.5.0':
    optional: true

  '@tauri-apps/cli-linux-arm64-musl@2.5.0':
    optional: true

  '@tauri-apps/cli-linux-riscv64-gnu@2.5.0':
    optional: true

  '@tauri-apps/cli-linux-x64-gnu@2.5.0':
    optional: true

  '@tauri-apps/cli-linux-x64-musl@2.5.0':
    optional: true

  '@tauri-apps/cli-win32-arm64-msvc@2.5.0':
    optional: true

  '@tauri-apps/cli-win32-ia32-msvc@2.5.0':
    optional: true

  '@tauri-apps/cli-win32-x64-msvc@2.5.0':
    optional: true

  '@tauri-apps/cli@2.5.0':
    optionalDependencies:
      '@tauri-apps/cli-darwin-arm64': 2.5.0
      '@tauri-apps/cli-darwin-x64': 2.5.0
      '@tauri-apps/cli-linux-arm-gnueabihf': 2.5.0
      '@tauri-apps/cli-linux-arm64-gnu': 2.5.0
      '@tauri-apps/cli-linux-arm64-musl': 2.5.0
      '@tauri-apps/cli-linux-riscv64-gnu': 2.5.0
      '@tauri-apps/cli-linux-x64-gnu': 2.5.0
      '@tauri-apps/cli-linux-x64-musl': 2.5.0
      '@tauri-apps/cli-win32-arm64-msvc': 2.5.0
      '@tauri-apps/cli-win32-ia32-msvc': 2.5.0
      '@tauri-apps/cli-win32-x64-msvc': 2.5.0

  '@tauri-apps/plugin-opener@2.2.7':
    dependencies:
      '@tauri-apps/api': 2.5.0

  '@tauri-apps/plugin-os@2.2.1':
    dependencies:
      '@tauri-apps/api': 2.5.0

  '@testing-library/dom@10.4.0':
    dependencies:
      '@babel/code-frame': 7.26.2
      '@babel/runtime': 7.27.0
      '@types/aria-query': 5.0.4
      aria-query: 5.3.0
      chalk: 4.1.2
      dom-accessibility-api: 0.5.16
      lz-string: 1.5.0
      pretty-format: 27.5.1

  '@testing-library/react@16.3.0(@testing-library/dom@10.4.0)(@types/react-dom@18.3.7(@types/react@18.3.23))(@types/react@18.3.23)(react-dom@18.3.1(react@18.3.1))(react@18.3.1)':
    dependencies:
      '@babel/runtime': 7.27.0
      '@testing-library/dom': 10.4.0
      react: 18.3.1
      react-dom: 18.3.1(react@18.3.1)
    optionalDependencies:
      '@types/react': 18.3.23
      '@types/react-dom': 18.3.7(@types/react@18.3.23)

  '@testing-library/user-event@14.6.1(@testing-library/dom@10.4.0)':
    dependencies:
      '@testing-library/dom': 10.4.0

  '@total-typescript/shoehorn@0.1.2': {}

  '@ts-morph/common@0.27.0':
    dependencies:
      fast-glob: 3.3.3
      minimatch: 10.0.1
      path-browserify: 1.0.1

  '@tsconfig/node10@1.0.11': {}

  '@tsconfig/node12@1.0.11': {}

  '@tsconfig/node14@1.0.3': {}

  '@tsconfig/node16@1.0.4': {}

  '@types/aria-query@5.0.4': {}

  '@types/babel__core@7.20.5':
    dependencies:
      '@babel/parser': 7.27.0
      '@babel/types': 7.27.0
      '@types/babel__generator': 7.6.8
      '@types/babel__template': 7.4.4
      '@types/babel__traverse': 7.20.7

  '@types/babel__generator@7.6.8':
    dependencies:
      '@babel/types': 7.27.0

  '@types/babel__template@7.4.4':
    dependencies:
      '@babel/parser': 7.27.0
      '@babel/types': 7.27.0

  '@types/babel__traverse@7.20.7':
    dependencies:
      '@babel/types': 7.27.0

  '@types/cookie@0.6.0': {}

  '@types/estree@1.0.7': {}

  '@types/i18next@13.0.0(typescript@5.8.3)':
    dependencies:
      i18next: 25.2.1(typescript@5.8.3)
    transitivePeerDependencies:
      - typescript

  '@types/json-schema@7.0.15': {}

  '@types/node@22.15.29':
    dependencies:
      undici-types: 6.21.0

  '@types/prop-types@15.7.14': {}

  '@types/react-dom@18.3.7(@types/react@18.3.23)':
    dependencies:
      '@types/react': 18.3.23

  '@types/react-i18next@8.1.0(i18next@25.2.1(typescript@5.8.3))(react-dom@18.3.1(react@18.3.1))(react@18.3.1)(typescript@5.8.3)':
    dependencies:
      react-i18next: 15.5.2(i18next@25.2.1(typescript@5.8.3))(react-dom@18.3.1(react@18.3.1))(react@18.3.1)(typescript@5.8.3)
    transitivePeerDependencies:
      - i18next
      - react
      - react-dom
      - react-native
      - typescript

  '@types/react@18.3.23':
    dependencies:
      '@types/prop-types': 15.7.14
      csstype: 3.1.3

  '@types/retry@0.12.0': {}

  '@types/statuses@2.0.5': {}

  '@types/tough-cookie@4.0.5': {}

  '@types/uuid@10.0.0': {}

  '@typescript-eslint/eslint-plugin@8.33.1(@typescript-eslint/parser@8.33.1(eslint@9.28.0(jiti@2.4.2))(typescript@5.8.3))(eslint@9.28.0(jiti@2.4.2))(typescript@5.8.3)':
    dependencies:
      '@eslint-community/regexpp': 4.12.1
      '@typescript-eslint/parser': 8.33.1(eslint@9.28.0(jiti@2.4.2))(typescript@5.8.3)
      '@typescript-eslint/scope-manager': 8.33.1
      '@typescript-eslint/type-utils': 8.33.1(eslint@9.28.0(jiti@2.4.2))(typescript@5.8.3)
      '@typescript-eslint/utils': 8.33.1(eslint@9.28.0(jiti@2.4.2))(typescript@5.8.3)
      '@typescript-eslint/visitor-keys': 8.33.1
      eslint: 9.28.0(jiti@2.4.2)
      graphemer: 1.4.0
      ignore: 7.0.5
      natural-compare: 1.4.0
      ts-api-utils: 2.1.0(typescript@5.8.3)
      typescript: 5.8.3
    transitivePeerDependencies:
      - supports-color

  '@typescript-eslint/parser@8.33.1(eslint@9.28.0(jiti@2.4.2))(typescript@5.8.3)':
    dependencies:
      '@typescript-eslint/scope-manager': 8.33.1
      '@typescript-eslint/types': 8.33.1
      '@typescript-eslint/typescript-estree': 8.33.1(typescript@5.8.3)
      '@typescript-eslint/visitor-keys': 8.33.1
      debug: 4.4.1
      eslint: 9.28.0(jiti@2.4.2)
      typescript: 5.8.3
    transitivePeerDependencies:
      - supports-color

  '@typescript-eslint/project-service@8.33.1(typescript@5.8.3)':
    dependencies:
      '@typescript-eslint/tsconfig-utils': 8.33.1(typescript@5.8.3)
      '@typescript-eslint/types': 8.33.1
      debug: 4.4.1
      typescript: 5.8.3
    transitivePeerDependencies:
      - supports-color

  '@typescript-eslint/rule-tester@8.33.1(eslint@9.28.0(jiti@2.4.2))(typescript@5.8.3)':
    dependencies:
      '@typescript-eslint/parser': 8.33.1(eslint@9.28.0(jiti@2.4.2))(typescript@5.8.3)
      '@typescript-eslint/typescript-estree': 8.33.1(typescript@5.8.3)
      '@typescript-eslint/utils': 8.33.1(eslint@9.28.0(jiti@2.4.2))(typescript@5.8.3)
      ajv: 6.12.6
      eslint: 9.28.0(jiti@2.4.2)
      json-stable-stringify-without-jsonify: 1.0.1
      lodash.merge: 4.6.2
      semver: 7.7.1
    transitivePeerDependencies:
      - supports-color
      - typescript

  '@typescript-eslint/scope-manager@8.33.1':
    dependencies:
      '@typescript-eslint/types': 8.33.1
      '@typescript-eslint/visitor-keys': 8.33.1

  '@typescript-eslint/tsconfig-utils@8.33.1(typescript@5.8.3)':
    dependencies:
      typescript: 5.8.3

  '@typescript-eslint/type-utils@8.33.1(eslint@9.28.0(jiti@2.4.2))(typescript@5.8.3)':
    dependencies:
      '@typescript-eslint/typescript-estree': 8.33.1(typescript@5.8.3)
      '@typescript-eslint/utils': 8.33.1(eslint@9.28.0(jiti@2.4.2))(typescript@5.8.3)
      debug: 4.4.1
      eslint: 9.28.0(jiti@2.4.2)
      ts-api-utils: 2.1.0(typescript@5.8.3)
      typescript: 5.8.3
    transitivePeerDependencies:
      - supports-color

  '@typescript-eslint/types@8.33.1': {}

  '@typescript-eslint/typescript-estree@8.33.1(typescript@5.8.3)':
    dependencies:
      '@typescript-eslint/project-service': 8.33.1(typescript@5.8.3)
      '@typescript-eslint/tsconfig-utils': 8.33.1(typescript@5.8.3)
      '@typescript-eslint/types': 8.33.1
      '@typescript-eslint/visitor-keys': 8.33.1
      debug: 4.4.1
      fast-glob: 3.3.3
      is-glob: 4.0.3
      minimatch: 9.0.5
      semver: 7.7.1
      ts-api-utils: 2.1.0(typescript@5.8.3)
      typescript: 5.8.3
    transitivePeerDependencies:
      - supports-color

  '@typescript-eslint/utils@8.33.1(eslint@9.28.0(jiti@2.4.2))(typescript@5.8.3)':
    dependencies:
      '@eslint-community/eslint-utils': 4.7.0(eslint@9.28.0(jiti@2.4.2))
      '@typescript-eslint/scope-manager': 8.33.1
      '@typescript-eslint/types': 8.33.1
      '@typescript-eslint/typescript-estree': 8.33.1(typescript@5.8.3)
      eslint: 9.28.0(jiti@2.4.2)
      typescript: 5.8.3
    transitivePeerDependencies:
      - supports-color

  '@typescript-eslint/visitor-keys@8.33.1':
    dependencies:
      '@typescript-eslint/types': 8.33.1
      eslint-visitor-keys: 4.2.0

  '@typescript/vfs@1.6.1(typescript@5.8.3)':
    dependencies:
      debug: 4.4.0(supports-color@8.1.1)
      typescript: 5.8.3
    transitivePeerDependencies:
      - supports-color

  '@typespec/prettier-plugin-typespec@1.0.0':
    dependencies:
      prettier: 3.5.3

  '@vitejs/plugin-react@4.5.1(vite@6.3.5(@types/node@22.15.29)(jiti@2.4.2)(lightningcss@1.30.1)(tsx@4.19.3)(yaml@2.7.1))':
    dependencies:
      '@babel/core': 7.26.10
      '@babel/plugin-transform-react-jsx-self': 7.25.9(@babel/core@7.26.10)
      '@babel/plugin-transform-react-jsx-source': 7.25.9(@babel/core@7.26.10)
      '@rolldown/pluginutils': 1.0.0-beta.9
      '@types/babel__core': 7.20.5
      react-refresh: 0.17.0
      vite: 6.3.5(@types/node@22.15.29)(jiti@2.4.2)(lightningcss@1.30.1)(tsx@4.19.3)(yaml@2.7.1)
    transitivePeerDependencies:
      - supports-color

  '@vitest/browser@2.1.9(@types/node@22.15.29)(playwright@1.52.0)(typescript@5.8.3)(vite@6.3.5(@types/node@22.15.29)(jiti@2.4.2)(lightningcss@1.30.1)(tsx@4.19.3)(yaml@2.7.1))(vitest@2.1.9)':
    dependencies:
      '@testing-library/dom': 10.4.0
      '@testing-library/user-event': 14.6.1(@testing-library/dom@10.4.0)
      '@vitest/mocker': 2.1.9(msw@2.7.3(@types/node@22.15.29)(typescript@5.8.3))(vite@6.3.5(@types/node@22.15.29)(jiti@2.4.2)(lightningcss@1.30.1)(tsx@4.19.3)(yaml@2.7.1))
      '@vitest/utils': 2.1.9
      magic-string: 0.30.17
      msw: 2.7.3(@types/node@22.15.29)(typescript@5.8.3)
      sirv: 3.0.1
      tinyrainbow: 1.2.0
      vitest: 2.1.9(@types/node@22.15.29)(@vitest/browser@2.1.9)(jsdom@26.1.0)(lightningcss@1.30.1)(msw@2.7.3(@types/node@22.15.29)(typescript@5.8.3))
      ws: 8.18.1
    optionalDependencies:
      playwright: 1.52.0
    transitivePeerDependencies:
      - '@types/node'
      - bufferutil
      - typescript
      - utf-8-validate
      - vite

  '@vitest/expect@2.1.9':
    dependencies:
      '@vitest/spy': 2.1.9
      '@vitest/utils': 2.1.9
      chai: 5.2.0
      tinyrainbow: 1.2.0

  '@vitest/mocker@2.1.9(msw@2.7.3(@types/node@22.15.29)(typescript@5.8.3))(vite@5.4.19(@types/node@22.15.29)(lightningcss@1.30.1))':
    dependencies:
      '@vitest/spy': 2.1.9
      estree-walker: 3.0.3
      magic-string: 0.30.17
    optionalDependencies:
      msw: 2.7.3(@types/node@22.15.29)(typescript@5.8.3)
      vite: 5.4.19(@types/node@22.15.29)(lightningcss@1.30.1)

  '@vitest/mocker@2.1.9(msw@2.7.3(@types/node@22.15.29)(typescript@5.8.3))(vite@6.3.5(@types/node@22.15.29)(jiti@2.4.2)(lightningcss@1.30.1)(tsx@4.19.3)(yaml@2.7.1))':
    dependencies:
      '@vitest/spy': 2.1.9
      estree-walker: 3.0.3
      magic-string: 0.30.17
    optionalDependencies:
      msw: 2.7.3(@types/node@22.15.29)(typescript@5.8.3)
      vite: 6.3.5(@types/node@22.15.29)(jiti@2.4.2)(lightningcss@1.30.1)(tsx@4.19.3)(yaml@2.7.1)

  '@vitest/pretty-format@2.1.9':
    dependencies:
      tinyrainbow: 1.2.0

  '@vitest/runner@2.1.9':
    dependencies:
      '@vitest/utils': 2.1.9
      pathe: 1.1.2

  '@vitest/snapshot@2.1.9':
    dependencies:
      '@vitest/pretty-format': 2.1.9
      magic-string: 0.30.17
      pathe: 1.1.2

  '@vitest/spy@2.1.9':
    dependencies:
      tinyspy: 3.0.2

  '@vitest/utils@2.1.9':
    dependencies:
      '@vitest/pretty-format': 2.1.9
      loupe: 3.1.3
      tinyrainbow: 1.2.0

  acorn-jsx@5.3.2(acorn@8.14.1):
    dependencies:
      acorn: 8.14.1

  acorn-walk@8.3.4:
    dependencies:
      acorn: 8.14.1

  acorn@8.14.1: {}

  agent-base@7.1.3: {}

  ajv@6.12.6:
    dependencies:
      fast-deep-equal: 3.1.3
      fast-json-stable-stringify: 2.1.0
      json-schema-traverse: 0.4.1
      uri-js: 4.4.1

  allotment@1.20.3(react-dom@18.3.1(react@18.3.1))(react@18.3.1):
    dependencies:
      classnames: 2.5.1
      eventemitter3: 5.0.1
      lodash.clamp: 4.0.3
      lodash.debounce: 4.0.8
      lodash.isequal: 4.5.0
      react: 18.3.1
      react-dom: 18.3.1(react@18.3.1)
      use-resize-observer: 9.1.0(react-dom@18.3.1(react@18.3.1))(react@18.3.1)

  ansi-escapes@4.3.2:
    dependencies:
      type-fest: 0.21.3

  ansi-escapes@7.0.0:
    dependencies:
      environment: 1.1.0

  ansi-regex@5.0.1: {}

  ansi-regex@6.1.0: {}

  ansi-styles@4.3.0:
    dependencies:
      color-convert: 2.0.1

  ansi-styles@5.2.0: {}

  ansi-styles@6.2.1: {}

  ansis@3.17.0: {}

  anymatch@3.1.3:
    dependencies:
      normalize-path: 3.0.0
      picomatch: 2.3.1

  arg@4.1.3: {}

  argparse@2.0.1: {}

  aria-hidden@1.2.4:
    dependencies:
      tslib: 2.8.1

  aria-query@5.3.0:
    dependencies:
      dequal: 2.0.3

  array-union@2.1.0: {}

  assertion-error@2.0.1: {}

  async@3.2.6: {}

  balanced-match@1.0.2: {}

  base64-js@1.5.1: {}

  binary-extensions@2.3.0: {}

  bind-event-listener@3.0.0: {}

  bl@4.1.0:
    dependencies:
      buffer: 5.7.1
      inherits: 2.0.4
      readable-stream: 3.6.2

  brace-expansion@1.1.11:
    dependencies:
      balanced-match: 1.0.2
      concat-map: 0.0.1

  brace-expansion@2.0.1:
    dependencies:
      balanced-match: 1.0.2

  braces@3.0.3:
    dependencies:
      fill-range: 7.1.1

  browserslist@4.24.4:
    dependencies:
      caniuse-lite: 1.0.30001707
      electron-to-chromium: 1.5.129
      node-releases: 2.0.19
      update-browserslist-db: 1.1.3(browserslist@4.24.4)

  buffer@5.7.1:
    dependencies:
      base64-js: 1.5.1
      ieee754: 1.2.1

  cac@6.7.14: {}

  callsites@3.1.0: {}

  camelcase@6.3.0: {}

  caniuse-lite@1.0.30001707: {}

  case@1.6.3: {}

  chai@5.2.0:
    dependencies:
      assertion-error: 2.0.1
      check-error: 2.1.1
      deep-eql: 5.0.2
      loupe: 3.1.3
      pathval: 2.0.0

  chalk@4.1.2:
    dependencies:
      ansi-styles: 4.3.0
      supports-color: 7.2.0

  chalk@5.4.1: {}

  chardet@0.7.0: {}

  check-error@2.1.1: {}

  chokidar@3.6.0:
    dependencies:
      anymatch: 3.1.3
      braces: 3.0.3
      glob-parent: 5.1.2
      is-binary-path: 2.1.0
      is-glob: 4.0.3
      normalize-path: 3.0.0
      readdirp: 3.6.0
    optionalDependencies:
      fsevents: 2.3.3

  chownr@3.0.0: {}

  class-variance-authority@0.7.1:
    dependencies:
      clsx: 2.1.1

  classnames@2.5.1: {}

  clean-stack@3.0.1:
    dependencies:
      escape-string-regexp: 4.0.0

  cli-cursor@3.1.0:
    dependencies:
      restore-cursor: 3.1.0

  cli-cursor@5.0.0:
    dependencies:
      restore-cursor: 5.1.0

  cli-spinners@2.9.2: {}

  cli-truncate@4.0.0:
    dependencies:
      slice-ansi: 5.0.0
      string-width: 7.2.0

  cli-width@3.0.0: {}

  cli-width@4.1.0: {}

  cliui@8.0.1:
    dependencies:
      string-width: 4.2.3
      strip-ansi: 6.0.1
      wrap-ansi: 7.0.0

  clone@1.0.4: {}

  clsx@2.1.1: {}

  code-block-writer@13.0.3: {}

  color-convert@2.0.1:
    dependencies:
      color-name: 1.1.4

  color-name@1.1.4: {}

  colorette@2.0.20: {}

  commander@13.1.0: {}

  concat-map@0.0.1: {}

  console-table-printer@2.14.1:
    dependencies:
      simple-wcswidth: 1.0.1

  convert-source-map@2.0.0: {}

  cookie@0.7.2: {}

  create-require@1.1.1: {}

  cross-env@7.0.3:
    dependencies:
      cross-spawn: 7.0.6

  cross-spawn@7.0.6:
    dependencies:
      path-key: 3.1.1
      shebang-command: 2.0.0
      which: 2.0.2

  cssstyle@4.3.0:
    dependencies:
      '@asamuzakjp/css-color': 3.1.1
      rrweb-cssom: 0.8.0

  csstype@3.1.3: {}

  data-urls@5.0.0:
    dependencies:
      whatwg-mimetype: 4.0.0
      whatwg-url: 14.2.0

  debug@4.4.0(supports-color@8.1.1):
    dependencies:
      ms: 2.1.3
    optionalDependencies:
      supports-color: 8.1.1

  debug@4.4.1:
    dependencies:
      ms: 2.1.3

  decamelize@1.2.0: {}

  decimal.js@10.5.0: {}

  deep-eql@5.0.2: {}

  deep-is@0.1.4: {}

  defaults@1.0.4:
    dependencies:
      clone: 1.0.4

  dequal@2.0.3: {}

  detect-libc@2.0.4: {}

  detect-node-es@1.1.0: {}

  diff@4.0.2: {}

  dir-glob@3.0.1:
    dependencies:
      path-type: 4.0.0

  dom-accessibility-api@0.5.16: {}

  dotenv@16.0.3: {}

  ejs@3.1.10:
    dependencies:
      jake: 10.9.2

  electron-to-chromium@1.5.129: {}

  emoji-regex@10.4.0: {}

  emoji-regex@8.0.0: {}

  enhanced-resolve@5.18.1:
    dependencies:
      graceful-fs: 4.2.11
      tapable: 2.2.2

  entities@4.5.0: {}

  environment@1.1.0: {}

  es-module-lexer@1.6.0: {}

  esbuild@0.21.5:
    optionalDependencies:
      '@esbuild/aix-ppc64': 0.21.5
      '@esbuild/android-arm': 0.21.5
      '@esbuild/android-arm64': 0.21.5
      '@esbuild/android-x64': 0.21.5
      '@esbuild/darwin-arm64': 0.21.5
      '@esbuild/darwin-x64': 0.21.5
      '@esbuild/freebsd-arm64': 0.21.5
      '@esbuild/freebsd-x64': 0.21.5
      '@esbuild/linux-arm': 0.21.5
      '@esbuild/linux-arm64': 0.21.5
      '@esbuild/linux-ia32': 0.21.5
      '@esbuild/linux-loong64': 0.21.5
      '@esbuild/linux-mips64el': 0.21.5
      '@esbuild/linux-ppc64': 0.21.5
      '@esbuild/linux-riscv64': 0.21.5
      '@esbuild/linux-s390x': 0.21.5
      '@esbuild/linux-x64': 0.21.5
      '@esbuild/netbsd-x64': 0.21.5
      '@esbuild/openbsd-x64': 0.21.5
      '@esbuild/sunos-x64': 0.21.5
      '@esbuild/win32-arm64': 0.21.5
      '@esbuild/win32-ia32': 0.21.5
      '@esbuild/win32-x64': 0.21.5

  esbuild@0.25.2:
    optionalDependencies:
      '@esbuild/aix-ppc64': 0.25.2
      '@esbuild/android-arm': 0.25.2
      '@esbuild/android-arm64': 0.25.2
      '@esbuild/android-x64': 0.25.2
      '@esbuild/darwin-arm64': 0.25.2
      '@esbuild/darwin-x64': 0.25.2
      '@esbuild/freebsd-arm64': 0.25.2
      '@esbuild/freebsd-x64': 0.25.2
      '@esbuild/linux-arm': 0.25.2
      '@esbuild/linux-arm64': 0.25.2
      '@esbuild/linux-ia32': 0.25.2
      '@esbuild/linux-loong64': 0.25.2
      '@esbuild/linux-mips64el': 0.25.2
      '@esbuild/linux-ppc64': 0.25.2
      '@esbuild/linux-riscv64': 0.25.2
      '@esbuild/linux-s390x': 0.25.2
      '@esbuild/linux-x64': 0.25.2
      '@esbuild/netbsd-arm64': 0.25.2
      '@esbuild/netbsd-x64': 0.25.2
      '@esbuild/openbsd-arm64': 0.25.2
      '@esbuild/openbsd-x64': 0.25.2
      '@esbuild/sunos-x64': 0.25.2
      '@esbuild/win32-arm64': 0.25.2
      '@esbuild/win32-ia32': 0.25.2
      '@esbuild/win32-x64': 0.25.2

  esbuild@0.25.5:
    optionalDependencies:
      '@esbuild/aix-ppc64': 0.25.5
      '@esbuild/android-arm': 0.25.5
      '@esbuild/android-arm64': 0.25.5
      '@esbuild/android-x64': 0.25.5
      '@esbuild/darwin-arm64': 0.25.5
      '@esbuild/darwin-x64': 0.25.5
      '@esbuild/freebsd-arm64': 0.25.5
      '@esbuild/freebsd-x64': 0.25.5
      '@esbuild/linux-arm': 0.25.5
      '@esbuild/linux-arm64': 0.25.5
      '@esbuild/linux-ia32': 0.25.5
      '@esbuild/linux-loong64': 0.25.5
      '@esbuild/linux-mips64el': 0.25.5
      '@esbuild/linux-ppc64': 0.25.5
      '@esbuild/linux-riscv64': 0.25.5
      '@esbuild/linux-s390x': 0.25.5
      '@esbuild/linux-x64': 0.25.5
      '@esbuild/netbsd-arm64': 0.25.5
      '@esbuild/netbsd-x64': 0.25.5
      '@esbuild/openbsd-arm64': 0.25.5
      '@esbuild/openbsd-x64': 0.25.5
      '@esbuild/sunos-x64': 0.25.5
      '@esbuild/win32-arm64': 0.25.5
      '@esbuild/win32-ia32': 0.25.5
      '@esbuild/win32-x64': 0.25.5
    optional: true

  escalade@3.2.0: {}

  escape-string-regexp@1.0.5: {}

  escape-string-regexp@4.0.0: {}

  eslint-config-turbo@2.5.4(eslint@9.28.0(jiti@2.4.2))(turbo@2.5.4):
    dependencies:
      eslint: 9.28.0(jiti@2.4.2)
      eslint-plugin-turbo: 2.5.4(eslint@9.28.0(jiti@2.4.2))(turbo@2.5.4)
      turbo: 2.5.4

  eslint-plugin-react-hooks@5.2.0(eslint@9.28.0(jiti@2.4.2)):
    dependencies:
      eslint: 9.28.0(jiti@2.4.2)

  eslint-plugin-react-refresh@0.4.20(eslint@9.28.0(jiti@2.4.2)):
    dependencies:
      eslint: 9.28.0(jiti@2.4.2)

  eslint-plugin-turbo@2.5.4(eslint@9.28.0(jiti@2.4.2))(turbo@2.5.4):
    dependencies:
      dotenv: 16.0.3
      eslint: 9.28.0(jiti@2.4.2)
      turbo: 2.5.4

  eslint-scope@8.3.0:
    dependencies:
      esrecurse: 4.3.0
      estraverse: 5.3.0

  eslint-visitor-keys@3.4.3: {}

  eslint-visitor-keys@4.2.0: {}

  eslint@9.28.0(jiti@2.4.2):
    dependencies:
      '@eslint-community/eslint-utils': 4.5.1(eslint@9.28.0(jiti@2.4.2))
      '@eslint-community/regexpp': 4.12.1
      '@eslint/config-array': 0.20.0
      '@eslint/config-helpers': 0.2.2
      '@eslint/core': 0.14.0
      '@eslint/eslintrc': 3.3.1
      '@eslint/js': 9.28.0
      '@eslint/plugin-kit': 0.3.1
      '@humanfs/node': 0.16.6
      '@humanwhocodes/module-importer': 1.0.1
      '@humanwhocodes/retry': 0.4.2
      '@types/estree': 1.0.7
      '@types/json-schema': 7.0.15
      ajv: 6.12.6
      chalk: 4.1.2
      cross-spawn: 7.0.6
      debug: 4.4.0(supports-color@8.1.1)
      escape-string-regexp: 4.0.0
      eslint-scope: 8.3.0
      eslint-visitor-keys: 4.2.0
      espree: 10.3.0
      esquery: 1.6.0
      esutils: 2.0.3
      fast-deep-equal: 3.1.3
      file-entry-cache: 8.0.0
      find-up: 5.0.0
      glob-parent: 6.0.2
      ignore: 5.3.2
      imurmurhash: 0.1.4
      is-glob: 4.0.3
      json-stable-stringify-without-jsonify: 1.0.1
      lodash.merge: 4.6.2
      minimatch: 3.1.2
      natural-compare: 1.4.0
      optionator: 0.9.4
    optionalDependencies:
      jiti: 2.4.2
    transitivePeerDependencies:
      - supports-color

  esm@3.2.25:
    optional: true

  espree@10.3.0:
    dependencies:
      acorn: 8.14.1
      acorn-jsx: 5.3.2(acorn@8.14.1)
      eslint-visitor-keys: 4.2.0

  esquery@1.6.0:
    dependencies:
      estraverse: 5.3.0

  esrecurse@4.3.0:
    dependencies:
      estraverse: 5.3.0

  estraverse@5.3.0: {}

  estree-walker@3.0.3:
    dependencies:
      '@types/estree': 1.0.7

  esutils@2.0.3: {}

  eventemitter2@4.1.2: {}

  eventemitter3@4.0.7: {}

  eventemitter3@5.0.1: {}

  execa@8.0.1:
    dependencies:
      cross-spawn: 7.0.6
      get-stream: 8.0.1
      human-signals: 5.0.0
      is-stream: 3.0.0
      merge-stream: 2.0.0
      npm-run-path: 5.3.0
      onetime: 6.0.0
      signal-exit: 4.1.0
      strip-final-newline: 3.0.0

  expect-type@1.2.1: {}

  external-editor@3.1.0:
    dependencies:
      chardet: 0.7.0
      iconv-lite: 0.4.24
      tmp: 0.0.33

  fast-deep-equal@3.1.3: {}

  fast-glob@3.3.3:
    dependencies:
      '@nodelib/fs.stat': 2.0.5
      '@nodelib/fs.walk': 1.2.8
      glob-parent: 5.1.2
      merge2: 1.4.1
      micromatch: 4.0.8

  fast-json-stable-stringify@2.1.0: {}

  fast-levenshtein@2.0.6: {}

  fastq@1.19.1:
    dependencies:
      reusify: 1.1.0

  fdir@6.4.4(picomatch@4.0.2):
    optionalDependencies:
      picomatch: 4.0.2

  figures@3.2.0:
    dependencies:
      escape-string-regexp: 1.0.5

  file-entry-cache@8.0.0:
    dependencies:
      flat-cache: 4.0.1

  filelist@1.0.4:
    dependencies:
      minimatch: 5.1.6

  fill-range@7.1.1:
    dependencies:
      to-regex-range: 5.0.1

  find-up@5.0.0:
    dependencies:
      locate-path: 6.0.0
      path-exists: 4.0.0

  flat-cache@4.0.1:
    dependencies:
      flatted: 3.3.3
      keyv: 4.5.4

  flatted@3.3.3: {}

  fs-extra@11.3.0:
    dependencies:
      graceful-fs: 4.2.11
      jsonfile: 6.1.0
      universalify: 2.0.1

  fsevents@2.3.2:
    optional: true

  fsevents@2.3.3:
    optional: true

  gensync@1.0.0-beta.2: {}

  get-caller-file@2.0.5: {}

  get-east-asian-width@1.3.0: {}

  get-nonce@1.0.1: {}

  get-package-type@0.1.0: {}

  get-stream@8.0.1: {}

  get-tsconfig@4.10.1:
    dependencies:
      resolve-pkg-maps: 1.0.0
    optional: true

  glob-parent@5.1.2:
    dependencies:
      is-glob: 4.0.3

  glob-parent@6.0.2:
    dependencies:
      is-glob: 4.0.3

  globals@11.12.0: {}

  globals@14.0.0: {}

  globby@11.1.0:
    dependencies:
      array-union: 2.1.0
      dir-glob: 3.0.1
      fast-glob: 3.3.3
      ignore: 5.3.2
      merge2: 1.4.1
      slash: 3.0.0

  graceful-fs@4.2.11: {}

  graphemer@1.4.0: {}

  graphql@16.10.0: {}

  has-flag@4.0.0: {}

  headers-polyfill@4.0.3: {}

  html-encoding-sniffer@4.0.0:
    dependencies:
      whatwg-encoding: 3.1.1

  html-parse-stringify@3.0.1:
    dependencies:
      void-elements: 3.1.0

  http-proxy-agent@7.0.2:
    dependencies:
      agent-base: 7.1.3
      debug: 4.4.0(supports-color@8.1.1)
    transitivePeerDependencies:
      - supports-color

  https-proxy-agent@7.0.6:
    dependencies:
      agent-base: 7.1.3
      debug: 4.4.0(supports-color@8.1.1)
    transitivePeerDependencies:
      - supports-color

  human-signals@5.0.0: {}

  i18next@25.2.1(typescript@5.8.3):
    dependencies:
      '@babel/runtime': 7.27.1
    optionalDependencies:
      typescript: 5.8.3

  iconv-lite@0.4.24:
    dependencies:
      safer-buffer: 2.1.2

  iconv-lite@0.6.3:
    dependencies:
      safer-buffer: 2.1.2

  ieee754@1.2.1: {}

  ignore@5.3.2: {}

  ignore@7.0.5: {}

  import-fresh@3.3.1:
    dependencies:
      parent-module: 1.0.1
      resolve-from: 4.0.0

  imurmurhash@0.1.4: {}

  indent-string@4.0.0: {}

  inherits@2.0.4: {}

  inquirer@8.2.6:
    dependencies:
      ansi-escapes: 4.3.2
      chalk: 4.1.2
      cli-cursor: 3.1.0
      cli-width: 3.0.0
      external-editor: 3.1.0
      figures: 3.2.0
      lodash: 4.17.21
      mute-stream: 0.0.8
      ora: 5.4.1
      run-async: 2.4.1
      rxjs: 7.8.2
      string-width: 4.2.3
      strip-ansi: 6.0.1
      through: 2.3.8
      wrap-ansi: 6.2.0

  is-binary-path@2.1.0:
    dependencies:
      binary-extensions: 2.3.0

  is-docker@2.2.1: {}

  is-extglob@2.1.1: {}

  is-fullwidth-code-point@3.0.0: {}

  is-fullwidth-code-point@4.0.0: {}

  is-fullwidth-code-point@5.0.0:
    dependencies:
      get-east-asian-width: 1.3.0

  is-glob@4.0.3:
    dependencies:
      is-extglob: 2.1.1

  is-interactive@1.0.0: {}

  is-node-process@1.2.0: {}

  is-number@7.0.0: {}

  is-observable@2.1.0: {}

  is-potential-custom-element-name@1.0.1: {}

  is-stream@3.0.0: {}

  is-unicode-supported@0.1.0: {}

  is-wsl@2.2.0:
    dependencies:
      is-docker: 2.2.1

  isexe@2.0.0: {}

  jake@10.9.2:
    dependencies:
      async: 3.2.6
      chalk: 4.1.2
      filelist: 1.0.4
      minimatch: 3.1.2

  jiti@2.4.2: {}

  js-tiktoken@1.0.20:
    dependencies:
      base64-js: 1.5.1

  js-tokens@4.0.0: {}

  js-yaml@4.1.0:
    dependencies:
      argparse: 2.0.1

  jsdom@26.1.0:
    dependencies:
      cssstyle: 4.3.0
      data-urls: 5.0.0
      decimal.js: 10.5.0
      html-encoding-sniffer: 4.0.0
      http-proxy-agent: 7.0.2
      https-proxy-agent: 7.0.6
      is-potential-custom-element-name: 1.0.1
      nwsapi: 2.2.20
      parse5: 7.2.1
      rrweb-cssom: 0.8.0
      saxes: 6.0.0
      symbol-tree: 3.2.4
      tough-cookie: 5.1.2
      w3c-xmlserializer: 5.0.0
      webidl-conversions: 7.0.0
      whatwg-encoding: 3.1.1
      whatwg-mimetype: 4.0.0
      whatwg-url: 14.2.0
      ws: 8.18.1
      xml-name-validator: 5.0.0
    transitivePeerDependencies:
      - bufferutil
      - supports-color
      - utf-8-validate

  jsesc@3.1.0: {}

  json-buffer@3.0.1: {}

  json-schema-traverse@0.4.1: {}

  json-stable-stringify-without-jsonify@1.0.1: {}

  json5@2.2.3: {}

  jsonfile@6.1.0:
    dependencies:
      universalify: 2.0.1
    optionalDependencies:
      graceful-fs: 4.2.11

  keyv@4.5.4:
    dependencies:
      json-buffer: 3.0.1

  langsmith@0.3.30:
    dependencies:
      '@types/uuid': 10.0.0
      chalk: 4.1.2
      console-table-printer: 2.14.1
      p-queue: 6.6.2
      p-retry: 4.6.2
      semver: 7.7.2
      uuid: 10.0.0

  lefthook-darwin-arm64@1.11.13:
    optional: true

  lefthook-darwin-x64@1.11.13:
    optional: true

  lefthook-freebsd-arm64@1.11.13:
    optional: true

  lefthook-freebsd-x64@1.11.13:
    optional: true

  lefthook-linux-arm64@1.11.13:
    optional: true

  lefthook-linux-x64@1.11.13:
    optional: true

  lefthook-openbsd-arm64@1.11.13:
    optional: true

  lefthook-openbsd-x64@1.11.13:
    optional: true

  lefthook-windows-arm64@1.11.13:
    optional: true

  lefthook-windows-x64@1.11.13:
    optional: true

  lefthook@1.11.13:
    optionalDependencies:
      lefthook-darwin-arm64: 1.11.13
      lefthook-darwin-x64: 1.11.13
      lefthook-freebsd-arm64: 1.11.13
      lefthook-freebsd-x64: 1.11.13
      lefthook-linux-arm64: 1.11.13
      lefthook-linux-x64: 1.11.13
      lefthook-openbsd-arm64: 1.11.13
      lefthook-openbsd-x64: 1.11.13
      lefthook-windows-arm64: 1.11.13
      lefthook-windows-x64: 1.11.13

  levn@0.4.1:
    dependencies:
      prelude-ls: 1.2.1
      type-check: 0.4.0

  lightningcss-darwin-arm64@1.30.1:
    optional: true

  lightningcss-darwin-x64@1.30.1:
    optional: true

  lightningcss-freebsd-x64@1.30.1:
    optional: true

  lightningcss-linux-arm-gnueabihf@1.30.1:
    optional: true

  lightningcss-linux-arm64-gnu@1.30.1:
    optional: true

  lightningcss-linux-arm64-musl@1.30.1:
    optional: true

  lightningcss-linux-x64-gnu@1.30.1:
    optional: true

  lightningcss-linux-x64-musl@1.30.1:
    optional: true

  lightningcss-win32-arm64-msvc@1.30.1:
    optional: true

  lightningcss-win32-x64-msvc@1.30.1:
    optional: true

  lightningcss@1.30.1:
    dependencies:
      detect-libc: 2.0.4
    optionalDependencies:
      lightningcss-darwin-arm64: 1.30.1
      lightningcss-darwin-x64: 1.30.1
      lightningcss-freebsd-x64: 1.30.1
      lightningcss-linux-arm-gnueabihf: 1.30.1
      lightningcss-linux-arm64-gnu: 1.30.1
      lightningcss-linux-arm64-musl: 1.30.1
      lightningcss-linux-x64-gnu: 1.30.1
      lightningcss-linux-x64-musl: 1.30.1
      lightningcss-win32-arm64-msvc: 1.30.1
      lightningcss-win32-x64-msvc: 1.30.1

  lilconfig@3.1.3: {}

  lint-staged@15.5.2:
    dependencies:
      chalk: 5.4.1
      commander: 13.1.0
      debug: 4.4.0(supports-color@8.1.1)
      execa: 8.0.1
      lilconfig: 3.1.3
      listr2: 8.2.5
      micromatch: 4.0.8
      pidtree: 0.6.0
      string-argv: 0.3.2
      yaml: 2.7.1
    transitivePeerDependencies:
      - supports-color

  listr2@8.2.5:
    dependencies:
      cli-truncate: 4.0.0
      colorette: 2.0.20
      eventemitter3: 5.0.1
      log-update: 6.1.0
      rfdc: 1.4.1
      wrap-ansi: 9.0.0

  locate-path@6.0.0:
    dependencies:
      p-locate: 5.0.0

  lodash.clamp@4.0.3: {}

  lodash.debounce@4.0.8: {}

  lodash.isequal@4.5.0: {}

  lodash.merge@4.6.2: {}

  lodash@4.17.21: {}

  log-symbols@4.1.0:
    dependencies:
      chalk: 4.1.2
      is-unicode-supported: 0.1.0

  log-update@6.1.0:
    dependencies:
      ansi-escapes: 7.0.0
      cli-cursor: 5.0.0
      slice-ansi: 7.1.0
      strip-ansi: 7.1.0
      wrap-ansi: 9.0.0

  loose-envify@1.4.0:
    dependencies:
      js-tokens: 4.0.0

  loupe@3.1.3: {}

  lru-cache@10.4.3: {}

  lru-cache@5.1.1:
    dependencies:
      yallist: 3.1.1

  lz-string@1.5.0: {}

  magic-string@0.30.17:
    dependencies:
      '@jridgewell/sourcemap-codec': 1.5.0

  make-error@1.3.6: {}

  merge-stream@2.0.0: {}

  merge2@1.4.1: {}

  micromatch@4.0.8:
    dependencies:
      braces: 3.0.3
      picomatch: 2.3.1

  mimic-fn@2.1.0: {}

  mimic-fn@4.0.0: {}

  mimic-function@5.0.1: {}

  minimatch@10.0.1:
    dependencies:
      brace-expansion: 2.0.1

  minimatch@3.1.2:
    dependencies:
      brace-expansion: 1.1.11

  minimatch@5.1.6:
    dependencies:
      brace-expansion: 2.0.1

  minimatch@9.0.5:
    dependencies:
      brace-expansion: 2.0.1

  minipass@7.1.2: {}

  minizlib@3.0.2:
    dependencies:
      minipass: 7.1.2

  mkdirp@3.0.1: {}

  mrmime@2.0.1: {}

  ms@2.1.3: {}

  msw@2.7.3(@types/node@22.15.29)(typescript@5.8.3):
    dependencies:
      '@bundled-es-modules/cookie': 2.0.1
      '@bundled-es-modules/statuses': 1.0.1
      '@bundled-es-modules/tough-cookie': 0.1.6
      '@inquirer/confirm': 5.1.8(@types/node@22.15.29)
      '@mswjs/interceptors': 0.37.6
      '@open-draft/deferred-promise': 2.2.0
      '@open-draft/until': 2.1.0
      '@types/cookie': 0.6.0
      '@types/statuses': 2.0.5
      graphql: 16.10.0
      headers-polyfill: 4.0.3
      is-node-process: 1.2.0
      outvariant: 1.4.3
      path-to-regexp: 6.3.0
      picocolors: 1.1.1
      strict-event-emitter: 0.5.1
      type-fest: 4.38.0
      yargs: 17.7.2
    optionalDependencies:
      typescript: 5.8.3
    transitivePeerDependencies:
      - '@types/node'

  mustache@4.2.0: {}

  mute-stream@0.0.8: {}

  mute-stream@2.0.0: {}

  nanoid@3.3.11: {}

  natural-compare@1.4.0: {}

  node-releases@2.0.19: {}

  normalize-path@3.0.0: {}

  npm-run-path@5.3.0:
    dependencies:
      path-key: 4.0.0

  nwsapi@2.2.20: {}

  observable-fns@0.6.1: {}

  ollama@0.5.15:
    dependencies:
      whatwg-fetch: 3.6.20

  onetime@5.1.2:
    dependencies:
      mimic-fn: 2.1.0

  onetime@6.0.0:
    dependencies:
      mimic-fn: 4.0.0

  onetime@7.0.0:
    dependencies:
      mimic-function: 5.0.1

  optionator@0.9.4:
    dependencies:
      deep-is: 0.1.4
      fast-levenshtein: 2.0.6
      levn: 0.4.1
      prelude-ls: 1.2.1
      type-check: 0.4.0
      word-wrap: 1.2.5

  ora@5.4.1:
    dependencies:
      bl: 4.1.0
      chalk: 4.1.2
      cli-cursor: 3.1.0
      cli-spinners: 2.9.2
      is-interactive: 1.0.0
      is-unicode-supported: 0.1.0
      log-symbols: 4.1.0
      strip-ansi: 6.0.1
      wcwidth: 1.0.1

  os-tmpdir@1.0.2: {}

  outvariant@1.4.3: {}

  overlayscrollbars-react@0.5.6(overlayscrollbars@2.11.4)(react@18.3.1):
    dependencies:
      overlayscrollbars: 2.11.4
      react: 18.3.1

  overlayscrollbars@2.11.4: {}

  p-finally@1.0.0: {}

  p-limit@3.1.0:
    dependencies:
      yocto-queue: 0.1.0

  p-locate@5.0.0:
    dependencies:
      p-limit: 3.1.0

  p-queue@6.6.2:
    dependencies:
      eventemitter3: 4.0.7
      p-timeout: 3.2.0

  p-retry@4.6.2:
    dependencies:
      '@types/retry': 0.12.0
      retry: 0.13.1

  p-timeout@3.2.0:
    dependencies:
      p-finally: 1.0.0

  parent-module@1.0.1:
    dependencies:
      callsites: 3.1.0

  parse5@7.2.1:
    dependencies:
      entities: 4.5.0

  path-browserify@1.0.1: {}

  path-exists@4.0.0: {}

  path-key@3.1.1: {}

  path-key@4.0.0: {}

  path-to-regexp@6.3.0: {}

  path-type@4.0.0: {}

  pathe@1.1.2: {}

  pathval@2.0.0: {}

  picocolors@1.1.1: {}

  picomatch@2.3.1: {}

  picomatch@4.0.2: {}

  pidtree@0.6.0: {}

  playwright-core@1.52.0: {}

  playwright@1.52.0:
    dependencies:
      playwright-core: 1.52.0
    optionalDependencies:
      fsevents: 2.3.2

  postcss@8.5.3:
    dependencies:
      nanoid: 3.3.11
      picocolors: 1.1.1
      source-map-js: 1.2.1

  prelude-ls@1.2.1: {}

  prettier-plugin-tailwindcss@0.6.9(@ianvs/prettier-plugin-sort-imports@4.4.2(prettier@3.5.3))(prettier@3.5.3):
    dependencies:
      prettier: 3.5.3
    optionalDependencies:
      '@ianvs/prettier-plugin-sort-imports': 4.4.2(prettier@3.5.3)

  prettier-plugin-toml@2.0.5(prettier@3.5.3):
    dependencies:
      '@taplo/lib': 0.5.0
      prettier: 3.5.3

  prettier@3.0.3: {}

  prettier@3.5.3: {}

  pretty-format@27.5.1:
    dependencies:
      ansi-regex: 5.0.1
      ansi-styles: 5.2.0
      react-is: 17.0.2

  psl@1.15.0:
    dependencies:
      punycode: 2.3.1

  punycode@2.3.1: {}

  querystringify@2.2.0: {}

  queue-microtask@1.2.3: {}

  raf-schd@4.0.3: {}

  react-dom@18.3.1(react@18.3.1):
    dependencies:
      loose-envify: 1.4.0
      react: 18.3.1
      scheduler: 0.23.2

  react-i18next@15.5.2(i18next@25.2.1(typescript@5.8.3))(react-dom@18.3.1(react@18.3.1))(react@18.3.1)(typescript@5.8.3):
    dependencies:
      '@babel/runtime': 7.27.0
      html-parse-stringify: 3.0.1
      i18next: 25.2.1(typescript@5.8.3)
      react: 18.3.1
    optionalDependencies:
      react-dom: 18.3.1(react@18.3.1)
      typescript: 5.8.3

  react-is@17.0.2: {}

  react-refresh@0.17.0: {}

  react-remove-scroll-bar@2.3.8(@types/react@18.3.23)(react@18.3.1):
    dependencies:
      react: 18.3.1
      react-style-singleton: 2.2.3(@types/react@18.3.23)(react@18.3.1)
      tslib: 2.8.1
    optionalDependencies:
      '@types/react': 18.3.23

  react-remove-scroll@2.6.3(@types/react@18.3.23)(react@18.3.1):
    dependencies:
      react: 18.3.1
      react-remove-scroll-bar: 2.3.8(@types/react@18.3.23)(react@18.3.1)
      react-style-singleton: 2.2.3(@types/react@18.3.23)(react@18.3.1)
      tslib: 2.8.1
      use-callback-ref: 1.3.3(@types/react@18.3.23)(react@18.3.1)
      use-sidecar: 1.1.3(@types/react@18.3.23)(react@18.3.1)
    optionalDependencies:
      '@types/react': 18.3.23

  react-style-singleton@2.2.3(@types/react@18.3.23)(react@18.3.1):
    dependencies:
      get-nonce: 1.0.1
      react: 18.3.1
      tslib: 2.8.1
    optionalDependencies:
      '@types/react': 18.3.23

  react-uid@2.4.0(@types/react@18.3.23)(react@18.3.1):
    dependencies:
      react: 18.3.1
      tslib: 2.8.1
    optionalDependencies:
      '@types/react': 18.3.23

  react@18.3.1:
    dependencies:
      loose-envify: 1.4.0

  readable-stream@3.6.2:
    dependencies:
      inherits: 2.0.4
      string_decoder: 1.3.0
      util-deprecate: 1.0.2

  readdirp@3.6.0:
    dependencies:
      picomatch: 2.3.1

  regenerator-runtime@0.14.1: {}

  require-directory@2.1.1: {}

  requires-port@1.0.0: {}

  resolve-from@4.0.0: {}

  resolve-pkg-maps@1.0.0:
    optional: true

  restore-cursor@3.1.0:
    dependencies:
      onetime: 5.1.2
      signal-exit: 3.0.7

  restore-cursor@5.1.0:
    dependencies:
      onetime: 7.0.0
      signal-exit: 4.1.0

  retry@0.13.1: {}

  reusify@1.1.0: {}

  rfdc@1.4.1: {}

  rollup@4.38.0:
    dependencies:
      '@types/estree': 1.0.7
    optionalDependencies:
      '@rollup/rollup-android-arm-eabi': 4.38.0
      '@rollup/rollup-android-arm64': 4.38.0
      '@rollup/rollup-darwin-arm64': 4.38.0
      '@rollup/rollup-darwin-x64': 4.38.0
      '@rollup/rollup-freebsd-arm64': 4.38.0
      '@rollup/rollup-freebsd-x64': 4.38.0
      '@rollup/rollup-linux-arm-gnueabihf': 4.38.0
      '@rollup/rollup-linux-arm-musleabihf': 4.38.0
      '@rollup/rollup-linux-arm64-gnu': 4.38.0
      '@rollup/rollup-linux-arm64-musl': 4.38.0
      '@rollup/rollup-linux-loongarch64-gnu': 4.38.0
      '@rollup/rollup-linux-powerpc64le-gnu': 4.38.0
      '@rollup/rollup-linux-riscv64-gnu': 4.38.0
      '@rollup/rollup-linux-riscv64-musl': 4.38.0
      '@rollup/rollup-linux-s390x-gnu': 4.38.0
      '@rollup/rollup-linux-x64-gnu': 4.38.0
      '@rollup/rollup-linux-x64-musl': 4.38.0
      '@rollup/rollup-win32-arm64-msvc': 4.38.0
      '@rollup/rollup-win32-ia32-msvc': 4.38.0
      '@rollup/rollup-win32-x64-msvc': 4.38.0
      fsevents: 2.3.3

  rrweb-cssom@0.8.0: {}

  run-async@2.4.1: {}

  run-parallel@1.2.0:
    dependencies:
      queue-microtask: 1.2.3

  rxjs@7.8.2:
    dependencies:
      tslib: 2.8.1

  safe-buffer@5.2.1: {}

  safer-buffer@2.1.2: {}

  saxes@6.0.0:
    dependencies:
      xmlchars: 2.2.0

  scheduler@0.23.2:
    dependencies:
      loose-envify: 1.4.0

  semver@6.3.1: {}

  semver@7.7.1: {}

  semver@7.7.2: {}

  shebang-command@2.0.0:
    dependencies:
      shebang-regex: 3.0.0

  shebang-regex@3.0.0: {}

  siginfo@2.0.0: {}

  signal-exit@3.0.7: {}

  signal-exit@4.1.0: {}

  simple-wcswidth@1.0.1: {}

  sirv@3.0.1:
    dependencies:
      '@polka/url': 1.0.0-next.28
      mrmime: 2.0.1
      totalist: 3.0.1

  slash@3.0.0: {}

  slice-ansi@5.0.0:
    dependencies:
      ansi-styles: 6.2.1
      is-fullwidth-code-point: 4.0.0

  slice-ansi@7.1.0:
    dependencies:
      ansi-styles: 6.2.1
      is-fullwidth-code-point: 5.0.0

  source-map-js@1.2.1: {}

  stackback@0.0.2: {}

  statuses@2.0.1: {}

  std-env@3.8.1: {}

  strict-event-emitter@0.5.1: {}

  string-argv@0.3.2: {}

  string-width@4.2.3:
    dependencies:
      emoji-regex: 8.0.0
      is-fullwidth-code-point: 3.0.0
      strip-ansi: 6.0.1

  string-width@7.2.0:
    dependencies:
      emoji-regex: 10.4.0
      get-east-asian-width: 1.3.0
      strip-ansi: 7.1.0

  string_decoder@1.3.0:
    dependencies:
      safe-buffer: 5.2.1

  strip-ansi@6.0.1:
    dependencies:
      ansi-regex: 5.0.1

  strip-ansi@7.1.0:
    dependencies:
      ansi-regex: 6.1.0

  strip-final-newline@3.0.0: {}

  strip-json-comments@3.1.1: {}

  supports-color@7.2.0:
    dependencies:
      has-flag: 4.0.0

  supports-color@8.1.1:
    dependencies:
      has-flag: 4.0.0

  symbol-tree@3.2.4: {}

  tailwind-merge@3.3.0: {}

  tailwindcss-animate@1.0.7(tailwindcss@4.1.8):
    dependencies:
      tailwindcss: 4.1.8

  tailwindcss@4.1.8: {}

  tapable@2.2.2: {}

  tar@7.4.3:
    dependencies:
      '@isaacs/fs-minipass': 4.0.1
      chownr: 3.0.0
      minipass: 7.1.2
      minizlib: 3.0.2
      mkdirp: 3.0.1
      yallist: 5.0.0

  threads@1.7.0:
    dependencies:
      callsites: 3.1.0
      debug: 4.4.0(supports-color@8.1.1)
      is-observable: 2.1.0
      observable-fns: 0.6.1
    optionalDependencies:
      tiny-worker: 2.3.0
    transitivePeerDependencies:
      - supports-color

  through@2.3.8: {}

  tiny-worker@2.3.0:
    dependencies:
      esm: 3.2.25
    optional: true

  tinybench@2.9.0: {}

  tinyexec@0.3.2: {}

  tinyglobby@0.2.13:
    dependencies:
      fdir: 6.4.4(picomatch@4.0.2)
      picomatch: 4.0.2

  tinypool@1.0.2: {}

  tinyrainbow@1.2.0: {}

  tinyspy@3.0.2: {}

  tldts-core@6.1.85: {}

  tldts@6.1.85:
    dependencies:
      tldts-core: 6.1.85

  tmp@0.0.33:
    dependencies:
      os-tmpdir: 1.0.2

  to-regex-range@5.0.1:
    dependencies:
      is-number: 7.0.0

  totalist@3.0.1: {}

  tough-cookie@4.1.4:
    dependencies:
      psl: 1.15.0
      punycode: 2.3.1
      universalify: 0.2.0
      url-parse: 1.5.10

  tough-cookie@5.1.2:
    dependencies:
      tldts: 6.1.85

  tr46@5.1.0:
    dependencies:
      punycode: 2.3.1

  ts-api-utils@2.1.0(typescript@5.8.3):
    dependencies:
      typescript: 5.8.3

  ts-morph@26.0.0:
    dependencies:
      '@ts-morph/common': 0.27.0
      code-block-writer: 13.0.3

  ts-node@10.9.2(@types/node@22.15.29)(typescript@5.8.3):
    dependencies:
      '@cspotcode/source-map-support': 0.8.1
      '@tsconfig/node10': 1.0.11
      '@tsconfig/node12': 1.0.11
      '@tsconfig/node14': 1.0.3
      '@tsconfig/node16': 1.0.4
      '@types/node': 22.15.29
      acorn: 8.14.1
      acorn-walk: 8.3.4
      arg: 4.1.3
      create-require: 1.1.1
      diff: 4.0.2
      make-error: 1.3.6
      typescript: 5.8.3
      v8-compile-cache-lib: 3.0.1
      yn: 3.1.1

  ts-to-zod@3.15.0:
    dependencies:
      '@oclif/core': 4.3.0
      '@typescript/vfs': 1.6.1(typescript@5.8.3)
      case: 1.6.3
      chokidar: 3.6.0
      fs-extra: 11.3.0
      inquirer: 8.2.6
      lodash: 4.17.21
      ora: 5.4.1
      prettier: 3.0.3
      rxjs: 7.8.2
      slash: 3.0.0
      threads: 1.7.0
      tslib: 2.8.1
      tsutils: 3.21.0(typescript@5.8.3)
      typescript: 5.8.3
      zod: 3.25.51
    transitivePeerDependencies:
      - supports-color

  tslib@1.14.1: {}

  tslib@2.8.1: {}

  tsutils@3.21.0(typescript@5.8.3):
    dependencies:
      tslib: 1.14.1
      typescript: 5.8.3

  tsx@4.19.3:
    dependencies:
      esbuild: 0.25.5
      get-tsconfig: 4.10.1
    optionalDependencies:
      fsevents: 2.3.3
    optional: true

  turbo-darwin-64@2.5.4:
    optional: true

  turbo-darwin-arm64@2.5.4:
    optional: true

  turbo-linux-64@2.5.4:
    optional: true

  turbo-linux-arm64@2.5.4:
    optional: true

  turbo-windows-64@2.5.4:
    optional: true

  turbo-windows-arm64@2.5.4:
    optional: true

  turbo@2.5.4:
    optionalDependencies:
      turbo-darwin-64: 2.5.4
      turbo-darwin-arm64: 2.5.4
      turbo-linux-64: 2.5.4
      turbo-linux-arm64: 2.5.4
      turbo-windows-64: 2.5.4
      turbo-windows-arm64: 2.5.4

  type-check@0.4.0:
    dependencies:
      prelude-ls: 1.2.1

  type-fest@0.21.3: {}

  type-fest@4.38.0: {}

  typescript-eslint@8.33.1(eslint@9.28.0(jiti@2.4.2))(typescript@5.8.3):
    dependencies:
      '@typescript-eslint/eslint-plugin': 8.33.1(@typescript-eslint/parser@8.33.1(eslint@9.28.0(jiti@2.4.2))(typescript@5.8.3))(eslint@9.28.0(jiti@2.4.2))(typescript@5.8.3)
      '@typescript-eslint/parser': 8.33.1(eslint@9.28.0(jiti@2.4.2))(typescript@5.8.3)
      '@typescript-eslint/utils': 8.33.1(eslint@9.28.0(jiti@2.4.2))(typescript@5.8.3)
      eslint: 9.28.0(jiti@2.4.2)
      typescript: 5.8.3
    transitivePeerDependencies:
      - supports-color

  typescript@5.8.3: {}

  undici-types@6.21.0: {}

  universalify@0.2.0: {}

  universalify@2.0.1: {}

  update-browserslist-db@1.1.3(browserslist@4.24.4):
    dependencies:
      browserslist: 4.24.4
      escalade: 3.2.0
      picocolors: 1.1.1

  uri-js@4.4.1:
    dependencies:
      punycode: 2.3.1

  url-parse@1.5.10:
    dependencies:
      querystringify: 2.2.0
      requires-port: 1.0.0

  use-callback-ref@1.3.3(@types/react@18.3.23)(react@18.3.1):
    dependencies:
      react: 18.3.1
      tslib: 2.8.1
    optionalDependencies:
      '@types/react': 18.3.23

  use-resize-observer@9.1.0(react-dom@18.3.1(react@18.3.1))(react@18.3.1):
    dependencies:
      '@juggle/resize-observer': 3.4.0
      react: 18.3.1
      react-dom: 18.3.1(react@18.3.1)

  use-sidecar@1.1.3(@types/react@18.3.23)(react@18.3.1):
    dependencies:
      detect-node-es: 1.1.0
      react: 18.3.1
      tslib: 2.8.1
    optionalDependencies:
      '@types/react': 18.3.23

  util-deprecate@1.0.2: {}

  uuid@10.0.0: {}

  uuid@9.0.1: {}

  v8-compile-cache-lib@3.0.1: {}

  vite-node@2.1.9(@types/node@22.15.29)(lightningcss@1.30.1):
    dependencies:
      cac: 6.7.14
      debug: 4.4.0(supports-color@8.1.1)
      es-module-lexer: 1.6.0
      pathe: 1.1.2
      vite: 5.4.19(@types/node@22.15.29)(lightningcss@1.30.1)
    transitivePeerDependencies:
      - '@types/node'
      - less
      - lightningcss
      - sass
      - sass-embedded
      - stylus
      - sugarss
      - supports-color
      - terser

  vite@5.4.19(@types/node@22.15.29)(lightningcss@1.30.1):
    dependencies:
      esbuild: 0.21.5
      postcss: 8.5.3
      rollup: 4.38.0
    optionalDependencies:
      '@types/node': 22.15.29
      fsevents: 2.3.3
      lightningcss: 1.30.1

  vite@6.3.5(@types/node@22.15.29)(jiti@2.4.2)(lightningcss@1.30.1)(tsx@4.19.3)(yaml@2.7.1):
    dependencies:
      esbuild: 0.25.2
      fdir: 6.4.4(picomatch@4.0.2)
      picomatch: 4.0.2
      postcss: 8.5.3
      rollup: 4.38.0
      tinyglobby: 0.2.13
    optionalDependencies:
      '@types/node': 22.15.29
      fsevents: 2.3.3
      jiti: 2.4.2
      lightningcss: 1.30.1
      tsx: 4.19.3
      yaml: 2.7.1

  vitest@2.1.9(@types/node@22.15.29)(@vitest/browser@2.1.9)(jsdom@26.1.0)(lightningcss@1.30.1)(msw@2.7.3(@types/node@22.15.29)(typescript@5.8.3)):
    dependencies:
      '@vitest/expect': 2.1.9
      '@vitest/mocker': 2.1.9(msw@2.7.3(@types/node@22.15.29)(typescript@5.8.3))(vite@5.4.19(@types/node@22.15.29)(lightningcss@1.30.1))
      '@vitest/pretty-format': 2.1.9
      '@vitest/runner': 2.1.9
      '@vitest/snapshot': 2.1.9
      '@vitest/spy': 2.1.9
      '@vitest/utils': 2.1.9
      chai: 5.2.0
      debug: 4.4.0(supports-color@8.1.1)
      expect-type: 1.2.1
      magic-string: 0.30.17
      pathe: 1.1.2
      std-env: 3.8.1
      tinybench: 2.9.0
      tinyexec: 0.3.2
      tinypool: 1.0.2
      tinyrainbow: 1.2.0
      vite: 5.4.19(@types/node@22.15.29)(lightningcss@1.30.1)
      vite-node: 2.1.9(@types/node@22.15.29)(lightningcss@1.30.1)
      why-is-node-running: 2.3.0
    optionalDependencies:
      '@types/node': 22.15.29
      '@vitest/browser': 2.1.9(@types/node@22.15.29)(playwright@1.52.0)(typescript@5.8.3)(vite@6.3.5(@types/node@22.15.29)(jiti@2.4.2)(lightningcss@1.30.1)(tsx@4.19.3)(yaml@2.7.1))(vitest@2.1.9)
      jsdom: 26.1.0
    transitivePeerDependencies:
      - less
      - lightningcss
      - msw
      - sass
      - sass-embedded
      - stylus
      - sugarss
      - supports-color
      - terser

  void-elements@3.1.0: {}

  w3c-xmlserializer@5.0.0:
    dependencies:
      xml-name-validator: 5.0.0

  wcwidth@1.0.1:
    dependencies:
      defaults: 1.0.4

  webidl-conversions@7.0.0: {}

  whatwg-encoding@3.1.1:
    dependencies:
      iconv-lite: 0.6.3

  whatwg-fetch@3.6.20: {}

  whatwg-mimetype@4.0.0: {}

  whatwg-url@14.2.0:
    dependencies:
      tr46: 5.1.0
      webidl-conversions: 7.0.0

  which@2.0.2:
    dependencies:
      isexe: 2.0.0

  why-is-node-running@2.3.0:
    dependencies:
      siginfo: 2.0.0
      stackback: 0.0.2

  widest-line@3.1.0:
    dependencies:
      string-width: 4.2.3

  word-wrap@1.2.5: {}

  wordwrap@1.0.0: {}

  wrap-ansi@6.2.0:
    dependencies:
      ansi-styles: 4.3.0
      string-width: 4.2.3
      strip-ansi: 6.0.1

  wrap-ansi@7.0.0:
    dependencies:
      ansi-styles: 4.3.0
      string-width: 4.2.3
      strip-ansi: 6.0.1

  wrap-ansi@9.0.0:
    dependencies:
      ansi-styles: 6.2.1
      string-width: 7.2.0
      strip-ansi: 7.1.0

  ws@8.18.1: {}

  xml-name-validator@5.0.0: {}

  xmlchars@2.2.0: {}

  y18n@5.0.8: {}

  yallist@3.1.1: {}

  yallist@5.0.0: {}

  yaml@2.7.1: {}

  yargs-parser@21.1.1: {}

  yargs@17.7.2:
    dependencies:
      cliui: 8.0.1
      escalade: 3.2.0
      get-caller-file: 2.0.5
      require-directory: 2.1.1
      string-width: 4.2.3
      y18n: 5.0.8
      yargs-parser: 21.1.1

  yn@3.1.1: {}

  yocto-queue@0.1.0: {}

  yoctocolors-cjs@2.1.2: {}

  zod-to-json-schema@3.24.5(zod@3.25.51):
    dependencies:
      zod: 3.25.51

  zod@3.25.51: {}

  zustand@5.0.5(@types/react@18.3.23)(react@18.3.1):
    optionalDependencies:
      '@types/react': 18.3.23
      react: 18.3.1<|MERGE_RESOLUTION|>--- conflicted
+++ resolved
@@ -9,11 +9,7 @@
   .:
     dependencies:
       '@atlaskit/pragmatic-drag-and-drop':
-<<<<<<< HEAD
         specifier: ^1.7.2
-=======
-        specifier: ^1.4.0
->>>>>>> 6931981d
         version: 1.7.2
       '@atlaskit/pragmatic-drag-and-drop-hitbox':
         specifier: ^1.0.3
@@ -334,11 +330,7 @@
   view/desktop:
     dependencies:
       '@atlaskit/pragmatic-drag-and-drop':
-<<<<<<< HEAD
         specifier: ^1.7.2
-=======
-        specifier: ^1.5.2
->>>>>>> 6931981d
         version: 1.7.2
       '@atlaskit/pragmatic-drag-and-drop-hitbox':
         specifier: ^1.1.0
@@ -2195,26 +2187,14 @@
 
   '@typescript-eslint/scope-manager@8.33.1':
     resolution: {integrity: sha512-dM4UBtgmzHR9bS0Rv09JST0RcHYearoEoo3pG5B6GoTR9XcyeqX87FEhPo+5kTvVfKCvfHaHrcgeJQc6mrDKrA==}
-<<<<<<< HEAD
     engines: {node: ^18.18.0 || ^20.9.0 || >=21.1.0}
 
-  '@typescript-eslint/tsconfig-utils@8.33.1':
-    resolution: {integrity: sha512-STAQsGYbHCF0/e+ShUQ4EatXQ7ceh3fBCXkNU7/MZVKulrlq1usH7t2FhxvCpuCi5O5oi1vmVaAjrGeL71OK1g==}
-=======
->>>>>>> 6931981d
-    engines: {node: ^18.18.0 || ^20.9.0 || >=21.1.0}
-    peerDependencies:
-      typescript: '>=4.8.4 <5.9.0'
-
-<<<<<<< HEAD
-=======
   '@typescript-eslint/tsconfig-utils@8.33.1':
     resolution: {integrity: sha512-STAQsGYbHCF0/e+ShUQ4EatXQ7ceh3fBCXkNU7/MZVKulrlq1usH7t2FhxvCpuCi5O5oi1vmVaAjrGeL71OK1g==}
     engines: {node: ^18.18.0 || ^20.9.0 || >=21.1.0}
     peerDependencies:
       typescript: '>=4.8.4 <5.9.0'
 
->>>>>>> 6931981d
   '@typescript-eslint/type-utils@8.33.1':
     resolution: {integrity: sha512-1cG37d9xOkhlykom55WVwG2QRNC7YXlxMaMzqw2uPeJixBFfKWZgaP/hjAObqMN/u3fr5BrTwTnc31/L9jQ2ww==}
     engines: {node: ^18.18.0 || ^20.9.0 || >=21.1.0}
@@ -4372,21 +4352,13 @@
 
   '@atlaskit/atlassian-context@0.2.0(react@18.3.1)':
     dependencies:
-<<<<<<< HEAD
       '@babel/runtime': 7.27.4
-=======
-      '@babel/runtime': 7.27.0
->>>>>>> 6931981d
       react: 18.3.1
 
   '@atlaskit/ds-lib@4.0.0(@types/react@18.3.23)(react@18.3.1)':
     dependencies:
       '@atlaskit/platform-feature-flags': 1.1.1(react@18.3.1)
-<<<<<<< HEAD
       '@babel/runtime': 7.27.4
-=======
-      '@babel/runtime': 7.27.0
->>>>>>> 6931981d
       bind-event-listener: 3.0.0
       react: 18.3.1
       react-uid: 2.4.0(@types/react@18.3.23)(react@18.3.1)
@@ -4396,11 +4368,7 @@
   '@atlaskit/feature-gate-js-client@5.3.1(react@18.3.1)':
     dependencies:
       '@atlaskit/atlassian-context': 0.2.0(react@18.3.1)
-<<<<<<< HEAD
       '@babel/runtime': 7.27.4
-=======
-      '@babel/runtime': 7.27.0
->>>>>>> 6931981d
       '@statsig/client-core': 3.17.2
       '@statsig/js-client': 3.17.2
       eventemitter2: 4.1.2
@@ -4410,11 +4378,7 @@
   '@atlaskit/platform-feature-flags@1.1.1(react@18.3.1)':
     dependencies:
       '@atlaskit/feature-gate-js-client': 5.3.1(react@18.3.1)
-<<<<<<< HEAD
       '@babel/runtime': 7.27.4
-=======
-      '@babel/runtime': 7.27.0
->>>>>>> 6931981d
     transitivePeerDependencies:
       - react
 
@@ -4445,11 +4409,7 @@
     dependencies:
       '@atlaskit/ds-lib': 4.0.0(@types/react@18.3.23)(react@18.3.1)
       '@atlaskit/platform-feature-flags': 1.1.1(react@18.3.1)
-<<<<<<< HEAD
       '@babel/runtime': 7.27.4
-=======
-      '@babel/runtime': 7.27.0
->>>>>>> 6931981d
       '@babel/traverse': 7.27.4
       '@babel/types': 7.27.3
       bind-event-listener: 3.0.0
