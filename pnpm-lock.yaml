--- conflicted
+++ resolved
@@ -1967,7 +1967,12 @@
     peerDependencies:
       react: ^18 || ^19
 
-<<<<<<< HEAD
+  '@taplo/core@0.2.0':
+    resolution: {integrity: sha512-r8bl54Zj1In3QLkiW/ex694bVzpPJ9EhwqT9xkcUVODnVUGirdB1JTsmiIv0o1uwqZiwhi8xNnTOQBRQCpizrQ==}
+
+  '@taplo/lib@0.5.0':
+    resolution: {integrity: sha512-+xIqpQXJco3T+VGaTTwmhxLa51qpkQxCjRwezjFZgr+l21ExlywJFcDfTrNmL6lG6tqb0h8GyJKO3UPGPtSCWg==}
+
   '@tanstack/react-table@8.21.3':
     resolution: {integrity: sha512-5nNMTSETP4ykGegmVkhjcS8tTLW6Vl4axfEGQN3v0zdHYbK4UfoqfPChclTrJ4EoK9QynqAu9oUf8VEmrpZ5Ww==}
     engines: {node: '>=12'}
@@ -1978,13 +1983,6 @@
   '@tanstack/table-core@8.21.3':
     resolution: {integrity: sha512-ldZXEhOBb8Is7xLs01fR3YEc3DERiz5silj8tnGkFZytt1abEvl/GhUmCE0PMLaMPTa3Jk4HbKmRlHmu+gCftg==}
     engines: {node: '>=12'}
-=======
-  '@taplo/core@0.2.0':
-    resolution: {integrity: sha512-r8bl54Zj1In3QLkiW/ex694bVzpPJ9EhwqT9xkcUVODnVUGirdB1JTsmiIv0o1uwqZiwhi8xNnTOQBRQCpizrQ==}
-
-  '@taplo/lib@0.5.0':
-    resolution: {integrity: sha512-+xIqpQXJco3T+VGaTTwmhxLa51qpkQxCjRwezjFZgr+l21ExlywJFcDfTrNmL6lG6tqb0h8GyJKO3UPGPtSCWg==}
->>>>>>> 411f3c58
 
   '@tauri-apps/api@2.5.0':
     resolution: {integrity: sha512-Ldux4ip+HGAcPUmuLT8EIkk6yafl5vK0P0c0byzAKzxJh7vxelVtdPONjfgTm96PbN24yjZNESY8CKo8qniluA==}
@@ -5812,7 +5810,12 @@
       '@tanstack/query-core': 5.75.0
       react: 18.3.1
 
-<<<<<<< HEAD
+  '@taplo/core@0.2.0': {}
+
+  '@taplo/lib@0.5.0':
+    dependencies:
+      '@taplo/core': 0.2.0
+
   '@tanstack/react-table@8.21.3(react-dom@18.3.1(react@18.3.1))(react@18.3.1)':
     dependencies:
       '@tanstack/table-core': 8.21.3
@@ -5820,13 +5823,6 @@
       react-dom: 18.3.1(react@18.3.1)
 
   '@tanstack/table-core@8.21.3': {}
-=======
-  '@taplo/core@0.2.0': {}
-
-  '@taplo/lib@0.5.0':
-    dependencies:
-      '@taplo/core': 0.2.0
->>>>>>> 411f3c58
 
   '@tauri-apps/api@2.5.0': {}
 
