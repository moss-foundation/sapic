lockfileVersion: '9.0'

settings:
  autoInstallPeers: true
  excludeLinksFromLockfile: false

overrides:
  brace-expansion: ^2.0.2

importers:

  .:
    dependencies:
      react:
        specifier: ^18.3.1
        version: 18.3.1
      react-dom:
        specifier: ^18.3.1
        version: 18.3.1(react@18.3.1)
    devDependencies:
      '@getgrit/cli':
        specifier: 0.1.0-alpha.1743007075
        version: 0.1.0-alpha.1743007075
      '@ianvs/prettier-plugin-sort-imports':
        specifier: ^4.7.0
        version: 4.7.0(prettier@3.6.2)
      '@playwright/test':
        specifier: ^1.55.0
        version: 1.56.0
      '@tailwindcss/vite':
        specifier: ^4.1.0
        version: 4.1.14(vite@7.1.9(@types/node@24.7.0)(jiti@2.6.1)(lightningcss@1.30.1)(tsx@4.20.6)(yaml@2.8.1))
      '@testing-library/dom':
        specifier: ^10.4.0
        version: 10.4.1
      '@testing-library/react':
        specifier: ^16.3.0
        version: 16.3.0(@testing-library/dom@10.4.1)(@types/react-dom@18.3.7(@types/react@18.3.26))(@types/react@18.3.26)(react-dom@18.3.1(react@18.3.1))(react@18.3.1)
      '@types/node':
        specifier: ^24.6.1
        version: 24.7.0
      '@types/react':
        specifier: ^18
        version: 18.3.26
      '@types/react-dom':
        specifier: ^18
        version: 18.3.7(@types/react@18.3.26)
      '@typespec/prettier-plugin-typespec':
        specifier: 1.4.0
        version: 1.4.0
      '@vitejs/plugin-react':
        specifier: ^5.0.2
        version: 5.0.4(vite@7.1.9(@types/node@24.7.0)(jiti@2.6.1)(lightningcss@1.30.1)(tsx@4.20.6)(yaml@2.8.1))
      '@vitest/browser':
        specifier: ^3.2.3
        version: 3.2.4(playwright@1.56.0)(vite@7.1.9(@types/node@24.7.0)(jiti@2.6.1)(lightningcss@1.30.1)(tsx@4.20.6)(yaml@2.8.1))(vitest@3.2.4)
      clsx:
        specifier: ^2.1.1
        version: 2.1.1
      lefthook:
        specifier: ^1.13.6
        version: 1.13.6
      lint-staged:
        specifier: ^16.2.3
        version: 16.2.3
      prettier:
        specifier: ^3.5.3
        version: 3.6.2
      prettier-plugin-tailwindcss:
        specifier: 0.6.9
        version: 0.6.9(@ianvs/prettier-plugin-sort-imports@4.7.0(prettier@3.6.2))(prettier@3.6.2)
      prettier-plugin-toml:
        specifier: ^2.0.5
        version: 2.0.6(prettier@3.6.2)
      tailwind-merge:
        specifier: ^3.0.2
        version: 3.3.1
      tailwindcss:
        specifier: ^4.1.0
        version: 4.1.14
      ts-node:
        specifier: ^10.9.2
        version: 10.9.2(@types/node@24.7.0)(typescript@5.9.3)
      turbo:
        specifier: ^2.4.2
        version: 2.5.8
      typedoc:
        specifier: ^0.28.5
        version: 0.28.13(typescript@5.9.3)
      typescript:
        specifier: ^5.9.2
        version: 5.9.3
      vite:
        specifier: ^7.1.4
        version: 7.1.9(@types/node@24.7.0)(jiti@2.6.1)(lightningcss@1.30.1)(tsx@4.20.6)(yaml@2.8.1)
      vitest:
        specifier: ^3.2.3
<<<<<<< HEAD
        version: 3.2.4(@types/node@24.7.0)(@vitest/browser@3.2.4)(jiti@2.6.1)(jsdom@27.0.0(postcss@8.5.6))(lightningcss@1.30.1)(tsx@4.20.6)(yaml@2.8.1)
=======
        version: 3.2.4(@types/node@24.6.2)(@vitest/browser@3.2.4)(jiti@2.6.1)(jsdom@27.0.0(postcss@8.5.6))(lightningcss@1.30.1)(tsx@4.20.6)(yaml@2.8.1)
>>>>>>> d42aa675

  crates/moss-activity-broadcaster:
    dependencies:
      typescript:
        specifier: ^5.9.2
        version: 5.9.3
      zod:
        specifier: ^3.24.4
        version: 3.25.76
    devDependencies:
      '@repo/typescript-config':
        specifier: workspace:*
        version: link:../../packages/config-typescript

  crates/moss-api:
    dependencies:
      typescript:
        specifier: ^5.9.2
        version: 5.9.3
      zod:
        specifier: ^3.24.4
        version: 3.25.76
    devDependencies:
      '@repo/typescript-config':
        specifier: workspace:*
        version: link:../../packages/config-typescript

  crates/moss-app:
    dependencies:
      typescript:
        specifier: ^5.9.2
        version: 5.9.3
      zod:
        specifier: ^3.24.4
        version: 3.25.76
    devDependencies:
      '@repo/moss-bindingutils':
        specifier: workspace:*
        version: link:../moss-bindingutils
      '@repo/moss-configuration':
        specifier: workspace:*
        version: link:../moss-configuration
      '@repo/moss-language':
        specifier: workspace:*
        version: link:../moss-language
      '@repo/moss-theme':
        specifier: workspace:*
        version: link:../moss-theme
      '@repo/moss-user':
        specifier: workspace:*
        version: link:../moss-user
      '@repo/moss-workspace':
        specifier: workspace:*
        version: link:../moss-workspace
      '@repo/typescript-config':
        specifier: workspace:*
        version: link:../../packages/config-typescript

  crates/moss-bindingutils:
    dependencies:
      typescript:
        specifier: ^5.9.2
        version: 5.9.3
      zod:
        specifier: ^3.24.4
        version: 3.25.76
    devDependencies:
      '@repo/typescript-config':
        specifier: workspace:*
        version: link:../../packages/config-typescript

  crates/moss-common:
    dependencies:
      typescript:
        specifier: ^5.9.2
        version: 5.9.3
      zod:
        specifier: ^3.24.4
        version: 3.25.76
    devDependencies:
      '@repo/typescript-config':
        specifier: workspace:*
        version: link:../../packages/config-typescript

  crates/moss-configuration:
    dependencies:
      typescript:
        specifier: ^5.9.2
        version: 5.9.3
      zod:
        specifier: ^3.24.4
        version: 3.25.76
    devDependencies:
      '@repo/moss-bindingutils':
        specifier: workspace:*
        version: link:../moss-bindingutils
      '@repo/typescript-config':
        specifier: workspace:*
        version: link:../../packages/config-typescript

  crates/moss-environment:
    dependencies:
      typescript:
        specifier: ^5.9.2
        version: 5.9.3
      zod:
        specifier: ^3.24.4
        version: 3.25.76
    devDependencies:
      '@repo/moss-bindingutils':
        specifier: workspace:*
        version: link:../moss-bindingutils
      '@repo/typescript-config':
        specifier: workspace:*
        version: link:../../packages/config-typescript

  crates/moss-git:
    dependencies:
      typescript:
        specifier: ^5.9.2
        version: 5.9.3
      zod:
        specifier: ^3.24.4
        version: 3.25.76
    devDependencies:
      '@repo/moss-bindingutils':
        specifier: workspace:*
        version: link:../moss-bindingutils
      '@repo/typescript-config':
        specifier: workspace:*
        version: link:../../packages/config-typescript

  crates/moss-language:
    dependencies:
      typescript:
        specifier: ^5.9.2
        version: 5.9.3
      zod:
        specifier: ^3.24.4
        version: 3.25.76
    devDependencies:
      '@repo/moss-bindingutils':
        specifier: workspace:*
        version: link:../moss-bindingutils
      '@repo/typescript-config':
        specifier: workspace:*
        version: link:../../packages/config-typescript

  crates/moss-project:
    dependencies:
      typescript:
        specifier: ^5.9.2
        version: 5.9.3
      zod:
        specifier: ^3.24.4
        version: 3.25.76
    devDependencies:
      '@repo/moss-bindingutils':
        specifier: workspace:*
        version: link:../moss-bindingutils
      '@repo/typescript-config':
        specifier: workspace:*
        version: link:../../packages/config-typescript

  crates/moss-text:
    dependencies:
      typescript:
        specifier: ^5.9.2
        version: 5.9.3
      zod:
        specifier: ^3.24.4
        version: 3.25.76
    devDependencies:
      '@repo/typescript-config':
        specifier: workspace:*
        version: link:../../packages/config-typescript

  crates/moss-theme:
    dependencies:
      typescript:
        specifier: ^5.9.2
        version: 5.9.3
      zod:
        specifier: ^3.24.4
        version: 3.25.76
    devDependencies:
      '@repo/moss-bindingutils':
        specifier: workspace:*
        version: link:../moss-bindingutils
      '@repo/typescript-config':
        specifier: workspace:*
        version: link:../../packages/config-typescript

  crates/moss-user:
    dependencies:
      typescript:
        specifier: ^5.9.2
        version: 5.9.3
      zod:
        specifier: ^3.24.4
        version: 3.25.76
    devDependencies:
      '@repo/typescript-config':
        specifier: workspace:*
        version: link:../../packages/config-typescript

  crates/moss-workspace:
    dependencies:
      typescript:
        specifier: ^5.9.2
        version: 5.9.3
      zod:
        specifier: ^3.24.4
        version: 3.25.76
    devDependencies:
      '@repo/moss-bindingutils':
        specifier: workspace:*
        version: link:../moss-bindingutils
      '@repo/moss-environment':
        specifier: workspace:*
        version: link:../moss-environment
      '@repo/moss-git':
        specifier: workspace:*
        version: link:../moss-git
      '@repo/typescript-config':
        specifier: workspace:*
        version: link:../../packages/config-typescript

  packages/config-eslint:
    devDependencies:
      '@typescript-eslint/parser':
        specifier: ^8.45.0
        version: 8.46.0(eslint@9.37.0(jiti@2.6.1))(typescript@5.9.3)
      '@typescript-eslint/rule-tester':
        specifier: ^8.45.0
        version: 8.46.0(eslint@9.37.0(jiti@2.6.1))(typescript@5.9.3)
      eslint:
        specifier: ^9.36.0
        version: 9.37.0(jiti@2.6.1)
      eslint-import-resolver-typescript:
        specifier: ^4.4.3
        version: 4.4.4(eslint-plugin-import-x@4.16.1(@typescript-eslint/utils@8.46.0(eslint@9.37.0(jiti@2.6.1))(typescript@5.9.3))(eslint@9.37.0(jiti@2.6.1)))(eslint@9.37.0(jiti@2.6.1))
      eslint-plugin-import-x:
        specifier: ^4.15.1
        version: 4.16.1(@typescript-eslint/utils@8.46.0(eslint@9.37.0(jiti@2.6.1))(typescript@5.9.3))(eslint@9.37.0(jiti@2.6.1))
      eslint-plugin-react-hooks:
        specifier: ^5.2.0
        version: 5.2.0(eslint@9.37.0(jiti@2.6.1))
      eslint-plugin-react-you-might-not-need-an-effect:
        specifier: ^0.5.4
        version: 0.5.6(eslint@9.37.0(jiti@2.6.1))
      typescript-eslint:
        specifier: ^8.45.0
        version: 8.46.0(eslint@9.37.0(jiti@2.6.1))(typescript@5.9.3)

  packages/config-tailwind:
    dependencies:
      tailwindcss:
        specifier: ^4.1.0
        version: 4.1.14
      tailwindcss-animate:
        specifier: ^1.0.7
        version: 1.0.7(tailwindcss@4.1.14)
    devDependencies:
      '@repo/typescript-config':
        specifier: workspace:*
        version: link:../config-typescript

  packages/config-typescript:
    devDependencies:
      '@types/node':
        specifier: ^24.6.1
        version: 24.7.0

  tools/gen-bindings:
    dependencies:
      ts-morph:
        specifier: ^27.0.0
        version: 27.0.0
      ts-to-zod:
        specifier: ^3.15.0
        version: 3.15.0(@types/node@24.7.0)
      zod:
        specifier: ^3.24.4
        version: 3.25.76
    devDependencies:
      '@types/node':
        specifier: ^24.6.1
        version: 24.7.0

  view/desktop:
    dependencies:
      '@atlaskit/pragmatic-drag-and-drop':
        specifier: ^1.7.2
        version: 1.7.7
      '@atlaskit/pragmatic-drag-and-drop-hitbox':
        specifier: ^1.0.3
        version: 1.1.0
      '@langchain/core':
        specifier: ^0.3.53
        version: 0.3.78
      '@langchain/langgraph':
        specifier: ^0.4.3
        version: 0.4.9(@langchain/core@0.3.78)(react-dom@18.3.1(react@18.3.1))(react@18.3.1)(zod-to-json-schema@3.24.6(zod@3.25.76))
      '@langchain/mistralai':
        specifier: ^0.2.1
        version: 0.2.3(@langchain/core@0.3.78)
      '@radix-ui/primitive':
        specifier: ^1.1.1
        version: 1.1.3
      '@radix-ui/react-checkbox':
        specifier: ^1.2.2
        version: 1.3.3(@types/react-dom@18.3.7(@types/react@18.3.26))(@types/react@18.3.26)(react-dom@18.3.1(react@18.3.1))(react@18.3.1)
      '@radix-ui/react-compose-refs':
        specifier: ^1.1.1
        version: 1.1.2(@types/react@18.3.26)(react@18.3.1)
      '@radix-ui/react-context':
        specifier: ^1.1.1
        version: 1.1.2(@types/react@18.3.26)(react@18.3.1)
      '@radix-ui/react-dropdown-menu':
        specifier: ^2.1.12
        version: 2.1.16(@types/react-dom@18.3.7(@types/react@18.3.26))(@types/react@18.3.26)(react-dom@18.3.1(react@18.3.1))(react@18.3.1)
      '@radix-ui/react-id':
        specifier: ^1.1.0
        version: 1.1.1(@types/react@18.3.26)(react@18.3.1)
      '@radix-ui/react-menu':
        specifier: ^2.1.6
        version: 2.1.16(@types/react-dom@18.3.7(@types/react@18.3.26))(@types/react@18.3.26)(react-dom@18.3.1(react@18.3.1))(react@18.3.1)
      '@radix-ui/react-primitive':
        specifier: ^2.0.2
        version: 2.1.3(@types/react-dom@18.3.7(@types/react@18.3.26))(@types/react@18.3.26)(react-dom@18.3.1(react@18.3.1))(react@18.3.1)
      '@radix-ui/react-radio-group':
        specifier: ^1.3.3
        version: 1.3.8(@types/react-dom@18.3.7(@types/react@18.3.26))(@types/react@18.3.26)(react-dom@18.3.1(react@18.3.1))(react@18.3.1)
      '@radix-ui/react-select':
        specifier: ^2.2.2
        version: 2.2.6(@types/react-dom@18.3.7(@types/react@18.3.26))(@types/react@18.3.26)(react-dom@18.3.1(react@18.3.1))(react@18.3.1)
      '@radix-ui/react-tabs':
        specifier: ^1.1.12
        version: 1.1.13(@types/react-dom@18.3.7(@types/react@18.3.26))(@types/react@18.3.26)(react-dom@18.3.1(react@18.3.1))(react@18.3.1)
      '@radix-ui/react-toggle':
        specifier: ^1.1.10
        version: 1.1.10(@types/react-dom@18.3.7(@types/react@18.3.26))(@types/react@18.3.26)(react-dom@18.3.1(react@18.3.1))(react@18.3.1)
      '@radix-ui/react-toggle-group':
        specifier: ^1.1.7
        version: 1.1.11(@types/react-dom@18.3.7(@types/react@18.3.26))(@types/react@18.3.26)(react-dom@18.3.1(react@18.3.1))(react@18.3.1)
      '@radix-ui/react-use-callback-ref':
        specifier: ^1.1.0
        version: 1.1.1(@types/react@18.3.26)(react@18.3.1)
      '@radix-ui/react-use-controllable-state':
        specifier: ^1.1.0
        version: 1.2.2(@types/react@18.3.26)(react@18.3.1)
      '@repo/moss-activity-broadcaster':
        specifier: workspace:*
        version: link:../../crates/moss-activity-broadcaster
      '@repo/moss-app':
        specifier: workspace:*
        version: link:../../crates/moss-app
      '@repo/moss-project':
        specifier: workspace:*
        version: link:../../crates/moss-project
      '@repo/moss-tabs':
        specifier: workspace:*
        version: link:src/lib/moss-tabs
      '@repo/moss-user':
        specifier: workspace:*
        version: link:../../crates/moss-user
      '@repo/moss-workspace':
        specifier: workspace:*
        version: link:../../crates/moss-workspace
      '@tanstack/react-pacer':
        specifier: ^0.16.1
        version: 0.16.4(react-dom@18.3.1(react@18.3.1))(react@18.3.1)
      '@tanstack/react-query':
        specifier: ^5.90.2
        version: 5.90.2(react@18.3.1)
      '@tanstack/react-query-devtools':
        specifier: ^5.90.2
        version: 5.90.2(@tanstack/react-query@5.90.2(react@18.3.1))(react@18.3.1)
      '@tanstack/react-table':
        specifier: ^8.21.3
        version: 8.21.3(react-dom@18.3.1(react@18.3.1))(react@18.3.1)
      '@tauri-apps/api':
        specifier: ^2
        version: 2.8.0
      '@tauri-apps/plugin-opener':
        specifier: ^2
        version: 2.5.0
      '@tauri-apps/plugin-os':
        specifier: ^2.2.0
        version: 2.3.1
      '@types/i18next':
        specifier: ^13.0.0
        version: 13.0.0(typescript@5.9.3)
      allotment:
        specifier: ^1.20.3
        version: 1.20.4(react-dom@18.3.1(react@18.3.1))(react@18.3.1)
      class-variance-authority:
        specifier: ^0.7.1
        version: 0.7.1
      i18next:
        specifier: ^25.4.2
        version: 25.5.3(typescript@5.9.3)
      react:
        specifier: ^18.3.1
        version: 18.3.1
      react-dom:
        specifier: ^18.3.1
        version: 18.3.1(react@18.3.1)
      react-i18next:
        specifier: ^16.0.0
        version: 16.0.0(i18next@25.5.3(typescript@5.9.3))(react-dom@18.3.1(react@18.3.1))(react@18.3.1)(typescript@5.9.3)
      react-scan:
        specifier: ^0.4.3
        version: 0.4.3(@types/react@18.3.26)(react-dom@18.3.1(react@18.3.1))(react@18.3.1)(rollup@4.52.4)
      rooks:
        specifier: ^9.3.0
        version: 9.3.0(react-dom@18.3.1(react@18.3.1))(react@18.3.1)
      simplebar:
        specifier: ^6.3.2
        version: 6.3.2
      simplebar-react:
        specifier: ^3.3.2
        version: 3.3.2(react@18.3.1)
      sonner:
        specifier: ^2.0.7
        version: 2.0.7(react-dom@18.3.1(react@18.3.1))(react@18.3.1)
      zod:
        specifier: ^3.24.4
        version: 3.25.76
      zustand:
        specifier: ^5.0.3
        version: 5.0.8(@types/react@18.3.26)(react@18.3.1)(use-sync-external-store@1.6.0(react@18.3.1))
    devDependencies:
      '@repo/eslint-config':
        specifier: workspace:*
        version: link:../../packages/config-eslint
      '@repo/tailwind-config':
        specifier: workspace:*
        version: link:../../packages/config-tailwind
      '@repo/typescript-config':
        specifier: workspace:*
        version: link:../../packages/config-typescript
      '@tauri-apps/cli':
        specifier: ^2
        version: 2.8.4
      '@types/node':
        specifier: ^24.6.1
        version: 24.7.0
      '@types/react':
        specifier: ^18.3.20
        version: 18.3.26
      '@types/react-dom':
        specifier: ^18.3.5
        version: 18.3.7(@types/react@18.3.26)
      '@types/react-i18next':
        specifier: ^8.1.0
        version: 8.1.0(i18next@25.5.3(typescript@5.9.3))(react-dom@18.3.1(react@18.3.1))(react@18.3.1)(typescript@5.9.3)
      '@types/simplebar':
        specifier: ^5.3.3
        version: 5.3.3
      vite-plugin-svgr:
        specifier: ^4.5.0
        version: 4.5.0(rollup@4.52.4)(typescript@5.9.3)(vite@7.1.9(@types/node@24.7.0)(jiti@2.6.1)(lightningcss@1.30.1)(tsx@4.20.6)(yaml@2.8.1))

  view/desktop/src/lib/moss-tabs:
    dependencies:
      '@total-typescript/shoehorn':
        specifier: ^0.1.2
        version: 0.1.2
      cross-env:
        specifier: ^10.1.0
        version: 10.1.0
      react:
        specifier: ^16.8.0 || ^17.0.0 || ^18.0.0
        version: 18.3.1
    devDependencies:
      '@repo/tailwind-config':
        specifier: workspace:*
        version: link:../../../../../packages/config-tailwind
      '@repo/typescript-config':
        specifier: workspace:*
        version: link:../../../../../packages/config-typescript
      '@types/node':
        specifier: ^24.6.1
        version: 24.7.0
      jsdom:
        specifier: ^27.0.0
        version: 27.0.0(postcss@8.5.6)
      ts-node:
        specifier: ^10.9.2
        version: 10.9.2(@types/node@24.7.0)(typescript@5.9.3)

packages:

  '@asamuzakjp/css-color@4.0.5':
    resolution: {integrity: sha512-lMrXidNhPGsDjytDy11Vwlb6OIGrT3CmLg3VWNFyWkLWtijKl7xjvForlh8vuj0SHGjgl4qZEQzUmYTeQA2JFQ==}

  '@asamuzakjp/dom-selector@6.6.1':
    resolution: {integrity: sha512-8QT9pokVe1fUt1C8IrJketaeFOdRfTOS96DL3EBjE8CRZm3eHnwMlQe2NPoOSEYPwJ5Q25uYoX1+m9044l3ysQ==}

  '@asamuzakjp/nwsapi@2.3.9':
    resolution: {integrity: sha512-n8GuYSrI9bF7FFZ/SjhwevlHc8xaVlb/7HmHelnc/PZXBD2ZR49NnN9sMMuDdEGPeeRQ5d0hqlSlEpgCX3Wl0Q==}

  '@atlaskit/pragmatic-drag-and-drop-hitbox@1.1.0':
    resolution: {integrity: sha512-JWt6eVp6Br2FPHRM8s0dUIHQk/jFInGP1f3ti5CdtM1Ji5/pt8Akm44wDC063Gv2i5RGseixtbW0z/t6RYtbdg==}

  '@atlaskit/pragmatic-drag-and-drop@1.7.7':
    resolution: {integrity: sha512-jX+68AoSTqO/fhCyJDTZ38Ey6/wyL2Iq+J/moanma0YyktpnoHxevjY1UNJHYp0NCburdQDZSL1ZFac1mO1osQ==}

  '@babel/code-frame@7.27.1':
    resolution: {integrity: sha512-cjQ7ZlQ0Mv3b47hABuTevyTuYN4i+loJKGeV9flcCgIK37cCXRh+L1bd3iBHlynerhQ7BhCkn2BPbQUL+rGqFg==}
    engines: {node: '>=6.9.0'}

  '@babel/compat-data@7.28.4':
    resolution: {integrity: sha512-YsmSKC29MJwf0gF8Rjjrg5LQCmyh+j/nD8/eP7f+BeoQTKYqs9RoWbjGOdy0+1Ekr68RJZMUOPVQaQisnIo4Rw==}
    engines: {node: '>=6.9.0'}

  '@babel/core@7.28.4':
    resolution: {integrity: sha512-2BCOP7TN8M+gVDj7/ht3hsaO/B/n5oDbiAyyvnRlNOs+u1o+JWNYTQrmpuNp1/Wq2gcFrI01JAW+paEKDMx/CA==}
    engines: {node: '>=6.9.0'}

  '@babel/generator@7.28.3':
    resolution: {integrity: sha512-3lSpxGgvnmZznmBkCRnVREPUFJv2wrv9iAoFDvADJc0ypmdOxdUtcLeBgBJ6zE0PMeTKnxeQzyk0xTBq4Ep7zw==}
    engines: {node: '>=6.9.0'}

  '@babel/helper-compilation-targets@7.27.2':
    resolution: {integrity: sha512-2+1thGUUWWjLTYTHZWK1n8Yga0ijBz1XAhUXcKy81rd5g6yh7hGqMp45v7cadSbEHc9G3OTv45SyneRN3ps4DQ==}
    engines: {node: '>=6.9.0'}

  '@babel/helper-globals@7.28.0':
    resolution: {integrity: sha512-+W6cISkXFa1jXsDEdYA8HeevQT/FULhxzR99pxphltZcVaugps53THCeiWA8SguxxpSp3gKPiuYfSWopkLQ4hw==}
    engines: {node: '>=6.9.0'}

  '@babel/helper-module-imports@7.27.1':
    resolution: {integrity: sha512-0gSFWUPNXNopqtIPQvlD5WgXYI5GY2kP2cCvoT8kczjbfcfuIljTbcWrulD1CIPIX2gt1wghbDy08yE1p+/r3w==}
    engines: {node: '>=6.9.0'}

  '@babel/helper-module-transforms@7.28.3':
    resolution: {integrity: sha512-gytXUbs8k2sXS9PnQptz5o0QnpLL51SwASIORY6XaBKF88nsOT0Zw9szLqlSGQDP/4TljBAD5y98p2U1fqkdsw==}
    engines: {node: '>=6.9.0'}
    peerDependencies:
      '@babel/core': ^7.0.0

  '@babel/helper-plugin-utils@7.27.1':
    resolution: {integrity: sha512-1gn1Up5YXka3YYAHGKpbideQ5Yjf1tDa9qYcgysz+cNCXukyLl6DjPXhD3VRwSb8c0J9tA4b2+rHEZtc6R0tlw==}
    engines: {node: '>=6.9.0'}

  '@babel/helper-string-parser@7.27.1':
    resolution: {integrity: sha512-qMlSxKbpRlAridDExk92nSobyDdpPijUq2DW6oDnUqd0iOGxmQjyqhMIihI9+zv4LPyZdRje2cavWPbCbWm3eA==}
    engines: {node: '>=6.9.0'}

  '@babel/helper-validator-identifier@7.27.1':
    resolution: {integrity: sha512-D2hP9eA+Sqx1kBZgzxZh0y1trbuU+JoDkiEwqhQ36nodYqJwyEIhPSdMNd7lOm/4io72luTPWH20Yda0xOuUow==}
    engines: {node: '>=6.9.0'}

  '@babel/helper-validator-option@7.27.1':
    resolution: {integrity: sha512-YvjJow9FxbhFFKDSuFnVCe2WxXk1zWc22fFePVNEaWJEu8IrZVlda6N0uHwzZrUM1il7NC9Mlp4MaJYbYd9JSg==}
    engines: {node: '>=6.9.0'}

  '@babel/helpers@7.28.4':
    resolution: {integrity: sha512-HFN59MmQXGHVyYadKLVumYsA9dBFun/ldYxipEjzA4196jpLZd8UjEEBLkbEkvfYreDqJhZxYAWFPtrfhNpj4w==}
    engines: {node: '>=6.9.0'}

  '@babel/parser@7.28.4':
    resolution: {integrity: sha512-yZbBqeM6TkpP9du/I2pUZnJsRMGGvOuIrhjzC1AwHwW+6he4mni6Bp/m8ijn0iOuZuPI2BfkCoSRunpyjnrQKg==}
    engines: {node: '>=6.0.0'}
    hasBin: true

  '@babel/plugin-transform-react-jsx-self@7.27.1':
    resolution: {integrity: sha512-6UzkCs+ejGdZ5mFFC/OCUrv028ab2fp1znZmCZjAOBKiBK2jXD1O+BPSfX8X2qjJ75fZBMSnQn3Rq2mrBJK2mw==}
    engines: {node: '>=6.9.0'}
    peerDependencies:
      '@babel/core': ^7.0.0-0

  '@babel/plugin-transform-react-jsx-source@7.27.1':
    resolution: {integrity: sha512-zbwoTsBruTeKB9hSq73ha66iFeJHuaFkUbwvqElnygoNbj/jHRsSeokowZFN3CZ64IvEqcmmkVe89OPXc7ldAw==}
    engines: {node: '>=6.9.0'}
    peerDependencies:
      '@babel/core': ^7.0.0-0

  '@babel/runtime@7.28.4':
    resolution: {integrity: sha512-Q/N6JNWvIvPnLDvjlE1OUBLPQHH6l3CltCEsHIujp45zQUSSh8K+gHnaEX45yAT1nyngnINhvWtzN+Nb9D8RAQ==}
    engines: {node: '>=6.9.0'}

  '@babel/template@7.27.2':
    resolution: {integrity: sha512-LPDZ85aEJyYSd18/DkjNh4/y1ntkE5KwUHWTiqgRxruuZL2F1yuHligVHLvcHY2vMHXttKFpJn6LwfI7cw7ODw==}
    engines: {node: '>=6.9.0'}

  '@babel/traverse@7.28.4':
    resolution: {integrity: sha512-YEzuboP2qvQavAcjgQNVgsvHIDv6ZpwXvcvjmyySP2DIMuByS/6ioU5G9pYrWHM6T2YDfc7xga9iNzYOs12CFQ==}
    engines: {node: '>=6.9.0'}

  '@babel/types@7.28.4':
    resolution: {integrity: sha512-bkFqkLhh3pMBUQQkpVgWDWq/lqzc2678eUyDlTBhRqhCHFguYYGM0Efga7tYk4TogG/3x0EEl66/OQ+WGbWB/Q==}
    engines: {node: '>=6.9.0'}

  '@cfworker/json-schema@4.1.1':
    resolution: {integrity: sha512-gAmrUZSGtKc3AiBL71iNWxDsyUC5uMaKKGdvzYsBoTW/xi42JQHl7eKV2OYzCUqvc+D2RCcf7EXY2iCyFIk6og==}

  '@clack/core@0.3.5':
    resolution: {integrity: sha512-5cfhQNH+1VQ2xLQlmzXMqUoiaH0lRBq9/CLW9lTyMbuKLC3+xEK01tHVvyut++mLOn5urSHmkm6I0Lg9MaJSTQ==}

  '@clack/prompts@0.8.2':
    resolution: {integrity: sha512-6b9Ab2UiZwJYA9iMyboYyW9yJvAO9V753ZhS+DHKEjZRKAxPPOb7MXXu84lsPFG+vZt6FRFniZ8rXi+zCIw4yQ==}

  '@cspotcode/source-map-support@0.8.1':
    resolution: {integrity: sha512-IchNf6dN4tHoMFIn/7OE8LWZ19Y6q/67Bmf6vnGREv8RSbBVb9LPJxEcnwrcwX6ixSvaiGoomAUvu4YSxXrVgw==}
    engines: {node: '>=12'}

  '@csstools/color-helpers@5.1.0':
    resolution: {integrity: sha512-S11EXWJyy0Mz5SYvRmY8nJYTFFd1LCNV+7cXyAgQtOOuzb4EsgfqDufL+9esx72/eLhsRdGZwaldu/h+E4t4BA==}
    engines: {node: '>=18'}

  '@csstools/css-calc@2.1.4':
    resolution: {integrity: sha512-3N8oaj+0juUw/1H3YwmDDJXCgTB1gKU6Hc/bB502u9zR0q2vd786XJH9QfrKIEgFlZmhZiq6epXl4rHqhzsIgQ==}
    engines: {node: '>=18'}
    peerDependencies:
      '@csstools/css-parser-algorithms': ^3.0.5
      '@csstools/css-tokenizer': ^3.0.4

  '@csstools/css-color-parser@3.1.0':
    resolution: {integrity: sha512-nbtKwh3a6xNVIp/VRuXV64yTKnb1IjTAEEh3irzS+HkKjAOYLTGNb9pmVNntZ8iVBHcWDA2Dof0QtPgFI1BaTA==}
    engines: {node: '>=18'}
    peerDependencies:
      '@csstools/css-parser-algorithms': ^3.0.5
      '@csstools/css-tokenizer': ^3.0.4

  '@csstools/css-parser-algorithms@3.0.5':
    resolution: {integrity: sha512-DaDeUkXZKjdGhgYaHNJTV9pV7Y9B3b644jCLs9Upc3VeNGg6LWARAT6O+Q+/COo+2gg/bM5rhpMAtf70WqfBdQ==}
    engines: {node: '>=18'}
    peerDependencies:
      '@csstools/css-tokenizer': ^3.0.4

  '@csstools/css-syntax-patches-for-csstree@1.0.14':
    resolution: {integrity: sha512-zSlIxa20WvMojjpCSy8WrNpcZ61RqfTfX3XTaOeVlGJrt/8HF3YbzgFZa01yTbT4GWQLwfTcC3EB8i3XnB647Q==}
    engines: {node: '>=18'}
    peerDependencies:
      postcss: ^8.4

  '@csstools/css-tokenizer@3.0.4':
    resolution: {integrity: sha512-Vd/9EVDiu6PPJt9yAh6roZP6El1xHrdvIVGjyBsHR0RYwNHgL7FJPyIIW4fANJNG6FtyZfvlRPpFI4ZM/lubvw==}
    engines: {node: '>=18'}

  '@emnapi/core@1.5.0':
    resolution: {integrity: sha512-sbP8GzB1WDzacS8fgNPpHlp6C9VZe+SJP3F90W9rLemaQj2PzIuTEl1qDOYQf58YIpyjViI24y9aPWCjEzY2cg==}

  '@emnapi/runtime@1.5.0':
    resolution: {integrity: sha512-97/BJ3iXHww3djw6hYIfErCZFee7qCtrneuLa20UXFCOTCfBM2cvQHjWJ2EG0s0MtdNwInarqCTz35i4wWXHsQ==}

  '@emnapi/wasi-threads@1.1.0':
    resolution: {integrity: sha512-WI0DdZ8xFSbgMjR1sFsKABJ/C5OnRrjT06JXbZKexJGrDuPTzZdDYfFlsgcCXCyf+suG5QU2e/y1Wo2V/OapLQ==}

  '@epic-web/invariant@1.0.0':
    resolution: {integrity: sha512-lrTPqgvfFQtR/eY/qkIzp98OGdNJu0m5ji3q/nJI8v3SXkRKEnWiOxMmbvcSoAIzv/cGiuvRy57k4suKQSAdwA==}

  '@esbuild/aix-ppc64@0.25.10':
    resolution: {integrity: sha512-0NFWnA+7l41irNuaSVlLfgNT12caWJVLzp5eAVhZ0z1qpxbockccEt3s+149rE64VUI3Ml2zt8Nv5JVc4QXTsw==}
    engines: {node: '>=18'}
    cpu: [ppc64]
    os: [aix]

  '@esbuild/android-arm64@0.25.10':
    resolution: {integrity: sha512-LSQa7eDahypv/VO6WKohZGPSJDq5OVOo3UoFR1E4t4Gj1W7zEQMUhI+lo81H+DtB+kP+tDgBp+M4oNCwp6kffg==}
    engines: {node: '>=18'}
    cpu: [arm64]
    os: [android]

  '@esbuild/android-arm@0.25.10':
    resolution: {integrity: sha512-dQAxF1dW1C3zpeCDc5KqIYuZ1tgAdRXNoZP7vkBIRtKZPYe2xVr/d3SkirklCHudW1B45tGiUlz2pUWDfbDD4w==}
    engines: {node: '>=18'}
    cpu: [arm]
    os: [android]

  '@esbuild/android-x64@0.25.10':
    resolution: {integrity: sha512-MiC9CWdPrfhibcXwr39p9ha1x0lZJ9KaVfvzA0Wxwz9ETX4v5CHfF09bx935nHlhi+MxhA63dKRRQLiVgSUtEg==}
    engines: {node: '>=18'}
    cpu: [x64]
    os: [android]

  '@esbuild/darwin-arm64@0.25.10':
    resolution: {integrity: sha512-JC74bdXcQEpW9KkV326WpZZjLguSZ3DfS8wrrvPMHgQOIEIG/sPXEN/V8IssoJhbefLRcRqw6RQH2NnpdprtMA==}
    engines: {node: '>=18'}
    cpu: [arm64]
    os: [darwin]

  '@esbuild/darwin-x64@0.25.10':
    resolution: {integrity: sha512-tguWg1olF6DGqzws97pKZ8G2L7Ig1vjDmGTwcTuYHbuU6TTjJe5FXbgs5C1BBzHbJ2bo1m3WkQDbWO2PvamRcg==}
    engines: {node: '>=18'}
    cpu: [x64]
    os: [darwin]

  '@esbuild/freebsd-arm64@0.25.10':
    resolution: {integrity: sha512-3ZioSQSg1HT2N05YxeJWYR+Libe3bREVSdWhEEgExWaDtyFbbXWb49QgPvFH8u03vUPX10JhJPcz7s9t9+boWg==}
    engines: {node: '>=18'}
    cpu: [arm64]
    os: [freebsd]

  '@esbuild/freebsd-x64@0.25.10':
    resolution: {integrity: sha512-LLgJfHJk014Aa4anGDbh8bmI5Lk+QidDmGzuC2D+vP7mv/GeSN+H39zOf7pN5N8p059FcOfs2bVlrRr4SK9WxA==}
    engines: {node: '>=18'}
    cpu: [x64]
    os: [freebsd]

  '@esbuild/linux-arm64@0.25.10':
    resolution: {integrity: sha512-5luJWN6YKBsawd5f9i4+c+geYiVEw20FVW5x0v1kEMWNq8UctFjDiMATBxLvmmHA4bf7F6hTRaJgtghFr9iziQ==}
    engines: {node: '>=18'}
    cpu: [arm64]
    os: [linux]

  '@esbuild/linux-arm@0.25.10':
    resolution: {integrity: sha512-oR31GtBTFYCqEBALI9r6WxoU/ZofZl962pouZRTEYECvNF/dtXKku8YXcJkhgK/beU+zedXfIzHijSRapJY3vg==}
    engines: {node: '>=18'}
    cpu: [arm]
    os: [linux]

  '@esbuild/linux-ia32@0.25.10':
    resolution: {integrity: sha512-NrSCx2Kim3EnnWgS4Txn0QGt0Xipoumb6z6sUtl5bOEZIVKhzfyp/Lyw4C1DIYvzeW/5mWYPBFJU3a/8Yr75DQ==}
    engines: {node: '>=18'}
    cpu: [ia32]
    os: [linux]

  '@esbuild/linux-loong64@0.25.10':
    resolution: {integrity: sha512-xoSphrd4AZda8+rUDDfD9J6FUMjrkTz8itpTITM4/xgerAZZcFW7Dv+sun7333IfKxGG8gAq+3NbfEMJfiY+Eg==}
    engines: {node: '>=18'}
    cpu: [loong64]
    os: [linux]

  '@esbuild/linux-mips64el@0.25.10':
    resolution: {integrity: sha512-ab6eiuCwoMmYDyTnyptoKkVS3k8fy/1Uvq7Dj5czXI6DF2GqD2ToInBI0SHOp5/X1BdZ26RKc5+qjQNGRBelRA==}
    engines: {node: '>=18'}
    cpu: [mips64el]
    os: [linux]

  '@esbuild/linux-ppc64@0.25.10':
    resolution: {integrity: sha512-NLinzzOgZQsGpsTkEbdJTCanwA5/wozN9dSgEl12haXJBzMTpssebuXR42bthOF3z7zXFWH1AmvWunUCkBE4EA==}
    engines: {node: '>=18'}
    cpu: [ppc64]
    os: [linux]

  '@esbuild/linux-riscv64@0.25.10':
    resolution: {integrity: sha512-FE557XdZDrtX8NMIeA8LBJX3dC2M8VGXwfrQWU7LB5SLOajfJIxmSdyL/gU1m64Zs9CBKvm4UAuBp5aJ8OgnrA==}
    engines: {node: '>=18'}
    cpu: [riscv64]
    os: [linux]

  '@esbuild/linux-s390x@0.25.10':
    resolution: {integrity: sha512-3BBSbgzuB9ajLoVZk0mGu+EHlBwkusRmeNYdqmznmMc9zGASFjSsxgkNsqmXugpPk00gJ0JNKh/97nxmjctdew==}
    engines: {node: '>=18'}
    cpu: [s390x]
    os: [linux]

  '@esbuild/linux-x64@0.25.10':
    resolution: {integrity: sha512-QSX81KhFoZGwenVyPoberggdW1nrQZSvfVDAIUXr3WqLRZGZqWk/P4T8p2SP+de2Sr5HPcvjhcJzEiulKgnxtA==}
    engines: {node: '>=18'}
    cpu: [x64]
    os: [linux]

  '@esbuild/netbsd-arm64@0.25.10':
    resolution: {integrity: sha512-AKQM3gfYfSW8XRk8DdMCzaLUFB15dTrZfnX8WXQoOUpUBQ+NaAFCP1kPS/ykbbGYz7rxn0WS48/81l9hFl3u4A==}
    engines: {node: '>=18'}
    cpu: [arm64]
    os: [netbsd]

  '@esbuild/netbsd-x64@0.25.10':
    resolution: {integrity: sha512-7RTytDPGU6fek/hWuN9qQpeGPBZFfB4zZgcz2VK2Z5VpdUxEI8JKYsg3JfO0n/Z1E/6l05n0unDCNc4HnhQGig==}
    engines: {node: '>=18'}
    cpu: [x64]
    os: [netbsd]

  '@esbuild/openbsd-arm64@0.25.10':
    resolution: {integrity: sha512-5Se0VM9Wtq797YFn+dLimf2Zx6McttsH2olUBsDml+lm0GOCRVebRWUvDtkY4BWYv/3NgzS8b/UM3jQNh5hYyw==}
    engines: {node: '>=18'}
    cpu: [arm64]
    os: [openbsd]

  '@esbuild/openbsd-x64@0.25.10':
    resolution: {integrity: sha512-XkA4frq1TLj4bEMB+2HnI0+4RnjbuGZfet2gs/LNs5Hc7D89ZQBHQ0gL2ND6Lzu1+QVkjp3x1gIcPKzRNP8bXw==}
    engines: {node: '>=18'}
    cpu: [x64]
    os: [openbsd]

  '@esbuild/openharmony-arm64@0.25.10':
    resolution: {integrity: sha512-AVTSBhTX8Y/Fz6OmIVBip9tJzZEUcY8WLh7I59+upa5/GPhh2/aM6bvOMQySspnCCHvFi79kMtdJS1w0DXAeag==}
    engines: {node: '>=18'}
    cpu: [arm64]
    os: [openharmony]

  '@esbuild/sunos-x64@0.25.10':
    resolution: {integrity: sha512-fswk3XT0Uf2pGJmOpDB7yknqhVkJQkAQOcW/ccVOtfx05LkbWOaRAtn5SaqXypeKQra1QaEa841PgrSL9ubSPQ==}
    engines: {node: '>=18'}
    cpu: [x64]
    os: [sunos]

  '@esbuild/win32-arm64@0.25.10':
    resolution: {integrity: sha512-ah+9b59KDTSfpaCg6VdJoOQvKjI33nTaQr4UluQwW7aEwZQsbMCfTmfEO4VyewOxx4RaDT/xCy9ra2GPWmO7Kw==}
    engines: {node: '>=18'}
    cpu: [arm64]
    os: [win32]

  '@esbuild/win32-ia32@0.25.10':
    resolution: {integrity: sha512-QHPDbKkrGO8/cz9LKVnJU22HOi4pxZnZhhA2HYHez5Pz4JeffhDjf85E57Oyco163GnzNCVkZK0b/n4Y0UHcSw==}
    engines: {node: '>=18'}
    cpu: [ia32]
    os: [win32]

  '@esbuild/win32-x64@0.25.10':
    resolution: {integrity: sha512-9KpxSVFCu0iK1owoez6aC/s/EdUQLDN3adTxGCqxMVhrPDj6bt5dbrHDXUuq+Bs2vATFBBrQS5vdQ/Ed2P+nbw==}
    engines: {node: '>=18'}
    cpu: [x64]
    os: [win32]

  '@eslint-community/eslint-utils@4.9.0':
    resolution: {integrity: sha512-ayVFHdtZ+hsq1t2Dy24wCmGXGe4q9Gu3smhLYALJrr473ZH27MsnSL+LKUlimp4BWJqMDMLmPpx/Q9R3OAlL4g==}
    engines: {node: ^12.22.0 || ^14.17.0 || >=16.0.0}
    peerDependencies:
      eslint: ^6.0.0 || ^7.0.0 || >=8.0.0

  '@eslint-community/regexpp@4.12.1':
    resolution: {integrity: sha512-CCZCDJuduB9OUkFkY2IgppNZMi2lBQgD2qzwXkEia16cge2pijY/aXi96CJMquDMn3nJdlPV1A5KrJEXwfLNzQ==}
    engines: {node: ^12.0.0 || ^14.0.0 || >=16.0.0}

  '@eslint/config-array@0.21.0':
    resolution: {integrity: sha512-ENIdc4iLu0d93HeYirvKmrzshzofPw6VkZRKQGe9Nv46ZnWUzcF1xV01dcvEg/1wXUR61OmmlSfyeyO7EvjLxQ==}
    engines: {node: ^18.18.0 || ^20.9.0 || >=21.1.0}

  '@eslint/config-helpers@0.4.0':
    resolution: {integrity: sha512-WUFvV4WoIwW8Bv0KeKCIIEgdSiFOsulyN0xrMu+7z43q/hkOLXjvb5u7UC9jDxvRzcrbEmuZBX5yJZz1741jog==}
    engines: {node: ^18.18.0 || ^20.9.0 || >=21.1.0}

  '@eslint/core@0.16.0':
    resolution: {integrity: sha512-nmC8/totwobIiFcGkDza3GIKfAw1+hLiYVrh3I1nIomQ8PEr5cxg34jnkmGawul/ep52wGRAcyeDCNtWKSOj4Q==}
    engines: {node: ^18.18.0 || ^20.9.0 || >=21.1.0}

  '@eslint/eslintrc@3.3.1':
    resolution: {integrity: sha512-gtF186CXhIl1p4pJNGZw8Yc6RlshoePRvE0X91oPGb3vZ8pM3qOS9W9NGPat9LziaBV7XrJWGylNQXkGcnM3IQ==}
    engines: {node: ^18.18.0 || ^20.9.0 || >=21.1.0}

  '@eslint/js@9.37.0':
    resolution: {integrity: sha512-jaS+NJ+hximswBG6pjNX0uEJZkrT0zwpVi3BA3vX22aFGjJjmgSTSmPpZCRKmoBL5VY/M6p0xsSJx7rk7sy5gg==}
    engines: {node: ^18.18.0 || ^20.9.0 || >=21.1.0}

  '@eslint/object-schema@2.1.6':
    resolution: {integrity: sha512-RBMg5FRL0I0gs51M/guSAj5/e14VQ4tpZnQNWwuDT66P14I43ItmPfIZRhO9fUVIPOAQXU47atlywZ/czoqFPA==}
    engines: {node: ^18.18.0 || ^20.9.0 || >=21.1.0}

  '@eslint/plugin-kit@0.4.0':
    resolution: {integrity: sha512-sB5uyeq+dwCWyPi31B2gQlVlo+j5brPlWx4yZBrEaRo/nhdDE8Xke1gsGgtiBdaBTxuTkceLVuVt/pclrasb0A==}
    engines: {node: ^18.18.0 || ^20.9.0 || >=21.1.0}

  '@floating-ui/core@1.7.3':
    resolution: {integrity: sha512-sGnvb5dmrJaKEZ+LDIpguvdX3bDlEllmv4/ClQ9awcmCZrlx5jQyyMWFM5kBI+EyNOCDDiKk8il0zeuX3Zlg/w==}

  '@floating-ui/dom@1.7.4':
    resolution: {integrity: sha512-OOchDgh4F2CchOX94cRVqhvy7b3AFb+/rQXyswmzmGakRfkMgoWVjfnLWkRirfLEfuD4ysVW16eXzwt3jHIzKA==}

  '@floating-ui/react-dom@2.1.6':
    resolution: {integrity: sha512-4JX6rEatQEvlmgU80wZyq9RT96HZJa88q8hp0pBd+LrczeDI4o6uA2M+uvxngVHo4Ihr8uibXxH6+70zhAFrVw==}
    peerDependencies:
      react: '>=16.8.0'
      react-dom: '>=16.8.0'

  '@floating-ui/utils@0.2.10':
    resolution: {integrity: sha512-aGTxbpbg8/b5JfU1HXSrbH3wXZuLPJcNEcZQFMxLs3oSzgtVu6nFPkbbGGUvBcUjKV2YyB9Wxxabo+HEH9tcRQ==}

  '@gerrit0/mini-shiki@3.13.0':
    resolution: {integrity: sha512-mCrNvZNYNrwKer5PWLF6cOc0OEe2eKzgy976x+IT2tynwJYl+7UpHTSeXQJGijgTcoOf+f359L946unWlYRnsg==}

  '@getgrit/cli@0.1.0-alpha.1743007075':
    resolution: {integrity: sha512-IvAa0QPrgiEQCjtWPpNucvnLUW7l6uR5P55tBC/NlIl36vZzoffLsEcQSIHR9gJmyURbCFcvb+Oaq33Z8WlOWA==}
    engines: {node: '>=14', npm: '>=6'}
    hasBin: true

  '@humanfs/core@0.19.1':
    resolution: {integrity: sha512-5DyQ4+1JEUzejeK1JGICcideyfUbGixgS9jNgex5nqkW+cY7WZhxBigmieN5Qnw9ZosSNVC9KQKyb+GUaGyKUA==}
    engines: {node: '>=18.18.0'}

  '@humanfs/node@0.16.7':
    resolution: {integrity: sha512-/zUx+yOsIrG4Y43Eh2peDeKCxlRt/gET6aHfaKpuq267qXdYDFViVHfMaLyygZOnl0kGWxFIgsBy8QFuTLUXEQ==}
    engines: {node: '>=18.18.0'}

  '@humanwhocodes/module-importer@1.0.1':
    resolution: {integrity: sha512-bxveV4V8v5Yb4ncFTT3rPSgZBOpCkjfK0y4oVVVJwIuDVBRMDXrPyXRL988i5ap9m9bnyEEjWfm5WkBmtffLfA==}
    engines: {node: '>=12.22'}

  '@humanwhocodes/retry@0.4.3':
    resolution: {integrity: sha512-bV0Tgo9K4hfPCek+aMAn81RppFKv2ySDQeMoSZuvTASywNTnVJCArCZE2FWqpvIatKu7VMRLWlR1EazvVhDyhQ==}
    engines: {node: '>=18.18'}

  '@ianvs/prettier-plugin-sort-imports@4.7.0':
    resolution: {integrity: sha512-soa2bPUJAFruLL4z/CnMfSEKGznm5ebz29fIa9PxYtu8HHyLKNE1NXAs6dylfw1jn/ilEIfO2oLLN6uAafb7DA==}
    peerDependencies:
      '@prettier/plugin-oxc': ^0.0.4
      '@vue/compiler-sfc': 2.7.x || 3.x
      content-tag: ^4.0.0
      prettier: 2 || 3 || ^4.0.0-0
      prettier-plugin-ember-template-tag: ^2.1.0
    peerDependenciesMeta:
      '@prettier/plugin-oxc':
        optional: true
      '@vue/compiler-sfc':
        optional: true
      content-tag:
        optional: true
      prettier-plugin-ember-template-tag:
        optional: true

  '@inquirer/external-editor@1.0.2':
    resolution: {integrity: sha512-yy9cOoBnx58TlsPrIxauKIFQTiyH+0MK4e97y4sV9ERbI+zDxw7i2hxHLCIEGIE/8PPvDxGhgzIOTSOWcs6/MQ==}
    engines: {node: '>=18'}
    peerDependencies:
      '@types/node': '>=18'
    peerDependenciesMeta:
      '@types/node':
        optional: true

  '@isaacs/balanced-match@4.0.1':
    resolution: {integrity: sha512-yzMTt9lEb8Gv7zRioUilSglI0c0smZ9k5D65677DLWLtWJaXIS3CqcGyUFByYKlnUj6TkjLVs54fBl6+TiGQDQ==}
    engines: {node: 20 || >=22}

  '@isaacs/brace-expansion@5.0.0':
    resolution: {integrity: sha512-ZT55BDLV0yv0RBm2czMiZ+SqCGO7AvmOM3G/w2xhVPH+te0aKgFjmBvGlL1dH+ql2tgGO3MVrbb3jCKyvpgnxA==}
    engines: {node: 20 || >=22}

  '@isaacs/cliui@8.0.2':
    resolution: {integrity: sha512-O8jcjabXaleOG9DQ0+ARXWZBTfnP4WNAqzuiJK7ll44AmxGKv/J2M4TPjxjY3znBCfvBXFzucm1twdyFybFqEA==}
    engines: {node: '>=12'}

  '@isaacs/fs-minipass@4.0.1':
    resolution: {integrity: sha512-wgm9Ehl2jpeqP3zw/7mo3kRHFp5MEDhqAdwy1fTGkHAwnkGOVsgpvQhL8B5n1qlb01jV3n/bI0ZfZp5lWA1k4w==}
    engines: {node: '>=18.0.0'}

  '@jridgewell/gen-mapping@0.3.13':
    resolution: {integrity: sha512-2kkt/7niJ6MgEPxF0bYdQ6etZaA+fQvDcLKckhy1yIQOzaoKjBBjSj63/aLVjYE3qhRt5dvM+uUyfCg6UKCBbA==}

  '@jridgewell/remapping@2.3.5':
    resolution: {integrity: sha512-LI9u/+laYG4Ds1TDKSJW2YPrIlcVYOwi2fUC6xB43lueCjgxV4lffOCZCtYFiH6TNOX+tQKXx97T4IKHbhyHEQ==}

  '@jridgewell/resolve-uri@3.1.2':
    resolution: {integrity: sha512-bRISgCIjP20/tbWSPWMEi54QVPRZExkuD9lJL+UIxUKtwVJA8wW1Trb1jMs1RFXo1CBTNZ/5hpC9QvmKWdopKw==}
    engines: {node: '>=6.0.0'}

  '@jridgewell/sourcemap-codec@1.5.5':
    resolution: {integrity: sha512-cYQ9310grqxueWbl+WuIUIaiUaDcj7WOq5fVhEljNVgRfOUhY9fy2zTvfoqWsnebh8Sl70VScFbICvJnLKB0Og==}

  '@jridgewell/trace-mapping@0.3.31':
    resolution: {integrity: sha512-zzNR+SdQSDJzc8joaeP8QQoCQr8NuYx2dIIytl1QeBEZHJ9uW6hebsrYgbz8hJwUQao3TWCMtmfV8Nu1twOLAw==}

  '@jridgewell/trace-mapping@0.3.9':
    resolution: {integrity: sha512-3Belt6tdc8bPgAtbcmdtNJlirVoTmEb5e2gC94PnkwEW9jI6CAHUeoG85tjWP5WquqfavoMtMwiG4P926ZKKuQ==}

  '@juggle/resize-observer@3.4.0':
    resolution: {integrity: sha512-dfLbk+PwWvFzSxwk3n5ySL0hfBog779o8h68wK/7/APo/7cgyWp5jcXockbxdk5kFRkbeXWm4Fbi9FrdN381sA==}

  '@langchain/core@0.3.78':
    resolution: {integrity: sha512-Nn0x9erQlK3zgtRU1Z8NUjLuyW0gzdclMsvLQ6wwLeDqV91pE+YKl6uQb+L2NUDs4F0N7c2Zncgz46HxrvPzuA==}
    engines: {node: '>=18'}

  '@langchain/langgraph-checkpoint@0.1.1':
    resolution: {integrity: sha512-h2bP0RUikQZu0Um1ZUPErQLXyhzroJqKRbRcxYRTAh49oNlsfeq4A3K4YEDRbGGuyPZI/Jiqwhks1wZwY73AZw==}
    engines: {node: '>=18'}
    peerDependencies:
      '@langchain/core': '>=0.2.31 <0.4.0 || ^1.0.0-alpha'

  '@langchain/langgraph-sdk@0.1.9':
    resolution: {integrity: sha512-7WEDHtbI3pYPUiiHq+dPaF92ZN2W7lqObdpK0X+roa8zPdHUjve/HiqYuKNWS12u1N+L5QIuQWqZvVNvUA7BfQ==}
    peerDependencies:
      '@langchain/core': '>=0.2.31 <0.4.0 || ^1.0.0-alpha'
      react: ^18 || ^19
      react-dom: ^18 || ^19
    peerDependenciesMeta:
      '@langchain/core':
        optional: true
      react:
        optional: true
      react-dom:
        optional: true

  '@langchain/langgraph@0.4.9':
    resolution: {integrity: sha512-+rcdTGi4Ium4X/VtIX3Zw4RhxEkYWpwUyz806V6rffjHOAMamg6/WZDxpJbrP33RV/wJG1GH12Z29oX3Pqq3Aw==}
    engines: {node: '>=18'}
    peerDependencies:
      '@langchain/core': '>=0.3.58 < 0.4.0'
      zod-to-json-schema: ^3.x
    peerDependenciesMeta:
      zod-to-json-schema:
        optional: true

  '@langchain/mistralai@0.2.3':
    resolution: {integrity: sha512-U2gaoRF7zilpc5pvdSoPTpYWo/vF47PPeHwCwd98RSFBracEZ3WGJ4zoXTqM7+4/WF3bTbDZ5f6+YO2PDX66qQ==}
    engines: {node: '>=18'}
    peerDependencies:
      '@langchain/core': '>=0.3.58 <0.4.0'

  '@mistralai/mistralai@1.10.0':
    resolution: {integrity: sha512-tdIgWs4Le8vpvPiUEWne6tK0qbVc+jMenujnvTqOjogrJUsCSQhus0tHTU1avDDh5//Rq2dFgP9mWRAdIEoBqg==}

  '@napi-rs/wasm-runtime@0.2.12':
    resolution: {integrity: sha512-ZVWUcfwY4E/yPitQJl481FjFo3K22D6qF0DuFH6Y/nbnE11GY5uguDxZMGXPQ8WQ0128MXQD7TnfHyK4oWoIJQ==}

  '@nodelib/fs.scandir@2.1.5':
    resolution: {integrity: sha512-vq24Bq3ym5HEQm2NKCr3yXDwjc7vTsEThRDnkp2DK9p1uqLR+DHurm/NOTo0KG7HYHU7eppKZj3MyqYuMBf62g==}
    engines: {node: '>= 8'}

  '@nodelib/fs.stat@2.0.5':
    resolution: {integrity: sha512-RkhPPp2zrqDAQA/2jNhnztcPAlv64XdhIp7a7454A5ovI7Bukxgt7MX7udwAu3zg1DcpPU0rz3VV1SeaqvY4+A==}
    engines: {node: '>= 8'}

  '@nodelib/fs.walk@1.2.8':
    resolution: {integrity: sha512-oGB+UxlgWcgQkgwo8GcEGwemoTFt3FIO9ababBmaGwXIoBKZ+GTy0pP185beGg7Llih/NSHSV2XAs1lnznocSg==}
    engines: {node: '>= 8'}

  '@oclif/core@4.5.4':
    resolution: {integrity: sha512-78YYJls8+KG96tReyUsesKKIKqC0qbFSY1peUSrt0P2uGsrgAuU9axQ0iBQdhAlIwZDcTyaj+XXVQkz2kl/O0w==}
    engines: {node: '>=18.0.0'}

  '@pivanov/utils@0.0.2':
    resolution: {integrity: sha512-q9CN0bFWxWgMY5hVVYyBgez1jGiLBa6I+LkG37ycylPhFvEGOOeaADGtUSu46CaZasPnlY8fCdVJZmrgKb1EPA==}
    peerDependencies:
      react: '>=18'
      react-dom: '>=18'

  '@pkgjs/parseargs@0.11.0':
    resolution: {integrity: sha512-+1VkjdD0QBLPodGrJUeqarH8VAIvQODIbwh9XpP5Syisf7YoQgsJKPNFoqqLQlu+VQ/tVSshMR6loPMn8U+dPg==}
    engines: {node: '>=14'}

  '@playwright/test@1.56.0':
    resolution: {integrity: sha512-Tzh95Twig7hUwwNe381/K3PggZBZblKUe2wv25oIpzWLr6Z0m4KgV1ZVIjnR6GM9ANEqjZD7XsZEa6JL/7YEgg==}
    engines: {node: '>=18'}
    hasBin: true

  '@polka/url@1.0.0-next.29':
    resolution: {integrity: sha512-wwQAWhWSuHaag8c4q/KN/vCoeOJYshAIvMQwD4GpSb3OiZklFfvAgmj0VCBBImRpuF/aFgIRzllXlVX93Jevww==}

  '@preact/signals-core@1.12.1':
    resolution: {integrity: sha512-BwbTXpj+9QutoZLQvbttRg5x3l5468qaV2kufh+51yha1c53ep5dY4kTuZR35+3pAZxpfQerGJiQqg34ZNZ6uA==}

  '@preact/signals@1.3.2':
    resolution: {integrity: sha512-naxcJgUJ6BTOROJ7C3QML7KvwKwCXQJYTc5L/b0eEsdYgPB6SxwoQ1vDGcS0Q7GVjAenVq/tXrybVdFShHYZWg==}
    peerDependencies:
      preact: 10.x

  '@radix-ui/number@1.1.1':
    resolution: {integrity: sha512-MkKCwxlXTgz6CFoJx3pCwn07GKp36+aZyu/u2Ln2VrA5DcdyCZkASEDBTd8x5whTQQL5CiYf4prXKLcgQdv29g==}

  '@radix-ui/primitive@1.1.3':
    resolution: {integrity: sha512-JTF99U/6XIjCBo0wqkU5sK10glYe27MRRsfwoiq5zzOEZLHU3A3KCMa5X/azekYRCJ0HlwI0crAXS/5dEHTzDg==}

  '@radix-ui/react-arrow@1.1.7':
    resolution: {integrity: sha512-F+M1tLhO+mlQaOWspE8Wstg+z6PwxwRd8oQ8IXceWz92kfAmalTRf0EjrouQeo7QssEPfCn05B4Ihs1K9WQ/7w==}
    peerDependencies:
      '@types/react': '*'
      '@types/react-dom': '*'
      react: ^16.8 || ^17.0 || ^18.0 || ^19.0 || ^19.0.0-rc
      react-dom: ^16.8 || ^17.0 || ^18.0 || ^19.0 || ^19.0.0-rc
    peerDependenciesMeta:
      '@types/react':
        optional: true
      '@types/react-dom':
        optional: true

  '@radix-ui/react-checkbox@1.3.3':
    resolution: {integrity: sha512-wBbpv+NQftHDdG86Qc0pIyXk5IR3tM8Vd0nWLKDcX8nNn4nXFOFwsKuqw2okA/1D/mpaAkmuyndrPJTYDNZtFw==}
    peerDependencies:
      '@types/react': '*'
      '@types/react-dom': '*'
      react: ^16.8 || ^17.0 || ^18.0 || ^19.0 || ^19.0.0-rc
      react-dom: ^16.8 || ^17.0 || ^18.0 || ^19.0 || ^19.0.0-rc
    peerDependenciesMeta:
      '@types/react':
        optional: true
      '@types/react-dom':
        optional: true

  '@radix-ui/react-collection@1.1.7':
    resolution: {integrity: sha512-Fh9rGN0MoI4ZFUNyfFVNU4y9LUz93u9/0K+yLgA2bwRojxM8JU1DyvvMBabnZPBgMWREAJvU2jjVzq+LrFUglw==}
    peerDependencies:
      '@types/react': '*'
      '@types/react-dom': '*'
      react: ^16.8 || ^17.0 || ^18.0 || ^19.0 || ^19.0.0-rc
      react-dom: ^16.8 || ^17.0 || ^18.0 || ^19.0 || ^19.0.0-rc
    peerDependenciesMeta:
      '@types/react':
        optional: true
      '@types/react-dom':
        optional: true

  '@radix-ui/react-compose-refs@1.1.2':
    resolution: {integrity: sha512-z4eqJvfiNnFMHIIvXP3CY57y2WJs5g2v3X0zm9mEJkrkNv4rDxu+sg9Jh8EkXyeqBkB7SOcboo9dMVqhyrACIg==}
    peerDependencies:
      '@types/react': '*'
      react: ^16.8 || ^17.0 || ^18.0 || ^19.0 || ^19.0.0-rc
    peerDependenciesMeta:
      '@types/react':
        optional: true

  '@radix-ui/react-context@1.1.2':
    resolution: {integrity: sha512-jCi/QKUM2r1Ju5a3J64TH2A5SpKAgh0LpknyqdQ4m6DCV0xJ2HG1xARRwNGPQfi1SLdLWZ1OJz6F4OMBBNiGJA==}
    peerDependencies:
      '@types/react': '*'
      react: ^16.8 || ^17.0 || ^18.0 || ^19.0 || ^19.0.0-rc
    peerDependenciesMeta:
      '@types/react':
        optional: true

  '@radix-ui/react-direction@1.1.1':
    resolution: {integrity: sha512-1UEWRX6jnOA2y4H5WczZ44gOOjTEmlqv1uNW4GAJEO5+bauCBhv8snY65Iw5/VOS/ghKN9gr2KjnLKxrsvoMVw==}
    peerDependencies:
      '@types/react': '*'
      react: ^16.8 || ^17.0 || ^18.0 || ^19.0 || ^19.0.0-rc
    peerDependenciesMeta:
      '@types/react':
        optional: true

  '@radix-ui/react-dismissable-layer@1.1.11':
    resolution: {integrity: sha512-Nqcp+t5cTB8BinFkZgXiMJniQH0PsUt2k51FUhbdfeKvc4ACcG2uQniY/8+h1Yv6Kza4Q7lD7PQV0z0oicE0Mg==}
    peerDependencies:
      '@types/react': '*'
      '@types/react-dom': '*'
      react: ^16.8 || ^17.0 || ^18.0 || ^19.0 || ^19.0.0-rc
      react-dom: ^16.8 || ^17.0 || ^18.0 || ^19.0 || ^19.0.0-rc
    peerDependenciesMeta:
      '@types/react':
        optional: true
      '@types/react-dom':
        optional: true

  '@radix-ui/react-dropdown-menu@2.1.16':
    resolution: {integrity: sha512-1PLGQEynI/3OX/ftV54COn+3Sud/Mn8vALg2rWnBLnRaGtJDduNW/22XjlGgPdpcIbiQxjKtb7BkcjP00nqfJw==}
    peerDependencies:
      '@types/react': '*'
      '@types/react-dom': '*'
      react: ^16.8 || ^17.0 || ^18.0 || ^19.0 || ^19.0.0-rc
      react-dom: ^16.8 || ^17.0 || ^18.0 || ^19.0 || ^19.0.0-rc
    peerDependenciesMeta:
      '@types/react':
        optional: true
      '@types/react-dom':
        optional: true

  '@radix-ui/react-focus-guards@1.1.3':
    resolution: {integrity: sha512-0rFg/Rj2Q62NCm62jZw0QX7a3sz6QCQU0LpZdNrJX8byRGaGVTqbrW9jAoIAHyMQqsNpeZ81YgSizOt5WXq0Pw==}
    peerDependencies:
      '@types/react': '*'
      react: ^16.8 || ^17.0 || ^18.0 || ^19.0 || ^19.0.0-rc
    peerDependenciesMeta:
      '@types/react':
        optional: true

  '@radix-ui/react-focus-scope@1.1.7':
    resolution: {integrity: sha512-t2ODlkXBQyn7jkl6TNaw/MtVEVvIGelJDCG41Okq/KwUsJBwQ4XVZsHAVUkK4mBv3ewiAS3PGuUWuY2BoK4ZUw==}
    peerDependencies:
      '@types/react': '*'
      '@types/react-dom': '*'
      react: ^16.8 || ^17.0 || ^18.0 || ^19.0 || ^19.0.0-rc
      react-dom: ^16.8 || ^17.0 || ^18.0 || ^19.0 || ^19.0.0-rc
    peerDependenciesMeta:
      '@types/react':
        optional: true
      '@types/react-dom':
        optional: true

  '@radix-ui/react-id@1.1.1':
    resolution: {integrity: sha512-kGkGegYIdQsOb4XjsfM97rXsiHaBwco+hFI66oO4s9LU+PLAC5oJ7khdOVFxkhsmlbpUqDAvXw11CluXP+jkHg==}
    peerDependencies:
      '@types/react': '*'
      react: ^16.8 || ^17.0 || ^18.0 || ^19.0 || ^19.0.0-rc
    peerDependenciesMeta:
      '@types/react':
        optional: true

  '@radix-ui/react-menu@2.1.16':
    resolution: {integrity: sha512-72F2T+PLlphrqLcAotYPp0uJMr5SjP5SL01wfEspJbru5Zs5vQaSHb4VB3ZMJPimgHHCHG7gMOeOB9H3Hdmtxg==}
    peerDependencies:
      '@types/react': '*'
      '@types/react-dom': '*'
      react: ^16.8 || ^17.0 || ^18.0 || ^19.0 || ^19.0.0-rc
      react-dom: ^16.8 || ^17.0 || ^18.0 || ^19.0 || ^19.0.0-rc
    peerDependenciesMeta:
      '@types/react':
        optional: true
      '@types/react-dom':
        optional: true

  '@radix-ui/react-popper@1.2.8':
    resolution: {integrity: sha512-0NJQ4LFFUuWkE7Oxf0htBKS6zLkkjBH+hM1uk7Ng705ReR8m/uelduy1DBo0PyBXPKVnBA6YBlU94MBGXrSBCw==}
    peerDependencies:
      '@types/react': '*'
      '@types/react-dom': '*'
      react: ^16.8 || ^17.0 || ^18.0 || ^19.0 || ^19.0.0-rc
      react-dom: ^16.8 || ^17.0 || ^18.0 || ^19.0 || ^19.0.0-rc
    peerDependenciesMeta:
      '@types/react':
        optional: true
      '@types/react-dom':
        optional: true

  '@radix-ui/react-portal@1.1.9':
    resolution: {integrity: sha512-bpIxvq03if6UNwXZ+HTK71JLh4APvnXntDc6XOX8UVq4XQOVl7lwok0AvIl+b8zgCw3fSaVTZMpAPPagXbKmHQ==}
    peerDependencies:
      '@types/react': '*'
      '@types/react-dom': '*'
      react: ^16.8 || ^17.0 || ^18.0 || ^19.0 || ^19.0.0-rc
      react-dom: ^16.8 || ^17.0 || ^18.0 || ^19.0 || ^19.0.0-rc
    peerDependenciesMeta:
      '@types/react':
        optional: true
      '@types/react-dom':
        optional: true

  '@radix-ui/react-presence@1.1.5':
    resolution: {integrity: sha512-/jfEwNDdQVBCNvjkGit4h6pMOzq8bHkopq458dPt2lMjx+eBQUohZNG9A7DtO/O5ukSbxuaNGXMjHicgwy6rQQ==}
    peerDependencies:
      '@types/react': '*'
      '@types/react-dom': '*'
      react: ^16.8 || ^17.0 || ^18.0 || ^19.0 || ^19.0.0-rc
      react-dom: ^16.8 || ^17.0 || ^18.0 || ^19.0 || ^19.0.0-rc
    peerDependenciesMeta:
      '@types/react':
        optional: true
      '@types/react-dom':
        optional: true

  '@radix-ui/react-primitive@2.1.3':
    resolution: {integrity: sha512-m9gTwRkhy2lvCPe6QJp4d3G1TYEUHn/FzJUtq9MjH46an1wJU+GdoGC5VLof8RX8Ft/DlpshApkhswDLZzHIcQ==}
    peerDependencies:
      '@types/react': '*'
      '@types/react-dom': '*'
      react: ^16.8 || ^17.0 || ^18.0 || ^19.0 || ^19.0.0-rc
      react-dom: ^16.8 || ^17.0 || ^18.0 || ^19.0 || ^19.0.0-rc
    peerDependenciesMeta:
      '@types/react':
        optional: true
      '@types/react-dom':
        optional: true

  '@radix-ui/react-radio-group@1.3.8':
    resolution: {integrity: sha512-VBKYIYImA5zsxACdisNQ3BjCBfmbGH3kQlnFVqlWU4tXwjy7cGX8ta80BcrO+WJXIn5iBylEH3K6ZTlee//lgQ==}
    peerDependencies:
      '@types/react': '*'
      '@types/react-dom': '*'
      react: ^16.8 || ^17.0 || ^18.0 || ^19.0 || ^19.0.0-rc
      react-dom: ^16.8 || ^17.0 || ^18.0 || ^19.0 || ^19.0.0-rc
    peerDependenciesMeta:
      '@types/react':
        optional: true
      '@types/react-dom':
        optional: true

  '@radix-ui/react-roving-focus@1.1.11':
    resolution: {integrity: sha512-7A6S9jSgm/S+7MdtNDSb+IU859vQqJ/QAtcYQcfFC6W8RS4IxIZDldLR0xqCFZ6DCyrQLjLPsxtTNch5jVA4lA==}
    peerDependencies:
      '@types/react': '*'
      '@types/react-dom': '*'
      react: ^16.8 || ^17.0 || ^18.0 || ^19.0 || ^19.0.0-rc
      react-dom: ^16.8 || ^17.0 || ^18.0 || ^19.0 || ^19.0.0-rc
    peerDependenciesMeta:
      '@types/react':
        optional: true
      '@types/react-dom':
        optional: true

  '@radix-ui/react-select@2.2.6':
    resolution: {integrity: sha512-I30RydO+bnn2PQztvo25tswPH+wFBjehVGtmagkU78yMdwTwVf12wnAOF+AeP8S2N8xD+5UPbGhkUfPyvT+mwQ==}
    peerDependencies:
      '@types/react': '*'
      '@types/react-dom': '*'
      react: ^16.8 || ^17.0 || ^18.0 || ^19.0 || ^19.0.0-rc
      react-dom: ^16.8 || ^17.0 || ^18.0 || ^19.0 || ^19.0.0-rc
    peerDependenciesMeta:
      '@types/react':
        optional: true
      '@types/react-dom':
        optional: true

  '@radix-ui/react-slot@1.2.3':
    resolution: {integrity: sha512-aeNmHnBxbi2St0au6VBVC7JXFlhLlOnvIIlePNniyUNAClzmtAUEY8/pBiK3iHjufOlwA+c20/8jngo7xcrg8A==}
    peerDependencies:
      '@types/react': '*'
      react: ^16.8 || ^17.0 || ^18.0 || ^19.0 || ^19.0.0-rc
    peerDependenciesMeta:
      '@types/react':
        optional: true

  '@radix-ui/react-tabs@1.1.13':
    resolution: {integrity: sha512-7xdcatg7/U+7+Udyoj2zodtI9H/IIopqo+YOIcZOq1nJwXWBZ9p8xiu5llXlekDbZkca79a/fozEYQXIA4sW6A==}
    peerDependencies:
      '@types/react': '*'
      '@types/react-dom': '*'
      react: ^16.8 || ^17.0 || ^18.0 || ^19.0 || ^19.0.0-rc
      react-dom: ^16.8 || ^17.0 || ^18.0 || ^19.0 || ^19.0.0-rc
    peerDependenciesMeta:
      '@types/react':
        optional: true
      '@types/react-dom':
        optional: true

  '@radix-ui/react-toggle-group@1.1.11':
    resolution: {integrity: sha512-5umnS0T8JQzQT6HbPyO7Hh9dgd82NmS36DQr+X/YJ9ctFNCiiQd6IJAYYZ33LUwm8M+taCz5t2ui29fHZc4Y6Q==}
    peerDependencies:
      '@types/react': '*'
      '@types/react-dom': '*'
      react: ^16.8 || ^17.0 || ^18.0 || ^19.0 || ^19.0.0-rc
      react-dom: ^16.8 || ^17.0 || ^18.0 || ^19.0 || ^19.0.0-rc
    peerDependenciesMeta:
      '@types/react':
        optional: true
      '@types/react-dom':
        optional: true

  '@radix-ui/react-toggle@1.1.10':
    resolution: {integrity: sha512-lS1odchhFTeZv3xwHH31YPObmJn8gOg7Lq12inrr0+BH/l3Tsq32VfjqH1oh80ARM3mlkfMic15n0kg4sD1poQ==}
    peerDependencies:
      '@types/react': '*'
      '@types/react-dom': '*'
      react: ^16.8 || ^17.0 || ^18.0 || ^19.0 || ^19.0.0-rc
      react-dom: ^16.8 || ^17.0 || ^18.0 || ^19.0 || ^19.0.0-rc
    peerDependenciesMeta:
      '@types/react':
        optional: true
      '@types/react-dom':
        optional: true

  '@radix-ui/react-use-callback-ref@1.1.1':
    resolution: {integrity: sha512-FkBMwD+qbGQeMu1cOHnuGB6x4yzPjho8ap5WtbEJ26umhgqVXbhekKUQO+hZEL1vU92a3wHwdp0HAcqAUF5iDg==}
    peerDependencies:
      '@types/react': '*'
      react: ^16.8 || ^17.0 || ^18.0 || ^19.0 || ^19.0.0-rc
    peerDependenciesMeta:
      '@types/react':
        optional: true

  '@radix-ui/react-use-controllable-state@1.2.2':
    resolution: {integrity: sha512-BjasUjixPFdS+NKkypcyyN5Pmg83Olst0+c6vGov0diwTEo6mgdqVR6hxcEgFuh4QrAs7Rc+9KuGJ9TVCj0Zzg==}
    peerDependencies:
      '@types/react': '*'
      react: ^16.8 || ^17.0 || ^18.0 || ^19.0 || ^19.0.0-rc
    peerDependenciesMeta:
      '@types/react':
        optional: true

  '@radix-ui/react-use-effect-event@0.0.2':
    resolution: {integrity: sha512-Qp8WbZOBe+blgpuUT+lw2xheLP8q0oatc9UpmiemEICxGvFLYmHm9QowVZGHtJlGbS6A6yJ3iViad/2cVjnOiA==}
    peerDependencies:
      '@types/react': '*'
      react: ^16.8 || ^17.0 || ^18.0 || ^19.0 || ^19.0.0-rc
    peerDependenciesMeta:
      '@types/react':
        optional: true

  '@radix-ui/react-use-escape-keydown@1.1.1':
    resolution: {integrity: sha512-Il0+boE7w/XebUHyBjroE+DbByORGR9KKmITzbR7MyQ4akpORYP/ZmbhAr0DG7RmmBqoOnZdy2QlvajJ2QA59g==}
    peerDependencies:
      '@types/react': '*'
      react: ^16.8 || ^17.0 || ^18.0 || ^19.0 || ^19.0.0-rc
    peerDependenciesMeta:
      '@types/react':
        optional: true

  '@radix-ui/react-use-layout-effect@1.1.1':
    resolution: {integrity: sha512-RbJRS4UWQFkzHTTwVymMTUv8EqYhOp8dOOviLj2ugtTiXRaRQS7GLGxZTLL1jWhMeoSCf5zmcZkqTl9IiYfXcQ==}
    peerDependencies:
      '@types/react': '*'
      react: ^16.8 || ^17.0 || ^18.0 || ^19.0 || ^19.0.0-rc
    peerDependenciesMeta:
      '@types/react':
        optional: true

  '@radix-ui/react-use-previous@1.1.1':
    resolution: {integrity: sha512-2dHfToCj/pzca2Ck724OZ5L0EVrr3eHRNsG/b3xQJLA2hZpVCS99bLAX+hm1IHXDEnzU6by5z/5MIY794/a8NQ==}
    peerDependencies:
      '@types/react': '*'
      react: ^16.8 || ^17.0 || ^18.0 || ^19.0 || ^19.0.0-rc
    peerDependenciesMeta:
      '@types/react':
        optional: true

  '@radix-ui/react-use-rect@1.1.1':
    resolution: {integrity: sha512-QTYuDesS0VtuHNNvMh+CjlKJ4LJickCMUAqjlE3+j8w+RlRpwyX3apEQKGFzbZGdo7XNG1tXa+bQqIE7HIXT2w==}
    peerDependencies:
      '@types/react': '*'
      react: ^16.8 || ^17.0 || ^18.0 || ^19.0 || ^19.0.0-rc
    peerDependenciesMeta:
      '@types/react':
        optional: true

  '@radix-ui/react-use-size@1.1.1':
    resolution: {integrity: sha512-ewrXRDTAqAXlkl6t/fkXWNAhFX9I+CkKlw6zjEwk86RSPKwZr3xpBRso655aqYafwtnbpHLj6toFzmd6xdVptQ==}
    peerDependencies:
      '@types/react': '*'
      react: ^16.8 || ^17.0 || ^18.0 || ^19.0 || ^19.0.0-rc
    peerDependenciesMeta:
      '@types/react':
        optional: true

  '@radix-ui/react-visually-hidden@1.2.3':
    resolution: {integrity: sha512-pzJq12tEaaIhqjbzpCuv/OypJY/BPavOofm+dbab+MHLajy277+1lLm6JFcGgF5eskJ6mquGirhXY2GD/8u8Ug==}
    peerDependencies:
      '@types/react': '*'
      '@types/react-dom': '*'
      react: ^16.8 || ^17.0 || ^18.0 || ^19.0 || ^19.0.0-rc
      react-dom: ^16.8 || ^17.0 || ^18.0 || ^19.0 || ^19.0.0-rc
    peerDependenciesMeta:
      '@types/react':
        optional: true
      '@types/react-dom':
        optional: true

  '@radix-ui/rect@1.1.1':
    resolution: {integrity: sha512-HPwpGIzkl28mWyZqG52jiqDJ12waP11Pa1lGoiyUkIEuMLBP0oeK/C89esbXrxsky5we7dfd8U58nm0SgAWpVw==}

  '@rolldown/pluginutils@1.0.0-beta.38':
    resolution: {integrity: sha512-N/ICGKleNhA5nc9XXQG/kkKHJ7S55u0x0XUJbbkmdCnFuoRkM1Il12q9q0eX19+M7KKUEPw/daUPIRnxhcxAIw==}

  '@rollup/pluginutils@5.3.0':
    resolution: {integrity: sha512-5EdhGZtnu3V88ces7s53hhfK5KSASnJZv8Lulpc04cWO3REESroJXg73DFsOmgbU2BhwV0E20bu2IDZb3VKW4Q==}
    engines: {node: '>=14.0.0'}
    peerDependencies:
      rollup: ^1.20.0||^2.0.0||^3.0.0||^4.0.0
    peerDependenciesMeta:
      rollup:
        optional: true

  '@rollup/rollup-android-arm-eabi@4.52.4':
    resolution: {integrity: sha512-BTm2qKNnWIQ5auf4deoetINJm2JzvihvGb9R6K/ETwKLql/Bb3Eg2H1FBp1gUb4YGbydMA3jcmQTR73q7J+GAA==}
    cpu: [arm]
    os: [android]

  '@rollup/rollup-android-arm64@4.52.4':
    resolution: {integrity: sha512-P9LDQiC5vpgGFgz7GSM6dKPCiqR3XYN1WwJKA4/BUVDjHpYsf3iBEmVz62uyq20NGYbiGPR5cNHI7T1HqxNs2w==}
    cpu: [arm64]
    os: [android]

  '@rollup/rollup-darwin-arm64@4.52.4':
    resolution: {integrity: sha512-QRWSW+bVccAvZF6cbNZBJwAehmvG9NwfWHwMy4GbWi/BQIA/laTIktebT2ipVjNncqE6GLPxOok5hsECgAxGZg==}
    cpu: [arm64]
    os: [darwin]

  '@rollup/rollup-darwin-x64@4.52.4':
    resolution: {integrity: sha512-hZgP05pResAkRJxL1b+7yxCnXPGsXU0fG9Yfd6dUaoGk+FhdPKCJ5L1Sumyxn8kvw8Qi5PvQ8ulenUbRjzeCTw==}
    cpu: [x64]
    os: [darwin]

  '@rollup/rollup-freebsd-arm64@4.52.4':
    resolution: {integrity: sha512-xmc30VshuBNUd58Xk4TKAEcRZHaXlV+tCxIXELiE9sQuK3kG8ZFgSPi57UBJt8/ogfhAF5Oz4ZSUBN77weM+mQ==}
    cpu: [arm64]
    os: [freebsd]

  '@rollup/rollup-freebsd-x64@4.52.4':
    resolution: {integrity: sha512-WdSLpZFjOEqNZGmHflxyifolwAiZmDQzuOzIq9L27ButpCVpD7KzTRtEG1I0wMPFyiyUdOO+4t8GvrnBLQSwpw==}
    cpu: [x64]
    os: [freebsd]

  '@rollup/rollup-linux-arm-gnueabihf@4.52.4':
    resolution: {integrity: sha512-xRiOu9Of1FZ4SxVbB0iEDXc4ddIcjCv2aj03dmW8UrZIW7aIQ9jVJdLBIhxBI+MaTnGAKyvMwPwQnoOEvP7FgQ==}
    cpu: [arm]
    os: [linux]

  '@rollup/rollup-linux-arm-musleabihf@4.52.4':
    resolution: {integrity: sha512-FbhM2p9TJAmEIEhIgzR4soUcsW49e9veAQCziwbR+XWB2zqJ12b4i/+hel9yLiD8pLncDH4fKIPIbt5238341Q==}
    cpu: [arm]
    os: [linux]

  '@rollup/rollup-linux-arm64-gnu@4.52.4':
    resolution: {integrity: sha512-4n4gVwhPHR9q/g8lKCyz0yuaD0MvDf7dV4f9tHt0C73Mp8h38UCtSCSE6R9iBlTbXlmA8CjpsZoujhszefqueg==}
    cpu: [arm64]
    os: [linux]

  '@rollup/rollup-linux-arm64-musl@4.52.4':
    resolution: {integrity: sha512-u0n17nGA0nvi/11gcZKsjkLj1QIpAuPFQbR48Subo7SmZJnGxDpspyw2kbpuoQnyK+9pwf3pAoEXerJs/8Mi9g==}
    cpu: [arm64]
    os: [linux]

  '@rollup/rollup-linux-loong64-gnu@4.52.4':
    resolution: {integrity: sha512-0G2c2lpYtbTuXo8KEJkDkClE/+/2AFPdPAbmaHoE870foRFs4pBrDehilMcrSScrN/fB/1HTaWO4bqw+ewBzMQ==}
    cpu: [loong64]
    os: [linux]

  '@rollup/rollup-linux-ppc64-gnu@4.52.4':
    resolution: {integrity: sha512-teSACug1GyZHmPDv14VNbvZFX779UqWTsd7KtTM9JIZRDI5NUwYSIS30kzI8m06gOPB//jtpqlhmraQ68b5X2g==}
    cpu: [ppc64]
    os: [linux]

  '@rollup/rollup-linux-riscv64-gnu@4.52.4':
    resolution: {integrity: sha512-/MOEW3aHjjs1p4Pw1Xk4+3egRevx8Ji9N6HUIA1Ifh8Q+cg9dremvFCUbOX2Zebz80BwJIgCBUemjqhU5XI5Eg==}
    cpu: [riscv64]
    os: [linux]

  '@rollup/rollup-linux-riscv64-musl@4.52.4':
    resolution: {integrity: sha512-1HHmsRyh845QDpEWzOFtMCph5Ts+9+yllCrREuBR/vg2RogAQGGBRC8lDPrPOMnrdOJ+mt1WLMOC2Kao/UwcvA==}
    cpu: [riscv64]
    os: [linux]

  '@rollup/rollup-linux-s390x-gnu@4.52.4':
    resolution: {integrity: sha512-seoeZp4L/6D1MUyjWkOMRU6/iLmCU2EjbMTyAG4oIOs1/I82Y5lTeaxW0KBfkUdHAWN7j25bpkt0rjnOgAcQcA==}
    cpu: [s390x]
    os: [linux]

  '@rollup/rollup-linux-x64-gnu@4.52.4':
    resolution: {integrity: sha512-Wi6AXf0k0L7E2gteNsNHUs7UMwCIhsCTs6+tqQ5GPwVRWMaflqGec4Sd8n6+FNFDw9vGcReqk2KzBDhCa1DLYg==}
    cpu: [x64]
    os: [linux]

  '@rollup/rollup-linux-x64-musl@4.52.4':
    resolution: {integrity: sha512-dtBZYjDmCQ9hW+WgEkaffvRRCKm767wWhxsFW3Lw86VXz/uJRuD438/XvbZT//B96Vs8oTA8Q4A0AfHbrxP9zw==}
    cpu: [x64]
    os: [linux]

  '@rollup/rollup-openharmony-arm64@4.52.4':
    resolution: {integrity: sha512-1ox+GqgRWqaB1RnyZXL8PD6E5f7YyRUJYnCqKpNzxzP0TkaUh112NDrR9Tt+C8rJ4x5G9Mk8PQR3o7Ku2RKqKA==}
    cpu: [arm64]
    os: [openharmony]

  '@rollup/rollup-win32-arm64-msvc@4.52.4':
    resolution: {integrity: sha512-8GKr640PdFNXwzIE0IrkMWUNUomILLkfeHjXBi/nUvFlpZP+FA8BKGKpacjW6OUUHaNI6sUURxR2U2g78FOHWQ==}
    cpu: [arm64]
    os: [win32]

  '@rollup/rollup-win32-ia32-msvc@4.52.4':
    resolution: {integrity: sha512-AIy/jdJ7WtJ/F6EcfOb2GjR9UweO0n43jNObQMb6oGxkYTfLcnN7vYYpG+CN3lLxrQkzWnMOoNSHTW54pgbVxw==}
    cpu: [ia32]
    os: [win32]

  '@rollup/rollup-win32-x64-gnu@4.52.4':
    resolution: {integrity: sha512-UF9KfsH9yEam0UjTwAgdK0anlQ7c8/pWPU2yVjyWcF1I1thABt6WXE47cI71pGiZ8wGvxohBoLnxM04L/wj8mQ==}
    cpu: [x64]
    os: [win32]

  '@rollup/rollup-win32-x64-msvc@4.52.4':
    resolution: {integrity: sha512-bf9PtUa0u8IXDVxzRToFQKsNCRz9qLYfR/MpECxl4mRoWYjAeFjgxj1XdZr2M/GNVpT05p+LgQOHopYDlUu6/w==}
    cpu: [x64]
    os: [win32]

  '@shikijs/engine-oniguruma@3.13.0':
    resolution: {integrity: sha512-O42rBGr4UDSlhT2ZFMxqM7QzIU+IcpoTMzb3W7AlziI1ZF7R8eS2M0yt5Ry35nnnTX/LTLXFPUjRFCIW+Operg==}

  '@shikijs/langs@3.13.0':
    resolution: {integrity: sha512-672c3WAETDYHwrRP0yLy3W1QYB89Hbpj+pO4KhxK6FzIrDI2FoEXNiNCut6BQmEApYLfuYfpgOZaqbY+E9b8wQ==}

  '@shikijs/themes@3.13.0':
    resolution: {integrity: sha512-Vxw1Nm1/Od8jyA7QuAenaV78BG2nSr3/gCGdBkLpfLscddCkzkL36Q5b67SrLLfvAJTOUzW39x4FHVCFriPVgg==}

  '@shikijs/types@3.13.0':
    resolution: {integrity: sha512-oM9P+NCFri/mmQ8LoFGVfVyemm5Hi27330zuOBp0annwJdKH1kOLndw3zCtAVDehPLg9fKqoEx3Ht/wNZxolfw==}

  '@shikijs/vscode-textmate@10.0.2':
    resolution: {integrity: sha512-83yeghZ2xxin3Nj8z1NMd/NCuca+gsYXswywDy5bHvwlWL8tpTQmzGeUuHd9FC3E/SBEMvzJRwWEOz5gGes9Qg==}

  '@svgr/babel-plugin-add-jsx-attribute@8.0.0':
    resolution: {integrity: sha512-b9MIk7yhdS1pMCZM8VeNfUlSKVRhsHZNMl5O9SfaX0l0t5wjdgu4IDzGB8bpnGBBOjGST3rRFVsaaEtI4W6f7g==}
    engines: {node: '>=14'}
    peerDependencies:
      '@babel/core': ^7.0.0-0

  '@svgr/babel-plugin-remove-jsx-attribute@8.0.0':
    resolution: {integrity: sha512-BcCkm/STipKvbCl6b7QFrMh/vx00vIP63k2eM66MfHJzPr6O2U0jYEViXkHJWqXqQYjdeA9cuCl5KWmlwjDvbA==}
    engines: {node: '>=14'}
    peerDependencies:
      '@babel/core': ^7.0.0-0

  '@svgr/babel-plugin-remove-jsx-empty-expression@8.0.0':
    resolution: {integrity: sha512-5BcGCBfBxB5+XSDSWnhTThfI9jcO5f0Ai2V24gZpG+wXF14BzwxxdDb4g6trdOux0rhibGs385BeFMSmxtS3uA==}
    engines: {node: '>=14'}
    peerDependencies:
      '@babel/core': ^7.0.0-0

  '@svgr/babel-plugin-replace-jsx-attribute-value@8.0.0':
    resolution: {integrity: sha512-KVQ+PtIjb1BuYT3ht8M5KbzWBhdAjjUPdlMtpuw/VjT8coTrItWX6Qafl9+ji831JaJcu6PJNKCV0bp01lBNzQ==}
    engines: {node: '>=14'}
    peerDependencies:
      '@babel/core': ^7.0.0-0

  '@svgr/babel-plugin-svg-dynamic-title@8.0.0':
    resolution: {integrity: sha512-omNiKqwjNmOQJ2v6ge4SErBbkooV2aAWwaPFs2vUY7p7GhVkzRkJ00kILXQvRhA6miHnNpXv7MRnnSjdRjK8og==}
    engines: {node: '>=14'}
    peerDependencies:
      '@babel/core': ^7.0.0-0

  '@svgr/babel-plugin-svg-em-dimensions@8.0.0':
    resolution: {integrity: sha512-mURHYnu6Iw3UBTbhGwE/vsngtCIbHE43xCRK7kCw4t01xyGqb2Pd+WXekRRoFOBIY29ZoOhUCTEweDMdrjfi9g==}
    engines: {node: '>=14'}
    peerDependencies:
      '@babel/core': ^7.0.0-0

  '@svgr/babel-plugin-transform-react-native-svg@8.1.0':
    resolution: {integrity: sha512-Tx8T58CHo+7nwJ+EhUwx3LfdNSG9R2OKfaIXXs5soiy5HtgoAEkDay9LIimLOcG8dJQH1wPZp/cnAv6S9CrR1Q==}
    engines: {node: '>=14'}
    peerDependencies:
      '@babel/core': ^7.0.0-0

  '@svgr/babel-plugin-transform-svg-component@8.0.0':
    resolution: {integrity: sha512-DFx8xa3cZXTdb/k3kfPeaixecQLgKh5NVBMwD0AQxOzcZawK4oo1Jh9LbrcACUivsCA7TLG8eeWgrDXjTMhRmw==}
    engines: {node: '>=12'}
    peerDependencies:
      '@babel/core': ^7.0.0-0

  '@svgr/babel-preset@8.1.0':
    resolution: {integrity: sha512-7EYDbHE7MxHpv4sxvnVPngw5fuR6pw79SkcrILHJ/iMpuKySNCl5W1qcwPEpU+LgyRXOaAFgH0KhwD18wwg6ug==}
    engines: {node: '>=14'}
    peerDependencies:
      '@babel/core': ^7.0.0-0

  '@svgr/core@8.1.0':
    resolution: {integrity: sha512-8QqtOQT5ACVlmsvKOJNEaWmRPmcojMOzCz4Hs2BGG/toAp/K38LcsMRyLp349glq5AzJbCEeimEoxaX6v/fLrA==}
    engines: {node: '>=14'}

  '@svgr/hast-util-to-babel-ast@8.0.0':
    resolution: {integrity: sha512-EbDKwO9GpfWP4jN9sGdYwPBU0kdomaPIL2Eu4YwmgP+sJeXT+L7bMwJUBnhzfH8Q2qMBqZ4fJwpCyYsAN3mt2Q==}
    engines: {node: '>=14'}

  '@svgr/plugin-jsx@8.1.0':
    resolution: {integrity: sha512-0xiIyBsLlr8quN+WyuxooNW9RJ0Dpr8uOnH/xrCVO8GLUcwHISwj1AG0k+LFzteTkAA0GbX0kj9q6Dk70PTiPA==}
    engines: {node: '>=14'}
    peerDependencies:
      '@svgr/core': '*'

  '@tailwindcss/node@4.1.14':
    resolution: {integrity: sha512-hpz+8vFk3Ic2xssIA3e01R6jkmsAhvkQdXlEbRTk6S10xDAtiQiM3FyvZVGsucefq764euO/b8WUW9ysLdThHw==}

  '@tailwindcss/oxide-android-arm64@4.1.14':
    resolution: {integrity: sha512-a94ifZrGwMvbdeAxWoSuGcIl6/DOP5cdxagid7xJv6bwFp3oebp7y2ImYsnZBMTwjn5Ev5xESvS3FFYUGgPODQ==}
    engines: {node: '>= 10'}
    cpu: [arm64]
    os: [android]

  '@tailwindcss/oxide-darwin-arm64@4.1.14':
    resolution: {integrity: sha512-HkFP/CqfSh09xCnrPJA7jud7hij5ahKyWomrC3oiO2U9i0UjP17o9pJbxUN0IJ471GTQQmzwhp0DEcpbp4MZTA==}
    engines: {node: '>= 10'}
    cpu: [arm64]
    os: [darwin]

  '@tailwindcss/oxide-darwin-x64@4.1.14':
    resolution: {integrity: sha512-eVNaWmCgdLf5iv6Qd3s7JI5SEFBFRtfm6W0mphJYXgvnDEAZ5sZzqmI06bK6xo0IErDHdTA5/t7d4eTfWbWOFw==}
    engines: {node: '>= 10'}
    cpu: [x64]
    os: [darwin]

  '@tailwindcss/oxide-freebsd-x64@4.1.14':
    resolution: {integrity: sha512-QWLoRXNikEuqtNb0dhQN6wsSVVjX6dmUFzuuiL09ZeXju25dsei2uIPl71y2Ic6QbNBsB4scwBoFnlBfabHkEw==}
    engines: {node: '>= 10'}
    cpu: [x64]
    os: [freebsd]

  '@tailwindcss/oxide-linux-arm-gnueabihf@4.1.14':
    resolution: {integrity: sha512-VB4gjQni9+F0VCASU+L8zSIyjrLLsy03sjcR3bM0V2g4SNamo0FakZFKyUQ96ZVwGK4CaJsc9zd/obQy74o0Fw==}
    engines: {node: '>= 10'}
    cpu: [arm]
    os: [linux]

  '@tailwindcss/oxide-linux-arm64-gnu@4.1.14':
    resolution: {integrity: sha512-qaEy0dIZ6d9vyLnmeg24yzA8XuEAD9WjpM5nIM1sUgQ/Zv7cVkharPDQcmm/t/TvXoKo/0knI3me3AGfdx6w1w==}
    engines: {node: '>= 10'}
    cpu: [arm64]
    os: [linux]

  '@tailwindcss/oxide-linux-arm64-musl@4.1.14':
    resolution: {integrity: sha512-ISZjT44s59O8xKsPEIesiIydMG/sCXoMBCqsphDm/WcbnuWLxxb+GcvSIIA5NjUw6F8Tex7s5/LM2yDy8RqYBQ==}
    engines: {node: '>= 10'}
    cpu: [arm64]
    os: [linux]

  '@tailwindcss/oxide-linux-x64-gnu@4.1.14':
    resolution: {integrity: sha512-02c6JhLPJj10L2caH4U0zF8Hji4dOeahmuMl23stk0MU1wfd1OraE7rOloidSF8W5JTHkFdVo/O7uRUJJnUAJg==}
    engines: {node: '>= 10'}
    cpu: [x64]
    os: [linux]

  '@tailwindcss/oxide-linux-x64-musl@4.1.14':
    resolution: {integrity: sha512-TNGeLiN1XS66kQhxHG/7wMeQDOoL0S33x9BgmydbrWAb9Qw0KYdd8o1ifx4HOGDWhVmJ+Ul+JQ7lyknQFilO3Q==}
    engines: {node: '>= 10'}
    cpu: [x64]
    os: [linux]

  '@tailwindcss/oxide-wasm32-wasi@4.1.14':
    resolution: {integrity: sha512-uZYAsaW/jS/IYkd6EWPJKW/NlPNSkWkBlaeVBi/WsFQNP05/bzkebUL8FH1pdsqx4f2fH/bWFcUABOM9nfiJkQ==}
    engines: {node: '>=14.0.0'}
    cpu: [wasm32]
    bundledDependencies:
      - '@napi-rs/wasm-runtime'
      - '@emnapi/core'
      - '@emnapi/runtime'
      - '@tybys/wasm-util'
      - '@emnapi/wasi-threads'
      - tslib

  '@tailwindcss/oxide-win32-arm64-msvc@4.1.14':
    resolution: {integrity: sha512-Az0RnnkcvRqsuoLH2Z4n3JfAef0wElgzHD5Aky/e+0tBUxUhIeIqFBTMNQvmMRSP15fWwmvjBxZ3Q8RhsDnxAA==}
    engines: {node: '>= 10'}
    cpu: [arm64]
    os: [win32]

  '@tailwindcss/oxide-win32-x64-msvc@4.1.14':
    resolution: {integrity: sha512-ttblVGHgf68kEE4om1n/n44I0yGPkCPbLsqzjvybhpwa6mKKtgFfAzy6btc3HRmuW7nHe0OOrSeNP9sQmmH9XA==}
    engines: {node: '>= 10'}
    cpu: [x64]
    os: [win32]

  '@tailwindcss/oxide@4.1.14':
    resolution: {integrity: sha512-23yx+VUbBwCg2x5XWdB8+1lkPajzLmALEfMb51zZUBYaYVPDQvBSD/WYDqiVyBIo2BZFa3yw1Rpy3G2Jp+K0dw==}
    engines: {node: '>= 10'}

  '@tailwindcss/vite@4.1.14':
    resolution: {integrity: sha512-BoFUoU0XqgCUS1UXWhmDJroKKhNXeDzD7/XwabjkDIAbMnc4ULn5e2FuEuBbhZ6ENZoSYzKlzvZ44Yr6EUDUSA==}
    peerDependencies:
      vite: ^5.2.0 || ^6 || ^7

  '@tanstack/devtools-event-client@0.3.2':
    resolution: {integrity: sha512-gkvph/YMCFUfAca75EsJBJnhbKitDGix7vdEcT/3lAV+eyGSv+uECYG43apVQN4yLJKnV6mzcNvGzOhDhb72gg==}
    engines: {node: '>=18'}

  '@tanstack/pacer@0.15.4':
    resolution: {integrity: sha512-vGY+CWsFZeac3dELgB6UZ4c7OacwsLb8hvL2gLS6hTgy8Fl0Bm/aLokHaeDIP+q9F9HUZTnp360z9uv78eg8pg==}
    engines: {node: '>=18'}

  '@tanstack/query-core@5.90.2':
    resolution: {integrity: sha512-k/TcR3YalnzibscALLwxeiLUub6jN5EDLwKDiO7q5f4ICEoptJ+n9+7vcEFy5/x/i6Q+Lb/tXrsKCggf5uQJXQ==}

  '@tanstack/query-devtools@5.90.1':
    resolution: {integrity: sha512-GtINOPjPUH0OegJExZ70UahT9ykmAhmtNVcmtdnOZbxLwT7R5OmRztR5Ahe3/Cu7LArEmR6/588tAycuaWb1xQ==}

  '@tanstack/react-pacer@0.16.4':
    resolution: {integrity: sha512-nuQLE8bx0rYMiJau4jOTPZFp3XC/GnIHDKfKVVWeKUHNF4grRdVHPgTlJ8EV/nt/HJxSUnIcy+IIKX+Bj0bLSw==}
    engines: {node: '>=18'}
    peerDependencies:
      react: '>=16.8'
      react-dom: '>=16.8'

  '@tanstack/react-query-devtools@5.90.2':
    resolution: {integrity: sha512-vAXJzZuBXtCQtrY3F/yUNJCV4obT/A/n81kb3+YqLbro5Z2+phdAbceO+deU3ywPw8B42oyJlp4FhO0SoivDFQ==}
    peerDependencies:
      '@tanstack/react-query': ^5.90.2
      react: ^18 || ^19

  '@tanstack/react-query@5.90.2':
    resolution: {integrity: sha512-CLABiR+h5PYfOWr/z+vWFt5VsOA2ekQeRQBFSKlcoW6Ndx/f8rfyVmq4LbgOM4GG2qtxAxjLYLOpCNTYm4uKzw==}
    peerDependencies:
      react: ^18 || ^19

  '@tanstack/react-store@0.7.7':
    resolution: {integrity: sha512-qqT0ufegFRDGSof9D/VqaZgjNgp4tRPHZIJq2+QIHkMUtHjaJ0lYrrXjeIUJvjnTbgPfSD1XgOMEt0lmANn6Zg==}
    peerDependencies:
      react: ^16.8.0 || ^17.0.0 || ^18.0.0 || ^19.0.0
      react-dom: ^16.8.0 || ^17.0.0 || ^18.0.0 || ^19.0.0

  '@tanstack/react-table@8.21.3':
    resolution: {integrity: sha512-5nNMTSETP4ykGegmVkhjcS8tTLW6Vl4axfEGQN3v0zdHYbK4UfoqfPChclTrJ4EoK9QynqAu9oUf8VEmrpZ5Ww==}
    engines: {node: '>=12'}
    peerDependencies:
      react: '>=16.8'
      react-dom: '>=16.8'

  '@tanstack/store@0.7.7':
    resolution: {integrity: sha512-xa6pTan1bcaqYDS9BDpSiS63qa6EoDkPN9RsRaxHuDdVDNntzq3xNwR5YKTU/V3SkSyC9T4YVOPh2zRQN0nhIQ==}

  '@tanstack/table-core@8.21.3':
    resolution: {integrity: sha512-ldZXEhOBb8Is7xLs01fR3YEc3DERiz5silj8tnGkFZytt1abEvl/GhUmCE0PMLaMPTa3Jk4HbKmRlHmu+gCftg==}
    engines: {node: '>=12'}

  '@taplo/core@0.2.0':
    resolution: {integrity: sha512-r8bl54Zj1In3QLkiW/ex694bVzpPJ9EhwqT9xkcUVODnVUGirdB1JTsmiIv0o1uwqZiwhi8xNnTOQBRQCpizrQ==}

  '@taplo/lib@0.5.0':
    resolution: {integrity: sha512-+xIqpQXJco3T+VGaTTwmhxLa51qpkQxCjRwezjFZgr+l21ExlywJFcDfTrNmL6lG6tqb0h8GyJKO3UPGPtSCWg==}

  '@tauri-apps/api@2.8.0':
    resolution: {integrity: sha512-ga7zdhbS2GXOMTIZRT0mYjKJtR9fivsXzsyq5U3vjDL0s6DTMwYRm0UHNjzTY5dh4+LSC68Sm/7WEiimbQNYlw==}

  '@tauri-apps/cli-darwin-arm64@2.8.4':
    resolution: {integrity: sha512-BKu8HRkYV01SMTa7r4fLx+wjgtRK8Vep7lmBdHDioP6b8XH3q2KgsAyPWfEZaZIkZ2LY4SqqGARaE9oilNe0oA==}
    engines: {node: '>= 10'}
    cpu: [arm64]
    os: [darwin]

  '@tauri-apps/cli-darwin-x64@2.8.4':
    resolution: {integrity: sha512-imb9PfSd/7G6VAO7v1bQ2A3ZH4NOCbhGJFLchxzepGcXf9NKkfun157JH9mko29K6sqAwuJ88qtzbKCbWJTH9g==}
    engines: {node: '>= 10'}
    cpu: [x64]
    os: [darwin]

  '@tauri-apps/cli-linux-arm-gnueabihf@2.8.4':
    resolution: {integrity: sha512-Ml215UnDdl7/fpOrF1CNovym/KjtUbCuPgrcZ4IhqUCnhZdXuphud/JT3E8X97Y03TZ40Sjz8raXYI2ET0exzw==}
    engines: {node: '>= 10'}
    cpu: [arm]
    os: [linux]

  '@tauri-apps/cli-linux-arm64-gnu@2.8.4':
    resolution: {integrity: sha512-pbcgBpMyI90C83CxE5REZ9ODyIlmmAPkkJXtV398X3SgZEIYy5TACYqlyyv2z5yKgD8F8WH4/2fek7+jH+ZXAw==}
    engines: {node: '>= 10'}
    cpu: [arm64]
    os: [linux]

  '@tauri-apps/cli-linux-arm64-musl@2.8.4':
    resolution: {integrity: sha512-zumFeaU1Ws5Ay872FTyIm7z8kfzEHu8NcIn8M6TxbJs0a7GRV21KBdpW1zNj2qy7HynnpQCqjAYXTUUmm9JAOw==}
    engines: {node: '>= 10'}
    cpu: [arm64]
    os: [linux]

  '@tauri-apps/cli-linux-riscv64-gnu@2.8.4':
    resolution: {integrity: sha512-qiqbB3Zz6IyO201f+1ojxLj65WYj8mixL5cOMo63nlg8CIzsP23cPYUrx1YaDPsCLszKZo7tVs14pc7BWf+/aQ==}
    engines: {node: '>= 10'}
    cpu: [riscv64]
    os: [linux]

  '@tauri-apps/cli-linux-x64-gnu@2.8.4':
    resolution: {integrity: sha512-TaqaDd9Oy6k45Hotx3pOf+pkbsxLaApv4rGd9mLuRM1k6YS/aw81YrsMryYPThrxrScEIUcmNIHaHsLiU4GMkw==}
    engines: {node: '>= 10'}
    cpu: [x64]
    os: [linux]

  '@tauri-apps/cli-linux-x64-musl@2.8.4':
    resolution: {integrity: sha512-ot9STAwyezN8w+bBHZ+bqSQIJ0qPZFlz/AyscpGqB/JnJQVDFQcRDmUPFEaAtt2UUHSWzN3GoTJ5ypqLBp2WQA==}
    engines: {node: '>= 10'}
    cpu: [x64]
    os: [linux]

  '@tauri-apps/cli-win32-arm64-msvc@2.8.4':
    resolution: {integrity: sha512-+2aJ/g90dhLiOLFSD1PbElXX3SoMdpO7HFPAZB+xot3CWlAZD1tReUFy7xe0L5GAR16ZmrxpIDM9v9gn5xRy/w==}
    engines: {node: '>= 10'}
    cpu: [arm64]
    os: [win32]

  '@tauri-apps/cli-win32-ia32-msvc@2.8.4':
    resolution: {integrity: sha512-yj7WDxkL1t9Uzr2gufQ1Hl7hrHuFKTNEOyascbc109EoiAqCp0tgZ2IykQqOZmZOHU884UAWI1pVMqBhS/BfhA==}
    engines: {node: '>= 10'}
    cpu: [ia32]
    os: [win32]

  '@tauri-apps/cli-win32-x64-msvc@2.8.4':
    resolution: {integrity: sha512-XuvGB4ehBdd7QhMZ9qbj/8icGEatDuBNxyYHbLKsTYh90ggUlPa/AtaqcC1Fo69lGkTmq9BOKrs1aWSi7xDonA==}
    engines: {node: '>= 10'}
    cpu: [x64]
    os: [win32]

  '@tauri-apps/cli@2.8.4':
    resolution: {integrity: sha512-ejUZBzuQRcjFV+v/gdj/DcbyX/6T4unZQjMSBZwLzP/CymEjKcc2+Fc8xTORThebHDUvqoXMdsCZt8r+hyN15g==}
    engines: {node: '>= 10'}
    hasBin: true

  '@tauri-apps/plugin-opener@2.5.0':
    resolution: {integrity: sha512-B0LShOYae4CZjN8leiNDbnfjSrTwoZakqKaWpfoH6nXiJwt6Rgj6RnVIffG3DoJiKsffRhMkjmBV9VeilSb4TA==}

  '@tauri-apps/plugin-os@2.3.1':
    resolution: {integrity: sha512-ty5V8XDUIFbSnrk3zsFoP3kzN+vAufYzalJSlmrVhQTImIZa1aL1a03bOaP2vuBvfR+WDRC6NgV2xBl8G07d+w==}

  '@testing-library/dom@10.4.1':
    resolution: {integrity: sha512-o4PXJQidqJl82ckFaXUeoAW+XysPLauYI43Abki5hABd853iMhitooc6znOnczgbTYmEP6U6/y1ZyKAIsvMKGg==}
    engines: {node: '>=18'}

  '@testing-library/react@16.3.0':
    resolution: {integrity: sha512-kFSyxiEDwv1WLl2fgsq6pPBbw5aWKrsY2/noi1Id0TK0UParSF62oFQFGHXIyaG4pp2tEub/Zlel+fjjZILDsw==}
    engines: {node: '>=18'}
    peerDependencies:
      '@testing-library/dom': ^10.0.0
      '@types/react': ^18.0.0 || ^19.0.0
      '@types/react-dom': ^18.0.0 || ^19.0.0
      react: ^18.0.0 || ^19.0.0
      react-dom: ^18.0.0 || ^19.0.0
    peerDependenciesMeta:
      '@types/react':
        optional: true
      '@types/react-dom':
        optional: true

  '@testing-library/user-event@14.6.1':
    resolution: {integrity: sha512-vq7fv0rnt+QTXgPxr5Hjc210p6YKq2kmdziLgnsZGgLJ9e6VAShx1pACLuRjd/AS/sr7phAR58OIIpf0LlmQNw==}
    engines: {node: '>=12', npm: '>=6'}
    peerDependencies:
      '@testing-library/dom': '>=7.21.4'

  '@total-typescript/shoehorn@0.1.2':
    resolution: {integrity: sha512-p7nNZbOZIofpDNyP0u1BctFbjxD44Qc+oO5jufgQdFdGIXJLc33QRloJpq7k5T59CTgLWfQSUxsuqLcmeurYRw==}

  '@ts-morph/common@0.28.0':
    resolution: {integrity: sha512-4w6X/oFmvXcwux6y6ExfM/xSqMHw20cYwFJH+BlYrtGa6nwY9qGq8GXnUs1sVYeF2o/KT3S8hAH6sKBI3VOkBg==}

  '@tsconfig/node10@1.0.11':
    resolution: {integrity: sha512-DcRjDCujK/kCk/cUe8Xz8ZSpm8mS3mNNpta+jGCA6USEDfktlNvm1+IuZ9eTcDbNk41BHwpHHeW+N1lKCz4zOw==}

  '@tsconfig/node12@1.0.11':
    resolution: {integrity: sha512-cqefuRsh12pWyGsIoBKJA9luFu3mRxCA+ORZvA4ktLSzIuCUtWVxGIuXigEwO5/ywWFMZ2QEGKWvkZG1zDMTag==}

  '@tsconfig/node14@1.0.3':
    resolution: {integrity: sha512-ysT8mhdixWK6Hw3i1V2AeRqZ5WfXg1G43mqoYlM2nc6388Fq5jcXyr5mRsqViLx/GJYdoL0bfXD8nmF+Zn/Iow==}

  '@tsconfig/node16@1.0.4':
    resolution: {integrity: sha512-vxhUy4J8lyeyinH7Azl1pdd43GJhZH/tP2weN8TntQblOY+A0XbT8DJk1/oCPuOOyg/Ja757rG0CgHcWC8OfMA==}

  '@tybys/wasm-util@0.10.1':
    resolution: {integrity: sha512-9tTaPJLSiejZKx+Bmog4uSubteqTvFrVrURwkmHixBo0G4seD0zUxp98E1DzUBJxLQ3NPwXrGKDiVjwx/DpPsg==}

  '@types/aria-query@5.0.4':
    resolution: {integrity: sha512-rfT93uj5s0PRL7EzccGMs3brplhcrghnDoV26NqKhCAS1hVo+WdNsPvE/yb6ilfr5hi2MEk6d5EWJTKdxg8jVw==}

  '@types/babel__core@7.20.5':
    resolution: {integrity: sha512-qoQprZvz5wQFJwMDqeseRXWv3rqMvhgpbXFfVyWhbx9X47POIA6i/+dXefEmZKoAgOaTdaIgNSMqMIU61yRyzA==}

  '@types/babel__generator@7.27.0':
    resolution: {integrity: sha512-ufFd2Xi92OAVPYsy+P4n7/U7e68fex0+Ee8gSG9KX7eo084CWiQ4sdxktvdl0bOPupXtVJPY19zk6EwWqUQ8lg==}

  '@types/babel__template@7.4.4':
    resolution: {integrity: sha512-h/NUaSyG5EyxBIp8YRxo4RMe2/qQgvyowRwVMzhYhBCONbW8PUsg4lkFMrhgZhUe5z3L3MiLDuvyJ/CaPa2A8A==}

  '@types/babel__traverse@7.28.0':
    resolution: {integrity: sha512-8PvcXf70gTDZBgt9ptxJ8elBeBjcLOAcOtoO/mPJjtji1+CdGbHgm77om1GrsPxsiE+uXIpNSK64UYaIwQXd4Q==}

  '@types/chai@5.2.2':
    resolution: {integrity: sha512-8kB30R7Hwqf40JPiKhVzodJs2Qc1ZJ5zuT3uzw5Hq/dhNCl3G3l83jfpdI1e20BP348+fV7VIL/+FxaXkqBmWg==}

  '@types/deep-eql@4.0.2':
    resolution: {integrity: sha512-c9h9dVVMigMPc4bwTvC5dxqtqJZwQPePsWjPlpSOnojbor6pGqdk541lfA7AqFQr5pB1BRdq0juY9db81BwyFw==}

  '@types/estree@1.0.8':
    resolution: {integrity: sha512-dWHzHa2WqEXI/O1E9OjrocMTKJl2mSrEolh1Iomrv6U+JuNwaHXsXx9bLu5gG7BUWFIN0skIQJQ/L1rIex4X6w==}

  '@types/hast@3.0.4':
    resolution: {integrity: sha512-WPs+bbQw5aCj+x6laNGWLH3wviHtoCv/P3+otBhbOhJgG8qtpdAMlTCxLtsTWA7LH1Oh/bFCHsBn0TPS5m30EQ==}

  '@types/i18next@13.0.0':
    resolution: {integrity: sha512-gp/SIShAuf4WOqi8ey0nuI7qfWaVpMNCcs/xLygrh/QTQIXmlDC1E0TtVejweNW+7SGDY7g0lyxyKZIJuCKIJw==}
    deprecated: This is a stub types definition. i18next provides its own type definitions, so you do not need this installed.

  '@types/json-schema@7.0.15':
    resolution: {integrity: sha512-5+fP8P8MFNC+AyZCDxrB2pkZFPGzqQWUzpSeuuVLvm8VMcorNYavBqoFcxK8bQz4Qsbn4oUEEem4wDLfcysGHA==}

  '@types/node@20.19.19':
    resolution: {integrity: sha512-pb1Uqj5WJP7wrcbLU7Ru4QtA0+3kAXrkutGiD26wUKzSMgNNaPARTUDQmElUXp64kh3cWdou3Q0C7qwwxqSFmg==}

  '@types/node@24.7.0':
    resolution: {integrity: sha512-IbKooQVqUBrlzWTi79E8Fw78l8k1RNtlDDNWsFZs7XonuQSJ8oNYfEeclhprUldXISRMLzBpILuKgPlIxm+/Yw==}

  '@types/prop-types@15.7.15':
    resolution: {integrity: sha512-F6bEyamV9jKGAFBEmlQnesRPGOQqS2+Uwi0Em15xenOxHaf2hv6L8YCVn3rPdPJOiJfPiCnLIRyvwVaqMY3MIw==}

  '@types/react-dom@18.3.7':
    resolution: {integrity: sha512-MEe3UeoENYVFXzoXEWsvcpg6ZvlrFNlOQ7EOsvhI3CfAXwzPfO8Qwuxd40nepsYKqyyVQnTdEfv68q91yLcKrQ==}
    peerDependencies:
      '@types/react': ^18.0.0

  '@types/react-i18next@8.1.0':
    resolution: {integrity: sha512-d4xhcjX5b3roNMObRNMfb1HinHQlQLPo8xlDj60dnHeeAw2bBymR2cy/l1giJpHzo/ZFgSvgVUvIWr4kCrenCg==}
    deprecated: This is a stub types definition. react-i18next provides its own type definitions, so you do not need this installed.

  '@types/react-reconciler@0.28.9':
    resolution: {integrity: sha512-HHM3nxyUZ3zAylX8ZEyrDNd2XZOnQ0D5XfunJF5FLQnZbHHYq4UWvW1QfelQNXv1ICNkwYhfxjwfnqivYB6bFg==}
    peerDependencies:
      '@types/react': '*'

  '@types/react@18.3.26':
    resolution: {integrity: sha512-RFA/bURkcKzx/X9oumPG9Vp3D3JUgus/d0b67KB0t5S/raciymilkOa66olh78MUI92QLbEJevO7rvqU/kjwKA==}

  '@types/retry@0.12.0':
    resolution: {integrity: sha512-wWKOClTTiizcZhXnPY4wikVAwmdYHp8q6DmC+EJUzAMsycb7HB32Kh9RN4+0gExjmPmZSAQjgURXIGATPegAvA==}

  '@types/simplebar@5.3.3':
    resolution: {integrity: sha512-0RbZBLnc1Iwr5TxDZY3LYgcxmK2LasZWZMoPIWm6f6mOjdUYbw3HMgM4NIBXpSk8oJSlLxbSrxT8JluygCqilA==}
    deprecated: This is a stub types definition. simplebar provides its own type definitions, so you do not need this installed.

  '@types/unist@3.0.3':
    resolution: {integrity: sha512-ko/gIFJRv177XgZsZcBwnqJN5x/Gien8qNOn0D5bQU/zAzVf9Zt3BlcUiLqhV9y4ARk0GbT3tnUiPNgnTXzc/Q==}

  '@types/uuid@10.0.0':
    resolution: {integrity: sha512-7gqG38EyHgyP1S+7+xomFtL+ZNHcKv6DwNaCZmJmo1vgMugyF3TCnXVg4t1uk89mLNwnLtnY3TpOpCOyp1/xHQ==}

  '@typescript-eslint/eslint-plugin@8.46.0':
    resolution: {integrity: sha512-hA8gxBq4ukonVXPy0OKhiaUh/68D0E88GSmtC1iAEnGaieuDi38LhS7jdCHRLi6ErJBNDGCzvh5EnzdPwUc0DA==}
    engines: {node: ^18.18.0 || ^20.9.0 || >=21.1.0}
    peerDependencies:
      '@typescript-eslint/parser': ^8.46.0
      eslint: ^8.57.0 || ^9.0.0
      typescript: '>=4.8.4 <6.0.0'

  '@typescript-eslint/parser@8.46.0':
    resolution: {integrity: sha512-n1H6IcDhmmUEG7TNVSspGmiHHutt7iVKtZwRppD7e04wha5MrkV1h3pti9xQLcCMt6YWsncpoT0HMjkH1FNwWQ==}
    engines: {node: ^18.18.0 || ^20.9.0 || >=21.1.0}
    peerDependencies:
      eslint: ^8.57.0 || ^9.0.0
      typescript: '>=4.8.4 <6.0.0'

  '@typescript-eslint/project-service@8.46.0':
    resolution: {integrity: sha512-OEhec0mH+U5Je2NZOeK1AbVCdm0ChyapAyTeXVIYTPXDJ3F07+cu87PPXcGoYqZ7M9YJVvFnfpGg1UmCIqM+QQ==}
    engines: {node: ^18.18.0 || ^20.9.0 || >=21.1.0}
    peerDependencies:
      typescript: '>=4.8.4 <6.0.0'

  '@typescript-eslint/rule-tester@8.46.0':
    resolution: {integrity: sha512-cIz9Z9BeL8YHKPVAHaFoSX4H359UPtbl93kRVS+Kx94HtFP48JXKmmUOBGRT/WdRQtpliu7U9pKGbCXYjv2byg==}
    engines: {node: ^18.18.0 || ^20.9.0 || >=21.1.0}
    peerDependencies:
      eslint: ^8.57.0 || ^9.0.0

  '@typescript-eslint/scope-manager@8.46.0':
    resolution: {integrity: sha512-lWETPa9XGcBes4jqAMYD9fW0j4n6hrPtTJwWDmtqgFO/4HF4jmdH/Q6wggTw5qIT5TXjKzbt7GsZUBnWoO3dqw==}
    engines: {node: ^18.18.0 || ^20.9.0 || >=21.1.0}

  '@typescript-eslint/tsconfig-utils@8.46.0':
    resolution: {integrity: sha512-WrYXKGAHY836/N7zoK/kzi6p8tXFhasHh8ocFL9VZSAkvH956gfeRfcnhs3xzRy8qQ/dq3q44v1jvQieMFg2cw==}
    engines: {node: ^18.18.0 || ^20.9.0 || >=21.1.0}
    peerDependencies:
      typescript: '>=4.8.4 <6.0.0'

  '@typescript-eslint/type-utils@8.46.0':
    resolution: {integrity: sha512-hy+lvYV1lZpVs2jRaEYvgCblZxUoJiPyCemwbQZ+NGulWkQRy0HRPYAoef/CNSzaLt+MLvMptZsHXHlkEilaeg==}
    engines: {node: ^18.18.0 || ^20.9.0 || >=21.1.0}
    peerDependencies:
      eslint: ^8.57.0 || ^9.0.0
      typescript: '>=4.8.4 <6.0.0'

  '@typescript-eslint/types@8.46.0':
    resolution: {integrity: sha512-bHGGJyVjSE4dJJIO5yyEWt/cHyNwga/zXGJbJJ8TiO01aVREK6gCTu3L+5wrkb1FbDkQ+TKjMNe9R/QQQP9+rA==}
    engines: {node: ^18.18.0 || ^20.9.0 || >=21.1.0}

  '@typescript-eslint/typescript-estree@8.46.0':
    resolution: {integrity: sha512-ekDCUfVpAKWJbRfm8T1YRrCot1KFxZn21oV76v5Fj4tr7ELyk84OS+ouvYdcDAwZL89WpEkEj2DKQ+qg//+ucg==}
    engines: {node: ^18.18.0 || ^20.9.0 || >=21.1.0}
    peerDependencies:
      typescript: '>=4.8.4 <6.0.0'

  '@typescript-eslint/utils@8.46.0':
    resolution: {integrity: sha512-nD6yGWPj1xiOm4Gk0k6hLSZz2XkNXhuYmyIrOWcHoPuAhjT9i5bAG+xbWPgFeNR8HPHHtpNKdYUXJl/D3x7f5g==}
    engines: {node: ^18.18.0 || ^20.9.0 || >=21.1.0}
    peerDependencies:
      eslint: ^8.57.0 || ^9.0.0
      typescript: '>=4.8.4 <6.0.0'

  '@typescript-eslint/visitor-keys@8.46.0':
    resolution: {integrity: sha512-FrvMpAK+hTbFy7vH5j1+tMYHMSKLE6RzluFJlkFNKD0p9YsUT75JlBSmr5so3QRzvMwU5/bIEdeNrxm8du8l3Q==}
    engines: {node: ^18.18.0 || ^20.9.0 || >=21.1.0}

  '@typescript/vfs@1.6.1':
    resolution: {integrity: sha512-JwoxboBh7Oz1v38tPbkrZ62ZXNHAk9bJ7c9x0eI5zBfBnBYGhURdbnh7Z4smN/MV48Y5OCcZb58n972UtbazsA==}
    peerDependencies:
      typescript: '*'

  '@typespec/prettier-plugin-typespec@1.4.0':
    resolution: {integrity: sha512-P4ATX7Ryu4IKlzJWv36WbEPCn4xrusaJdb2tbm2wJWobhHW6jt7bWGpJXrXvdHMcfk2IYyIpbOx0+EZb7Aof+g==}

  '@unrs/resolver-binding-android-arm-eabi@1.11.1':
    resolution: {integrity: sha512-ppLRUgHVaGRWUx0R0Ut06Mjo9gBaBkg3v/8AxusGLhsIotbBLuRk51rAzqLC8gq6NyyAojEXglNjzf6R948DNw==}
    cpu: [arm]
    os: [android]

  '@unrs/resolver-binding-android-arm64@1.11.1':
    resolution: {integrity: sha512-lCxkVtb4wp1v+EoN+HjIG9cIIzPkX5OtM03pQYkG+U5O/wL53LC4QbIeazgiKqluGeVEeBlZahHalCaBvU1a2g==}
    cpu: [arm64]
    os: [android]

  '@unrs/resolver-binding-darwin-arm64@1.11.1':
    resolution: {integrity: sha512-gPVA1UjRu1Y/IsB/dQEsp2V1pm44Of6+LWvbLc9SDk1c2KhhDRDBUkQCYVWe6f26uJb3fOK8saWMgtX8IrMk3g==}
    cpu: [arm64]
    os: [darwin]

  '@unrs/resolver-binding-darwin-x64@1.11.1':
    resolution: {integrity: sha512-cFzP7rWKd3lZaCsDze07QX1SC24lO8mPty9vdP+YVa3MGdVgPmFc59317b2ioXtgCMKGiCLxJ4HQs62oz6GfRQ==}
    cpu: [x64]
    os: [darwin]

  '@unrs/resolver-binding-freebsd-x64@1.11.1':
    resolution: {integrity: sha512-fqtGgak3zX4DCB6PFpsH5+Kmt/8CIi4Bry4rb1ho6Av2QHTREM+47y282Uqiu3ZRF5IQioJQ5qWRV6jduA+iGw==}
    cpu: [x64]
    os: [freebsd]

  '@unrs/resolver-binding-linux-arm-gnueabihf@1.11.1':
    resolution: {integrity: sha512-u92mvlcYtp9MRKmP+ZvMmtPN34+/3lMHlyMj7wXJDeXxuM0Vgzz0+PPJNsro1m3IZPYChIkn944wW8TYgGKFHw==}
    cpu: [arm]
    os: [linux]

  '@unrs/resolver-binding-linux-arm-musleabihf@1.11.1':
    resolution: {integrity: sha512-cINaoY2z7LVCrfHkIcmvj7osTOtm6VVT16b5oQdS4beibX2SYBwgYLmqhBjA1t51CarSaBuX5YNsWLjsqfW5Cw==}
    cpu: [arm]
    os: [linux]

  '@unrs/resolver-binding-linux-arm64-gnu@1.11.1':
    resolution: {integrity: sha512-34gw7PjDGB9JgePJEmhEqBhWvCiiWCuXsL9hYphDF7crW7UgI05gyBAi6MF58uGcMOiOqSJ2ybEeCvHcq0BCmQ==}
    cpu: [arm64]
    os: [linux]

  '@unrs/resolver-binding-linux-arm64-musl@1.11.1':
    resolution: {integrity: sha512-RyMIx6Uf53hhOtJDIamSbTskA99sPHS96wxVE/bJtePJJtpdKGXO1wY90oRdXuYOGOTuqjT8ACccMc4K6QmT3w==}
    cpu: [arm64]
    os: [linux]

  '@unrs/resolver-binding-linux-ppc64-gnu@1.11.1':
    resolution: {integrity: sha512-D8Vae74A4/a+mZH0FbOkFJL9DSK2R6TFPC9M+jCWYia/q2einCubX10pecpDiTmkJVUH+y8K3BZClycD8nCShA==}
    cpu: [ppc64]
    os: [linux]

  '@unrs/resolver-binding-linux-riscv64-gnu@1.11.1':
    resolution: {integrity: sha512-frxL4OrzOWVVsOc96+V3aqTIQl1O2TjgExV4EKgRY09AJ9leZpEg8Ak9phadbuX0BA4k8U5qtvMSQQGGmaJqcQ==}
    cpu: [riscv64]
    os: [linux]

  '@unrs/resolver-binding-linux-riscv64-musl@1.11.1':
    resolution: {integrity: sha512-mJ5vuDaIZ+l/acv01sHoXfpnyrNKOk/3aDoEdLO/Xtn9HuZlDD6jKxHlkN8ZhWyLJsRBxfv9GYM2utQ1SChKew==}
    cpu: [riscv64]
    os: [linux]

  '@unrs/resolver-binding-linux-s390x-gnu@1.11.1':
    resolution: {integrity: sha512-kELo8ebBVtb9sA7rMe1Cph4QHreByhaZ2QEADd9NzIQsYNQpt9UkM9iqr2lhGr5afh885d/cB5QeTXSbZHTYPg==}
    cpu: [s390x]
    os: [linux]

  '@unrs/resolver-binding-linux-x64-gnu@1.11.1':
    resolution: {integrity: sha512-C3ZAHugKgovV5YvAMsxhq0gtXuwESUKc5MhEtjBpLoHPLYM+iuwSj3lflFwK3DPm68660rZ7G8BMcwSro7hD5w==}
    cpu: [x64]
    os: [linux]

  '@unrs/resolver-binding-linux-x64-musl@1.11.1':
    resolution: {integrity: sha512-rV0YSoyhK2nZ4vEswT/QwqzqQXw5I6CjoaYMOX0TqBlWhojUf8P94mvI7nuJTeaCkkds3QE4+zS8Ko+GdXuZtA==}
    cpu: [x64]
    os: [linux]

  '@unrs/resolver-binding-wasm32-wasi@1.11.1':
    resolution: {integrity: sha512-5u4RkfxJm+Ng7IWgkzi3qrFOvLvQYnPBmjmZQ8+szTK/b31fQCnleNl1GgEt7nIsZRIf5PLhPwT0WM+q45x/UQ==}
    engines: {node: '>=14.0.0'}
    cpu: [wasm32]

  '@unrs/resolver-binding-win32-arm64-msvc@1.11.1':
    resolution: {integrity: sha512-nRcz5Il4ln0kMhfL8S3hLkxI85BXs3o8EYoattsJNdsX4YUU89iOkVn7g0VHSRxFuVMdM4Q1jEpIId1Ihim/Uw==}
    cpu: [arm64]
    os: [win32]

  '@unrs/resolver-binding-win32-ia32-msvc@1.11.1':
    resolution: {integrity: sha512-DCEI6t5i1NmAZp6pFonpD5m7i6aFrpofcp4LA2i8IIq60Jyo28hamKBxNrZcyOwVOZkgsRp9O2sXWBWP8MnvIQ==}
    cpu: [ia32]
    os: [win32]

  '@unrs/resolver-binding-win32-x64-msvc@1.11.1':
    resolution: {integrity: sha512-lrW200hZdbfRtztbygyaq/6jP6AKE8qQN2KvPcJ+x7wiD038YtnYtZ82IMNJ69GJibV7bwL3y9FgK+5w/pYt6g==}
    cpu: [x64]
    os: [win32]

  '@vitejs/plugin-react@5.0.4':
    resolution: {integrity: sha512-La0KD0vGkVkSk6K+piWDKRUyg8Rl5iAIKRMH0vMJI0Eg47bq1eOxmoObAaQG37WMW9MSyk7Cs8EIWwJC1PtzKA==}
    engines: {node: ^20.19.0 || >=22.12.0}
    peerDependencies:
      vite: ^4.2.0 || ^5.0.0 || ^6.0.0 || ^7.0.0

  '@vitest/browser@3.2.4':
    resolution: {integrity: sha512-tJxiPrWmzH8a+w9nLKlQMzAKX/7VjFs50MWgcAj7p9XQ7AQ9/35fByFYptgPELyLw+0aixTnC4pUWV+APcZ/kw==}
    peerDependencies:
      playwright: '*'
      safaridriver: '*'
      vitest: 3.2.4
      webdriverio: ^7.0.0 || ^8.0.0 || ^9.0.0
    peerDependenciesMeta:
      playwright:
        optional: true
      safaridriver:
        optional: true
      webdriverio:
        optional: true

  '@vitest/expect@3.2.4':
    resolution: {integrity: sha512-Io0yyORnB6sikFlt8QW5K7slY4OjqNX9jmJQ02QDda8lyM6B5oNgVWoSoKPac8/kgnCUzuHQKrSLtu/uOqqrig==}

  '@vitest/mocker@3.2.4':
    resolution: {integrity: sha512-46ryTE9RZO/rfDd7pEqFl7etuyzekzEhUbTW3BvmeO/BcCMEgq59BKhek3dXDWgAj4oMK6OZi+vRr1wPW6qjEQ==}
    peerDependencies:
      msw: ^2.4.9
      vite: ^5.0.0 || ^6.0.0 || ^7.0.0-0
    peerDependenciesMeta:
      msw:
        optional: true
      vite:
        optional: true

  '@vitest/pretty-format@3.2.4':
    resolution: {integrity: sha512-IVNZik8IVRJRTr9fxlitMKeJeXFFFN0JaB9PHPGQ8NKQbGpfjlTx9zO4RefN8gp7eqjNy8nyK3NZmBzOPeIxtA==}

  '@vitest/runner@3.2.4':
    resolution: {integrity: sha512-oukfKT9Mk41LreEW09vt45f8wx7DordoWUZMYdY/cyAk7w5TWkTRCNZYF7sX7n2wB7jyGAl74OxgwhPgKaqDMQ==}

  '@vitest/snapshot@3.2.4':
    resolution: {integrity: sha512-dEYtS7qQP2CjU27QBC5oUOxLE/v5eLkGqPE0ZKEIDGMs4vKWe7IjgLOeauHsR0D5YuuycGRO5oSRXnwnmA78fQ==}

  '@vitest/spy@3.2.4':
    resolution: {integrity: sha512-vAfasCOe6AIK70iP5UD11Ac4siNUNJ9i/9PZ3NKx07sG6sUxeag1LWdNrMWeKKYBLlzuK+Gn65Yd5nyL6ds+nw==}

  '@vitest/utils@3.2.4':
    resolution: {integrity: sha512-fB2V0JFrQSMsCo9HiSq3Ezpdv4iYaXRG1Sx8edX3MwxfyNn83mKiGzOcH+Fkxt4MHxr3y42fQi1oeAInqgX2QA==}

  acorn-jsx@5.3.2:
    resolution: {integrity: sha512-rq9s+JNhf0IChjtDXxllJ7g41oZk5SlXtp0LHwyA5cejwn7vKmKp4pPri6YEePv2PU65sAsegbXtIinmDFDXgQ==}
    peerDependencies:
      acorn: ^6.0.0 || ^7.0.0 || ^8.0.0

  acorn-walk@8.3.4:
    resolution: {integrity: sha512-ueEepnujpqee2o5aIYnvHU6C0A42MNdsIDeqy5BydrkuC5R1ZuUFnm27EeFJGoEHJQgn3uleRvmTXaJgfXbt4g==}
    engines: {node: '>=0.4.0'}

  acorn@8.15.0:
    resolution: {integrity: sha512-NZyJarBfL7nWwIq+FDL6Zp/yHEhePMNnnJ0y3qfieCrmNvYct8uvtiV41UvlSe6apAfk0fY1FbWx+NwfmpvtTg==}
    engines: {node: '>=0.4.0'}
    hasBin: true

  agent-base@7.1.4:
    resolution: {integrity: sha512-MnA+YT8fwfJPgBx3m60MNqakm30XOkyIoH1y6huTQvC0PwZG7ki8NacLBcrPbNoo8vEZy7Jpuk7+jMO+CUovTQ==}
    engines: {node: '>= 14'}

  ajv@6.12.6:
    resolution: {integrity: sha512-j3fVLgvTo527anyYyJOGTYJbG+vnnQYvE0m5mmkc1TK+nxAppkCLMIL0aZ4dblVCNoGShhm+kzE4ZUykBoMg4g==}

  allotment@1.20.4:
    resolution: {integrity: sha512-LMM5Xe5nLePFOLAlW/5k3ARqznYGUyNekV4xJrfDKn1jimW3nlZE6hT/Tu0T8s0VgAkr9s2P7+uM0WvJKn5DAw==}
    peerDependencies:
      react: ^17.0.0 || ^18.0.0 || ^19.0.0
      react-dom: ^17.0.0 || ^18.0.0 || ^19.0.0

  ansi-escapes@4.3.2:
    resolution: {integrity: sha512-gKXj5ALrKWQLsYG9jlTRmR/xKluxHV+Z9QEwNIgCfM1/uwPMCuzVVnh5mwTd+OuBZcwSIMbqssNWRm1lE51QaQ==}
    engines: {node: '>=8'}

  ansi-escapes@7.1.1:
    resolution: {integrity: sha512-Zhl0ErHcSRUaVfGUeUdDuLgpkEo8KIFjB4Y9uAc46ScOpdDiU1Dbyplh7qWJeJ/ZHpbyMSM26+X3BySgnIz40Q==}
    engines: {node: '>=18'}

  ansi-regex@5.0.1:
    resolution: {integrity: sha512-quJQXlTSUGL2LH9SUXo8VwsY4soanhgo6LNSm84E1LBcE8s3O0wpdiRzyR9z/ZZJMlMWv37qOOb9pdJlMUEKFQ==}
    engines: {node: '>=8'}

  ansi-regex@6.2.2:
    resolution: {integrity: sha512-Bq3SmSpyFHaWjPk8If9yc6svM8c56dB5BAtW4Qbw5jHTwwXXcTLoRMkpDJp6VL0XzlWaCHTXrkFURMYmD0sLqg==}
    engines: {node: '>=12'}

  ansi-styles@4.3.0:
    resolution: {integrity: sha512-zbB9rCJAT1rbjiVDb2hqKFHNYLxgtk8NURxZ3IZwD3F6NtxbXZQCnnSi1Lkx+IDohdPlFp222wVALIheZJQSEg==}
    engines: {node: '>=8'}

  ansi-styles@5.2.0:
    resolution: {integrity: sha512-Cxwpt2SfTzTtXcfOlzGEee8O+c+MmUgGrNiBcXnuWxuFJHe6a5Hz7qwhwe5OgaSYI0IJvkLqWX1ASG+cJOkEiA==}
    engines: {node: '>=10'}

  ansi-styles@6.2.3:
    resolution: {integrity: sha512-4Dj6M28JB+oAH8kFkTLUo+a2jwOFkuqb3yucU0CANcRRUbxS0cP0nZYCGjcc3BNXwRIsUVmDGgzawme7zvJHvg==}
    engines: {node: '>=12'}

  ansis@3.17.0:
    resolution: {integrity: sha512-0qWUglt9JEqLFr3w1I1pbrChn1grhaiAR2ocX1PP/flRmxgtwTzPFFFnfIlD6aMOLQZgSuCRlidD70lvx8yhzg==}
    engines: {node: '>=14'}

  anymatch@3.1.3:
    resolution: {integrity: sha512-KMReFUr0B4t+D+OBkjR3KYqvocp2XaSzO55UcB6mgQMd3KbcE+mWTyvVV7D/zsdEbNnV6acZUutkiHQXvTr1Rw==}
    engines: {node: '>= 8'}

  arg@4.1.3:
    resolution: {integrity: sha512-58S9QDqG0Xx27YwPSt9fJxivjYl432YCwfDMfZ+71RAqUrZef7LrKQZ3LHLOwCS4FLNBplP533Zx895SeOCHvA==}

  argparse@2.0.1:
    resolution: {integrity: sha512-8+9WqebbFzpX9OR+Wa6O29asIogeRMzcGtAINdpMHHyAg10f05aSFVBbcEqGf/PXw1EjAZ+q2/bEBg3DvurK3Q==}

  aria-hidden@1.2.6:
    resolution: {integrity: sha512-ik3ZgC9dY/lYVVM++OISsaYDeg1tb0VtP5uL3ouh1koGOaUMDPpbFIei4JkFimWUFPn90sbMNMXQAIVOlnYKJA==}
    engines: {node: '>=10'}

  aria-query@5.3.0:
    resolution: {integrity: sha512-b0P0sZPKtyu8HkeRAfCq0IfURZK+SuwMjY1UXGBU27wpAiTwQAIlq56IbIO+ytk/JjS1fMR14ee5WBBfKi5J6A==}

  assertion-error@2.0.1:
    resolution: {integrity: sha512-Izi8RQcffqCeNVgFigKli1ssklIbpHnCYc6AknXGYoB6grJqyeby7jv12JUQgmTAnIDnbck1uxksT4dzN3PWBA==}
    engines: {node: '>=12'}

  async@3.2.6:
    resolution: {integrity: sha512-htCUDlxyyCLMgaM3xXg0C0LW2xqfuQ6p05pCEIsXuyQ+a1koYKTuBMzRNwmybfLgvJDMd0r1LTn4+E0Ti6C2AA==}

  asynckit@0.4.0:
    resolution: {integrity: sha512-Oei9OH4tRh0YqU3GxhX79dM/mwVgvbZJaSNaRk+bshkj0S5cfHcgYakreBjrHwatXKbz+IoIdYLxrKim2MjW0Q==}

  axios-proxy-builder@0.1.2:
    resolution: {integrity: sha512-6uBVsBZzkB3tCC8iyx59mCjQckhB8+GQrI9Cop8eC7ybIsvs/KtnNgEBfRMSEa7GqK2VBGUzgjNYMdPIfotyPA==}

  axios@1.12.2:
    resolution: {integrity: sha512-vMJzPewAlRyOgxV2dU0Cuz2O8zzzx9VYtbJOaBgXFeLc4IV/Eg50n4LowmehOOR61S8ZMpc2K5Sa7g6A4jfkUw==}

  balanced-match@1.0.2:
    resolution: {integrity: sha512-3oSeUO0TMV67hN1AmbXsK4yaqU7tjiHlbxRDZOpH0KW9+CeX4bRAaX0Anxt0tx2MrpRpWwQaPwIlISEJhYU5Pw==}

  base64-js@1.5.1:
    resolution: {integrity: sha512-AKpaYlHn8t4SVbOHCy+b5+KKgvR4vrsD8vbvrbiQJps7fKDTkjkDry6ji0rUJjC0kzbNePLwzxq8iypo41qeWA==}

  baseline-browser-mapping@2.8.14:
    resolution: {integrity: sha512-GM9c0cWWR8Ga7//Ves/9KRgTS8nLausCkP3CGiFLrnwA2CDUluXgaQqvrULoR2Ujrd/mz/lkX87F5BHFsNr5sQ==}
    hasBin: true

  bidi-js@1.0.3:
    resolution: {integrity: sha512-RKshQI1R3YQ+n9YJz2QQ147P66ELpa1FQEg20Dk8oW9t2KgLbpDLLp9aGZ7y8WHSshDknG0bknqGw5/tyCs5tw==}

  binary-extensions@2.3.0:
    resolution: {integrity: sha512-Ceh+7ox5qe7LJuLHoY0feh3pHuUDHAcRUeyL2VYghZwfpkNIy/+8Ocg0a3UuSoYzavmylwuLWQOf3hl0jjMMIw==}
    engines: {node: '>=8'}

  bind-event-listener@3.0.0:
    resolution: {integrity: sha512-PJvH288AWQhKs2v9zyfYdPzlPqf5bXbGMmhmUIY9x4dAUGIWgomO771oBQNwJnMQSnUIXhKu6sgzpBRXTlvb8Q==}

  bippy@0.3.28:
    resolution: {integrity: sha512-PLx8DjkjQuEGa4jROpdkV7xOPfFw1SRnNnkKQgXXbTR1dJmUHvH4MG4T+QCscIQufQj2tOolQsetDkTPATrXRw==}
    peerDependencies:
      react: '>=17.0.1'

  bl@4.1.0:
    resolution: {integrity: sha512-1W07cM9gS6DcLperZfFSj+bWLtaPGSOHWhPiGzXmvVJbRLdG82sH/Kn8EtW1VqWVA54AKf2h5k5BbnIbwF3h6w==}

  brace-expansion@2.0.2:
    resolution: {integrity: sha512-Jt0vHyM+jmUBqojB7E1NIYadt0vI0Qxjxd2TErW94wDz+E2LAm5vKMXXwg6ZZBTHPuUlDgQHKXvjGBdfcF1ZDQ==}

  braces@3.0.3:
    resolution: {integrity: sha512-yQbXgO/OSZVD2IsiLlro+7Hf6Q18EJrKSEsdoMzKePKXct3gvD8oLcOQdIzGupr5Fj+EDe8gO/lxc1BzfMpxvA==}
    engines: {node: '>=8'}

  browserslist@4.26.3:
    resolution: {integrity: sha512-lAUU+02RFBuCKQPj/P6NgjlbCnLBMp4UtgTx7vNHd3XSIJF87s9a5rA3aH2yw3GS9DqZAUbOtZdCCiZeVRqt0w==}
    engines: {node: ^6 || ^7 || ^8 || ^9 || ^10 || ^11 || ^12 || >=13.7}
    hasBin: true

  buffer@5.7.1:
    resolution: {integrity: sha512-EHcyIPBQ4BSGlvjB16k5KgAJ27CIsHY/2JBmCRReo48y9rQ3MaUzWX3KVlBa4U7MyX02HdVj0K7C3WaB3ju7FQ==}

  cac@6.7.14:
    resolution: {integrity: sha512-b6Ilus+c3RrdDk+JhLKUAQfzzgLEPy6wcXqS7f/xe1EETvsDP6GORG7SFuOs6cID5YkqchW/LXZbX5bc8j7ZcQ==}
    engines: {node: '>=8'}

  call-bind-apply-helpers@1.0.2:
    resolution: {integrity: sha512-Sp1ablJ0ivDkSzjcaJdxEunN5/XvksFJ2sMBFfq6x0ryhQV/2b/KwFe21cMpmHtPOSij8K99/wSfoEuTObmuMQ==}
    engines: {node: '>= 0.4'}

  callsites@3.1.0:
    resolution: {integrity: sha512-P8BjAsXvZS+VIDUI11hHCQEv74YT67YUi5JJFNWIqL235sBmjX4+qx9Muvls5ivyNENctx46xQLQ3aTuE7ssaQ==}
    engines: {node: '>=6'}

  camelcase@6.3.0:
    resolution: {integrity: sha512-Gmy6FhYlCY7uOElZUSbxo2UCDH8owEk996gkbrpsgGtrJLM3J7jGxl9Ic7Qwwj4ivOE5AWZWRMecDdF7hqGjFA==}
    engines: {node: '>=10'}

  caniuse-lite@1.0.30001749:
    resolution: {integrity: sha512-0rw2fJOmLfnzCRbkm8EyHL8SvI2Apu5UbnQuTsJ0ClgrH8hcwFooJ1s5R0EP8o8aVrFu8++ae29Kt9/gZAZp/Q==}

  case@1.6.3:
    resolution: {integrity: sha512-mzDSXIPaFwVDvZAHqZ9VlbyF4yyXRuX6IvB06WvPYkqJVO24kX1PPhv9bfpKNFZyxYFmmgo03HUiD8iklmJYRQ==}
    engines: {node: '>= 0.8.0'}

  chai@5.3.3:
    resolution: {integrity: sha512-4zNhdJD/iOjSH0A05ea+Ke6MU5mmpQcbQsSOkgdaUMJ9zTlDTD/GYlwohmIE2u0gaxHYiVHEn1Fw9mZ/ktJWgw==}
    engines: {node: '>=18'}

  chalk@4.1.2:
    resolution: {integrity: sha512-oKnbhFyRIXpUuez8iBMmyEa4nbj4IOQyuhc/wy9kY7/WVPcwIO9VA668Pu8RkO7+0G76SLROeyw9CpQ061i4mA==}
    engines: {node: '>=10'}

  chardet@2.1.0:
    resolution: {integrity: sha512-bNFETTG/pM5ryzQ9Ad0lJOTa6HWD/YsScAR3EnCPZRPlQh77JocYktSHOUHelyhm8IARL+o4c4F1bP5KVOjiRA==}

  check-error@2.1.1:
    resolution: {integrity: sha512-OAlb+T7V4Op9OwdkjmguYRqncdlx5JiofwOAUkmTF+jNdHwzTaTs4sRAGpzLF3oOz5xAyDGrPgeIDFQmDOTiJw==}
    engines: {node: '>= 16'}

  chokidar@3.6.0:
    resolution: {integrity: sha512-7VT13fmjotKpGipCW9JEQAusEPE+Ei8nl6/g4FBAmIm0GOOLMua9NDDo/DWp0ZAxCr3cPq5ZpBqmPAQgDda2Pw==}
    engines: {node: '>= 8.10.0'}

  chownr@3.0.0:
    resolution: {integrity: sha512-+IxzY9BZOQd/XuYPRmrvEVjF/nqj5kgT4kEq7VofrDoM1MxoRjEWkrCC3EtLi59TVawxTAn+orJwFQcrqEN1+g==}
    engines: {node: '>=18'}

  class-variance-authority@0.7.1:
    resolution: {integrity: sha512-Ka+9Trutv7G8M6WT6SeiRWz792K5qEqIGEGzXKhAE6xOWAY6pPH8U+9IY3oCMv6kqTmLsv7Xh/2w2RigkePMsg==}

  classnames@2.5.1:
    resolution: {integrity: sha512-saHYOzhIQs6wy2sVxTM6bUDsQO4F50V9RQ22qBpEdCW+I+/Wmke2HOl6lS6dTpdxVhb88/I6+Hs+438c3lfUow==}

  clean-stack@3.0.1:
    resolution: {integrity: sha512-lR9wNiMRcVQjSB3a7xXGLuz4cr4wJuuXlaAEbRutGowQTmlp7R72/DOgN21e8jdwblMWl9UOJMJXarX94pzKdg==}
    engines: {node: '>=10'}

  cli-cursor@3.1.0:
    resolution: {integrity: sha512-I/zHAwsKf9FqGoXM4WWRACob9+SNukZTd94DWF57E4toouRulbCxcUh6RKUEOQlYTHJnzkPMySvPNaaSLNfLZw==}
    engines: {node: '>=8'}

  cli-cursor@5.0.0:
    resolution: {integrity: sha512-aCj4O5wKyszjMmDT4tZj93kxyydN/K5zPWSCe6/0AV/AA1pqe5ZBIw0a2ZfPQV7lL5/yb5HsUreJ6UFAF1tEQw==}
    engines: {node: '>=18'}

  cli-spinners@2.9.2:
    resolution: {integrity: sha512-ywqV+5MmyL4E7ybXgKys4DugZbX0FC6LnwrhjuykIjnK9k8OQacQ7axGKnjDXWNhns0xot3bZI5h55H8yo9cJg==}
    engines: {node: '>=6'}

  cli-truncate@5.1.0:
    resolution: {integrity: sha512-7JDGG+4Zp0CsknDCedl0DYdaeOhc46QNpXi3NLQblkZpXXgA6LncLDUUyvrjSvZeF3VRQa+KiMGomazQrC1V8g==}
    engines: {node: '>=20'}

  cli-width@3.0.0:
    resolution: {integrity: sha512-FxqpkPPwu1HjuN93Omfm4h8uIanXofW0RxVEW3k5RKx+mJJYSthzNhp32Kzxxy3YAEZ/Dc/EWN1vZRY0+kOhbw==}
    engines: {node: '>= 10'}

  clone@1.0.4:
    resolution: {integrity: sha512-JQHZ2QMW6l3aH/j6xCqQThY/9OH4D/9ls34cgkUBiEeocRTU04tHfKPBsUK1PqZCUQM7GiA0IIXJSuXHI64Kbg==}
    engines: {node: '>=0.8'}

  clsx@2.1.1:
    resolution: {integrity: sha512-eYm0QWBtUrBWZWG0d386OGAw16Z995PiOVo2B7bjWSbHedGl5e0ZWaq65kOGgUSNesEIDkB9ISbTg/JK9dhCZA==}
    engines: {node: '>=6'}

  code-block-writer@13.0.3:
    resolution: {integrity: sha512-Oofo0pq3IKnsFtuHqSF7TqBfr71aeyZDVJ0HpmqB7FBM2qEigL0iPONSCZSO9pE9dZTAxANe5XHG9Uy0YMv8cg==}

  color-convert@2.0.1:
    resolution: {integrity: sha512-RRECPsj7iu/xb5oKYcsFHSppFNnsj/52OVTRKb4zP5onXwVF3zVmmToNcOfGC+CRDpfK/U584fMg38ZHCaElKQ==}
    engines: {node: '>=7.0.0'}

  color-name@1.1.4:
    resolution: {integrity: sha512-dOy+3AuW3a2wNbZHIuMZpTcgjGuLU/uBL/ubcZF9OXbDo8ff4O8yVp5Bf0efS8uEoYo5q4Fx7dY9OgQGXgAsQA==}

  colorette@2.0.20:
    resolution: {integrity: sha512-IfEDxwoWIjkeXL1eXcDiow4UbKjhLdq6/EuSVR9GMN7KVH3r9gQ83e73hsz1Nd1T3ijd5xv1wcWRYO+D6kCI2w==}

  combined-stream@1.0.8:
    resolution: {integrity: sha512-FQN4MRfuJeHf7cBbBMJFXhKSDq+2kAArBlmRBvcvFE5BB1HZKXtSFASDhdlz9zOYwxh8lDdnvmMOe/+5cdoEdg==}
    engines: {node: '>= 0.8'}

  commander@14.0.1:
    resolution: {integrity: sha512-2JkV3gUZUVrbNA+1sjBOYLsMZ5cEEl8GTFP2a4AVz5hvasAMCQ1D2l2le/cX+pV4N6ZU17zjUahLpIXRrnWL8A==}
    engines: {node: '>=20'}

  comment-parser@1.4.1:
    resolution: {integrity: sha512-buhp5kePrmda3vhc5B9t7pUQXAb2Tnd0qgpkIhPhkHXxJpiPJ11H0ZEU0oBpJ2QztSbzG/ZxMj/CHsYJqRHmyg==}
    engines: {node: '>= 12.0.0'}

  console-table-printer@2.14.6:
    resolution: {integrity: sha512-MCBl5HNVaFuuHW6FGbL/4fB7N/ormCy+tQ+sxTrF6QtSbSNETvPuOVbkJBhzDgYhvjWGrTma4eYJa37ZuoQsPw==}

  console.table@0.10.0:
    resolution: {integrity: sha512-dPyZofqggxuvSf7WXvNjuRfnsOk1YazkVP8FdxH4tcH2c37wc79/Yl6Bhr7Lsu00KMgy2ql/qCMuNu8xctZM8g==}
    engines: {node: '> 0.10'}

  convert-source-map@2.0.0:
    resolution: {integrity: sha512-Kvp459HrV2FEJ1CAsi1Ku+MY3kasH19TFykTz2xWmMeq6bk2NU3XXvfJ+Q61m0xktWwt+1HSYf3JZsTms3aRJg==}

  cosmiconfig@8.3.6:
    resolution: {integrity: sha512-kcZ6+W5QzcJ3P1Mt+83OUv/oHFqZHIx8DuxG6eZ5RGMERoLqp4BuGjhHLYGK+Kf5XVkQvqBSmAy/nGWN3qDgEA==}
    engines: {node: '>=14'}
    peerDependencies:
      typescript: '>=4.9.5'
    peerDependenciesMeta:
      typescript:
        optional: true

  create-require@1.1.1:
    resolution: {integrity: sha512-dcKFX3jn0MpIaXjisoRvexIJVEKzaq7z2rZKxf+MSr9TkdmHmsU4m2lcLojrj/FHl8mk5VxMmYA+ftRkP/3oKQ==}

  cross-env@10.1.0:
    resolution: {integrity: sha512-GsYosgnACZTADcmEyJctkJIoqAhHjttw7RsFrVoJNXbsWWqaq6Ym+7kZjq6mS45O0jij6vtiReppKQEtqWy6Dw==}
    engines: {node: '>=20'}
    hasBin: true

  cross-spawn@7.0.6:
    resolution: {integrity: sha512-uV2QOWP2nWzsy2aMp8aRibhi9dlzF5Hgh5SHaB9OiTGEyDTiJJyx0uy51QXdyWbtAHNua4XJzUKca3OzKUd3vA==}
    engines: {node: '>= 8'}

  css-tree@3.1.0:
    resolution: {integrity: sha512-0eW44TGN5SQXU1mWSkKwFstI/22X2bG1nYzZTYMAWjylYURhse752YgbE4Cx46AC+bAvI+/dYTPRk1LqSUnu6w==}
    engines: {node: ^10 || ^12.20.0 || ^14.13.0 || >=15.0.0}

  cssstyle@5.3.1:
    resolution: {integrity: sha512-g5PC9Aiph9eiczFpcgUhd9S4UUO3F+LHGRIi5NUMZ+4xtoIYbHNZwZnWA2JsFGe8OU8nl4WyaEFiZuGuxlutJQ==}
    engines: {node: '>=20'}

  csstype@3.1.3:
    resolution: {integrity: sha512-M1uQkMl8rQK/szD0LNhtqxIPLpimGm8sOBwU7lLnCpSbTyY3yeU1Vc7l4KT5zT4s/yOxHH5O7tIuuLOCnLADRw==}

  data-urls@6.0.0:
    resolution: {integrity: sha512-BnBS08aLUM+DKamupXs3w2tJJoqU+AkaE/+6vQxi/G/DPmIZFJJp9Dkb1kM03AZx8ADehDUZgsNxju3mPXZYIA==}
    engines: {node: '>=20'}

  debug@4.4.3:
    resolution: {integrity: sha512-RGwwWnwQvkVfavKVt22FGLw+xYSdzARwm0ru6DhTVA3umU5hZc28V3kO4stgYryrTlLpuvgI9GiijltAjNbcqA==}
    engines: {node: '>=6.0'}
    peerDependencies:
      supports-color: '*'
    peerDependenciesMeta:
      supports-color:
        optional: true

  decamelize@1.2.0:
    resolution: {integrity: sha512-z2S+W9X73hAUUki+N+9Za2lBlun89zigOyGrsax+KUQ6wKW4ZoWpEYBkGhQjwAjjDCkWxhY0VKEhk8wzY7F5cA==}
    engines: {node: '>=0.10.0'}

  decimal.js@10.6.0:
    resolution: {integrity: sha512-YpgQiITW3JXGntzdUmyUR1V812Hn8T1YVXhCu+wO3OpS4eU9l4YdD3qjyiKdV6mvV29zapkMeD390UVEf2lkUg==}

  deep-eql@5.0.2:
    resolution: {integrity: sha512-h5k/5U50IJJFpzfL6nO9jaaumfjO/f2NjK/oYB2Djzm4p9L+3T9qWpZqZ2hAbLPuuYq9wrU08WQyBTL5GbPk5Q==}
    engines: {node: '>=6'}

  deep-is@0.1.4:
    resolution: {integrity: sha512-oIPzksmTg4/MriiaYGO+okXDT7ztn/w3Eptv/+gSIdMdKsJo0u4CfYNFJPy+4SKMuCqGw2wxnA+URMg3t8a/bQ==}

  defaults@1.0.4:
    resolution: {integrity: sha512-eFuaLoy/Rxalv2kr+lqMlUnrDWV+3j4pljOIJgLIhI058IQfWJ7vXhyEIHu+HtC738klGALYxOKDO0bQP3tg8A==}

  delayed-stream@1.0.0:
    resolution: {integrity: sha512-ZySD7Nf91aLB0RxL4KGrKHBXl7Eds1DAmEdcoVawXnLD7SDhpNgtuII2aAkg7a7QS41jxPSZ17p4VdGnMHk3MQ==}
    engines: {node: '>=0.4.0'}

  dequal@2.0.3:
    resolution: {integrity: sha512-0je+qPKHEMohvfRTCEo3CrPG6cAzAYgmzKyxRiYSSDkS6eGJdyVJm7WaYA5ECaAD9wLB2T4EEeymA5aFVcYXCA==}
    engines: {node: '>=6'}

  detect-libc@2.1.2:
    resolution: {integrity: sha512-Btj2BOOO83o3WyH59e8MgXsxEQVcarkUOpEYrubB0urwnN10yQ364rsiByU11nZlqWYZm05i/of7io4mzihBtQ==}
    engines: {node: '>=8'}

  detect-node-es@1.1.0:
    resolution: {integrity: sha512-ypdmJU/TbBby2Dxibuv7ZLW3Bs1QEmM7nHjEANfohJLvE0XVujisn1qPJcZxg+qDucsr+bP6fLD1rPS3AhJ7EQ==}

  diff@4.0.2:
    resolution: {integrity: sha512-58lmxKSA4BNyLz+HHMUzlOEpg09FV+ev6ZMe3vJihgdxzgcwZ8VoEEPmALCZG9LmqfVoNMMKpttIYTVG6uDY7A==}
    engines: {node: '>=0.3.1'}

  dom-accessibility-api@0.5.16:
    resolution: {integrity: sha512-X7BJ2yElsnOJ30pZF4uIIDfBEVgF4XEBxL9Bxhy6dnrm5hkzqmsWHGTiHqRiITNhMyFLyAiWndIJP7Z1NTteDg==}

  dot-case@3.0.4:
    resolution: {integrity: sha512-Kv5nKlh6yRrdrGvxeJ2e5y2eRUpkUosIW4A2AS38zwSz27zu7ufDwQPi5Jhs3XAlGNetl3bmnGhQsMtkKJnj3w==}

  dunder-proto@1.0.1:
    resolution: {integrity: sha512-KIN/nDJBQRcXw0MLVhZE9iQHmG68qAVIBg9CqmUYjmQIhgij9U5MFvrqkUL5FbtyyzZuOeOt0zdeRe4UY7ct+A==}
    engines: {node: '>= 0.4'}

  eastasianwidth@0.2.0:
    resolution: {integrity: sha512-I88TYZWc9XiYHRQ4/3c5rjjfgkjhLyW2luGIheGERbNQ6OY7yTybanSpDXZa8y7VUP9YmDcYa+eyq4ca7iLqWA==}

  easy-table@1.1.0:
    resolution: {integrity: sha512-oq33hWOSSnl2Hoh00tZWaIPi1ievrD9aFG82/IgjlycAnW9hHx5PkJiXpxPsgEE+H7BsbVQXFVFST8TEXS6/pA==}

  ejs@3.1.10:
    resolution: {integrity: sha512-UeJmFfOrAQS8OJWPZ4qtgHyWExa088/MtK5UEyoJGFH67cDEXkZSviOiKRCZ4Xij0zxI3JECgYs3oKx+AizQBA==}
    engines: {node: '>=0.10.0'}
    hasBin: true

  electron-to-chromium@1.5.233:
    resolution: {integrity: sha512-iUdTQSf7EFXsDdQsp8MwJz5SVk4APEFqXU/S47OtQ0YLqacSwPXdZ5vRlMX3neb07Cy2vgioNuRnWUXFwuslkg==}

  emoji-regex@10.5.0:
    resolution: {integrity: sha512-lb49vf1Xzfx080OKA0o6l8DQQpV+6Vg95zyCJX9VB/BqKYlhG7N4wgROUUHRA+ZPUefLnteQOad7z1kT2bV7bg==}

  emoji-regex@8.0.0:
    resolution: {integrity: sha512-MSjYzcWNOA0ewAHpz0MxpYFvwg6yjy1NG3xteoqz644VCo/RPgnr1/GGt+ic3iJTzQ8Eu3TdM14SawnVUmGE6A==}

  emoji-regex@9.2.2:
    resolution: {integrity: sha512-L18DaJsXSUk2+42pv8mLs5jJT2hqFkFE4j21wOmgbUqsZ2hL72NsUU785g9RXgo3s0ZNgVl42TiHp3ZtOv/Vyg==}

  enhanced-resolve@5.18.3:
    resolution: {integrity: sha512-d4lC8xfavMeBjzGr2vECC3fsGXziXZQyJxD868h2M/mBI3PwAuODxAkLkq5HYuvrPYcUtiLzsTo8U3PgX3Ocww==}
    engines: {node: '>=10.13.0'}

  entities@4.5.0:
    resolution: {integrity: sha512-V0hjH4dGPh9Ao5p0MoRY6BVqtwCjhz6vI5LT8AJ55H+4g9/4vbHx1I54fS0XuclLhDHArPQCiMjDxjaL8fPxhw==}
    engines: {node: '>=0.12'}

  entities@6.0.1:
    resolution: {integrity: sha512-aN97NXWF6AWBTahfVOIrB/NShkzi5H7F9r1s9mD3cDj4Ko5f2qhhVoYMibXF7GlLveb/D2ioWay8lxI97Ven3g==}
    engines: {node: '>=0.12'}

  environment@1.1.0:
    resolution: {integrity: sha512-xUtoPkMggbz0MPyPiIWr1Kp4aeWJjDZ6SMvURhimjdZgsRuDplF5/s9hcgGhyXMhs+6vpnuoiZ2kFiu3FMnS8Q==}
    engines: {node: '>=18'}

  error-ex@1.3.4:
    resolution: {integrity: sha512-sqQamAnR14VgCr1A618A3sGrygcpK+HEbenA/HiEAkkUwcZIIB/tgWqHFxWgOyDh4nB4JCRimh79dR5Ywc9MDQ==}

  es-define-property@1.0.1:
    resolution: {integrity: sha512-e3nRfgfUZ4rNGL232gUgX06QNyyez04KdjFrF+LTRoOXmrOgFKDg4BCdsjW8EnT69eqdYGmRpJwiPVYNrCaW3g==}
    engines: {node: '>= 0.4'}

  es-errors@1.3.0:
    resolution: {integrity: sha512-Zf5H2Kxt2xjTvbJvP2ZWLEICxA6j+hAmMzIlypy4xcBg1vKVnx89Wy0GbS+kf5cwCVFFzdCFh2XSCFNULS6csw==}
    engines: {node: '>= 0.4'}

  es-module-lexer@1.7.0:
    resolution: {integrity: sha512-jEQoCwk8hyb2AZziIOLhDqpm5+2ww5uIE6lkO/6jcOCusfk6LhMHpXXfBLXTZ7Ydyt0j4VoUQv6uGNYbdW+kBA==}

  es-object-atoms@1.1.1:
    resolution: {integrity: sha512-FGgH2h8zKNim9ljj7dankFPcICIK9Cp5bm+c2gQSYePhpaG5+esrLODihIorn+Pe6FGJzWhXQotPv73jTaldXA==}
    engines: {node: '>= 0.4'}

  es-set-tostringtag@2.1.0:
    resolution: {integrity: sha512-j6vWzfrGVfyXxge+O0x5sh6cvxAog0a/4Rdd2K36zCMV5eJ+/+tOAngRO8cODMNWbVRdVlmGZQL2YS3yR8bIUA==}
    engines: {node: '>= 0.4'}

  esbuild@0.25.10:
    resolution: {integrity: sha512-9RiGKvCwaqxO2owP61uQ4BgNborAQskMR6QusfWzQqv7AZOg5oGehdY2pRJMTKuwxd1IDBP4rSbI5lHzU7SMsQ==}
    engines: {node: '>=18'}
    hasBin: true

  escalade@3.2.0:
    resolution: {integrity: sha512-WUj2qlxaQtO4g6Pq5c29GTcWGDyd8itL8zTlipgECz3JesAiiOKotd8JU6otB3PACgG6xkJUyVhboMS+bje/jA==}
    engines: {node: '>=6'}

  escape-string-regexp@1.0.5:
    resolution: {integrity: sha512-vbRorB5FUQWvla16U8R/qgaFIya2qGzwDrNmCZuYKrbdSUMG6I1ZCGQRefkRVhuOkIGVne7BQ35DSfo1qvJqFg==}
    engines: {node: '>=0.8.0'}

  escape-string-regexp@4.0.0:
    resolution: {integrity: sha512-TtpcNJ3XAzx3Gq8sWRzJaVajRs0uVxA2YAkdb1jm2YkPz4G6egUFAyA3n5vtEIZefPk5Wa4UXbKuS5fKkJWdgA==}
    engines: {node: '>=10'}

  eslint-import-context@0.1.9:
    resolution: {integrity: sha512-K9Hb+yRaGAGUbwjhFNHvSmmkZs9+zbuoe3kFQ4V1wYjrepUFYM2dZAfNtjbbj3qsPfUfsA68Bx/ICWQMi+C8Eg==}
    engines: {node: ^12.20.0 || ^14.18.0 || >=16.0.0}
    peerDependencies:
      unrs-resolver: ^1.0.0
    peerDependenciesMeta:
      unrs-resolver:
        optional: true

  eslint-import-resolver-typescript@4.4.4:
    resolution: {integrity: sha512-1iM2zeBvrYmUNTj2vSC/90JTHDth+dfOfiNKkxApWRsTJYNrc8rOdxxIf5vazX+BiAXTeOT0UvWpGI/7qIWQOw==}
    engines: {node: ^16.17.0 || >=18.6.0}
    peerDependencies:
      eslint: '*'
      eslint-plugin-import: '*'
      eslint-plugin-import-x: '*'
    peerDependenciesMeta:
      eslint-plugin-import:
        optional: true
      eslint-plugin-import-x:
        optional: true

  eslint-plugin-import-x@4.16.1:
    resolution: {integrity: sha512-vPZZsiOKaBAIATpFE2uMI4w5IRwdv/FpQ+qZZMR4E+PeOcM4OeoEbqxRMnywdxP19TyB/3h6QBB0EWon7letSQ==}
    engines: {node: ^18.18.0 || ^20.9.0 || >=21.1.0}
    peerDependencies:
      '@typescript-eslint/utils': ^8.0.0
      eslint: ^8.57.0 || ^9.0.0
      eslint-import-resolver-node: '*'
    peerDependenciesMeta:
      '@typescript-eslint/utils':
        optional: true
      eslint-import-resolver-node:
        optional: true

  eslint-plugin-react-hooks@5.2.0:
    resolution: {integrity: sha512-+f15FfK64YQwZdJNELETdn5ibXEUQmW1DZL6KXhNnc2heoy/sg9VJJeT7n8TlMWouzWqSWavFkIhHyIbIAEapg==}
    engines: {node: '>=10'}
    peerDependencies:
      eslint: ^3.0.0 || ^4.0.0 || ^5.0.0 || ^6.0.0 || ^7.0.0 || ^8.0.0-0 || ^9.0.0

  eslint-plugin-react-you-might-not-need-an-effect@0.5.6:
    resolution: {integrity: sha512-WZe5XlnsqempwyyLOrVMJWnA9yHC6TxibCwQyz4o9NfGKOh9svoydld10sFfaLVIOi+yO8G7BfYuOmZ6DCRuTw==}
    engines: {node: '>=14.0.0'}
    peerDependencies:
      eslint: '>=8.40.0'

  eslint-scope@8.4.0:
    resolution: {integrity: sha512-sNXOfKCn74rt8RICKMvJS7XKV/Xk9kA7DyJr8mJik3S7Cwgy3qlkkmyS2uQB3jiJg6VNdZd/pDBJu0nvG2NlTg==}
    engines: {node: ^18.18.0 || ^20.9.0 || >=21.1.0}

  eslint-utils@3.0.0:
    resolution: {integrity: sha512-uuQC43IGctw68pJA1RgbQS8/NP7rch6Cwd4j3ZBtgo4/8Flj4eGE7ZYSZRN3iq5pVUv6GPdW5Z1RFleo84uLDA==}
    engines: {node: ^10.0.0 || ^12.0.0 || >= 14.0.0}
    peerDependencies:
      eslint: '>=5'

  eslint-visitor-keys@2.1.0:
    resolution: {integrity: sha512-0rSmRBzXgDzIsD6mGdJgevzgezI534Cer5L/vyMX0kHzT/jiB43jRhd9YUlMGYLQy2zprNmoT8qasCGtY+QaKw==}
    engines: {node: '>=10'}

  eslint-visitor-keys@3.4.3:
    resolution: {integrity: sha512-wpc+LXeiyiisxPlEkUzU6svyS1frIO3Mgxj1fdy7Pm8Ygzguax2N3Fa/D/ag1WqbOprdI+uY6wMUl8/a2G+iag==}
    engines: {node: ^12.22.0 || ^14.17.0 || >=16.0.0}

  eslint-visitor-keys@4.2.1:
    resolution: {integrity: sha512-Uhdk5sfqcee/9H/rCOJikYz67o0a2Tw2hGRPOG2Y1R2dg7brRe1uG0yaNQDHu+TO/uQPF/5eCapvYSmHUjt7JQ==}
    engines: {node: ^18.18.0 || ^20.9.0 || >=21.1.0}

  eslint@9.37.0:
    resolution: {integrity: sha512-XyLmROnACWqSxiGYArdef1fItQd47weqB7iwtfr9JHwRrqIXZdcFMvvEcL9xHCmL0SNsOvF0c42lWyM1U5dgig==}
    engines: {node: ^18.18.0 || ^20.9.0 || >=21.1.0}
    hasBin: true
    peerDependencies:
      jiti: '*'
    peerDependenciesMeta:
      jiti:
        optional: true

  esm@3.2.25:
    resolution: {integrity: sha512-U1suiZ2oDVWv4zPO56S0NcR5QriEahGtdN2OR6FiOG4WJvcjBVFB0qI4+eKoWFH483PKGuLuu6V8Z4T5g63UVA==}
    engines: {node: '>=6'}

  espree@10.4.0:
    resolution: {integrity: sha512-j6PAQ2uUr79PZhBjP5C5fhl8e39FmRnOjsD5lGnWrFU8i2G776tBK7+nP8KuQUTTyAZUwfQqXAgrVH5MbH9CYQ==}
    engines: {node: ^18.18.0 || ^20.9.0 || >=21.1.0}

  esquery@1.6.0:
    resolution: {integrity: sha512-ca9pw9fomFcKPvFLXhBKUK90ZvGibiGOvRJNbjljY7s7uq/5YO4BOzcYtJqExdx99rF6aAcnRxHmcUHcz6sQsg==}
    engines: {node: '>=0.10'}

  esrecurse@4.3.0:
    resolution: {integrity: sha512-KmfKL3b6G+RXvP8N1vr3Tq1kL/oCFgn2NYXEtqP8/L3pKapUA4G8cFVaoF3SU323CD4XypR/ffioHmkti6/Tag==}
    engines: {node: '>=4.0'}

  estraverse@5.3.0:
    resolution: {integrity: sha512-MMdARuVEQziNTeJD8DgMqmhwR11BRQ/cBP+pLtYdSTnf3MIO8fFeiINEbX36ZdNlfU/7A9f3gUw49B3oQsvwBA==}
    engines: {node: '>=4.0'}

  estree-walker@2.0.2:
    resolution: {integrity: sha512-Rfkk/Mp/DL7JVje3u18FxFujQlTNR2q6QfMSMB7AvCBx91NGj/ba3kCfza0f6dVDbw7YlRf/nDrn7pQrCCyQ/w==}

  estree-walker@3.0.3:
    resolution: {integrity: sha512-7RUKfXgSMMkzt6ZuXmqapOurLGPPfgj6l9uRZ7lRGolvk0y2yocc35LdcxKC5PQZdn2DMqioAQ2NoWcrTKmm6g==}

  esutils@2.0.3:
    resolution: {integrity: sha512-kVscqXk4OCp68SZ0dkgEKVi6/8ij300KBWTJq32P/dYeWTSwK41WyTxalN1eRmA5Z9UU/LX9D7FWSmV9SAYx6g==}
    engines: {node: '>=0.10.0'}

  eventemitter3@4.0.7:
    resolution: {integrity: sha512-8guHBZCwKnFhYdHr2ysuRWErTwhoN2X8XELRlrRwpmfeY2jjuUN4taQMsULKUVo1K4DvZl+0pgfyoysHxvmvEw==}

  eventemitter3@5.0.1:
    resolution: {integrity: sha512-GWkBvjiSZK87ELrYOSESUYeVIc9mvLLf/nXalMOS5dYrgZq9o5OVkbZAVM06CVxYsCwH9BDZFPlQTlPA1j4ahA==}

  expect-type@1.2.2:
    resolution: {integrity: sha512-JhFGDVJ7tmDJItKhYgJCGLOWjuK9vPxiXoUFLwLDc99NlmklilbiQJwoctZtt13+xMw91MCk/REan6MWHqDjyA==}
    engines: {node: '>=12.0.0'}

  fast-deep-equal@3.1.3:
    resolution: {integrity: sha512-f3qQ9oQy9j2AhBe/H9VC91wLmKBCCU/gDOnKNAYG5hswO7BLKj09Hc5HYNz9cGI++xlpDCIgDaitVs03ATR84Q==}

  fast-glob@3.3.3:
    resolution: {integrity: sha512-7MptL8U0cqcFdzIzwOTHoilX9x5BrNqye7Z/LuC7kCMRio1EMSyqRK3BEAUD7sXRq4iT4AzTVuZdhgQ2TCvYLg==}
    engines: {node: '>=8.6.0'}

  fast-json-stable-stringify@2.1.0:
    resolution: {integrity: sha512-lhd/wF+Lk98HZoTCtlVraHtfh5XYijIjalXck7saUtuanSDyLMxnHhSXEDJqHxD7msR8D0uCmqlkwjCV8xvwHw==}

  fast-levenshtein@2.0.6:
    resolution: {integrity: sha512-DCXu6Ifhqcks7TZKY3Hxp3y6qphY5SJZmrWMDrKcERSOXWQdMhU9Ig/PYrzyw/ul9jOIyh0N4M0tbC5hodg8dw==}

  fastq@1.19.1:
    resolution: {integrity: sha512-GwLTyxkCXjXbxqIhTsMI2Nui8huMPtnxg7krajPJAjnEG/iiOS7i+zCtWGZR9G0NBKbXKh6X9m9UIsYX/N6vvQ==}

  fdir@6.5.0:
    resolution: {integrity: sha512-tIbYtZbucOs0BRGqPJkshJUYdL+SDH7dVM8gjy+ERp3WAUjLEFJE+02kanyHtwjWOnwrKYBiwAmM0p4kLJAnXg==}
    engines: {node: '>=12.0.0'}
    peerDependencies:
      picomatch: ^3 || ^4
    peerDependenciesMeta:
      picomatch:
        optional: true

  figures@3.2.0:
    resolution: {integrity: sha512-yaduQFRKLXYOGgEn6AZau90j3ggSOyiqXU0F9JZfeXYhNa+Jk4X+s45A2zg5jns87GAFa34BBm2kXw4XpNcbdg==}
    engines: {node: '>=8'}

  file-entry-cache@8.0.0:
    resolution: {integrity: sha512-XXTUwCvisa5oacNGRP9SfNtYBNAMi+RPwBFmblZEF7N7swHYQS6/Zfk7SRwx4D5j3CH211YNRco1DEMNVfZCnQ==}
    engines: {node: '>=16.0.0'}

  filelist@1.0.4:
    resolution: {integrity: sha512-w1cEuf3S+DrLCQL7ET6kz+gmlJdbq9J7yXCSjK/OZCPA+qEN1WyF4ZAf0YYJa4/shHJra2t/d/r8SV4Ji+x+8Q==}

  fill-range@7.1.1:
    resolution: {integrity: sha512-YsGpe3WHLK8ZYi4tWDg2Jy3ebRz2rXowDxnld4bkQB00cc/1Zw9AWnC0i9ztDJitivtQvaI9KaLyKrc+hBW0yg==}
    engines: {node: '>=8'}

  find-up@5.0.0:
    resolution: {integrity: sha512-78/PXT1wlLLDgTzDs7sjq9hzz0vXD+zn+7wypEe4fXQxCmdmqfGsEPQxmiCSQI3ajFV91bVSsvNtrJRiW6nGng==}
    engines: {node: '>=10'}

  flat-cache@4.0.1:
    resolution: {integrity: sha512-f7ccFPK3SXFHpx15UIGyRJ/FJQctuKZ0zVuN3frBo4HnK3cay9VEW0R6yPYFHC0AgqhukPzKjq22t5DmAyqGyw==}
    engines: {node: '>=16'}

  flatted@3.3.3:
    resolution: {integrity: sha512-GX+ysw4PBCz0PzosHDepZGANEuFCMLrnRTiEy9McGjmkCQYwRq4A/X786G/fjM/+OjsWSU1ZrY5qyARZmO/uwg==}

  follow-redirects@1.15.11:
    resolution: {integrity: sha512-deG2P0JfjrTxl50XGCDyfI97ZGVCxIpfKYmfyrQ54n5FO/0gfIES8C/Psl6kWVDolizcaaxZJnTS0QSMxvnsBQ==}
    engines: {node: '>=4.0'}
    peerDependencies:
      debug: '*'
    peerDependenciesMeta:
      debug:
        optional: true

  foreground-child@3.3.1:
    resolution: {integrity: sha512-gIXjKqtFuWEgzFRJA9WCQeSJLZDjgJUOMCMzxtvFq/37KojM1BFGufqsCy0r4qSQmYLsZYMeyRqzIWOMup03sw==}
    engines: {node: '>=14'}

  form-data@4.0.4:
    resolution: {integrity: sha512-KrGhL9Q4zjj0kiUt5OO4Mr/A/jlI2jDYs5eHBpYHPcBEVSiipAvn2Ko2HnPe20rmcuuvMHNdZFp+4IlGTMF0Ow==}
    engines: {node: '>= 6'}

  fs-extra@11.3.2:
    resolution: {integrity: sha512-Xr9F6z6up6Ws+NjzMCZc6WXg2YFRlrLP9NQDO3VQrWrfiojdhS56TzueT88ze0uBdCTwEIhQ3ptnmKeWGFAe0A==}
    engines: {node: '>=14.14'}

  fsevents@2.3.2:
    resolution: {integrity: sha512-xiqMQR4xAeHTuB9uWm+fFRcIOgKBMiOBP+eXiyT7jsgVCq1bkVygt00oASowB7EdtpOHaaPgKt812P9ab+DDKA==}
    engines: {node: ^8.16.0 || ^10.6.0 || >=11.0.0}
    os: [darwin]

  fsevents@2.3.3:
    resolution: {integrity: sha512-5xoDfX+fL7faATnagmWPpbFtwh/R77WmMMqqHGS65C3vvB0YHrgF+B1YmZ3441tMj5n63k0212XNoJwzlhffQw==}
    engines: {node: ^8.16.0 || ^10.6.0 || >=11.0.0}
    os: [darwin]

  function-bind@1.1.2:
    resolution: {integrity: sha512-7XHNxH7qX9xG5mIwxkhumTox/MIRNcOgDrxWsMt2pAr23WHp6MrRlN7FBSFpCpr+oVO0F744iUgR82nJMfG2SA==}

  gensync@1.0.0-beta.2:
    resolution: {integrity: sha512-3hN7NaskYvMDLQY55gnW3NQ+mesEAepTqlg+VEbj7zzqEMBVNhzcGYYeqFo/TlYz6eQiFcp1HcsCZO+nGgS8zg==}
    engines: {node: '>=6.9.0'}

  get-east-asian-width@1.4.0:
    resolution: {integrity: sha512-QZjmEOC+IT1uk6Rx0sX22V6uHWVwbdbxf1faPqJ1QhLdGgsRGCZoyaQBm/piRdJy/D2um6hM1UP7ZEeQ4EkP+Q==}
    engines: {node: '>=18'}

  get-intrinsic@1.3.0:
    resolution: {integrity: sha512-9fSjSaos/fRIVIp+xSJlE6lfwhES7LNtKaCBIamHsjr2na1BiABJPo0mOjjz8GJDURarmCPGqaiVg5mfjb98CQ==}
    engines: {node: '>= 0.4'}

  get-nonce@1.0.1:
    resolution: {integrity: sha512-FJhYRoDaiatfEkUK8HKlicmu/3SGFD51q3itKDGoSTysQJBnfOcxU5GxnhE1E6soB76MbT0MBtnKJuXyAx+96Q==}
    engines: {node: '>=6'}

  get-package-type@0.1.0:
    resolution: {integrity: sha512-pjzuKtY64GYfWizNAJ0fr9VqttZkNiK2iS430LtIHzjBEr6bX8Am2zm4sW4Ro5wjWW5cAlRL1qAMTcXbjNAO2Q==}
    engines: {node: '>=8.0.0'}

  get-proto@1.0.1:
    resolution: {integrity: sha512-sTSfBjoXBp89JvIKIefqw7U2CCebsc74kiY6awiGogKtoSGbgjYE/G/+l9sF3MWFPNc9IcoOC4ODfKHfxFmp0g==}
    engines: {node: '>= 0.4'}

  get-tsconfig@4.11.0:
    resolution: {integrity: sha512-sNsqf7XKQ38IawiVGPOoAlqZo1DMrO7TU+ZcZwi7yLl7/7S0JwmoBMKz/IkUPhSoXM0Ng3vT0yB1iCe5XavDeQ==}

  glob-parent@5.1.2:
    resolution: {integrity: sha512-AOIgSQCepiJYwP3ARnGx+5VnTu2HBYdzbGP45eLw1vr3zB3vZLeyed1sC9hnbcOc9/SrMyM5RPQrkGz4aS9Zow==}
    engines: {node: '>= 6'}

  glob-parent@6.0.2:
    resolution: {integrity: sha512-XxwI8EOhVQgWp6iDL+3b0r86f4d6AX6zSU55HfB4ydCEuXLXc5FcYeOu+nnGftS4TEju/11rt4KJPTMgbfmv4A==}
    engines: {node: '>=10.13.0'}

  glob@10.4.5:
    resolution: {integrity: sha512-7Bv8RF0k6xjo7d4A/PxYLbUCfb6c+Vpd2/mB2yRDlew7Jb5hEXiCD9ibfO7wpk8i4sevK6DFny9h7EYbM3/sHg==}
    hasBin: true

  globals@14.0.0:
    resolution: {integrity: sha512-oahGvuMGQlPw/ivIYBjVSrWAfWLBeku5tpPE2fOPLi+WHffIWbuh2tCjhyQhTBPMf5E9jDEH4FOmTYgYwbKwtQ==}
    engines: {node: '>=18'}

  globals@16.4.0:
    resolution: {integrity: sha512-ob/2LcVVaVGCYN+r14cnwnoDPUufjiYgSqRhiFD0Q1iI4Odora5RE8Iv1D24hAz5oMophRGkGz+yuvQmmUMnMw==}
    engines: {node: '>=18'}

  gopd@1.2.0:
    resolution: {integrity: sha512-ZUKRh6/kUFoAiTAtTYPZJ3hw9wNxx+BIBOijnlG9PnrJsCcSjs1wyyD6vJpaYtgnzDrKYRSqf3OO6Rfa93xsRg==}
    engines: {node: '>= 0.4'}

  graceful-fs@4.2.11:
    resolution: {integrity: sha512-RbJ5/jmFcNNCcDV5o9eTnBLJ/HszWV0P73bc+Ff4nS/rJj+YaS6IGyiOL0VoBYX+l1Wrl3k63h/KrH+nhJ0XvQ==}

  graphemer@1.4.0:
    resolution: {integrity: sha512-EtKwoO6kxCL9WO5xipiHTZlSzBm7WLT627TqC/uVRd0HKmq8NXyebnNYxDoBi7wt8eTWrUrKXCOVaFq9x1kgag==}

  has-flag@4.0.0:
    resolution: {integrity: sha512-EykJT/Q1KjTWctppgIAgfSO0tKVuZUjhgMr17kqTumMl6Afv3EISleU7qZUzoXDFTAHTDC4NOoG/ZxU3EvlMPQ==}
    engines: {node: '>=8'}

  has-symbols@1.1.0:
    resolution: {integrity: sha512-1cDNdwJ2Jaohmb3sg4OmKaMBwuC48sYni5HUw2DvsC8LjGTLK9h+eb1X6RyuOHe4hT0ULCW68iomhjUoKUqlPQ==}
    engines: {node: '>= 0.4'}

  has-tostringtag@1.0.2:
    resolution: {integrity: sha512-NqADB8VjPFLM2V0VvHUewwwsw0ZWBaIdgo+ieHtK3hasLz4qeCRjYcqfB6AQrBggRKppKF8L52/VqdVsO47Dlw==}
    engines: {node: '>= 0.4'}

  hasown@2.0.2:
    resolution: {integrity: sha512-0hJU9SCPvmMzIBdZFqNPXWa6dqh7WdH0cII9y+CyS8rG3nL48Bclra9HmKhVVUHyPWNH5Y7xDwAB7bfgSjkUMQ==}
    engines: {node: '>= 0.4'}

  html-encoding-sniffer@4.0.0:
    resolution: {integrity: sha512-Y22oTqIU4uuPgEemfz7NDJz6OeKf12Lsu+QC+s3BVpda64lTiMYCyGwg5ki4vFxkMwQdeZDl2adZoqUgdFuTgQ==}
    engines: {node: '>=18'}

  html-parse-stringify@3.0.1:
    resolution: {integrity: sha512-KknJ50kTInJ7qIScF3jeaFRpMpE8/lfiTdzf/twXyPBLAGrLRTmkz3AdTnKeh40X8k9L2fdYwEp/42WGXIRGcg==}

  http-proxy-agent@7.0.2:
    resolution: {integrity: sha512-T1gkAiYYDWYx3V5Bmyu7HcfcvL7mUrTWiM6yOfa3PIphViJ/gFPbvidQ+veqSOHci/PxBcDabeUNCzpOODJZig==}
    engines: {node: '>= 14'}

  https-proxy-agent@7.0.6:
    resolution: {integrity: sha512-vK9P5/iUfdl95AI+JVyUuIcVtd4ofvtrOr3HNtM2yxC9bnMbEdp3x01OhQNnjb8IJYi38VlTE3mBXwcfvywuSw==}
    engines: {node: '>= 14'}

  i18next@25.5.3:
    resolution: {integrity: sha512-joFqorDeQ6YpIXni944upwnuHBf5IoPMuqAchGVeQLdWC2JOjxgM9V8UGLhNIIH/Q8QleRxIi0BSRQehSrDLcg==}
    peerDependencies:
      typescript: ^5
    peerDependenciesMeta:
      typescript:
        optional: true

  iconv-lite@0.6.3:
    resolution: {integrity: sha512-4fCk79wshMdzMp2rH06qWrJE4iolqLhCUH+OiuIgU++RB0+94NlDL81atO7GX55uUKueo0txHNtvEyI6D7WdMw==}
    engines: {node: '>=0.10.0'}

  iconv-lite@0.7.0:
    resolution: {integrity: sha512-cf6L2Ds3h57VVmkZe+Pn+5APsT7FpqJtEhhieDCvrE2MK5Qk9MyffgQyuxQTm6BChfeZNtcOLHp9IcWRVcIcBQ==}
    engines: {node: '>=0.10.0'}

  ieee754@1.2.1:
    resolution: {integrity: sha512-dcyqhDvX1C46lXZcVqCpK+FtMRQVdIMN6/Df5js2zouUsqG7I6sFxitIC+7KYK29KdXOLHdu9zL4sFnoVQnqaA==}

  ignore@5.3.2:
    resolution: {integrity: sha512-hsBTNUqQTDwkWtcdYI2i06Y/nUBEsNEDJKjWdigLvegy8kDuJAS8uRlpkkcQpyEXL0Z/pjDy5HBmMjRCJ2gq+g==}
    engines: {node: '>= 4'}

  ignore@7.0.5:
    resolution: {integrity: sha512-Hs59xBNfUIunMFgWAbGX5cq6893IbWg4KnrjbYwX3tx0ztorVgTDA6B2sxf8ejHJ4wz8BqGUMYlnzNBer5NvGg==}
    engines: {node: '>= 4'}

  import-fresh@3.3.1:
    resolution: {integrity: sha512-TR3KfrTZTYLPB6jUjfx6MF9WcWrHL9su5TObK4ZkYgBdWKPOFoSoQIdEuTuR82pmtxH2spWG9h6etwfr1pLBqQ==}
    engines: {node: '>=6'}

  imurmurhash@0.1.4:
    resolution: {integrity: sha512-JmXMZ6wuvDmLiHEml9ykzqO6lwFbof0GG4IkcGaENdCRDDmMVnny7s5HsIgHCbaq0w2MyPhDqkhTUgS2LU2PHA==}
    engines: {node: '>=0.8.19'}

  indent-string@4.0.0:
    resolution: {integrity: sha512-EdDDZu4A2OyIK7Lr/2zG+w5jmbuk1DVBnEwREQvBzspBJkCEbRa8GxU1lghYcaGJCnRWibjDXlq779X1/y5xwg==}
    engines: {node: '>=8'}

  inherits@2.0.4:
    resolution: {integrity: sha512-k/vGaX4/Yla3WzyMCvTQOXYeIHvqOKtnqBduzTHpzpQZzAskKMhZ2K+EnBiSM9zGSoIFeMpXKxa4dYeZIQqewQ==}

  inquirer@8.2.7:
    resolution: {integrity: sha512-UjOaSel/iddGZJ5xP/Eixh6dY1XghiBw4XK13rCCIJcJfyhhoul/7KhLLUGtebEj6GDYM6Vnx/mVsjx2L/mFIA==}
    engines: {node: '>=12.0.0'}

  is-arrayish@0.2.1:
    resolution: {integrity: sha512-zz06S8t0ozoDXMG+ube26zeCTNXcKIPJZJi8hBrF4idCLms4CG9QtK7qBl1boi5ODzFpjswb5JPmHCbMpjaYzg==}

  is-binary-path@2.1.0:
    resolution: {integrity: sha512-ZMERYes6pDydyuGidse7OsHxtbI7WVeUEozgR/g7rd0xUimYNlvZRE/K2MgZTjWy725IfelLeVcEM97mmtRGXw==}
    engines: {node: '>=8'}

  is-bun-module@2.0.0:
    resolution: {integrity: sha512-gNCGbnnnnFAUGKeZ9PdbyeGYJqewpmc2aKHUEMO5nQPWU9lOmv7jcmQIv+qHD8fXW6W7qfuCwX4rY9LNRjXrkQ==}

  is-docker@2.2.1:
    resolution: {integrity: sha512-F+i2BKsFrH66iaUFc0woD8sLy8getkwTwtOBjvs56Cx4CgJDeKQeqfz8wAYiSb8JOprWhHH5p77PbmYCvvUuXQ==}
    engines: {node: '>=8'}
    hasBin: true

  is-extglob@2.1.1:
    resolution: {integrity: sha512-SbKbANkN603Vi4jEZv49LeVJMn4yGwsbzZworEoyEiutsN3nJYdbO36zfhGJ6QEDpOZIFkDtnq5JRxmvl3jsoQ==}
    engines: {node: '>=0.10.0'}

  is-fullwidth-code-point@3.0.0:
    resolution: {integrity: sha512-zymm5+u+sCsSWyD9qNaejV3DFvhCKclKdizYaJUuHA83RLjb7nSuGnddCHGv0hk+KY7BMAlsWeK4Ueg6EV6XQg==}
    engines: {node: '>=8'}

  is-fullwidth-code-point@5.1.0:
    resolution: {integrity: sha512-5XHYaSyiqADb4RnZ1Bdad6cPp8Toise4TzEjcOYDHZkTCbKgiUl7WTUCpNWHuxmDt91wnsZBc9xinNzopv3JMQ==}
    engines: {node: '>=18'}

  is-glob@4.0.3:
    resolution: {integrity: sha512-xelSayHH36ZgE7ZWhli7pW34hNbNl8Ojv5KVmkJD4hBdD3th8Tfk9vYasLM+mXWOZhFkgZfxhLSnrwRr4elSSg==}
    engines: {node: '>=0.10.0'}

  is-interactive@1.0.0:
    resolution: {integrity: sha512-2HvIEKRoqS62guEC+qBjpvRubdX910WCMuJTZ+I9yvqKU2/12eSL549HMwtabb4oupdj2sMP50k+XJfB/8JE6w==}
    engines: {node: '>=8'}

  is-number@7.0.0:
    resolution: {integrity: sha512-41Cifkg6e8TylSpdtTpeLVMqvSBEVzTttHvERD741+pnZ8ANv0004MRL43QKPDlK9cGvNp6NZWZUBlbGXYxxng==}
    engines: {node: '>=0.12.0'}

  is-observable@2.1.0:
    resolution: {integrity: sha512-DailKdLb0WU+xX8K5w7VsJhapwHLZ9jjmazqCJq4X12CTgqq73TKnbRcnSLuXYPOoLQgV5IrD7ePiX/h1vnkBw==}
    engines: {node: '>=8'}

  is-potential-custom-element-name@1.0.1:
    resolution: {integrity: sha512-bCYeRA2rVibKZd+s2625gGnGF/t7DSqDs4dP7CrLA1m7jKWz6pps0LpYLJN8Q64HtmPKJ1hrN3nzPNKFEKOUiQ==}

  is-unicode-supported@0.1.0:
    resolution: {integrity: sha512-knxG2q4UC3u8stRGyAVJCOdxFmv5DZiRcdlIaAQXAbSfJya+OhopNotLQrstBhququ4ZpuKbDc/8S6mgXgPFPw==}
    engines: {node: '>=10'}

  is-wsl@2.2.0:
    resolution: {integrity: sha512-fKzAra0rGJUUBwGBgNkHZuToZcn+TtXHpeCgmkMJMMYx1sQDYaCSyjJBSCa2nH1DGm7s3n1oBnohoVTBaN7Lww==}
    engines: {node: '>=8'}

  isexe@2.0.0:
    resolution: {integrity: sha512-RHxMLp9lnKHGHRng9QFhRCMbYAcVpn69smSGcq3f36xjgVVWThj4qqLbTLlq7Ssj8B+fIQ1EuCEGI2lKsyQeIw==}

  jackspeak@3.4.3:
    resolution: {integrity: sha512-OGlZQpz2yfahA/Rd1Y8Cd9SIEsqvXkLVoSw/cgwhnhFMDbsQFeZYoJJ7bIZBS9BcamUW96asq/npPWugM+RQBw==}

  jake@10.9.4:
    resolution: {integrity: sha512-wpHYzhxiVQL+IV05BLE2Xn34zW1S223hvjtqk0+gsPrwd/8JNLXJgZZM/iPFsYc1xyphF+6M6EvdE5E9MBGkDA==}
    engines: {node: '>=10'}
    hasBin: true

  jiti@2.6.1:
    resolution: {integrity: sha512-ekilCSN1jwRvIbgeg/57YFh8qQDNbwDb9xT/qu2DAHbFFZUicIl4ygVaAvzveMhMVr3LnpSKTNnwt8PoOfmKhQ==}
    hasBin: true

  js-tiktoken@1.0.21:
    resolution: {integrity: sha512-biOj/6M5qdgx5TKjDnFT1ymSpM5tbd3ylwDtrQvFQSu0Z7bBYko2dF+W/aUkXUPuk6IVpRxk/3Q2sHOzGlS36g==}

  js-tokens@4.0.0:
    resolution: {integrity: sha512-RdJUflcE3cUzKiMqQgsCu06FPu9UdIJO0beYbPhHN4k6apgJtifcoCtT9bcxOpYBtpD2kCM6Sbzg4CausW/PKQ==}

  js-tokens@9.0.1:
    resolution: {integrity: sha512-mxa9E9ITFOt0ban3j6L5MpjwegGz6lBQmM1IJkWeBZGcMxto50+eWdjC/52xDbS2vy0k7vIMK0Fe2wfL9OQSpQ==}

  js-yaml@4.1.0:
    resolution: {integrity: sha512-wpxZs9NoxZaJESJGIZTyDEaYpl0FKSA+FB9aJiyemKhMwkxQg63h4T1KJgUGHpTqPDNRcmmYLugrRjJlBtWvRA==}
    hasBin: true

  jsdom@27.0.0:
    resolution: {integrity: sha512-lIHeR1qlIRrIN5VMccd8tI2Sgw6ieYXSVktcSHaNe3Z5nE/tcPQYQWOq00wxMvYOsz+73eAkNenVvmPC6bba9A==}
    engines: {node: '>=20'}
    peerDependencies:
      canvas: ^3.0.0
    peerDependenciesMeta:
      canvas:
        optional: true

  jsesc@3.1.0:
    resolution: {integrity: sha512-/sM3dO2FOzXjKQhJuo0Q173wf2KOo8t4I8vHy6lF9poUp7bKT0/NHE8fPX23PwfhnykfqnC2xRxOnVw5XuGIaA==}
    engines: {node: '>=6'}
    hasBin: true

  json-buffer@3.0.1:
    resolution: {integrity: sha512-4bV5BfR2mqfQTJm+V5tPPdf+ZpuhiIvTuAB5g8kcrXOZpTT/QwwVRWBywX1ozr6lEuPdbHxwaJlm9G6mI2sfSQ==}

  json-parse-even-better-errors@2.3.1:
    resolution: {integrity: sha512-xyFwyhro/JEof6Ghe2iz2NcXoj2sloNsWr/XsERDK/oiPCfaNhl5ONfp+jQdAZRQQ0IJWNzH9zIZF7li91kh2w==}

  json-schema-traverse@0.4.1:
    resolution: {integrity: sha512-xbbCH5dCYU5T8LcEhhuh7HJ88HXuW3qsI3Y0zOZFKfZEHcpWiHU/Jxzk629Brsab/mMiHQti9wMP+845RPe3Vg==}

  json-stable-stringify-without-jsonify@1.0.1:
    resolution: {integrity: sha512-Bdboy+l7tA3OGW6FjyFHWkP5LuByj1Tk33Ljyq0axyzdk9//JSi2u3fP1QSmd1KNwq6VOKYGlAu87CisVir6Pw==}

  json5@2.2.3:
    resolution: {integrity: sha512-XmOWe7eyHYH14cLdVPoyg+GOH3rYX++KpzrylJwSW98t3Nk+U8XOl8FWKOgwtzdb8lXGf6zYwDUzeHMWfxasyg==}
    engines: {node: '>=6'}
    hasBin: true

  jsonfile@6.2.0:
    resolution: {integrity: sha512-FGuPw30AdOIUTRMC2OMRtQV+jkVj2cfPqSeWXv1NEAJ1qZ5zb1X6z1mFhbfOB/iy3ssJCD+3KuZ8r8C3uVFlAg==}

  keyv@4.5.4:
    resolution: {integrity: sha512-oxVHkHR/EJf2CNXnWxRLW6mg7JyCCUcG0DtEGmL2ctUo1PNTin1PUil+r/+4r5MpVgC/fn1kjsx7mjSujKqIpw==}

  kleur@4.1.5:
    resolution: {integrity: sha512-o+NO+8WrRiQEE4/7nwRJhN1HWpVmJm511pBHUxPLtp0BUISzlBplORYSmTclCnJvQq2tKu/sgl3xVpkc7ZWuQQ==}
    engines: {node: '>=6'}

  langsmith@0.3.72:
    resolution: {integrity: sha512-XjTonMq2fIebzV0BRlPx8mi+Ih/NsQT6W484hrW/pJYuq0aT5kpLtzQthVVmsXH8ZYYkgkbQ5Gh5Mz1qoCrAwg==}
    peerDependencies:
      '@opentelemetry/api': '*'
      '@opentelemetry/exporter-trace-otlp-proto': '*'
      '@opentelemetry/sdk-trace-base': '*'
      openai: '*'
    peerDependenciesMeta:
      '@opentelemetry/api':
        optional: true
      '@opentelemetry/exporter-trace-otlp-proto':
        optional: true
      '@opentelemetry/sdk-trace-base':
        optional: true
      openai:
        optional: true

  lefthook-darwin-arm64@1.13.6:
    resolution: {integrity: sha512-m6Lb77VGc84/Qo21Lhq576pEvcgFCnvloEiP02HbAHcIXD0RTLy9u2yAInrixqZeaz13HYtdDaI7OBYAAdVt8A==}
    cpu: [arm64]
    os: [darwin]

  lefthook-darwin-x64@1.13.6:
    resolution: {integrity: sha512-CoRpdzanu9RK3oXR1vbEJA5LN7iB+c7hP+sONeQJzoOXuq4PNKVtEaN84Gl1BrVtCNLHWFAvCQaZPPiiXSy8qg==}
    cpu: [x64]
    os: [darwin]

  lefthook-freebsd-arm64@1.13.6:
    resolution: {integrity: sha512-X4A7yfvAJ68CoHTqP+XvQzdKbyd935sYy0bQT6Ajz7FL1g7hFiro8dqHSdPdkwei9hs8hXeV7feyTXbYmfjKQQ==}
    cpu: [arm64]
    os: [freebsd]

  lefthook-freebsd-x64@1.13.6:
    resolution: {integrity: sha512-ai2m+Sj2kGdY46USfBrCqLKe9GYhzeq01nuyDYCrdGISePeZ6udOlD1k3lQKJGQCHb0bRz4St0r5nKDSh1x/2A==}
    cpu: [x64]
    os: [freebsd]

  lefthook-linux-arm64@1.13.6:
    resolution: {integrity: sha512-cbo4Wtdq81GTABvikLORJsAWPKAJXE8Q5RXsICFUVznh5PHigS9dFW/4NXywo0+jfFPCT6SYds2zz4tCx6DA0Q==}
    cpu: [arm64]
    os: [linux]

  lefthook-linux-x64@1.13.6:
    resolution: {integrity: sha512-uJl9vjCIIBTBvMZkemxCE+3zrZHlRO7Oc+nZJ+o9Oea3fu+W82jwX7a7clw8jqNfaeBS+8+ZEQgiMHWCloTsGw==}
    cpu: [x64]
    os: [linux]

  lefthook-openbsd-arm64@1.13.6:
    resolution: {integrity: sha512-7r153dxrNRQ9ytRs2PmGKKkYdvZYFPre7My7XToSTiRu5jNCq++++eAKVkoyWPduk97dGIA+YWiEr5Noe0TK2A==}
    cpu: [arm64]
    os: [openbsd]

  lefthook-openbsd-x64@1.13.6:
    resolution: {integrity: sha512-Z+UhLlcg1xrXOidK3aLLpgH7KrwNyWYE3yb7ITYnzJSEV8qXnePtVu8lvMBHs/myzemjBzeIr/U/+ipjclR06g==}
    cpu: [x64]
    os: [openbsd]

  lefthook-windows-arm64@1.13.6:
    resolution: {integrity: sha512-Uxef6qoDxCmUNQwk8eBvddYJKSBFglfwAY9Y9+NnnmiHpWTjjYiObE9gT2mvGVpEgZRJVAatBXc+Ha5oDD/OgQ==}
    cpu: [arm64]
    os: [win32]

  lefthook-windows-x64@1.13.6:
    resolution: {integrity: sha512-mOZoM3FQh3o08M8PQ/b3IYuL5oo36D9ehczIw1dAgp1Ly+Tr4fJ96A+4SEJrQuYeRD4mex9bR7Ps56I73sBSZA==}
    cpu: [x64]
    os: [win32]

  lefthook@1.13.6:
    resolution: {integrity: sha512-ojj4/4IJ29Xn4drd5emqVgilegAPN3Kf0FQM2p/9+lwSTpU+SZ1v4Ig++NF+9MOa99UKY8bElmVrLhnUUNFh5g==}
    hasBin: true

  levn@0.4.1:
    resolution: {integrity: sha512-+bT2uH4E5LGE7h/n3evcS/sQlJXCpIp6ym8OWJ5eV6+67Dsql/LaaT7qJBAt2rzfoa/5QBGBhxDix1dMt2kQKQ==}
    engines: {node: '>= 0.8.0'}

  lightningcss-darwin-arm64@1.30.1:
    resolution: {integrity: sha512-c8JK7hyE65X1MHMN+Viq9n11RRC7hgin3HhYKhrMyaXflk5GVplZ60IxyoVtzILeKr+xAJwg6zK6sjTBJ0FKYQ==}
    engines: {node: '>= 12.0.0'}
    cpu: [arm64]
    os: [darwin]

  lightningcss-darwin-x64@1.30.1:
    resolution: {integrity: sha512-k1EvjakfumAQoTfcXUcHQZhSpLlkAuEkdMBsI/ivWw9hL+7FtilQc0Cy3hrx0AAQrVtQAbMI7YjCgYgvn37PzA==}
    engines: {node: '>= 12.0.0'}
    cpu: [x64]
    os: [darwin]

  lightningcss-freebsd-x64@1.30.1:
    resolution: {integrity: sha512-kmW6UGCGg2PcyUE59K5r0kWfKPAVy4SltVeut+umLCFoJ53RdCUWxcRDzO1eTaxf/7Q2H7LTquFHPL5R+Gjyig==}
    engines: {node: '>= 12.0.0'}
    cpu: [x64]
    os: [freebsd]

  lightningcss-linux-arm-gnueabihf@1.30.1:
    resolution: {integrity: sha512-MjxUShl1v8pit+6D/zSPq9S9dQ2NPFSQwGvxBCYaBYLPlCWuPh9/t1MRS8iUaR8i+a6w7aps+B4N0S1TYP/R+Q==}
    engines: {node: '>= 12.0.0'}
    cpu: [arm]
    os: [linux]

  lightningcss-linux-arm64-gnu@1.30.1:
    resolution: {integrity: sha512-gB72maP8rmrKsnKYy8XUuXi/4OctJiuQjcuqWNlJQ6jZiWqtPvqFziskH3hnajfvKB27ynbVCucKSm2rkQp4Bw==}
    engines: {node: '>= 12.0.0'}
    cpu: [arm64]
    os: [linux]

  lightningcss-linux-arm64-musl@1.30.1:
    resolution: {integrity: sha512-jmUQVx4331m6LIX+0wUhBbmMX7TCfjF5FoOH6SD1CttzuYlGNVpA7QnrmLxrsub43ClTINfGSYyHe2HWeLl5CQ==}
    engines: {node: '>= 12.0.0'}
    cpu: [arm64]
    os: [linux]

  lightningcss-linux-x64-gnu@1.30.1:
    resolution: {integrity: sha512-piWx3z4wN8J8z3+O5kO74+yr6ze/dKmPnI7vLqfSqI8bccaTGY5xiSGVIJBDd5K5BHlvVLpUB3S2YCfelyJ1bw==}
    engines: {node: '>= 12.0.0'}
    cpu: [x64]
    os: [linux]

  lightningcss-linux-x64-musl@1.30.1:
    resolution: {integrity: sha512-rRomAK7eIkL+tHY0YPxbc5Dra2gXlI63HL+v1Pdi1a3sC+tJTcFrHX+E86sulgAXeI7rSzDYhPSeHHjqFhqfeQ==}
    engines: {node: '>= 12.0.0'}
    cpu: [x64]
    os: [linux]

  lightningcss-win32-arm64-msvc@1.30.1:
    resolution: {integrity: sha512-mSL4rqPi4iXq5YVqzSsJgMVFENoa4nGTT/GjO2c0Yl9OuQfPsIfncvLrEW6RbbB24WtZ3xP/2CCmI3tNkNV4oA==}
    engines: {node: '>= 12.0.0'}
    cpu: [arm64]
    os: [win32]

  lightningcss-win32-x64-msvc@1.30.1:
    resolution: {integrity: sha512-PVqXh48wh4T53F/1CCu8PIPCxLzWyCnn/9T5W1Jpmdy5h9Cwd+0YQS6/LwhHXSafuc61/xg9Lv5OrCby6a++jg==}
    engines: {node: '>= 12.0.0'}
    cpu: [x64]
    os: [win32]

  lightningcss@1.30.1:
    resolution: {integrity: sha512-xi6IyHML+c9+Q3W0S4fCQJOym42pyurFiJUHEcEyHS0CeKzia4yZDEsLlqOFykxOdHpNy0NmvVO31vcSqAxJCg==}
    engines: {node: '>= 12.0.0'}

  lilconfig@3.1.3:
    resolution: {integrity: sha512-/vlFKAoH5Cgt3Ie+JLhRbwOsCQePABiU3tJ1egGvyQ+33R/vcwM2Zl2QR/LzjsBeItPt3oSVXapn+m4nQDvpzw==}
    engines: {node: '>=14'}

  lines-and-columns@1.2.4:
    resolution: {integrity: sha512-7ylylesZQ/PV29jhEDl3Ufjo6ZX7gCqJr5F7PKrqc93v7fzSymt1BpwEU8nAUXs8qzzvqhbjhK5QZg6Mt/HkBg==}

  linkify-it@5.0.0:
    resolution: {integrity: sha512-5aHCbzQRADcdP+ATqnDuhhJ/MRIqDkZX5pyjFHRRysS8vZ5AbqGEoFIb6pYHPZ+L/OC2Lc+xT8uHVVR5CAK/wQ==}

  lint-staged@16.2.3:
    resolution: {integrity: sha512-1OnJEESB9zZqsp61XHH2fvpS1es3hRCxMplF/AJUDa8Ho8VrscYDIuxGrj3m8KPXbcWZ8fT9XTMUhEQmOVKpKw==}
    engines: {node: '>=20.17'}
    hasBin: true

  listr2@9.0.4:
    resolution: {integrity: sha512-1wd/kpAdKRLwv7/3OKC8zZ5U8e/fajCfWMxacUvB79S5nLrYGPtUI/8chMQhn3LQjsRVErTb9i1ECAwW0ZIHnQ==}
    engines: {node: '>=20.0.0'}

  locate-path@6.0.0:
    resolution: {integrity: sha512-iPZK6eYjbxRu3uB4/WZ3EsEIMJFMqAoopl3R+zuq0UjcAm/MO6KCweDgPfP3elTztoKP3KtnVHxTn2NHBSDVUw==}
    engines: {node: '>=10'}

  lodash-es@4.17.21:
    resolution: {integrity: sha512-mKnC+QJ9pWVzv+C4/U3rRsHapFfHvQFoFB92e52xeyGMcX6/OlIl78je1u8vePzYZSkkogMPJ2yjxxsb89cxyw==}

  lodash.clamp@4.0.3:
    resolution: {integrity: sha512-HvzRFWjtcguTW7yd8NJBshuNaCa8aqNFtnswdT7f/cMd/1YKy5Zzoq4W/Oxvnx9l7aeY258uSdDfM793+eLsVg==}

  lodash.debounce@4.0.8:
    resolution: {integrity: sha512-FT1yDzDYEoYWhnSGnpE/4Kj1fLZkDFyqRb7fNt6FdYOSxlUWAtp42Eh6Wb0rGIv/m9Bgo7x4GhQbm5Ys4SG5ow==}

  lodash.isequal@4.5.0:
    resolution: {integrity: sha512-pDo3lu8Jhfjqls6GkMgpahsF9kCyayhgykjyLMNFTKWrpVdAQtYyB4muAMWozBB4ig/dtWAmsMxLEI8wuz+DYQ==}
    deprecated: This package is deprecated. Use require('node:util').isDeepStrictEqual instead.

  lodash.merge@4.6.2:
    resolution: {integrity: sha512-0KpjqXRVvrYyCsX1swR/XTK0va6VQkQM6MNo7PqW77ByjAhoARA8EfrP1N4+KlKj8YS0ZUCtRT/YUuhyYDujIQ==}

  lodash@4.17.21:
    resolution: {integrity: sha512-v2kDEe57lecTulaDIuNTPy3Ry4gLGJ6Z1O3vE1krgXZNrsQ+LFTGHVxVjcXPs17LhbZVGedAJv8XZ1tvj5FvSg==}

  log-symbols@4.1.0:
    resolution: {integrity: sha512-8XPvpAA8uyhfteu8pIvQxpJZ7SYYdpUivZpGy6sFsBuKRY/7rQGavedeB8aK+Zkyq6upMFVL/9AW6vOYzfRyLg==}
    engines: {node: '>=10'}

  log-update@6.1.0:
    resolution: {integrity: sha512-9ie8ItPR6tjY5uYJh8K/Zrv/RMZ5VOlOWvtZdEHYSTFKZfIBPQa9tOAEeAWhd+AnIneLJ22w5fjOYtoutpWq5w==}
    engines: {node: '>=18'}

  loose-envify@1.4.0:
    resolution: {integrity: sha512-lyuxPGr/Wfhrlem2CL/UcnUc1zcqKAImBDzukY7Y5F/yQiNdko6+fRLevlw1HgMySw7f611UIY408EtxRSoK3Q==}
    hasBin: true

  loupe@3.2.1:
    resolution: {integrity: sha512-CdzqowRJCeLU72bHvWqwRBBlLcMEtIvGrlvef74kMnV2AolS9Y8xUv1I0U/MNAWMhBlKIoyuEgoJ0t/bbwHbLQ==}

  lower-case@2.0.2:
    resolution: {integrity: sha512-7fm3l3NAF9WfN6W3JOmf5drwpVqX78JtoGJ3A6W0a6ZnldM41w2fV5D490psKFTpMds8TJse/eHLFFsNHHjHgg==}

  lru-cache@10.4.3:
    resolution: {integrity: sha512-JNAzZcXrCt42VGLuYz0zfAzDfAvJWW6AfYlDBQyDV5DClI2m5sAmK+OIO7s59XfsRsWHp02jAJrRadPRGTt6SQ==}

  lru-cache@11.2.2:
    resolution: {integrity: sha512-F9ODfyqML2coTIsQpSkRHnLSZMtkU8Q+mSfcaIyKwy58u+8k5nvAYeiNhsyMARvzNcXJ9QfWVrcPsC9e9rAxtg==}
    engines: {node: 20 || >=22}

  lru-cache@5.1.1:
    resolution: {integrity: sha512-KpNARQA3Iwv+jTA0utUVVbrh+Jlrr1Fv0e56GGzAFOXN7dk/FviaDW8LHmK52DlcH4WP2n6gI8vN1aesBFgo9w==}

  lunr@2.3.9:
    resolution: {integrity: sha512-zTU3DaZaF3Rt9rhN3uBMGQD3dD2/vFQqnvZCDv4dl5iOzq2IZQqTxu90r4E5J+nP70J3ilqVCrbho2eWaeW8Ow==}

  lz-string@1.5.0:
    resolution: {integrity: sha512-h5bgJWpxJNswbU7qCrV0tIKQCaS3blPDrqKWx+QxzuzL1zGUzij9XCWLrSLsJPu5t+eWA/ycetzYAO5IOMcWAQ==}
    hasBin: true

  magic-string@0.30.19:
    resolution: {integrity: sha512-2N21sPY9Ws53PZvsEpVtNuSW+ScYbQdp4b9qUaL+9QkHUrGFKo56Lg9Emg5s9V/qrtNBmiR01sYhUOwu3H+VOw==}

  make-error@1.3.6:
    resolution: {integrity: sha512-s8UhlNe7vPKomQhC1qFelMokr/Sc3AgNbso3n74mVPA5LTZwkB9NlXf4XPamLxJE8h0gh73rM94xvwRT2CVInw==}

  markdown-it@14.1.0:
    resolution: {integrity: sha512-a54IwgWPaeBCAAsv13YgmALOF1elABB08FxO9i+r4VFk5Vl4pKokRPeX8u5TCgSsPi6ec1otfLjdOpVcgbpshg==}
    hasBin: true

  math-intrinsics@1.1.0:
    resolution: {integrity: sha512-/IXtbwEk5HTPyEwyKX6hGkYXxM9nbj64B+ilVJnC/R6B0pH5G4V3b0pVbL7DBj4tkhBAppbQUlf6F6Xl9LHu1g==}
    engines: {node: '>= 0.4'}

  mdn-data@2.12.2:
    resolution: {integrity: sha512-IEn+pegP1aManZuckezWCO+XZQDplx1366JoVhTpMpBB1sPey/SbveZQUosKiKiGYjg1wH4pMlNgXbCiYgihQA==}

  mdurl@2.0.0:
    resolution: {integrity: sha512-Lf+9+2r+Tdp5wXDXC4PcIBjTDtq4UKjCPMQhKIuzpJNW0b96kVqSwW0bT7FhRSfmAiFYgP+SCRvdrDozfh0U5w==}

  merge2@1.4.1:
    resolution: {integrity: sha512-8q7VEgMJW4J8tcfVPy8g09NcQwZdbwFEqhe/WZkoIzjn/3TGDwtOCYtXGxA3O8tPzpczCCDgv+P2P5y00ZJOOg==}
    engines: {node: '>= 8'}

  micromatch@4.0.8:
    resolution: {integrity: sha512-PXwfBhYu0hBCPw8Dn0E+WDYb7af3dSLVWKi3HGv84IdF4TyFoC0ysxFd0Goxw7nSv4T/PzEJQxsYsEiFCKo2BA==}
    engines: {node: '>=8.6'}

  mime-db@1.52.0:
    resolution: {integrity: sha512-sPU4uV7dYlvtWJxwwxHD0PuihVNiE7TyAbQ5SWxDCB9mUYvOgroQOwYQQOKPJ8CIbE+1ETVlOoK1UC2nU3gYvg==}
    engines: {node: '>= 0.6'}

  mime-types@2.1.35:
    resolution: {integrity: sha512-ZDY+bPm5zTTF+YpCrAU9nK0UgICYPT0QtT1NZWFv4s++TNkcgVaT0g6+4R2uI4MjQjzysHB1zxuWL50hzaeXiw==}
    engines: {node: '>= 0.6'}

  mimic-fn@2.1.0:
    resolution: {integrity: sha512-OqbOk5oEQeAZ8WXWydlu9HJjz9WVdEIvamMCcXmuqUYjTknH/sqsWvhQ3vgwKFRR1HpjvNBKQ37nbJgYzGqGcg==}
    engines: {node: '>=6'}

  mimic-function@5.0.1:
    resolution: {integrity: sha512-VP79XUPxV2CigYP3jWwAUFSku2aKqBH7uTAapFWCBqutsbmDo96KY5o8uh6U+/YSIn5OxJnXp73beVkpqMIGhA==}
    engines: {node: '>=18'}

  minimatch@10.0.3:
    resolution: {integrity: sha512-IPZ167aShDZZUMdRk66cyQAW3qr0WzbHkPdMYa8bzZhlHhO3jALbKdxcaak7W9FfT2rZNpQuUu4Od7ILEpXSaw==}
    engines: {node: 20 || >=22}

  minimatch@3.1.2:
    resolution: {integrity: sha512-J7p63hRiAjw1NDEww1W7i37+ByIrOWO5XQQAzZ3VOcL0PNybwpfmV/N05zFAzwQ9USyEcX6t3UO+K5aqBQOIHw==}

  minimatch@5.1.6:
    resolution: {integrity: sha512-lKwV/1brpG6mBUFHtb7NUmtABCb2WZZmm2wNiOA5hAb8VdCS4B3dtMWyvcoViccwAW/COERjXLt0zP1zXUN26g==}
    engines: {node: '>=10'}

  minimatch@9.0.5:
    resolution: {integrity: sha512-G6T0ZX48xgozx7587koeX9Ys2NYy6Gmv//P89sEte9V9whIapMNF4idKxnW2QtCcLiTWlb/wfCabAtAFWhhBow==}
    engines: {node: '>=16 || 14 >=14.17'}

  minipass@7.1.2:
    resolution: {integrity: sha512-qOOzS1cBTWYF4BH8fVePDBOO9iptMnGUEZwNc/cMWnTV2nVLZ7VoNWEPHkYczZA0pdoA7dl6e7FL659nX9S2aw==}
    engines: {node: '>=16 || 14 >=14.17'}

  minizlib@3.1.0:
    resolution: {integrity: sha512-KZxYo1BUkWD2TVFLr0MQoM8vUUigWD3LlD83a/75BqC+4qE0Hb1Vo5v1FgcfaNXvfXzr+5EhQ6ing/CaBijTlw==}
    engines: {node: '>= 18'}

  mri@1.2.0:
    resolution: {integrity: sha512-tzzskb3bG8LvYGFF/mDTpq3jpI6Q9wc3LEmBaghu+DdCssd1FakN7Bc0hVNmEyGq1bq3RgfkCb3cmQLpNPOroA==}
    engines: {node: '>=4'}

  mrmime@2.0.1:
    resolution: {integrity: sha512-Y3wQdFg2Va6etvQ5I82yUhGdsKrcYox6p7FfL1LbK2J4V01F9TGlepTIhnK24t7koZibmg82KGglhA1XK5IsLQ==}
    engines: {node: '>=10'}

  ms@2.1.3:
    resolution: {integrity: sha512-6FlzubTLZG3J2a/NVCAleEhjzq5oxgHyaCU9yYXvcLsvoVaHJq/s5xXI6/XXP6tz7R9xAOtHnSO/tXtF3WRTlA==}

  mustache@4.2.0:
    resolution: {integrity: sha512-71ippSywq5Yb7/tVYyGbkBggbU8H3u5Rz56fH60jGFgr8uHwxs+aSKeqmluIVzM0m0kB7xQjKS6qPfd0b2ZoqQ==}
    hasBin: true

  mute-stream@0.0.8:
    resolution: {integrity: sha512-nnbWWOkoWyUsTjKrhgD0dcz22mdkSnpYqbEjIm2nhwhuxlSkpywJmBo8h0ZqJdkp73mb90SssHkN4rsRaBAfAA==}

  nano-spawn@1.0.3:
    resolution: {integrity: sha512-jtpsQDetTnvS2Ts1fiRdci5rx0VYws5jGyC+4IYOTnIQ/wwdf6JdomlHBwqC3bJYOvaKu0C2GSZ1A60anrYpaA==}
    engines: {node: '>=20.17'}

  nanoid@3.3.11:
    resolution: {integrity: sha512-N8SpfPUnUp1bK+PMYW8qSWdl9U+wwNWI4QKxOYDy9JAro3WMX7p2OeVRF9v+347pnakNevPmiHhNmZ2HbFA76w==}
    engines: {node: ^10 || ^12 || ^13.7 || ^14 || >=15.0.1}
    hasBin: true

  napi-postinstall@0.3.4:
    resolution: {integrity: sha512-PHI5f1O0EP5xJ9gQmFGMS6IZcrVvTjpXjz7Na41gTE7eE2hK11lg04CECCYEEjdc17EV4DO+fkGEtt7TpTaTiQ==}
    engines: {node: ^12.20.0 || ^14.18.0 || >=16.0.0}
    hasBin: true

  natural-compare@1.4.0:
    resolution: {integrity: sha512-OWND8ei3VtNC9h7V60qff3SVobHr996CTwgxubgyQYEpg290h9J0buyECNNJexkFm5sOajh5G116RYA1c8ZMSw==}

  no-case@3.0.4:
    resolution: {integrity: sha512-fgAN3jGAh+RoxUGZHTSOLJIqUc2wmoBwGR4tbpNAKmmovFoWq0OdRkb0VkldReO2a2iBT/OEulG9XSUc10r3zg==}

  node-releases@2.0.23:
    resolution: {integrity: sha512-cCmFDMSm26S6tQSDpBCg/NR8NENrVPhAJSf+XbxBG4rPFaaonlEoE9wHQmun+cls499TQGSb7ZyPBRlzgKfpeg==}

  normalize-path@3.0.0:
    resolution: {integrity: sha512-6eZs5Ls3WtCisHWp9S2GUy8dqkpGi4BVSz3GaqiE6ezub0512ESztXUwUB6C6IKbQkY2Pnb/mD4WYojCRwcwLA==}
    engines: {node: '>=0.10.0'}

  observable-fns@0.6.1:
    resolution: {integrity: sha512-9gRK4+sRWzeN6AOewNBTLXir7Zl/i3GB6Yl26gK4flxz8BXVpD3kt8amREmWNb0mxYOGDotvE5a4N+PtGGKdkg==}

  onetime@5.1.2:
    resolution: {integrity: sha512-kbpaSSGJTWdAY5KPVeMOKXSrPtr8C8C7wodJbcsd51jRnmD+GZu8Y0VoU6Dm5Z4vWr0Ig/1NKuWRKf7j5aaYSg==}
    engines: {node: '>=6'}

  onetime@7.0.0:
    resolution: {integrity: sha512-VXJjc87FScF88uafS3JllDgvAm+c/Slfz06lorj2uAY34rlUu0Nt+v8wreiImcrgAjjIHp1rXpTDlLOGw29WwQ==}
    engines: {node: '>=18'}

  optionator@0.9.4:
    resolution: {integrity: sha512-6IpQ7mKUxRcZNLIObR0hz7lxsapSSIYNZJwXPGeF0mTVqGKFIXj1DQcMoT22S3ROcLyY/rz0PWaWZ9ayWmad9g==}
    engines: {node: '>= 0.8.0'}

  ora@5.4.1:
    resolution: {integrity: sha512-5b6Y85tPxZZ7QytO+BQzysW31HJku27cRIlkbAXaNx+BdcVi+LlRFmVXzeF6a7JCwJpyw5c4b+YSVImQIrBpuQ==}
    engines: {node: '>=10'}

  p-finally@1.0.0:
    resolution: {integrity: sha512-LICb2p9CB7FS+0eR1oqWnHhp0FljGLZCWBE9aix0Uye9W8LTQPwMTYVGWQWIw9RdQiDg4+epXQODwIYJtSJaow==}
    engines: {node: '>=4'}

  p-limit@3.1.0:
    resolution: {integrity: sha512-TYOanM3wGwNGsZN2cVTYPArw454xnXj5qmWF1bEoAc4+cU/ol7GVh7odevjp1FNHduHc3KZMcFduxU5Xc6uJRQ==}
    engines: {node: '>=10'}

  p-locate@5.0.0:
    resolution: {integrity: sha512-LaNjtRWUBY++zB5nE/NwcaoMylSPk+S+ZHNB1TzdbMJMny6dynpAGt7X/tl/QYq3TIeE6nxHppbo2LGymrG5Pw==}
    engines: {node: '>=10'}

  p-queue@6.6.2:
    resolution: {integrity: sha512-RwFpb72c/BhQLEXIZ5K2e+AhgNVmIejGlTgiB9MzZ0e93GRvqZ7uSi0dvRF7/XIXDeNkra2fNHBxTyPDGySpjQ==}
    engines: {node: '>=8'}

  p-retry@4.6.2:
    resolution: {integrity: sha512-312Id396EbJdvRONlngUx0NydfrIQ5lsYu0znKVUzVvArzEIt08V1qhtyESbGVd1FGX7UKtiFp5uwKZdM8wIuQ==}
    engines: {node: '>=8'}

  p-timeout@3.2.0:
    resolution: {integrity: sha512-rhIwUycgwwKcP9yTOOFK/AKsAopjjCakVqLHePO3CC6Mir1Z99xT+R63jZxAT5lFZLa2inS5h+ZS2GvR99/FBg==}
    engines: {node: '>=8'}

  package-json-from-dist@1.0.1:
    resolution: {integrity: sha512-UEZIS3/by4OC8vL3P2dTXRETpebLI2NiI5vIrjaD/5UtrkFX/tNbwjTSRAGC/+7CAo2pIcBaRgWmcBBHcsaCIw==}

  parent-module@1.0.1:
    resolution: {integrity: sha512-GQ2EWRpQV8/o+Aw8YqtfZZPfNRWZYkbidE9k5rpl/hC3vtHHBfGm2Ifi6qWV+coDGkrUKZAxE3Lot5kcsRlh+g==}
    engines: {node: '>=6'}

  parse-json@5.2.0:
    resolution: {integrity: sha512-ayCKvm/phCGxOkYRSCM82iDwct8/EonSEgCSxWxD7ve6jHggsFl4fZVQBPRNgQoKiuV/odhFrGzQXZwbifC8Rg==}
    engines: {node: '>=8'}

  parse5@7.3.0:
    resolution: {integrity: sha512-IInvU7fabl34qmi9gY8XOVxhYyMyuH2xUNpb2q8/Y+7552KlejkRvqvD19nMoUW/uQGGbqNpA6Tufu5FL5BZgw==}

  path-browserify@1.0.1:
    resolution: {integrity: sha512-b7uo2UCUOYZcnF/3ID0lulOJi/bafxa1xPe7ZPsammBSpjSWQkjNxlt635YGS2MiR9GjvuXCtz2emr3jbsz98g==}

  path-exists@4.0.0:
    resolution: {integrity: sha512-ak9Qy5Q7jYb2Wwcey5Fpvg2KoAc/ZIhLSLOSBmRmygPsGwkVVt0fZa0qrtMz+m6tJTAHfZQ8FnmB4MG4LWy7/w==}
    engines: {node: '>=8'}

  path-key@3.1.1:
    resolution: {integrity: sha512-ojmeN0qd+y0jszEtoY48r0Peq5dwMEkIlCOu6Q5f41lfkswXuKtYrhgoTpLnyIcHm24Uhqx+5Tqm2InSwLhE6Q==}
    engines: {node: '>=8'}

  path-scurry@1.11.1:
    resolution: {integrity: sha512-Xa4Nw17FS9ApQFJ9umLiJS4orGjm7ZzwUrwamcGQuHSzDyth9boKDaycYdDcZDuqYATXw4HFXgaqWTctW/v1HA==}
    engines: {node: '>=16 || 14 >=14.18'}

  path-type@4.0.0:
    resolution: {integrity: sha512-gDKb8aZMDeD/tZWs9P6+q0J9Mwkdl6xMV8TjnGP3qJVJ06bdMgkbBlLU8IdfOsIsFz2BW1rNVT3XuNEl8zPAvw==}
    engines: {node: '>=8'}

  pathe@2.0.3:
    resolution: {integrity: sha512-WUjGcAqP1gQacoQe+OBJsFA7Ld4DyXuUIjZ5cc75cLHvJ7dtNsTugphxIADwspS+AraAUePCKrSVtPLFj/F88w==}

  pathval@2.0.1:
    resolution: {integrity: sha512-//nshmD55c46FuFw26xV/xFAaB5HF9Xdap7HJBBnrKdAd6/GxDBaNA1870O79+9ueg61cZLSVc+OaFlfmObYVQ==}
    engines: {node: '>= 14.16'}

  performance-now@2.1.0:
    resolution: {integrity: sha512-7EAHlyLHI56VEIdK57uwHdHKIaAGbnXPiw0yWbarQZOKaKpvUIgW0jWRVLiatnM+XXlSwsanIBH/hzGMJulMow==}

  picocolors@1.1.1:
    resolution: {integrity: sha512-xceH2snhtb5M9liqDsmEw56le376mTZkEX/jEb/RxNFyegNul7eNslCXP9FDj/Lcu0X8KEyMceP2ntpaHrDEVA==}

  picomatch@2.3.1:
    resolution: {integrity: sha512-JU3teHTNjmE2VCGFzuY8EXzCDVwEqB2a8fsIvwaStHhAWJEeVd1o1QD80CU6+ZdEXXSLbSsuLwJjkCBWqRQUVA==}
    engines: {node: '>=8.6'}

  picomatch@4.0.3:
    resolution: {integrity: sha512-5gTmgEY/sqK6gFXLIsQNH19lWb4ebPDLA4SdLP7dsWkIXHWlG66oPuVvXSGFPppYZz8ZDZq0dYYrbHfBCVUb1Q==}
    engines: {node: '>=12'}

  pidtree@0.6.0:
    resolution: {integrity: sha512-eG2dWTVw5bzqGRztnHExczNxt5VGsE6OwTeCG3fdUf9KBsZzO3R5OIIIzWR+iZA0NtZ+RDVdaoE2dK1cn6jH4g==}
    engines: {node: '>=0.10'}
    hasBin: true

  playwright-core@1.56.0:
    resolution: {integrity: sha512-1SXl7pMfemAMSDn5rkPeZljxOCYAmQnYLBTExuh6E8USHXGSX3dx6lYZN/xPpTz1vimXmPA9CDnILvmJaB8aSQ==}
    engines: {node: '>=18'}
    hasBin: true

  playwright@1.56.0:
    resolution: {integrity: sha512-X5Q1b8lOdWIE4KAoHpW3SE8HvUB+ZZsUoN64ZhjnN8dOb1UpujxBtENGiZFE+9F/yhzJwYa+ca3u43FeLbboHA==}
    engines: {node: '>=18'}
    hasBin: true

  postcss@8.5.6:
    resolution: {integrity: sha512-3Ybi1tAuwAP9s0r1UQ2J4n5Y0G05bJkpUIO0/bI9MhwmD70S5aTWbXGBwxHrelT+XM1k6dM0pk+SwNkpTRN7Pg==}
    engines: {node: ^10 || ^12 || >=14}

  preact@10.27.2:
    resolution: {integrity: sha512-5SYSgFKSyhCbk6SrXyMpqjb5+MQBgfvEKE/OC+PujcY34sOpqtr+0AZQtPYx5IA6VxynQ7rUPCtKzyovpj9Bpg==}

  prelude-ls@1.2.1:
    resolution: {integrity: sha512-vkcDPrRZo1QZLbn5RLGPpg/WmIQ65qoWWhcGKf/b5eplkkarX0m9z8ppCat4mlOqUsWpyNuYgO3VRyrYHSzX5g==}
    engines: {node: '>= 0.8.0'}

  prettier-plugin-tailwindcss@0.6.9:
    resolution: {integrity: sha512-r0i3uhaZAXYP0At5xGfJH876W3HHGHDp+LCRUJrs57PBeQ6mYHMwr25KH8NPX44F2yGTvdnH7OqCshlQx183Eg==}
    engines: {node: '>=14.21.3'}
    peerDependencies:
      '@ianvs/prettier-plugin-sort-imports': '*'
      '@prettier/plugin-pug': '*'
      '@shopify/prettier-plugin-liquid': '*'
      '@trivago/prettier-plugin-sort-imports': '*'
      '@zackad/prettier-plugin-twig-melody': '*'
      prettier: ^3.0
      prettier-plugin-astro: '*'
      prettier-plugin-css-order: '*'
      prettier-plugin-import-sort: '*'
      prettier-plugin-jsdoc: '*'
      prettier-plugin-marko: '*'
      prettier-plugin-multiline-arrays: '*'
      prettier-plugin-organize-attributes: '*'
      prettier-plugin-organize-imports: '*'
      prettier-plugin-sort-imports: '*'
      prettier-plugin-style-order: '*'
      prettier-plugin-svelte: '*'
    peerDependenciesMeta:
      '@ianvs/prettier-plugin-sort-imports':
        optional: true
      '@prettier/plugin-pug':
        optional: true
      '@shopify/prettier-plugin-liquid':
        optional: true
      '@trivago/prettier-plugin-sort-imports':
        optional: true
      '@zackad/prettier-plugin-twig-melody':
        optional: true
      prettier-plugin-astro:
        optional: true
      prettier-plugin-css-order:
        optional: true
      prettier-plugin-import-sort:
        optional: true
      prettier-plugin-jsdoc:
        optional: true
      prettier-plugin-marko:
        optional: true
      prettier-plugin-multiline-arrays:
        optional: true
      prettier-plugin-organize-attributes:
        optional: true
      prettier-plugin-organize-imports:
        optional: true
      prettier-plugin-sort-imports:
        optional: true
      prettier-plugin-style-order:
        optional: true
      prettier-plugin-svelte:
        optional: true

  prettier-plugin-toml@2.0.6:
    resolution: {integrity: sha512-12N/wBuHa9jd/KVy9pRP20NMKxQfQLMseQCt66lIbLaPLItvGUcSIryE1eZZMJ7loSws6Ig3M2Elc2EreNh76w==}
    engines: {node: '>=16.0.0'}
    peerDependencies:
      prettier: ^3.0.3

  prettier@3.0.3:
    resolution: {integrity: sha512-L/4pUDMxcNa8R/EthV08Zt42WBO4h1rarVtK0K+QJG0X187OLo7l699jWw0GKuwzkPQ//jMFA/8Xm6Fh3J/DAg==}
    engines: {node: '>=14'}
    hasBin: true

  prettier@3.6.2:
    resolution: {integrity: sha512-I7AIg5boAr5R0FFtJ6rCfD+LFsWHp81dolrFD8S79U9tb8Az2nGrJncnMSnys+bpQJfRUzqs9hnA81OAA3hCuQ==}
    engines: {node: '>=14'}
    hasBin: true

  pretty-format@27.5.1:
    resolution: {integrity: sha512-Qb1gy5OrP5+zDf2Bvnzdl3jsTf1qXVMazbvCoKhtKqVs4/YK4ozX4gKQJJVyNe+cajNPn0KoC0MC3FUmaHWEmQ==}
    engines: {node: ^10.13.0 || ^12.13.0 || ^14.15.0 || >=15.0.0}

  proxy-from-env@1.1.0:
    resolution: {integrity: sha512-D+zkORCbA9f1tdWRK0RaCR3GPv50cMxcrz4X8k5LTSUD1Dkw47mKJEZQNunItRTkWwgtaUSo1RVFRIG9ZXiFYg==}

  punycode.js@2.3.1:
    resolution: {integrity: sha512-uxFIHU0YlHYhDQtV4R9J6a52SLx28BCjT+4ieh7IGbgwVJWO+km431c4yRlREUAsAmt/uMjQUyQHNEPf0M39CA==}
    engines: {node: '>=6'}

  punycode@2.3.1:
    resolution: {integrity: sha512-vYt7UD1U9Wg6138shLtLOvdAu+8DsC/ilFtEVHcH+wydcSpNE20AfSOduf6MkRFahL5FY7X1oU7nKVZFtfq8Fg==}
    engines: {node: '>=6'}

  queue-microtask@1.2.3:
    resolution: {integrity: sha512-NuaNSa6flKT5JaSYQzJok04JzTL1CA6aGhv5rfLW3PgqA+M2ChpZQnAC8h8i4ZFkBS8X5RqkDBHA7r4hej3K9A==}

  raf-schd@4.0.3:
    resolution: {integrity: sha512-tQkJl2GRWh83ui2DiPTJz9wEiMN20syf+5oKfB03yYP7ioZcJwsIK8FjrtLwH1m7C7e+Tt2yYBlrOpdT+dyeIQ==}

  raf@3.4.1:
    resolution: {integrity: sha512-Sq4CW4QhwOHE8ucn6J34MqtZCeWFP2aQSmrlroYgqAV1PjStIhJXxYuTgUIfkEk7zTLjmIjLmU5q+fbD1NnOJA==}

  react-dom@18.3.1:
    resolution: {integrity: sha512-5m4nQKp+rZRb09LNH59GM4BxTh9251/ylbKIbpe7TpGxfJ+9kv6BLkLBXIjjspbgbnIBNqlI23tRnTWT0snUIw==}
    peerDependencies:
      react: ^18.3.1

  react-i18next@16.0.0:
    resolution: {integrity: sha512-JQ+dFfLnFSKJQt7W01lJHWRC0SX7eDPobI+MSTJ3/gP39xH2g33AuTE7iddAfXYHamJdAeMGM0VFboPaD3G68Q==}
    peerDependencies:
      i18next: '>= 25.5.2'
      react: '>= 16.8.0'
      react-dom: '*'
      react-native: '*'
      typescript: ^5
    peerDependenciesMeta:
      react-dom:
        optional: true
      react-native:
        optional: true
      typescript:
        optional: true

  react-is@17.0.2:
    resolution: {integrity: sha512-w2GsyukL62IJnlaff/nRegPQR94C/XXamvMWmSHRJ4y7Ts/4ocGRmTHvOs8PSE6pB3dWOrD/nueuU5sduBsQ4w==}

  react-refresh@0.17.0:
    resolution: {integrity: sha512-z6F7K9bV85EfseRCp2bzrpyQ0Gkw1uLoCel9XBVWPg/TjRj94SkJzUTGfOa4bs7iJvBWtQG0Wq7wnI0syw3EBQ==}
    engines: {node: '>=0.10.0'}

  react-remove-scroll-bar@2.3.8:
    resolution: {integrity: sha512-9r+yi9+mgU33AKcj6IbT9oRCO78WriSj6t/cF8DWBZJ9aOGPOTEDvdUDz1FwKim7QXWwmHqtdHnRJfhAxEG46Q==}
    engines: {node: '>=10'}
    peerDependencies:
      '@types/react': '*'
      react: ^16.8.0 || ^17.0.0 || ^18.0.0 || ^19.0.0
    peerDependenciesMeta:
      '@types/react':
        optional: true

  react-remove-scroll@2.7.1:
    resolution: {integrity: sha512-HpMh8+oahmIdOuS5aFKKY6Pyog+FNaZV/XyJOq7b4YFwsFHe5yYfdbIalI4k3vU2nSDql7YskmUseHsRrJqIPA==}
    engines: {node: '>=10'}
    peerDependencies:
      '@types/react': '*'
      react: ^16.8.0 || ^17.0.0 || ^18.0.0 || ^19.0.0 || ^19.0.0-rc
    peerDependenciesMeta:
      '@types/react':
        optional: true

  react-scan@0.4.3:
    resolution: {integrity: sha512-jhAQuQ1nja6HUYrSpbmNFHqZPsRCXk8Yqu0lHoRIw9eb8N96uTfXCpVyQhTTnJ/nWqnwuvxbpKVG/oWZT8+iTQ==}
    hasBin: true
    peerDependencies:
      '@remix-run/react': '>=1.0.0'
      next: '>=13.0.0'
      react: ^16.8.0 || ^17.0.0 || ^18.0.0 || ^19.0.0
      react-dom: ^16.8.0 || ^17.0.0 || ^18.0.0 || ^19.0.0
      react-router: ^5.0.0 || ^6.0.0 || ^7.0.0
      react-router-dom: ^5.0.0 || ^6.0.0 || ^7.0.0
    peerDependenciesMeta:
      '@remix-run/react':
        optional: true
      next:
        optional: true
      react-router:
        optional: true
      react-router-dom:
        optional: true

  react-style-singleton@2.2.3:
    resolution: {integrity: sha512-b6jSvxvVnyptAiLjbkWLE/lOnR4lfTtDAl+eUC7RZy+QQWc6wRzIV2CE6xBuMmDxc2qIihtDCZD5NPOFl7fRBQ==}
    engines: {node: '>=10'}
    peerDependencies:
      '@types/react': '*'
      react: ^16.8.0 || ^17.0.0 || ^18.0.0 || ^19.0.0 || ^19.0.0-rc
    peerDependenciesMeta:
      '@types/react':
        optional: true

  react@18.3.1:
    resolution: {integrity: sha512-wS+hAgJShR0KhEvPJArfuPVN1+Hz1t0Y6n5jLrGQbkb4urgPE/0Rve+1kMB1v/oWgHgm4WIcV+i7F2pTVj+2iQ==}
    engines: {node: '>=0.10.0'}

  readable-stream@3.6.2:
    resolution: {integrity: sha512-9u/sniCrY3D5WdsERHzHE4G2YCXqoG5FTHUiCC4SIbr6XcLZBY05ya9EKjYek9O5xOAwjGq+1JdGBAS7Q9ScoA==}
    engines: {node: '>= 6'}

  readdirp@3.6.0:
    resolution: {integrity: sha512-hOS089on8RduqdbhvQ5Z37A0ESjsqz6qnRcffsMU3495FuTdqSm+7bhJ29JvIOsBDEEnan5DPu9t3To9VRlMzA==}
    engines: {node: '>=8.10.0'}

  require-from-string@2.0.2:
    resolution: {integrity: sha512-Xf0nWe6RseziFMu+Ap9biiUbmplq6S9/p+7w7YXP/JBHhrUDDUhwa+vANyubuqfZWTveU//DYVGsDG7RKL/vEw==}
    engines: {node: '>=0.10.0'}

  resolve-from@4.0.0:
    resolution: {integrity: sha512-pb/MYmXstAkysRFx8piNI1tGFNQIFA3vkE3Gq4EuA1dF6gHp/+vgZqsCGJapvy8N3Q+4o7FwvquPJcnZ7RYy4g==}
    engines: {node: '>=4'}

  resolve-pkg-maps@1.0.0:
    resolution: {integrity: sha512-seS2Tj26TBVOC2NIc2rOe2y2ZO7efxITtLZcGSOnHHNOQ7CkiUBfw0Iw2ck6xkIhPwLhKNLS8BO+hEpngQlqzw==}

  restore-cursor@3.1.0:
    resolution: {integrity: sha512-l+sSefzHpj5qimhFSE5a8nufZYAM3sBSVMAPtYkmC+4EH2anSGaEMXSD0izRQbu9nfyQ9y5JrVmp7E8oZrUjvA==}
    engines: {node: '>=8'}

  restore-cursor@5.1.0:
    resolution: {integrity: sha512-oMA2dcrw6u0YfxJQXm342bFKX/E4sG9rbTzO9ptUcR/e8A33cHuvStiYOwH7fszkZlZ1z/ta9AAoPk2F4qIOHA==}
    engines: {node: '>=18'}

  retry@0.13.1:
    resolution: {integrity: sha512-XQBQ3I8W1Cge0Seh+6gjj03LbmRFWuoszgK9ooCpwYIrhhoO80pfq4cUkU5DkknwfOfFteRwlZ56PYOGYyFWdg==}
    engines: {node: '>= 4'}

  reusify@1.1.0:
    resolution: {integrity: sha512-g6QUff04oZpHs0eG5p83rFLhHeV00ug/Yf9nZM6fLeUrPguBTkTQOdpAWWspMh55TZfVQDPaN3NQJfbVRAxdIw==}
    engines: {iojs: '>=1.0.0', node: '>=0.10.0'}

  rfdc@1.4.1:
    resolution: {integrity: sha512-q1b3N5QkRUWUl7iyylaaj3kOpIT0N2i9MqIEQXP73GVsN9cw3fdx8X63cEmWhJGi2PPCF23Ijp7ktmd39rawIA==}

  rimraf@5.0.10:
    resolution: {integrity: sha512-l0OE8wL34P4nJH/H2ffoaniAokM2qSmrtXHmlpvYr5AVVX8msAyW0l8NVJFDxlSK4u3Uh/f41cQheDVdnYijwQ==}
    hasBin: true

  rollup@4.52.4:
    resolution: {integrity: sha512-CLEVl+MnPAiKh5pl4dEWSyMTpuflgNQiLGhMv8ezD5W/qP8AKvmYpCOKRRNOh7oRKnauBZ4SyeYkMS+1VSyKwQ==}
    engines: {node: '>=18.0.0', npm: '>=8.0.0'}
    hasBin: true

  rooks@9.3.0:
    resolution: {integrity: sha512-ez9ReItW+a/GXsA92Lfh5KWTjhbzlp354KOlC5oh9RHVD5fs/GaWwBq72F2xkDXVblgCgFs0Nel1hxojtszhgw==}
    engines: {node: '>=v10.24.1'}
    peerDependencies:
      react: ^18.0.0 || ^19.0.0
      react-dom: ^18.0.0 || ^19.0.0

  rrweb-cssom@0.8.0:
    resolution: {integrity: sha512-guoltQEx+9aMf2gDZ0s62EcV8lsXR+0w8915TC3ITdn2YueuNjdAYh/levpU9nFaoChh9RUS5ZdQMrKfVEN9tw==}

  run-async@2.4.1:
    resolution: {integrity: sha512-tvVnVv01b8c1RrA6Ep7JkStj85Guv/YrMcwqYQnwjsAS2cTmmPGBBjAjpCW7RrSodNSoE2/qg9O4bceNvUuDgQ==}
    engines: {node: '>=0.12.0'}

  run-parallel@1.2.0:
    resolution: {integrity: sha512-5l4VyZR86LZ/lDxZTR6jqL8AFE2S0IFLMP26AbjsLVADxHdhB/c0GUsH+y39UfCi3dzz8OlQuPmnaJOMoDHQBA==}

  rxjs@7.8.2:
    resolution: {integrity: sha512-dhKf903U/PQZY6boNNtAGdWbG85WAbjT/1xYoZIC7FAY0yWapOBQVsVrDl58W86//e1VpMNBtRV4MaXfdMySFA==}

  safe-buffer@5.2.1:
    resolution: {integrity: sha512-rp3So07KcdmmKbGvgaNxQSJr7bGVSVk5S9Eq1F+ppbRo70+YeaDxkw5Dd8NPN+GD6bjnYm2VuPuCXmpuYvmCXQ==}

  safer-buffer@2.1.2:
    resolution: {integrity: sha512-YZo3K82SD7Riyi0E1EQPojLz7kpepnSQI9IyPbHHg1XXXevb5dJI7tpyN2ADxGcQbHG7vcyRHk0cbwqcQriUtg==}

  saxes@6.0.0:
    resolution: {integrity: sha512-xAg7SOnEhrm5zI3puOOKyy1OMcMlIJZYNJY7xLBwSze0UjhPLnWfj2GF2EpT0jmzaJKIWKHLsaSSajf35bcYnA==}
    engines: {node: '>=v12.22.7'}

  scheduler@0.23.2:
    resolution: {integrity: sha512-UOShsPwz7NrMUqhR6t0hWjFduvOzbtv7toDH1/hIrfRNIDBnnBWd0CwJTGvTpngVlmwGCdP9/Zl/tVrDqcuYzQ==}

  semver@6.3.1:
    resolution: {integrity: sha512-BR7VvDCVHO+q2xBEWskxS6DJE1qRnb7DxzUrogb71CWoSficBxYsiAGd+Kl0mmq/MprG9yArRkyrQxTO6XjMzA==}
    hasBin: true

  semver@7.7.3:
    resolution: {integrity: sha512-SdsKMrI9TdgjdweUSR9MweHA4EJ8YxHn8DFaDisvhVlUOe4BF1tLD7GAj0lIqWVl+dPb/rExr0Btby5loQm20Q==}
    engines: {node: '>=10'}
    hasBin: true

  shebang-command@2.0.0:
    resolution: {integrity: sha512-kHxr2zZpYtdmrN1qDjrrX/Z1rR1kG8Dx+gkpK1G4eXmvXswmcE1hTWBWYUzlraYw1/yZp6YuDY77YtvbN0dmDA==}
    engines: {node: '>=8'}

  shebang-regex@3.0.0:
    resolution: {integrity: sha512-7++dFhtcx3353uBaq8DDR4NuxBetBzC7ZQOhmTQInHEd6bSrXdiEyzCvG07Z44UYdLShWUyXt5M/yhz8ekcb1A==}
    engines: {node: '>=8'}

  siginfo@2.0.0:
    resolution: {integrity: sha512-ybx0WO1/8bSBLEWXZvEd7gMW3Sn3JFlW3TvX1nREbDLRNQNaeNN8WK0meBwPdAaOI7TtRRRJn/Es1zhrrCHu7g==}

  signal-exit@3.0.7:
    resolution: {integrity: sha512-wnD2ZE+l+SPC/uoS0vXeE9L1+0wuaMqKlfz9AMUo38JsyLSBWSFcHR1Rri62LZc12vLr1gb3jl7iwQhgwpAbGQ==}

  signal-exit@4.1.0:
    resolution: {integrity: sha512-bzyZ1e88w9O1iNJbKnOlvYTrWPDl46O1bG0D3XInv+9tkPrxrN8jUUTiFlDkkmKWgn1M6CfIA13SuGqOa9Korw==}
    engines: {node: '>=14'}

  simple-wcswidth@1.1.2:
    resolution: {integrity: sha512-j7piyCjAeTDSjzTSQ7DokZtMNwNlEAyxqSZeCS+CXH7fJ4jx3FuJ/mTW3mE+6JLs4VJBbcll0Kjn+KXI5t21Iw==}

  simplebar-core@1.3.2:
    resolution: {integrity: sha512-qKgTTuTqapjsFGkNhCjyPhysnbZGpQqNmjk0nOYjFN5ordC/Wjvg+RbYCyMSnW60l/Z0ZS82GbNltly6PMUH1w==}

  simplebar-react@3.3.2:
    resolution: {integrity: sha512-ZsgcQhKLtt5ra0BRIJeApfkTBQCa1vUPA/WXI4HcYReFt+oCEOvdVz6rR/XsGJcKxTlCRPmdGx1uJIUChupo+A==}
    peerDependencies:
      react: '>=16.8.0'

  simplebar@6.3.2:
    resolution: {integrity: sha512-l4P1Oma0nply0g+pkrkwfC1SF5WDnIHrgiQDXSDzIdjngUDLkPgZcPGKrOvuFeXoSensfKijjIjDlUJSEp+mLQ==}

  sirv@3.0.2:
    resolution: {integrity: sha512-2wcC/oGxHis/BoHkkPwldgiPSYcpZK3JU28WoMVv55yHJgcZ8rlXvuG9iZggz+sU1d4bRgIGASwyWqjxu3FM0g==}
    engines: {node: '>=18'}

  sisteransi@1.0.5:
    resolution: {integrity: sha512-bLGGlR1QxBcynn2d5YmDX4MGjlZvy2MRBDRNHLJ8VI6l6+9FUiyTFNJ0IveOSP0bcXgVDPRcfGqA0pjaqUpfVg==}

  slash@3.0.0:
    resolution: {integrity: sha512-g9Q1haeby36OSStwb4ntCGGGaKsaVSjQ68fBxoQcutl5fS1vuY18H3wSt3jFyFtrkx+Kz0V1G85A4MyAdDMi2Q==}
    engines: {node: '>=8'}

  slice-ansi@7.1.2:
    resolution: {integrity: sha512-iOBWFgUX7caIZiuutICxVgX1SdxwAVFFKwt1EvMYYec/NWO5meOJ6K5uQxhrYBdQJne4KxiqZc+KptFOWFSI9w==}
    engines: {node: '>=18'}

  snake-case@3.0.4:
    resolution: {integrity: sha512-LAOh4z89bGQvl9pFfNF8V146i7o7/CqFPbqzYgP+yYzDIDeS9HaNFtXABamRW+AQzEVODcvE79ljJ+8a9YSdMg==}

  sonner@2.0.7:
    resolution: {integrity: sha512-W6ZN4p58k8aDKA4XPcx2hpIQXBRAgyiWVkYhT7CvK6D3iAu7xjvVyhQHg2/iaKJZ1XVJ4r7XuwGL+WGEK37i9w==}
    peerDependencies:
      react: ^18.0.0 || ^19.0.0 || ^19.0.0-rc
      react-dom: ^18.0.0 || ^19.0.0 || ^19.0.0-rc

  source-map-js@1.2.1:
    resolution: {integrity: sha512-UXWMKhLOwVKb728IUtQPXxfYU+usdybtUrK/8uGE8CQMvrhOpwvzDBwj0QhSL7MQc7vIsISBG8VQ8+IDQxpfQA==}
    engines: {node: '>=0.10.0'}

  stable-hash-x@0.2.0:
    resolution: {integrity: sha512-o3yWv49B/o4QZk5ZcsALc6t0+eCelPc44zZsLtCQnZPDwFpDYSWcDnrv2TtMmMbQ7uKo3J0HTURCqckw23czNQ==}
    engines: {node: '>=12.0.0'}

  stackback@0.0.2:
    resolution: {integrity: sha512-1XMJE5fQo1jGH6Y/7ebnwPOBEkIEnT4QF32d5R1+VXdXveM0IBMJt8zfaxX1P3QhVwrYe+576+jkANtSS2mBbw==}

  std-env@3.9.0:
    resolution: {integrity: sha512-UGvjygr6F6tpH7o2qyqR6QYpwraIjKSdtzyBdyytFOHmPZY917kwdwLG0RbOjWOnKmnm3PeHjaoLLMie7kPLQw==}

  string-argv@0.3.2:
    resolution: {integrity: sha512-aqD2Q0144Z+/RqG52NeHEkZauTAUWJO8c6yTftGJKO3Tja5tUgIfmIl6kExvhtxSDP7fXB6DvzkfMpCd/F3G+Q==}
    engines: {node: '>=0.6.19'}

  string-width@4.2.3:
    resolution: {integrity: sha512-wKyQRQpjJ0sIp62ErSZdGsjMJWsap5oRNihHhu6G7JVO/9jIB6UyevL+tXuOqrng8j/cxKTWyWUwvSTriiZz/g==}
    engines: {node: '>=8'}

  string-width@5.1.2:
    resolution: {integrity: sha512-HnLOCR3vjcY8beoNLtcjZ5/nxn2afmME6lhrDrebokqMap+XbeW8n9TXpPDOqdGK5qcI3oT0GKTW6wC7EMiVqA==}
    engines: {node: '>=12'}

  string-width@7.2.0:
    resolution: {integrity: sha512-tsaTIkKW9b4N+AEj+SVA+WhJzV7/zMhcSu78mLKWSk7cXMOSHsBKFWUs0fWwq8QyK3MgJBQRX6Gbi4kYbdvGkQ==}
    engines: {node: '>=18'}

  string-width@8.1.0:
    resolution: {integrity: sha512-Kxl3KJGb/gxkaUMOjRsQ8IrXiGW75O4E3RPjFIINOVH8AMl2SQ/yWdTzWwF3FevIX9LcMAjJW+GRwAlAbTSXdg==}
    engines: {node: '>=20'}

  string_decoder@1.3.0:
    resolution: {integrity: sha512-hkRX8U1WjJFd8LsDJ2yQ/wWWxaopEsABU1XfkM8A+j0+85JAGppt16cr1Whg6KIbb4okU6Mql6BOj+uup/wKeA==}

  strip-ansi@6.0.1:
    resolution: {integrity: sha512-Y38VPSHcqkFrCpFnQ9vuSXmquuv5oXOKpGeT6aGrr3o3Gc9AlVa6JBfUSOCnbxGGZF+/0ooI7KrPuUSztUdU5A==}
    engines: {node: '>=8'}

  strip-ansi@7.1.2:
    resolution: {integrity: sha512-gmBGslpoQJtgnMAvOVqGZpEz9dyoKTCzy2nfz/n8aIFhN/jCE/rCmcxabB6jOOHV+0WNnylOxaxBQPSvcWklhA==}
    engines: {node: '>=12'}

  strip-json-comments@3.1.1:
    resolution: {integrity: sha512-6fPc+R4ihwqP6N/aIv2f1gMH8lOVtWQHoqC4yK6oSDVVocumAsfCqjkXnqiYMhmMwS/mEHLp7Vehlt3ql6lEig==}
    engines: {node: '>=8'}

  strip-literal@3.1.0:
    resolution: {integrity: sha512-8r3mkIM/2+PpjHoOtiAW8Rg3jJLHaV7xPwG+YRGrv6FP0wwk/toTpATxWYOW0BKdWwl82VT2tFYi5DlROa0Mxg==}

  supports-color@7.2.0:
    resolution: {integrity: sha512-qpCAvRl9stuOHveKsn7HncJRvv501qIacKzQlO/+Lwxc9+0q2wLyv4Dfvt80/DPn2pqOBsJdDiogXGR9+OvwRw==}
    engines: {node: '>=8'}

  supports-color@8.1.1:
    resolution: {integrity: sha512-MpUEN2OodtUzxvKQl72cUF7RQ5EiHsGvSsVG0ia9c5RbWGL2CI4C7EpPS8UTBIplnlzZiNuV56w+FuNxy3ty2Q==}
    engines: {node: '>=10'}

  svg-parser@2.0.4:
    resolution: {integrity: sha512-e4hG1hRwoOdRb37cIMSgzNsxyzKfayW6VOflrwvR+/bzrkyxY/31WkbgnQpgtrNp1SdpJvpUAGTa/ZoiPNDuRQ==}

  symbol-tree@3.2.4:
    resolution: {integrity: sha512-9QNk5KwDF+Bvz+PyObkmSYjI5ksVUYtjW7AU22r2NKcfLJcXp96hkDWU3+XndOsUb+AQ9QhfzfCT2O+CNWT5Tw==}

  tailwind-merge@3.3.1:
    resolution: {integrity: sha512-gBXpgUm/3rp1lMZZrM/w7D8GKqshif0zAymAhbCyIt8KMe+0v9DQ7cdYLR4FHH/cKpdTXb+A/tKKU3eolfsI+g==}

  tailwindcss-animate@1.0.7:
    resolution: {integrity: sha512-bl6mpH3T7I3UFxuvDEXLxy/VuFxBk5bbzplh7tXI68mwMokNYd1t9qPBHlnyTwfa4JGC4zP516I1hYYtQ/vspA==}
    peerDependencies:
      tailwindcss: '>=3.0.0 || insiders'

  tailwindcss@4.1.14:
    resolution: {integrity: sha512-b7pCxjGO98LnxVkKjaZSDeNuljC4ueKUddjENJOADtubtdo8llTaJy7HwBMeLNSSo2N5QIAgklslK1+Ir8r6CA==}

  tapable@2.3.0:
    resolution: {integrity: sha512-g9ljZiwki/LfxmQADO3dEY1CbpmXT5Hm2fJ+QaGKwSXUylMybePR7/67YW7jOrrvjEgL1Fmz5kzyAjWVWLlucg==}
    engines: {node: '>=6'}

  tar@7.5.1:
    resolution: {integrity: sha512-nlGpxf+hv0v7GkWBK2V9spgactGOp0qvfWRxUMjqHyzrt3SgwE48DIv/FhqPHJYLHpgW1opq3nERbz5Anq7n1g==}
    engines: {node: '>=18'}

  threads@1.7.0:
    resolution: {integrity: sha512-Mx5NBSHX3sQYR6iI9VYbgHKBLisyB+xROCBGjjWm1O9wb9vfLxdaGtmT/KCjUqMsSNW6nERzCW3T6H43LqjDZQ==}

  through@2.3.8:
    resolution: {integrity: sha512-w89qg7PI8wAdvX60bMDP+bFoD5Dvhm9oLheFp5O4a2QF0cSBGsBX4qZmadPMvVqlLJBBci+WqGGOAPvcDeNSVg==}

  tiny-worker@2.3.0:
    resolution: {integrity: sha512-pJ70wq5EAqTAEl9IkGzA+fN0836rycEuz2Cn6yeZ6FRzlVS5IDOkFHpIoEsksPRQV34GDqXm65+OlnZqUSyK2g==}

  tinybench@2.9.0:
    resolution: {integrity: sha512-0+DUvqWMValLmha6lr4kD8iAMK1HzV0/aKnCtWb9v9641TnP/MFb7Pc2bxoxQjTXAErryXVgUOfv2YqNllqGeg==}

  tinyexec@0.3.2:
    resolution: {integrity: sha512-KQQR9yN7R5+OSwaK0XQoj22pwHoTlgYqmUscPYoknOoWCWfj/5/ABTMRi69FrKU5ffPVh5QcFikpWJI/P1ocHA==}

  tinyglobby@0.2.15:
    resolution: {integrity: sha512-j2Zq4NyQYG5XMST4cbs02Ak8iJUdxRM0XI5QyxXuZOzKOINmWurp3smXu3y5wDcJrptwpSjgXHzIQxR0omXljQ==}
    engines: {node: '>=12.0.0'}

  tinypool@1.1.1:
    resolution: {integrity: sha512-Zba82s87IFq9A9XmjiX5uZA/ARWDrB03OHlq+Vw1fSdt0I+4/Kutwy8BP4Y/y/aORMo61FQ0vIb5j44vSo5Pkg==}
    engines: {node: ^18.0.0 || >=20.0.0}

  tinyrainbow@2.0.0:
    resolution: {integrity: sha512-op4nsTR47R6p0vMUUoYl/a+ljLFVtlfaXkLQmqfLR1qHma1h/ysYk4hEXZ880bf2CYgTskvTa/e196Vd5dDQXw==}
    engines: {node: '>=14.0.0'}

  tinyspy@4.0.4:
    resolution: {integrity: sha512-azl+t0z7pw/z958Gy9svOTuzqIk6xq+NSheJzn5MMWtWTFywIacg2wUlzKFGtt3cthx0r2SxMK0yzJOR0IES7Q==}
    engines: {node: '>=14.0.0'}

  tldts-core@7.0.16:
    resolution: {integrity: sha512-XHhPmHxphLi+LGbH0G/O7dmUH9V65OY20R7vH8gETHsp5AZCjBk9l8sqmRKLaGOxnETU7XNSDUPtewAy/K6jbA==}

  tldts@7.0.16:
    resolution: {integrity: sha512-5bdPHSwbKTeHmXrgecID4Ljff8rQjv7g8zKQPkCozRo2HWWni+p310FSn5ImI+9kWw9kK4lzOB5q/a6iv0IJsw==}
    hasBin: true

  to-regex-range@5.0.1:
    resolution: {integrity: sha512-65P7iz6X5yEr1cwcgvQxbbIw7Uk3gOy5dIdtZ4rDveLqhrdJP+Li/Hx6tyK0NEb+2GCyneCMJiGqrADCSNk8sQ==}
    engines: {node: '>=8.0'}

  totalist@3.0.1:
    resolution: {integrity: sha512-sf4i37nQ2LBx4m3wB74y+ubopq6W/dIzXg0FDGjsYnZHVa1Da8FH853wlL2gtUhg+xJXjfk3kUZS3BRoQeoQBQ==}
    engines: {node: '>=6'}

  tough-cookie@6.0.0:
    resolution: {integrity: sha512-kXuRi1mtaKMrsLUxz3sQYvVl37B0Ns6MzfrtV5DvJceE9bPyspOqk9xxv7XbZWcfLWbFmm997vl83qUWVJA64w==}
    engines: {node: '>=16'}

  tr46@6.0.0:
    resolution: {integrity: sha512-bLVMLPtstlZ4iMQHpFHTR7GAGj2jxi8Dg0s2h2MafAE4uSWF98FC/3MomU51iQAMf8/qDUbKWf5GxuvvVcXEhw==}
    engines: {node: '>=20'}

  ts-api-utils@2.1.0:
    resolution: {integrity: sha512-CUgTZL1irw8u29bzrOD/nH85jqyc74D6SshFgujOIA7osm2Rz7dYH77agkx7H4FBNxDq7Cjf+IjaX/8zwFW+ZQ==}
    engines: {node: '>=18.12'}
    peerDependencies:
      typescript: '>=4.8.4'

  ts-morph@27.0.0:
    resolution: {integrity: sha512-xcqelpTR5PCuZMs54qp9DE3t7tPgA2v/P1/qdW4ke5b3Y5liTGTYj6a/twT35EQW/H5okRqp1UOqwNlgg0K0eQ==}

  ts-node@10.9.2:
    resolution: {integrity: sha512-f0FFpIdcHgn8zcPSbf1dRevwt047YMnaiJM3u2w2RewrB+fob/zePZcrOyQoLMMO7aBIddLcQIEK5dYjkLnGrQ==}
    hasBin: true
    peerDependencies:
      '@swc/core': '>=1.2.50'
      '@swc/wasm': '>=1.2.50'
      '@types/node': '*'
      typescript: '>=2.7'
    peerDependenciesMeta:
      '@swc/core':
        optional: true
      '@swc/wasm':
        optional: true

  ts-to-zod@3.15.0:
    resolution: {integrity: sha512-Lu5ITqD8xCIo4JZp4Cg3iSK3J2x3TGwwuDtNHfAIlx1mXWKClRdzqV+x6CFEzhKtJlZzhyvJIqg7DzrWfsdVSg==}
    hasBin: true

  tslib@1.14.1:
    resolution: {integrity: sha512-Xni35NKzjgMrwevysHTCArtLDpPvye8zV/0E4EyYn43P7/7qvQwPh9BGkHewbMulVntbigmcT7rdX3BNo9wRJg==}

  tslib@2.8.1:
    resolution: {integrity: sha512-oJFu94HQb+KVduSUQL7wnpmqnfmLsOA/nAh6b6EH0wCEoK0/mPeXU6c3wKDV83MkOuHPRHtSXKKU99IBazS/2w==}

  tsutils@3.21.0:
    resolution: {integrity: sha512-mHKK3iUXL+3UF6xL5k0PEhKRUBKPBCv/+RkEOpjRWxxx27KKRBmmA60A9pgOUvMi8GKhRMPEmjBRPzs2W7O1OA==}
    engines: {node: '>= 6'}
    peerDependencies:
      typescript: '>=2.8.0 || >= 3.2.0-dev || >= 3.3.0-dev || >= 3.4.0-dev || >= 3.5.0-dev || >= 3.6.0-dev || >= 3.6.0-beta || >= 3.7.0-dev || >= 3.7.0-beta'

  tsx@4.20.6:
    resolution: {integrity: sha512-ytQKuwgmrrkDTFP4LjR0ToE2nqgy886GpvRSpU0JAnrdBYppuY5rLkRUYPU1yCryb24SsKBTL/hlDQAEFVwtZg==}
    engines: {node: '>=18.0.0'}
    hasBin: true

  tunnel@0.0.6:
    resolution: {integrity: sha512-1h/Lnq9yajKY2PEbBadPXj3VxsDDu844OnaAo52UVmIzIvwwtBPIuNvkjuzBlTWpfJyUbG3ez0KSBibQkj4ojg==}
    engines: {node: '>=0.6.11 <=0.7.0 || >=0.7.3'}

  turbo-darwin-64@2.5.8:
    resolution: {integrity: sha512-Dh5bCACiHO8rUXZLpKw+m3FiHtAp2CkanSyJre+SInEvEr5kIxjGvCK/8MFX8SFRjQuhjtvpIvYYZJB4AGCxNQ==}
    cpu: [x64]
    os: [darwin]

  turbo-darwin-arm64@2.5.8:
    resolution: {integrity: sha512-f1H/tQC9px7+hmXn6Kx/w8Jd/FneIUnvLlcI/7RGHunxfOkKJKvsoiNzySkoHQ8uq1pJnhJ0xNGTlYM48ZaJOQ==}
    cpu: [arm64]
    os: [darwin]

  turbo-linux-64@2.5.8:
    resolution: {integrity: sha512-hMyvc7w7yadBlZBGl/bnR6O+dJTx3XkTeyTTH4zEjERO6ChEs0SrN8jTFj1lueNXKIHh1SnALmy6VctKMGnWfw==}
    cpu: [x64]
    os: [linux]

  turbo-linux-arm64@2.5.8:
    resolution: {integrity: sha512-LQELGa7bAqV2f+3rTMRPnj5G/OHAe2U+0N9BwsZvfMvHSUbsQ3bBMWdSQaYNicok7wOZcHjz2TkESn1hYK6xIQ==}
    cpu: [arm64]
    os: [linux]

  turbo-windows-64@2.5.8:
    resolution: {integrity: sha512-3YdcaW34TrN1AWwqgYL9gUqmZsMT4T7g8Y5Azz+uwwEJW+4sgcJkIi9pYFyU4ZBSjBvkfuPZkGgfStir5BBDJQ==}
    cpu: [x64]
    os: [win32]

  turbo-windows-arm64@2.5.8:
    resolution: {integrity: sha512-eFC5XzLmgXJfnAK3UMTmVECCwuBcORrWdewoiXBnUm934DY6QN8YowC/srhNnROMpaKaqNeRpoB5FxCww3eteQ==}
    cpu: [arm64]
    os: [win32]

  turbo@2.5.8:
    resolution: {integrity: sha512-5c9Fdsr9qfpT3hA0EyYSFRZj1dVVsb6KIWubA9JBYZ/9ZEAijgUEae0BBR/Xl/wekt4w65/lYLTFaP3JmwSO8w==}
    hasBin: true

  type-check@0.4.0:
    resolution: {integrity: sha512-XleUoc9uwGXqjWwXaUTZAmzMcFZ5858QA2vvx1Ur5xIcixXIP+8LnFDgRplU30us6teqdlskFfu+ae4K79Ooew==}
    engines: {node: '>= 0.8.0'}

  type-fest@0.21.3:
    resolution: {integrity: sha512-t0rzBq87m3fVcduHDUFhKmyyX+9eo6WQjZvf51Ea/M0Q7+T374Jp1aUiyUl0GKxp8M/OETVHSDvmkyPgvX+X2w==}
    engines: {node: '>=10'}

  typedoc@0.28.13:
    resolution: {integrity: sha512-dNWY8msnYB2a+7Audha+aTF1Pu3euiE7ySp53w8kEsXoYw7dMouV5A1UsTUY345aB152RHnmRMDiovuBi7BD+w==}
    engines: {node: '>= 18', pnpm: '>= 10'}
    hasBin: true
    peerDependencies:
      typescript: 5.0.x || 5.1.x || 5.2.x || 5.3.x || 5.4.x || 5.5.x || 5.6.x || 5.7.x || 5.8.x || 5.9.x

  typescript-eslint@8.46.0:
    resolution: {integrity: sha512-6+ZrB6y2bT2DX3K+Qd9vn7OFOJR+xSLDj+Aw/N3zBwUt27uTw2sw2TE2+UcY1RiyBZkaGbTkVg9SSdPNUG6aUw==}
    engines: {node: ^18.18.0 || ^20.9.0 || >=21.1.0}
    peerDependencies:
      eslint: ^8.57.0 || ^9.0.0
      typescript: '>=4.8.4 <6.0.0'

  typescript@5.9.3:
    resolution: {integrity: sha512-jl1vZzPDinLr9eUt3J/t7V6FgNEw9QjvBPdysz9KfQDD41fQrC2Y4vKQdiaUpFT4bXlb1RHhLpp8wtm6M5TgSw==}
    engines: {node: '>=14.17'}
    hasBin: true

  uc.micro@2.1.0:
    resolution: {integrity: sha512-ARDJmphmdvUk6Glw7y9DQ2bFkKBHwQHLi2lsaH6PPmz/Ka9sFOBsBluozhDltWmnv9u/cF6Rt87znRTPV+yp/A==}

  undici-types@6.21.0:
    resolution: {integrity: sha512-iwDZqg0QAGrg9Rav5H4n0M64c3mkR59cJ6wQp+7C4nI0gsmExaedaYLNO44eT4AtBBwjbTiGPMlt2Md0T9H9JQ==}

  undici-types@7.14.0:
    resolution: {integrity: sha512-QQiYxHuyZ9gQUIrmPo3IA+hUl4KYk8uSA7cHrcKd/l3p1OTpZcM0Tbp9x7FAtXdAYhlasd60ncPpgu6ihG6TOA==}

  universalify@2.0.1:
    resolution: {integrity: sha512-gptHNQghINnc/vTGIk0SOFGFNXw7JVrlRUtConJRlvaw6DuX0wO5Jeko9sWrMBhh+PsYAZ7oXAiOnf/UKogyiw==}
    engines: {node: '>= 10.0.0'}

  unplugin@2.1.0:
    resolution: {integrity: sha512-us4j03/499KhbGP8BU7Hrzrgseo+KdfJYWcbcajCOqsAyb8Gk0Yn2kiUIcZISYCb1JFaZfIuG3b42HmguVOKCQ==}
    engines: {node: '>=18.12.0'}

  unrs-resolver@1.11.1:
    resolution: {integrity: sha512-bSjt9pjaEBnNiGgc9rUiHGKv5l4/TGzDmYw3RhnkJGtLhbnnA/5qJj7x3dNDCRx/PJxu774LlH8lCOlB4hEfKg==}

  update-browserslist-db@1.1.3:
    resolution: {integrity: sha512-UxhIZQ+QInVdunkDAaiazvvT/+fXL5Osr0JZlJulepYu6Jd7qJtDZjlur0emRlT71EN3ScPoE7gvsuIKKNavKw==}
    hasBin: true
    peerDependencies:
      browserslist: '>= 4.21.0'

  uri-js@4.4.1:
    resolution: {integrity: sha512-7rKUyy33Q1yc98pQ1DAmLtwX109F7TIfWlW1Ydo8Wl1ii1SeHieeh0HHfPeL2fMXK6z0s8ecKs9frCuLJvndBg==}

  use-callback-ref@1.3.3:
    resolution: {integrity: sha512-jQL3lRnocaFtu3V00JToYz/4QkNWswxijDaCVNZRiRTO3HQDLsdu1ZtmIUvV4yPp+rvWm5j0y0TG/S61cuijTg==}
    engines: {node: '>=10'}
    peerDependencies:
      '@types/react': '*'
      react: ^16.8.0 || ^17.0.0 || ^18.0.0 || ^19.0.0 || ^19.0.0-rc
    peerDependenciesMeta:
      '@types/react':
        optional: true

  use-resize-observer@9.1.0:
    resolution: {integrity: sha512-R25VqO9Wb3asSD4eqtcxk8sJalvIOYBqS8MNZlpDSQ4l4xMQxC/J7Id9HoTqPq8FwULIn0PVW+OAqF2dyYbjow==}
    peerDependencies:
      react: 16.8.0 - 18
      react-dom: 16.8.0 - 18

  use-sidecar@1.1.3:
    resolution: {integrity: sha512-Fedw0aZvkhynoPYlA5WXrMCAMm+nSWdZt6lzJQ7Ok8S6Q+VsHmHpRWndVRJ8Be0ZbkfPc5LRYH+5XrzXcEeLRQ==}
    engines: {node: '>=10'}
    peerDependencies:
      '@types/react': '*'
      react: ^16.8.0 || ^17.0.0 || ^18.0.0 || ^19.0.0 || ^19.0.0-rc
    peerDependenciesMeta:
      '@types/react':
        optional: true

  use-sync-external-store@1.6.0:
    resolution: {integrity: sha512-Pp6GSwGP/NrPIrxVFAIkOQeyw8lFenOHijQWkUTrDvrF4ALqylP2C/KCkeS9dpUM3KvYRQhna5vt7IL95+ZQ9w==}
    peerDependencies:
      react: ^16.8.0 || ^17.0.0 || ^18.0.0 || ^19.0.0

  util-deprecate@1.0.2:
    resolution: {integrity: sha512-EPD5q1uXyFxJpCrLnCc1nHnq3gOa6DZBocAIiI2TaSCA7VCJ1UJDMagCzIkXNsUYfD1daK//LTEQ8xiIbrHtcw==}

  uuid@10.0.0:
    resolution: {integrity: sha512-8XkAphELsDnEGrDxUOHB3RGvXz6TeuYSGEZBOjtTtPm2lwhGBjLgOzLHB63IUWfBpNucQjND6d3AOudO+H3RWQ==}
    hasBin: true

  uuid@9.0.1:
    resolution: {integrity: sha512-b+1eJOlsR9K8HJpow9Ok3fiWOWSIcIzXodvv0rQjVoOVNpWMpxf1wZNpt4y9h10odCNrqnYp1OBzRktckBe3sA==}
    hasBin: true

  v8-compile-cache-lib@3.0.1:
    resolution: {integrity: sha512-wa7YjyUGfNZngI/vtK0UHAN+lgDCxBPCylVXGp0zu59Fz5aiGtNXaq3DhIov063MorB+VfufLh3JlF2KdTK3xg==}

  vite-node@3.2.4:
    resolution: {integrity: sha512-EbKSKh+bh1E1IFxeO0pg1n4dvoOTt0UDiXMd/qn++r98+jPO1xtJilvXldeuQ8giIB5IkpjCgMleHMNEsGH6pg==}
    engines: {node: ^18.0.0 || ^20.0.0 || >=22.0.0}
    hasBin: true

  vite-plugin-svgr@4.5.0:
    resolution: {integrity: sha512-W+uoSpmVkSmNOGPSsDCWVW/DDAyv+9fap9AZXBvWiQqrboJ08j2vh0tFxTD/LjwqwAd3yYSVJgm54S/1GhbdnA==}
    peerDependencies:
      vite: '>=2.6.0'

  vite@7.1.9:
    resolution: {integrity: sha512-4nVGliEpxmhCL8DslSAUdxlB6+SMrhB0a1v5ijlh1xB1nEPuy1mxaHxysVucLHuWryAxLWg6a5ei+U4TLn/rFg==}
    engines: {node: ^20.19.0 || >=22.12.0}
    hasBin: true
    peerDependencies:
      '@types/node': ^20.19.0 || >=22.12.0
      jiti: '>=1.21.0'
      less: ^4.0.0
      lightningcss: ^1.21.0
      sass: ^1.70.0
      sass-embedded: ^1.70.0
      stylus: '>=0.54.8'
      sugarss: ^5.0.0
      terser: ^5.16.0
      tsx: ^4.8.1
      yaml: ^2.4.2
    peerDependenciesMeta:
      '@types/node':
        optional: true
      jiti:
        optional: true
      less:
        optional: true
      lightningcss:
        optional: true
      sass:
        optional: true
      sass-embedded:
        optional: true
      stylus:
        optional: true
      sugarss:
        optional: true
      terser:
        optional: true
      tsx:
        optional: true
      yaml:
        optional: true

  vitest@3.2.4:
    resolution: {integrity: sha512-LUCP5ev3GURDysTWiP47wRRUpLKMOfPh+yKTx3kVIEiu5KOMeqzpnYNsKyOoVrULivR8tLcks4+lga33Whn90A==}
    engines: {node: ^18.0.0 || ^20.0.0 || >=22.0.0}
    hasBin: true
    peerDependencies:
      '@edge-runtime/vm': '*'
      '@types/debug': ^4.1.12
      '@types/node': ^18.0.0 || ^20.0.0 || >=22.0.0
      '@vitest/browser': 3.2.4
      '@vitest/ui': 3.2.4
      happy-dom: '*'
      jsdom: '*'
    peerDependenciesMeta:
      '@edge-runtime/vm':
        optional: true
      '@types/debug':
        optional: true
      '@types/node':
        optional: true
      '@vitest/browser':
        optional: true
      '@vitest/ui':
        optional: true
      happy-dom:
        optional: true
      jsdom:
        optional: true

  void-elements@3.1.0:
    resolution: {integrity: sha512-Dhxzh5HZuiHQhbvTW9AMetFfBHDMYpo23Uo9btPXgdYP+3T5S+p+jgNy7spra+veYhBP2dCSgxR/i2Y02h5/6w==}
    engines: {node: '>=0.10.0'}

  w3c-xmlserializer@5.0.0:
    resolution: {integrity: sha512-o8qghlI8NZHU1lLPrpi2+Uq7abh4GGPpYANlalzWxyWteJOCsr/P+oPBA49TOLu5FTZO4d3F9MnWJfiMo4BkmA==}
    engines: {node: '>=18'}

  wcwidth@1.0.1:
    resolution: {integrity: sha512-XHPEwS0q6TaxcvG85+8EYkbiCux2XtWG2mkc47Ng2A77BQu9+DqIOJldST4HgPkuea7dvKSj5VgX3P1d4rW8Tg==}

  webidl-conversions@8.0.0:
    resolution: {integrity: sha512-n4W4YFyz5JzOfQeA8oN7dUYpR+MBP3PIUsn2jLjWXwK5ASUzt0Jc/A5sAUZoCYFJRGF0FBKJ+1JjN43rNdsQzA==}
    engines: {node: '>=20'}

  webpack-virtual-modules@0.6.2:
    resolution: {integrity: sha512-66/V2i5hQanC51vBQKPH4aI8NMAcBW59FVBs+rC7eGHupMyfn34q7rZIE+ETlJ+XTevqfUhVVBgSUNSW2flEUQ==}

  whatwg-encoding@3.1.1:
    resolution: {integrity: sha512-6qN4hJdMwfYBtE3YBTTHhoeuUrDBPZmbQaxWAqSALV/MeEnR5z1xd8UKud2RAkFoPkmB+hli1TZSnyi84xz1vQ==}
    engines: {node: '>=18'}

  whatwg-mimetype@4.0.0:
    resolution: {integrity: sha512-QaKxh0eNIi2mE9p2vEdzfagOKHCcj1pJ56EEHGQOVxp8r9/iszLUUV7v89x9O1p/T+NlTM5W7jW6+cz4Fq1YVg==}
    engines: {node: '>=18'}

  whatwg-url@15.1.0:
    resolution: {integrity: sha512-2ytDk0kiEj/yu90JOAp44PVPUkO9+jVhyf+SybKlRHSDlvOOZhdPIrr7xTH64l4WixO2cP+wQIcgujkGBPPz6g==}
    engines: {node: '>=20'}

  which@2.0.2:
    resolution: {integrity: sha512-BLI3Tl1TW3Pvl70l3yq3Y64i+awpwXqsGBYWkkqMtnbXgrMD+yj7rhW0kuEDxzJaYXGjEW5ogapKNMEKNMjibA==}
    engines: {node: '>= 8'}
    hasBin: true

  why-is-node-running@2.3.0:
    resolution: {integrity: sha512-hUrmaWBdVDcxvYqnyh09zunKzROWjbZTiNy8dBEjkS7ehEDQibXJ7XvlmtbwuTclUiIyN+CyXQD4Vmko8fNm8w==}
    engines: {node: '>=8'}
    hasBin: true

  widest-line@3.1.0:
    resolution: {integrity: sha512-NsmoXalsWVDMGupxZ5R08ka9flZjjiLvHVAWYOKtiKM8ujtZWr9cRffak+uSE48+Ob8ObalXpwyeUiyDD6QFgg==}
    engines: {node: '>=8'}

  word-wrap@1.2.5:
    resolution: {integrity: sha512-BN22B5eaMMI9UMtjrGd5g5eCYPpCPDUy0FJXbYsaT5zYxjFOckS53SQDE3pWkVoWpHXVb3BrYcEN4Twa55B5cA==}
    engines: {node: '>=0.10.0'}

  wordwrap@1.0.0:
    resolution: {integrity: sha512-gvVzJFlPycKc5dZN4yPkP8w7Dc37BtP1yczEneOb4uq34pXZcvrtRTmWV8W+Ume+XCxKgbjM+nevkyFPMybd4Q==}

  wrap-ansi@6.2.0:
    resolution: {integrity: sha512-r6lPcBGxZXlIcymEu7InxDMhdW0KDxpLgoFLcguasxCaJ/SOIZwINatK9KY/tf+ZrlywOKU0UDj3ATXUBfxJXA==}
    engines: {node: '>=8'}

  wrap-ansi@7.0.0:
    resolution: {integrity: sha512-YVGIj2kamLSTxw6NsZjoBxfSwsn0ycdesmc4p+Q21c5zPuZ1pl+NfxVdxPtdHvmNVOQ6XSYG4AUtyt/Fi7D16Q==}
    engines: {node: '>=10'}

  wrap-ansi@8.1.0:
    resolution: {integrity: sha512-si7QWI6zUMq56bESFvagtmzMdGOtoxfR+Sez11Mobfc7tm+VkUckk9bW2UeffTGVUbOksxmSw0AA2gs8g71NCQ==}
    engines: {node: '>=12'}

  wrap-ansi@9.0.2:
    resolution: {integrity: sha512-42AtmgqjV+X1VpdOfyTGOYRi0/zsoLqtXQckTmqTeybT+BDIbM/Guxo7x3pE2vtpr1ok6xRqM9OpBe+Jyoqyww==}
    engines: {node: '>=18'}

  ws@8.18.3:
    resolution: {integrity: sha512-PEIGCY5tSlUt50cqyMXfCzX+oOPqN0vuGqWzbcJ2xvnkzkq46oOpz7dQaTDBdfICb4N14+GARUDw2XV2N4tvzg==}
    engines: {node: '>=10.0.0'}
    peerDependencies:
      bufferutil: ^4.0.1
      utf-8-validate: '>=5.0.2'
    peerDependenciesMeta:
      bufferutil:
        optional: true
      utf-8-validate:
        optional: true

  xml-name-validator@5.0.0:
    resolution: {integrity: sha512-EvGK8EJ3DhaHfbRlETOWAS5pO9MZITeauHKJyb8wyajUfQUenkIg2MvLDTZ4T/TgIcm3HU0TFBgWWboAZ30UHg==}
    engines: {node: '>=18'}

  xmlchars@2.2.0:
    resolution: {integrity: sha512-JZnDKK8B0RCDw84FNdDAIpZK+JuJw+s7Lz8nksI7SIuU3UXJJslUthsi+uWBUYOwPFwW7W7PRLRfUKpxjtjFCw==}

  yallist@3.1.1:
    resolution: {integrity: sha512-a4UGQaWPH59mOXUYnAG2ewncQS4i4F43Tv3JoAM+s2VDAmS9NsK8GpDMLrCHPksFT7h3K6TOoUNn2pb7RoXx4g==}

  yallist@5.0.0:
    resolution: {integrity: sha512-YgvUTfwqyc7UXVMrB+SImsVYSmTS8X/tSrtdNZMImM+n7+QTriRXyXim0mBrTXNeqzVF0KWGgHPeiyViFFrNDw==}
    engines: {node: '>=18'}

  yaml@2.8.1:
    resolution: {integrity: sha512-lcYcMxX2PO9XMGvAJkJ3OsNMw+/7FKes7/hgerGUYWIoWu5j/+YQqcZr5JnPZWzOsEBgMbSbiSTn/dv/69Mkpw==}
    engines: {node: '>= 14.6'}
    hasBin: true

  yn@3.1.1:
    resolution: {integrity: sha512-Ux4ygGWsu2c7isFWe8Yu1YluJmqVhxqK2cLXNQA5AcC3QfbGNpM7fu0Y8b/z16pXLnFxZYvWhd3fhBY9DLmC6Q==}
    engines: {node: '>=6'}

  yocto-queue@0.1.0:
    resolution: {integrity: sha512-rVksvsnNCdJ/ohGc6xgPwyN8eheCxsiLM8mxuE/t/mOVqJewPuO1miLpTHQiRgTKCLexL4MeAFVagts7HmNZ2Q==}
    engines: {node: '>=10'}

  zod-to-json-schema@3.24.6:
    resolution: {integrity: sha512-h/z3PKvcTcTetyjl1fkj79MHNEjm+HpD6NXheWjzOekY7kV+lwDYnHw+ivHkijnCSMz1yJaWBD9vu/Fcmk+vEg==}
    peerDependencies:
      zod: ^3.24.1

  zod@3.25.76:
    resolution: {integrity: sha512-gzUt/qt81nXsFGKIFcC3YnfEAx5NkunCfnDlvuBSSFS02bcXu4Lmea0AFIUwbLWxWPx3d9p8S5QoaujKcNQxcQ==}

  zustand@5.0.8:
    resolution: {integrity: sha512-gyPKpIaxY9XcO2vSMrLbiER7QMAMGOQZVRdJ6Zi782jkbzZygq5GI9nG8g+sMgitRtndwaBSl7uiqC49o1SSiw==}
    engines: {node: '>=12.20.0'}
    peerDependencies:
      '@types/react': '>=18.0.0'
      immer: '>=9.0.6'
      react: '>=18.0.0'
      use-sync-external-store: '>=1.2.0'
    peerDependenciesMeta:
      '@types/react':
        optional: true
      immer:
        optional: true
      react:
        optional: true
      use-sync-external-store:
        optional: true

snapshots:

  '@asamuzakjp/css-color@4.0.5':
    dependencies:
      '@csstools/css-calc': 2.1.4(@csstools/css-parser-algorithms@3.0.5(@csstools/css-tokenizer@3.0.4))(@csstools/css-tokenizer@3.0.4)
      '@csstools/css-color-parser': 3.1.0(@csstools/css-parser-algorithms@3.0.5(@csstools/css-tokenizer@3.0.4))(@csstools/css-tokenizer@3.0.4)
      '@csstools/css-parser-algorithms': 3.0.5(@csstools/css-tokenizer@3.0.4)
      '@csstools/css-tokenizer': 3.0.4
      lru-cache: 11.2.2

  '@asamuzakjp/dom-selector@6.6.1':
    dependencies:
      '@asamuzakjp/nwsapi': 2.3.9
      bidi-js: 1.0.3
      css-tree: 3.1.0
      is-potential-custom-element-name: 1.0.1
      lru-cache: 11.2.2

  '@asamuzakjp/nwsapi@2.3.9': {}

  '@atlaskit/pragmatic-drag-and-drop-hitbox@1.1.0':
    dependencies:
      '@atlaskit/pragmatic-drag-and-drop': 1.7.7
      '@babel/runtime': 7.28.4

  '@atlaskit/pragmatic-drag-and-drop@1.7.7':
    dependencies:
      '@babel/runtime': 7.28.4
      bind-event-listener: 3.0.0
      raf-schd: 4.0.3

  '@babel/code-frame@7.27.1':
    dependencies:
      '@babel/helper-validator-identifier': 7.27.1
      js-tokens: 4.0.0
      picocolors: 1.1.1

  '@babel/compat-data@7.28.4': {}

  '@babel/core@7.28.4':
    dependencies:
      '@babel/code-frame': 7.27.1
      '@babel/generator': 7.28.3
      '@babel/helper-compilation-targets': 7.27.2
      '@babel/helper-module-transforms': 7.28.3(@babel/core@7.28.4)
      '@babel/helpers': 7.28.4
      '@babel/parser': 7.28.4
      '@babel/template': 7.27.2
      '@babel/traverse': 7.28.4
      '@babel/types': 7.28.4
      '@jridgewell/remapping': 2.3.5
      convert-source-map: 2.0.0
      debug: 4.4.3
      gensync: 1.0.0-beta.2
      json5: 2.2.3
      semver: 6.3.1
    transitivePeerDependencies:
      - supports-color

  '@babel/generator@7.28.3':
    dependencies:
      '@babel/parser': 7.28.4
      '@babel/types': 7.28.4
      '@jridgewell/gen-mapping': 0.3.13
      '@jridgewell/trace-mapping': 0.3.31
      jsesc: 3.1.0

  '@babel/helper-compilation-targets@7.27.2':
    dependencies:
      '@babel/compat-data': 7.28.4
      '@babel/helper-validator-option': 7.27.1
      browserslist: 4.26.3
      lru-cache: 5.1.1
      semver: 6.3.1

  '@babel/helper-globals@7.28.0': {}

  '@babel/helper-module-imports@7.27.1':
    dependencies:
      '@babel/traverse': 7.28.4
      '@babel/types': 7.28.4
    transitivePeerDependencies:
      - supports-color

  '@babel/helper-module-transforms@7.28.3(@babel/core@7.28.4)':
    dependencies:
      '@babel/core': 7.28.4
      '@babel/helper-module-imports': 7.27.1
      '@babel/helper-validator-identifier': 7.27.1
      '@babel/traverse': 7.28.4
    transitivePeerDependencies:
      - supports-color

  '@babel/helper-plugin-utils@7.27.1': {}

  '@babel/helper-string-parser@7.27.1': {}

  '@babel/helper-validator-identifier@7.27.1': {}

  '@babel/helper-validator-option@7.27.1': {}

  '@babel/helpers@7.28.4':
    dependencies:
      '@babel/template': 7.27.2
      '@babel/types': 7.28.4

  '@babel/parser@7.28.4':
    dependencies:
      '@babel/types': 7.28.4

  '@babel/plugin-transform-react-jsx-self@7.27.1(@babel/core@7.28.4)':
    dependencies:
      '@babel/core': 7.28.4
      '@babel/helper-plugin-utils': 7.27.1

  '@babel/plugin-transform-react-jsx-source@7.27.1(@babel/core@7.28.4)':
    dependencies:
      '@babel/core': 7.28.4
      '@babel/helper-plugin-utils': 7.27.1

  '@babel/runtime@7.28.4': {}

  '@babel/template@7.27.2':
    dependencies:
      '@babel/code-frame': 7.27.1
      '@babel/parser': 7.28.4
      '@babel/types': 7.28.4

  '@babel/traverse@7.28.4':
    dependencies:
      '@babel/code-frame': 7.27.1
      '@babel/generator': 7.28.3
      '@babel/helper-globals': 7.28.0
      '@babel/parser': 7.28.4
      '@babel/template': 7.27.2
      '@babel/types': 7.28.4
      debug: 4.4.3
    transitivePeerDependencies:
      - supports-color

  '@babel/types@7.28.4':
    dependencies:
      '@babel/helper-string-parser': 7.27.1
      '@babel/helper-validator-identifier': 7.27.1

  '@cfworker/json-schema@4.1.1': {}

  '@clack/core@0.3.5':
    dependencies:
      picocolors: 1.1.1
      sisteransi: 1.0.5

  '@clack/prompts@0.8.2':
    dependencies:
      '@clack/core': 0.3.5
      picocolors: 1.1.1
      sisteransi: 1.0.5

  '@cspotcode/source-map-support@0.8.1':
    dependencies:
      '@jridgewell/trace-mapping': 0.3.9

  '@csstools/color-helpers@5.1.0': {}

  '@csstools/css-calc@2.1.4(@csstools/css-parser-algorithms@3.0.5(@csstools/css-tokenizer@3.0.4))(@csstools/css-tokenizer@3.0.4)':
    dependencies:
      '@csstools/css-parser-algorithms': 3.0.5(@csstools/css-tokenizer@3.0.4)
      '@csstools/css-tokenizer': 3.0.4

  '@csstools/css-color-parser@3.1.0(@csstools/css-parser-algorithms@3.0.5(@csstools/css-tokenizer@3.0.4))(@csstools/css-tokenizer@3.0.4)':
    dependencies:
      '@csstools/color-helpers': 5.1.0
      '@csstools/css-calc': 2.1.4(@csstools/css-parser-algorithms@3.0.5(@csstools/css-tokenizer@3.0.4))(@csstools/css-tokenizer@3.0.4)
      '@csstools/css-parser-algorithms': 3.0.5(@csstools/css-tokenizer@3.0.4)
      '@csstools/css-tokenizer': 3.0.4

  '@csstools/css-parser-algorithms@3.0.5(@csstools/css-tokenizer@3.0.4)':
    dependencies:
      '@csstools/css-tokenizer': 3.0.4

  '@csstools/css-syntax-patches-for-csstree@1.0.14(postcss@8.5.6)':
    dependencies:
      postcss: 8.5.6

  '@csstools/css-tokenizer@3.0.4': {}

  '@emnapi/core@1.5.0':
    dependencies:
      '@emnapi/wasi-threads': 1.1.0
      tslib: 2.8.1
    optional: true

  '@emnapi/runtime@1.5.0':
    dependencies:
      tslib: 2.8.1
    optional: true

  '@emnapi/wasi-threads@1.1.0':
    dependencies:
      tslib: 2.8.1
    optional: true

  '@epic-web/invariant@1.0.0': {}

  '@esbuild/aix-ppc64@0.25.10':
    optional: true

  '@esbuild/android-arm64@0.25.10':
    optional: true

  '@esbuild/android-arm@0.25.10':
    optional: true

  '@esbuild/android-x64@0.25.10':
    optional: true

  '@esbuild/darwin-arm64@0.25.10':
    optional: true

  '@esbuild/darwin-x64@0.25.10':
    optional: true

  '@esbuild/freebsd-arm64@0.25.10':
    optional: true

  '@esbuild/freebsd-x64@0.25.10':
    optional: true

  '@esbuild/linux-arm64@0.25.10':
    optional: true

  '@esbuild/linux-arm@0.25.10':
    optional: true

  '@esbuild/linux-ia32@0.25.10':
    optional: true

  '@esbuild/linux-loong64@0.25.10':
    optional: true

  '@esbuild/linux-mips64el@0.25.10':
    optional: true

  '@esbuild/linux-ppc64@0.25.10':
    optional: true

  '@esbuild/linux-riscv64@0.25.10':
    optional: true

  '@esbuild/linux-s390x@0.25.10':
    optional: true

  '@esbuild/linux-x64@0.25.10':
    optional: true

  '@esbuild/netbsd-arm64@0.25.10':
    optional: true

  '@esbuild/netbsd-x64@0.25.10':
    optional: true

  '@esbuild/openbsd-arm64@0.25.10':
    optional: true

  '@esbuild/openbsd-x64@0.25.10':
    optional: true

  '@esbuild/openharmony-arm64@0.25.10':
    optional: true

  '@esbuild/sunos-x64@0.25.10':
    optional: true

  '@esbuild/win32-arm64@0.25.10':
    optional: true

  '@esbuild/win32-ia32@0.25.10':
    optional: true

  '@esbuild/win32-x64@0.25.10':
    optional: true

  '@eslint-community/eslint-utils@4.9.0(eslint@9.37.0(jiti@2.6.1))':
    dependencies:
      eslint: 9.37.0(jiti@2.6.1)
      eslint-visitor-keys: 3.4.3

  '@eslint-community/regexpp@4.12.1': {}

  '@eslint/config-array@0.21.0':
    dependencies:
      '@eslint/object-schema': 2.1.6
      debug: 4.4.3(supports-color@8.1.1)
      minimatch: 3.1.2
    transitivePeerDependencies:
      - supports-color

  '@eslint/config-helpers@0.4.0':
    dependencies:
      '@eslint/core': 0.16.0

  '@eslint/core@0.16.0':
    dependencies:
      '@types/json-schema': 7.0.15

  '@eslint/eslintrc@3.3.1':
    dependencies:
      ajv: 6.12.6
      debug: 4.4.3(supports-color@8.1.1)
      espree: 10.4.0
      globals: 14.0.0
      ignore: 5.3.2
      import-fresh: 3.3.1
      js-yaml: 4.1.0
      minimatch: 3.1.2
      strip-json-comments: 3.1.1
    transitivePeerDependencies:
      - supports-color

  '@eslint/js@9.37.0': {}

  '@eslint/object-schema@2.1.6': {}

  '@eslint/plugin-kit@0.4.0':
    dependencies:
      '@eslint/core': 0.16.0
      levn: 0.4.1

  '@floating-ui/core@1.7.3':
    dependencies:
      '@floating-ui/utils': 0.2.10

  '@floating-ui/dom@1.7.4':
    dependencies:
      '@floating-ui/core': 1.7.3
      '@floating-ui/utils': 0.2.10

  '@floating-ui/react-dom@2.1.6(react-dom@18.3.1(react@18.3.1))(react@18.3.1)':
    dependencies:
      '@floating-ui/dom': 1.7.4
      react: 18.3.1
      react-dom: 18.3.1(react@18.3.1)

  '@floating-ui/utils@0.2.10': {}

  '@gerrit0/mini-shiki@3.13.0':
    dependencies:
      '@shikijs/engine-oniguruma': 3.13.0
      '@shikijs/langs': 3.13.0
      '@shikijs/themes': 3.13.0
      '@shikijs/types': 3.13.0
      '@shikijs/vscode-textmate': 10.0.2

  '@getgrit/cli@0.1.0-alpha.1743007075':
    dependencies:
      axios: 1.12.2
      axios-proxy-builder: 0.1.2
      console.table: 0.10.0
      detect-libc: 2.1.2
      rimraf: 5.0.10
      tar: 7.5.1
    transitivePeerDependencies:
      - debug

  '@humanfs/core@0.19.1': {}

  '@humanfs/node@0.16.7':
    dependencies:
      '@humanfs/core': 0.19.1
      '@humanwhocodes/retry': 0.4.3

  '@humanwhocodes/module-importer@1.0.1': {}

  '@humanwhocodes/retry@0.4.3': {}

  '@ianvs/prettier-plugin-sort-imports@4.7.0(prettier@3.6.2)':
    dependencies:
      '@babel/generator': 7.28.3
      '@babel/parser': 7.28.4
      '@babel/traverse': 7.28.4
      '@babel/types': 7.28.4
      prettier: 3.6.2
      semver: 7.7.3
    transitivePeerDependencies:
      - supports-color

  '@inquirer/external-editor@1.0.2(@types/node@24.7.0)':
    dependencies:
      chardet: 2.1.0
      iconv-lite: 0.7.0
    optionalDependencies:
      '@types/node': 24.7.0

  '@isaacs/balanced-match@4.0.1': {}

  '@isaacs/brace-expansion@5.0.0':
    dependencies:
      '@isaacs/balanced-match': 4.0.1

  '@isaacs/cliui@8.0.2':
    dependencies:
      string-width: 5.1.2
      string-width-cjs: string-width@4.2.3
      strip-ansi: 7.1.2
      strip-ansi-cjs: strip-ansi@6.0.1
      wrap-ansi: 8.1.0
      wrap-ansi-cjs: wrap-ansi@7.0.0

  '@isaacs/fs-minipass@4.0.1':
    dependencies:
      minipass: 7.1.2

  '@jridgewell/gen-mapping@0.3.13':
    dependencies:
      '@jridgewell/sourcemap-codec': 1.5.5
      '@jridgewell/trace-mapping': 0.3.31

  '@jridgewell/remapping@2.3.5':
    dependencies:
      '@jridgewell/gen-mapping': 0.3.13
      '@jridgewell/trace-mapping': 0.3.31

  '@jridgewell/resolve-uri@3.1.2': {}

  '@jridgewell/sourcemap-codec@1.5.5': {}

  '@jridgewell/trace-mapping@0.3.31':
    dependencies:
      '@jridgewell/resolve-uri': 3.1.2
      '@jridgewell/sourcemap-codec': 1.5.5

  '@jridgewell/trace-mapping@0.3.9':
    dependencies:
      '@jridgewell/resolve-uri': 3.1.2
      '@jridgewell/sourcemap-codec': 1.5.5

  '@juggle/resize-observer@3.4.0': {}

  '@langchain/core@0.3.78':
    dependencies:
      '@cfworker/json-schema': 4.1.1
      ansi-styles: 5.2.0
      camelcase: 6.3.0
      decamelize: 1.2.0
      js-tiktoken: 1.0.21
      langsmith: 0.3.72
      mustache: 4.2.0
      p-queue: 6.6.2
      p-retry: 4.6.2
      uuid: 10.0.0
      zod: 3.25.76
      zod-to-json-schema: 3.24.6(zod@3.25.76)
    transitivePeerDependencies:
      - '@opentelemetry/api'
      - '@opentelemetry/exporter-trace-otlp-proto'
      - '@opentelemetry/sdk-trace-base'
      - openai

  '@langchain/langgraph-checkpoint@0.1.1(@langchain/core@0.3.78)':
    dependencies:
      '@langchain/core': 0.3.78
      uuid: 10.0.0

  '@langchain/langgraph-sdk@0.1.9(@langchain/core@0.3.78)(react-dom@18.3.1(react@18.3.1))(react@18.3.1)':
    dependencies:
      '@types/json-schema': 7.0.15
      p-queue: 6.6.2
      p-retry: 4.6.2
      uuid: 9.0.1
    optionalDependencies:
      '@langchain/core': 0.3.78
      react: 18.3.1
      react-dom: 18.3.1(react@18.3.1)

  '@langchain/langgraph@0.4.9(@langchain/core@0.3.78)(react-dom@18.3.1(react@18.3.1))(react@18.3.1)(zod-to-json-schema@3.24.6(zod@3.25.76))':
    dependencies:
      '@langchain/core': 0.3.78
      '@langchain/langgraph-checkpoint': 0.1.1(@langchain/core@0.3.78)
      '@langchain/langgraph-sdk': 0.1.9(@langchain/core@0.3.78)(react-dom@18.3.1(react@18.3.1))(react@18.3.1)
      uuid: 10.0.0
      zod: 3.25.76
    optionalDependencies:
      zod-to-json-schema: 3.24.6(zod@3.25.76)
    transitivePeerDependencies:
      - react
      - react-dom

  '@langchain/mistralai@0.2.3(@langchain/core@0.3.78)':
    dependencies:
      '@langchain/core': 0.3.78
      '@mistralai/mistralai': 1.10.0
      uuid: 10.0.0

  '@mistralai/mistralai@1.10.0':
    dependencies:
      zod: 3.25.76
      zod-to-json-schema: 3.24.6(zod@3.25.76)

  '@napi-rs/wasm-runtime@0.2.12':
    dependencies:
      '@emnapi/core': 1.5.0
      '@emnapi/runtime': 1.5.0
      '@tybys/wasm-util': 0.10.1
    optional: true

  '@nodelib/fs.scandir@2.1.5':
    dependencies:
      '@nodelib/fs.stat': 2.0.5
      run-parallel: 1.2.0

  '@nodelib/fs.stat@2.0.5': {}

  '@nodelib/fs.walk@1.2.8':
    dependencies:
      '@nodelib/fs.scandir': 2.1.5
      fastq: 1.19.1

  '@oclif/core@4.5.4':
    dependencies:
      ansi-escapes: 4.3.2
      ansis: 3.17.0
      clean-stack: 3.0.1
      cli-spinners: 2.9.2
      debug: 4.4.3(supports-color@8.1.1)
      ejs: 3.1.10
      get-package-type: 0.1.0
      indent-string: 4.0.0
      is-wsl: 2.2.0
      lilconfig: 3.1.3
      minimatch: 9.0.5
      semver: 7.7.3
      string-width: 4.2.3
      supports-color: 8.1.1
      tinyglobby: 0.2.15
      widest-line: 3.1.0
      wordwrap: 1.0.0
      wrap-ansi: 7.0.0

  '@pivanov/utils@0.0.2(react-dom@18.3.1(react@18.3.1))(react@18.3.1)':
    dependencies:
      react: 18.3.1
      react-dom: 18.3.1(react@18.3.1)

  '@pkgjs/parseargs@0.11.0':
    optional: true

  '@playwright/test@1.56.0':
    dependencies:
      playwright: 1.56.0

  '@polka/url@1.0.0-next.29': {}

  '@preact/signals-core@1.12.1': {}

  '@preact/signals@1.3.2(preact@10.27.2)':
    dependencies:
      '@preact/signals-core': 1.12.1
      preact: 10.27.2

  '@radix-ui/number@1.1.1': {}

  '@radix-ui/primitive@1.1.3': {}

  '@radix-ui/react-arrow@1.1.7(@types/react-dom@18.3.7(@types/react@18.3.26))(@types/react@18.3.26)(react-dom@18.3.1(react@18.3.1))(react@18.3.1)':
    dependencies:
      '@radix-ui/react-primitive': 2.1.3(@types/react-dom@18.3.7(@types/react@18.3.26))(@types/react@18.3.26)(react-dom@18.3.1(react@18.3.1))(react@18.3.1)
      react: 18.3.1
      react-dom: 18.3.1(react@18.3.1)
    optionalDependencies:
      '@types/react': 18.3.26
      '@types/react-dom': 18.3.7(@types/react@18.3.26)

  '@radix-ui/react-checkbox@1.3.3(@types/react-dom@18.3.7(@types/react@18.3.26))(@types/react@18.3.26)(react-dom@18.3.1(react@18.3.1))(react@18.3.1)':
    dependencies:
      '@radix-ui/primitive': 1.1.3
      '@radix-ui/react-compose-refs': 1.1.2(@types/react@18.3.26)(react@18.3.1)
      '@radix-ui/react-context': 1.1.2(@types/react@18.3.26)(react@18.3.1)
      '@radix-ui/react-presence': 1.1.5(@types/react-dom@18.3.7(@types/react@18.3.26))(@types/react@18.3.26)(react-dom@18.3.1(react@18.3.1))(react@18.3.1)
      '@radix-ui/react-primitive': 2.1.3(@types/react-dom@18.3.7(@types/react@18.3.26))(@types/react@18.3.26)(react-dom@18.3.1(react@18.3.1))(react@18.3.1)
      '@radix-ui/react-use-controllable-state': 1.2.2(@types/react@18.3.26)(react@18.3.1)
      '@radix-ui/react-use-previous': 1.1.1(@types/react@18.3.26)(react@18.3.1)
      '@radix-ui/react-use-size': 1.1.1(@types/react@18.3.26)(react@18.3.1)
      react: 18.3.1
      react-dom: 18.3.1(react@18.3.1)
    optionalDependencies:
      '@types/react': 18.3.26
      '@types/react-dom': 18.3.7(@types/react@18.3.26)

  '@radix-ui/react-collection@1.1.7(@types/react-dom@18.3.7(@types/react@18.3.26))(@types/react@18.3.26)(react-dom@18.3.1(react@18.3.1))(react@18.3.1)':
    dependencies:
      '@radix-ui/react-compose-refs': 1.1.2(@types/react@18.3.26)(react@18.3.1)
      '@radix-ui/react-context': 1.1.2(@types/react@18.3.26)(react@18.3.1)
      '@radix-ui/react-primitive': 2.1.3(@types/react-dom@18.3.7(@types/react@18.3.26))(@types/react@18.3.26)(react-dom@18.3.1(react@18.3.1))(react@18.3.1)
      '@radix-ui/react-slot': 1.2.3(@types/react@18.3.26)(react@18.3.1)
      react: 18.3.1
      react-dom: 18.3.1(react@18.3.1)
    optionalDependencies:
      '@types/react': 18.3.26
      '@types/react-dom': 18.3.7(@types/react@18.3.26)

  '@radix-ui/react-compose-refs@1.1.2(@types/react@18.3.26)(react@18.3.1)':
    dependencies:
      react: 18.3.1
    optionalDependencies:
      '@types/react': 18.3.26

  '@radix-ui/react-context@1.1.2(@types/react@18.3.26)(react@18.3.1)':
    dependencies:
      react: 18.3.1
    optionalDependencies:
      '@types/react': 18.3.26

  '@radix-ui/react-direction@1.1.1(@types/react@18.3.26)(react@18.3.1)':
    dependencies:
      react: 18.3.1
    optionalDependencies:
      '@types/react': 18.3.26

  '@radix-ui/react-dismissable-layer@1.1.11(@types/react-dom@18.3.7(@types/react@18.3.26))(@types/react@18.3.26)(react-dom@18.3.1(react@18.3.1))(react@18.3.1)':
    dependencies:
      '@radix-ui/primitive': 1.1.3
      '@radix-ui/react-compose-refs': 1.1.2(@types/react@18.3.26)(react@18.3.1)
      '@radix-ui/react-primitive': 2.1.3(@types/react-dom@18.3.7(@types/react@18.3.26))(@types/react@18.3.26)(react-dom@18.3.1(react@18.3.1))(react@18.3.1)
      '@radix-ui/react-use-callback-ref': 1.1.1(@types/react@18.3.26)(react@18.3.1)
      '@radix-ui/react-use-escape-keydown': 1.1.1(@types/react@18.3.26)(react@18.3.1)
      react: 18.3.1
      react-dom: 18.3.1(react@18.3.1)
    optionalDependencies:
      '@types/react': 18.3.26
      '@types/react-dom': 18.3.7(@types/react@18.3.26)

  '@radix-ui/react-dropdown-menu@2.1.16(@types/react-dom@18.3.7(@types/react@18.3.26))(@types/react@18.3.26)(react-dom@18.3.1(react@18.3.1))(react@18.3.1)':
    dependencies:
      '@radix-ui/primitive': 1.1.3
      '@radix-ui/react-compose-refs': 1.1.2(@types/react@18.3.26)(react@18.3.1)
      '@radix-ui/react-context': 1.1.2(@types/react@18.3.26)(react@18.3.1)
      '@radix-ui/react-id': 1.1.1(@types/react@18.3.26)(react@18.3.1)
      '@radix-ui/react-menu': 2.1.16(@types/react-dom@18.3.7(@types/react@18.3.26))(@types/react@18.3.26)(react-dom@18.3.1(react@18.3.1))(react@18.3.1)
      '@radix-ui/react-primitive': 2.1.3(@types/react-dom@18.3.7(@types/react@18.3.26))(@types/react@18.3.26)(react-dom@18.3.1(react@18.3.1))(react@18.3.1)
      '@radix-ui/react-use-controllable-state': 1.2.2(@types/react@18.3.26)(react@18.3.1)
      react: 18.3.1
      react-dom: 18.3.1(react@18.3.1)
    optionalDependencies:
      '@types/react': 18.3.26
      '@types/react-dom': 18.3.7(@types/react@18.3.26)

  '@radix-ui/react-focus-guards@1.1.3(@types/react@18.3.26)(react@18.3.1)':
    dependencies:
      react: 18.3.1
    optionalDependencies:
      '@types/react': 18.3.26

  '@radix-ui/react-focus-scope@1.1.7(@types/react-dom@18.3.7(@types/react@18.3.26))(@types/react@18.3.26)(react-dom@18.3.1(react@18.3.1))(react@18.3.1)':
    dependencies:
      '@radix-ui/react-compose-refs': 1.1.2(@types/react@18.3.26)(react@18.3.1)
      '@radix-ui/react-primitive': 2.1.3(@types/react-dom@18.3.7(@types/react@18.3.26))(@types/react@18.3.26)(react-dom@18.3.1(react@18.3.1))(react@18.3.1)
      '@radix-ui/react-use-callback-ref': 1.1.1(@types/react@18.3.26)(react@18.3.1)
      react: 18.3.1
      react-dom: 18.3.1(react@18.3.1)
    optionalDependencies:
      '@types/react': 18.3.26
      '@types/react-dom': 18.3.7(@types/react@18.3.26)

  '@radix-ui/react-id@1.1.1(@types/react@18.3.26)(react@18.3.1)':
    dependencies:
      '@radix-ui/react-use-layout-effect': 1.1.1(@types/react@18.3.26)(react@18.3.1)
      react: 18.3.1
    optionalDependencies:
      '@types/react': 18.3.26

  '@radix-ui/react-menu@2.1.16(@types/react-dom@18.3.7(@types/react@18.3.26))(@types/react@18.3.26)(react-dom@18.3.1(react@18.3.1))(react@18.3.1)':
    dependencies:
      '@radix-ui/primitive': 1.1.3
      '@radix-ui/react-collection': 1.1.7(@types/react-dom@18.3.7(@types/react@18.3.26))(@types/react@18.3.26)(react-dom@18.3.1(react@18.3.1))(react@18.3.1)
      '@radix-ui/react-compose-refs': 1.1.2(@types/react@18.3.26)(react@18.3.1)
      '@radix-ui/react-context': 1.1.2(@types/react@18.3.26)(react@18.3.1)
      '@radix-ui/react-direction': 1.1.1(@types/react@18.3.26)(react@18.3.1)
      '@radix-ui/react-dismissable-layer': 1.1.11(@types/react-dom@18.3.7(@types/react@18.3.26))(@types/react@18.3.26)(react-dom@18.3.1(react@18.3.1))(react@18.3.1)
      '@radix-ui/react-focus-guards': 1.1.3(@types/react@18.3.26)(react@18.3.1)
      '@radix-ui/react-focus-scope': 1.1.7(@types/react-dom@18.3.7(@types/react@18.3.26))(@types/react@18.3.26)(react-dom@18.3.1(react@18.3.1))(react@18.3.1)
      '@radix-ui/react-id': 1.1.1(@types/react@18.3.26)(react@18.3.1)
      '@radix-ui/react-popper': 1.2.8(@types/react-dom@18.3.7(@types/react@18.3.26))(@types/react@18.3.26)(react-dom@18.3.1(react@18.3.1))(react@18.3.1)
      '@radix-ui/react-portal': 1.1.9(@types/react-dom@18.3.7(@types/react@18.3.26))(@types/react@18.3.26)(react-dom@18.3.1(react@18.3.1))(react@18.3.1)
      '@radix-ui/react-presence': 1.1.5(@types/react-dom@18.3.7(@types/react@18.3.26))(@types/react@18.3.26)(react-dom@18.3.1(react@18.3.1))(react@18.3.1)
      '@radix-ui/react-primitive': 2.1.3(@types/react-dom@18.3.7(@types/react@18.3.26))(@types/react@18.3.26)(react-dom@18.3.1(react@18.3.1))(react@18.3.1)
      '@radix-ui/react-roving-focus': 1.1.11(@types/react-dom@18.3.7(@types/react@18.3.26))(@types/react@18.3.26)(react-dom@18.3.1(react@18.3.1))(react@18.3.1)
      '@radix-ui/react-slot': 1.2.3(@types/react@18.3.26)(react@18.3.1)
      '@radix-ui/react-use-callback-ref': 1.1.1(@types/react@18.3.26)(react@18.3.1)
      aria-hidden: 1.2.6
      react: 18.3.1
      react-dom: 18.3.1(react@18.3.1)
      react-remove-scroll: 2.7.1(@types/react@18.3.26)(react@18.3.1)
    optionalDependencies:
      '@types/react': 18.3.26
      '@types/react-dom': 18.3.7(@types/react@18.3.26)

  '@radix-ui/react-popper@1.2.8(@types/react-dom@18.3.7(@types/react@18.3.26))(@types/react@18.3.26)(react-dom@18.3.1(react@18.3.1))(react@18.3.1)':
    dependencies:
      '@floating-ui/react-dom': 2.1.6(react-dom@18.3.1(react@18.3.1))(react@18.3.1)
      '@radix-ui/react-arrow': 1.1.7(@types/react-dom@18.3.7(@types/react@18.3.26))(@types/react@18.3.26)(react-dom@18.3.1(react@18.3.1))(react@18.3.1)
      '@radix-ui/react-compose-refs': 1.1.2(@types/react@18.3.26)(react@18.3.1)
      '@radix-ui/react-context': 1.1.2(@types/react@18.3.26)(react@18.3.1)
      '@radix-ui/react-primitive': 2.1.3(@types/react-dom@18.3.7(@types/react@18.3.26))(@types/react@18.3.26)(react-dom@18.3.1(react@18.3.1))(react@18.3.1)
      '@radix-ui/react-use-callback-ref': 1.1.1(@types/react@18.3.26)(react@18.3.1)
      '@radix-ui/react-use-layout-effect': 1.1.1(@types/react@18.3.26)(react@18.3.1)
      '@radix-ui/react-use-rect': 1.1.1(@types/react@18.3.26)(react@18.3.1)
      '@radix-ui/react-use-size': 1.1.1(@types/react@18.3.26)(react@18.3.1)
      '@radix-ui/rect': 1.1.1
      react: 18.3.1
      react-dom: 18.3.1(react@18.3.1)
    optionalDependencies:
      '@types/react': 18.3.26
      '@types/react-dom': 18.3.7(@types/react@18.3.26)

  '@radix-ui/react-portal@1.1.9(@types/react-dom@18.3.7(@types/react@18.3.26))(@types/react@18.3.26)(react-dom@18.3.1(react@18.3.1))(react@18.3.1)':
    dependencies:
      '@radix-ui/react-primitive': 2.1.3(@types/react-dom@18.3.7(@types/react@18.3.26))(@types/react@18.3.26)(react-dom@18.3.1(react@18.3.1))(react@18.3.1)
      '@radix-ui/react-use-layout-effect': 1.1.1(@types/react@18.3.26)(react@18.3.1)
      react: 18.3.1
      react-dom: 18.3.1(react@18.3.1)
    optionalDependencies:
      '@types/react': 18.3.26
      '@types/react-dom': 18.3.7(@types/react@18.3.26)

  '@radix-ui/react-presence@1.1.5(@types/react-dom@18.3.7(@types/react@18.3.26))(@types/react@18.3.26)(react-dom@18.3.1(react@18.3.1))(react@18.3.1)':
    dependencies:
      '@radix-ui/react-compose-refs': 1.1.2(@types/react@18.3.26)(react@18.3.1)
      '@radix-ui/react-use-layout-effect': 1.1.1(@types/react@18.3.26)(react@18.3.1)
      react: 18.3.1
      react-dom: 18.3.1(react@18.3.1)
    optionalDependencies:
      '@types/react': 18.3.26
      '@types/react-dom': 18.3.7(@types/react@18.3.26)

  '@radix-ui/react-primitive@2.1.3(@types/react-dom@18.3.7(@types/react@18.3.26))(@types/react@18.3.26)(react-dom@18.3.1(react@18.3.1))(react@18.3.1)':
    dependencies:
      '@radix-ui/react-slot': 1.2.3(@types/react@18.3.26)(react@18.3.1)
      react: 18.3.1
      react-dom: 18.3.1(react@18.3.1)
    optionalDependencies:
      '@types/react': 18.3.26
      '@types/react-dom': 18.3.7(@types/react@18.3.26)

  '@radix-ui/react-radio-group@1.3.8(@types/react-dom@18.3.7(@types/react@18.3.26))(@types/react@18.3.26)(react-dom@18.3.1(react@18.3.1))(react@18.3.1)':
    dependencies:
      '@radix-ui/primitive': 1.1.3
      '@radix-ui/react-compose-refs': 1.1.2(@types/react@18.3.26)(react@18.3.1)
      '@radix-ui/react-context': 1.1.2(@types/react@18.3.26)(react@18.3.1)
      '@radix-ui/react-direction': 1.1.1(@types/react@18.3.26)(react@18.3.1)
      '@radix-ui/react-presence': 1.1.5(@types/react-dom@18.3.7(@types/react@18.3.26))(@types/react@18.3.26)(react-dom@18.3.1(react@18.3.1))(react@18.3.1)
      '@radix-ui/react-primitive': 2.1.3(@types/react-dom@18.3.7(@types/react@18.3.26))(@types/react@18.3.26)(react-dom@18.3.1(react@18.3.1))(react@18.3.1)
      '@radix-ui/react-roving-focus': 1.1.11(@types/react-dom@18.3.7(@types/react@18.3.26))(@types/react@18.3.26)(react-dom@18.3.1(react@18.3.1))(react@18.3.1)
      '@radix-ui/react-use-controllable-state': 1.2.2(@types/react@18.3.26)(react@18.3.1)
      '@radix-ui/react-use-previous': 1.1.1(@types/react@18.3.26)(react@18.3.1)
      '@radix-ui/react-use-size': 1.1.1(@types/react@18.3.26)(react@18.3.1)
      react: 18.3.1
      react-dom: 18.3.1(react@18.3.1)
    optionalDependencies:
      '@types/react': 18.3.26
      '@types/react-dom': 18.3.7(@types/react@18.3.26)

  '@radix-ui/react-roving-focus@1.1.11(@types/react-dom@18.3.7(@types/react@18.3.26))(@types/react@18.3.26)(react-dom@18.3.1(react@18.3.1))(react@18.3.1)':
    dependencies:
      '@radix-ui/primitive': 1.1.3
      '@radix-ui/react-collection': 1.1.7(@types/react-dom@18.3.7(@types/react@18.3.26))(@types/react@18.3.26)(react-dom@18.3.1(react@18.3.1))(react@18.3.1)
      '@radix-ui/react-compose-refs': 1.1.2(@types/react@18.3.26)(react@18.3.1)
      '@radix-ui/react-context': 1.1.2(@types/react@18.3.26)(react@18.3.1)
      '@radix-ui/react-direction': 1.1.1(@types/react@18.3.26)(react@18.3.1)
      '@radix-ui/react-id': 1.1.1(@types/react@18.3.26)(react@18.3.1)
      '@radix-ui/react-primitive': 2.1.3(@types/react-dom@18.3.7(@types/react@18.3.26))(@types/react@18.3.26)(react-dom@18.3.1(react@18.3.1))(react@18.3.1)
      '@radix-ui/react-use-callback-ref': 1.1.1(@types/react@18.3.26)(react@18.3.1)
      '@radix-ui/react-use-controllable-state': 1.2.2(@types/react@18.3.26)(react@18.3.1)
      react: 18.3.1
      react-dom: 18.3.1(react@18.3.1)
    optionalDependencies:
      '@types/react': 18.3.26
      '@types/react-dom': 18.3.7(@types/react@18.3.26)

  '@radix-ui/react-select@2.2.6(@types/react-dom@18.3.7(@types/react@18.3.26))(@types/react@18.3.26)(react-dom@18.3.1(react@18.3.1))(react@18.3.1)':
    dependencies:
      '@radix-ui/number': 1.1.1
      '@radix-ui/primitive': 1.1.3
      '@radix-ui/react-collection': 1.1.7(@types/react-dom@18.3.7(@types/react@18.3.26))(@types/react@18.3.26)(react-dom@18.3.1(react@18.3.1))(react@18.3.1)
      '@radix-ui/react-compose-refs': 1.1.2(@types/react@18.3.26)(react@18.3.1)
      '@radix-ui/react-context': 1.1.2(@types/react@18.3.26)(react@18.3.1)
      '@radix-ui/react-direction': 1.1.1(@types/react@18.3.26)(react@18.3.1)
      '@radix-ui/react-dismissable-layer': 1.1.11(@types/react-dom@18.3.7(@types/react@18.3.26))(@types/react@18.3.26)(react-dom@18.3.1(react@18.3.1))(react@18.3.1)
      '@radix-ui/react-focus-guards': 1.1.3(@types/react@18.3.26)(react@18.3.1)
      '@radix-ui/react-focus-scope': 1.1.7(@types/react-dom@18.3.7(@types/react@18.3.26))(@types/react@18.3.26)(react-dom@18.3.1(react@18.3.1))(react@18.3.1)
      '@radix-ui/react-id': 1.1.1(@types/react@18.3.26)(react@18.3.1)
      '@radix-ui/react-popper': 1.2.8(@types/react-dom@18.3.7(@types/react@18.3.26))(@types/react@18.3.26)(react-dom@18.3.1(react@18.3.1))(react@18.3.1)
      '@radix-ui/react-portal': 1.1.9(@types/react-dom@18.3.7(@types/react@18.3.26))(@types/react@18.3.26)(react-dom@18.3.1(react@18.3.1))(react@18.3.1)
      '@radix-ui/react-primitive': 2.1.3(@types/react-dom@18.3.7(@types/react@18.3.26))(@types/react@18.3.26)(react-dom@18.3.1(react@18.3.1))(react@18.3.1)
      '@radix-ui/react-slot': 1.2.3(@types/react@18.3.26)(react@18.3.1)
      '@radix-ui/react-use-callback-ref': 1.1.1(@types/react@18.3.26)(react@18.3.1)
      '@radix-ui/react-use-controllable-state': 1.2.2(@types/react@18.3.26)(react@18.3.1)
      '@radix-ui/react-use-layout-effect': 1.1.1(@types/react@18.3.26)(react@18.3.1)
      '@radix-ui/react-use-previous': 1.1.1(@types/react@18.3.26)(react@18.3.1)
      '@radix-ui/react-visually-hidden': 1.2.3(@types/react-dom@18.3.7(@types/react@18.3.26))(@types/react@18.3.26)(react-dom@18.3.1(react@18.3.1))(react@18.3.1)
      aria-hidden: 1.2.6
      react: 18.3.1
      react-dom: 18.3.1(react@18.3.1)
      react-remove-scroll: 2.7.1(@types/react@18.3.26)(react@18.3.1)
    optionalDependencies:
      '@types/react': 18.3.26
      '@types/react-dom': 18.3.7(@types/react@18.3.26)

  '@radix-ui/react-slot@1.2.3(@types/react@18.3.26)(react@18.3.1)':
    dependencies:
      '@radix-ui/react-compose-refs': 1.1.2(@types/react@18.3.26)(react@18.3.1)
      react: 18.3.1
    optionalDependencies:
      '@types/react': 18.3.26

  '@radix-ui/react-tabs@1.1.13(@types/react-dom@18.3.7(@types/react@18.3.26))(@types/react@18.3.26)(react-dom@18.3.1(react@18.3.1))(react@18.3.1)':
    dependencies:
      '@radix-ui/primitive': 1.1.3
      '@radix-ui/react-context': 1.1.2(@types/react@18.3.26)(react@18.3.1)
      '@radix-ui/react-direction': 1.1.1(@types/react@18.3.26)(react@18.3.1)
      '@radix-ui/react-id': 1.1.1(@types/react@18.3.26)(react@18.3.1)
      '@radix-ui/react-presence': 1.1.5(@types/react-dom@18.3.7(@types/react@18.3.26))(@types/react@18.3.26)(react-dom@18.3.1(react@18.3.1))(react@18.3.1)
      '@radix-ui/react-primitive': 2.1.3(@types/react-dom@18.3.7(@types/react@18.3.26))(@types/react@18.3.26)(react-dom@18.3.1(react@18.3.1))(react@18.3.1)
      '@radix-ui/react-roving-focus': 1.1.11(@types/react-dom@18.3.7(@types/react@18.3.26))(@types/react@18.3.26)(react-dom@18.3.1(react@18.3.1))(react@18.3.1)
      '@radix-ui/react-use-controllable-state': 1.2.2(@types/react@18.3.26)(react@18.3.1)
      react: 18.3.1
      react-dom: 18.3.1(react@18.3.1)
    optionalDependencies:
      '@types/react': 18.3.26
      '@types/react-dom': 18.3.7(@types/react@18.3.26)

  '@radix-ui/react-toggle-group@1.1.11(@types/react-dom@18.3.7(@types/react@18.3.26))(@types/react@18.3.26)(react-dom@18.3.1(react@18.3.1))(react@18.3.1)':
    dependencies:
      '@radix-ui/primitive': 1.1.3
      '@radix-ui/react-context': 1.1.2(@types/react@18.3.26)(react@18.3.1)
      '@radix-ui/react-direction': 1.1.1(@types/react@18.3.26)(react@18.3.1)
      '@radix-ui/react-primitive': 2.1.3(@types/react-dom@18.3.7(@types/react@18.3.26))(@types/react@18.3.26)(react-dom@18.3.1(react@18.3.1))(react@18.3.1)
      '@radix-ui/react-roving-focus': 1.1.11(@types/react-dom@18.3.7(@types/react@18.3.26))(@types/react@18.3.26)(react-dom@18.3.1(react@18.3.1))(react@18.3.1)
      '@radix-ui/react-toggle': 1.1.10(@types/react-dom@18.3.7(@types/react@18.3.26))(@types/react@18.3.26)(react-dom@18.3.1(react@18.3.1))(react@18.3.1)
      '@radix-ui/react-use-controllable-state': 1.2.2(@types/react@18.3.26)(react@18.3.1)
      react: 18.3.1
      react-dom: 18.3.1(react@18.3.1)
    optionalDependencies:
      '@types/react': 18.3.26
      '@types/react-dom': 18.3.7(@types/react@18.3.26)

  '@radix-ui/react-toggle@1.1.10(@types/react-dom@18.3.7(@types/react@18.3.26))(@types/react@18.3.26)(react-dom@18.3.1(react@18.3.1))(react@18.3.1)':
    dependencies:
      '@radix-ui/primitive': 1.1.3
      '@radix-ui/react-primitive': 2.1.3(@types/react-dom@18.3.7(@types/react@18.3.26))(@types/react@18.3.26)(react-dom@18.3.1(react@18.3.1))(react@18.3.1)
      '@radix-ui/react-use-controllable-state': 1.2.2(@types/react@18.3.26)(react@18.3.1)
      react: 18.3.1
      react-dom: 18.3.1(react@18.3.1)
    optionalDependencies:
      '@types/react': 18.3.26
      '@types/react-dom': 18.3.7(@types/react@18.3.26)

  '@radix-ui/react-use-callback-ref@1.1.1(@types/react@18.3.26)(react@18.3.1)':
    dependencies:
      react: 18.3.1
    optionalDependencies:
      '@types/react': 18.3.26

  '@radix-ui/react-use-controllable-state@1.2.2(@types/react@18.3.26)(react@18.3.1)':
    dependencies:
      '@radix-ui/react-use-effect-event': 0.0.2(@types/react@18.3.26)(react@18.3.1)
      '@radix-ui/react-use-layout-effect': 1.1.1(@types/react@18.3.26)(react@18.3.1)
      react: 18.3.1
    optionalDependencies:
      '@types/react': 18.3.26

  '@radix-ui/react-use-effect-event@0.0.2(@types/react@18.3.26)(react@18.3.1)':
    dependencies:
      '@radix-ui/react-use-layout-effect': 1.1.1(@types/react@18.3.26)(react@18.3.1)
      react: 18.3.1
    optionalDependencies:
      '@types/react': 18.3.26

  '@radix-ui/react-use-escape-keydown@1.1.1(@types/react@18.3.26)(react@18.3.1)':
    dependencies:
      '@radix-ui/react-use-callback-ref': 1.1.1(@types/react@18.3.26)(react@18.3.1)
      react: 18.3.1
    optionalDependencies:
      '@types/react': 18.3.26

  '@radix-ui/react-use-layout-effect@1.1.1(@types/react@18.3.26)(react@18.3.1)':
    dependencies:
      react: 18.3.1
    optionalDependencies:
      '@types/react': 18.3.26

  '@radix-ui/react-use-previous@1.1.1(@types/react@18.3.26)(react@18.3.1)':
    dependencies:
      react: 18.3.1
    optionalDependencies:
      '@types/react': 18.3.26

  '@radix-ui/react-use-rect@1.1.1(@types/react@18.3.26)(react@18.3.1)':
    dependencies:
      '@radix-ui/rect': 1.1.1
      react: 18.3.1
    optionalDependencies:
      '@types/react': 18.3.26

  '@radix-ui/react-use-size@1.1.1(@types/react@18.3.26)(react@18.3.1)':
    dependencies:
      '@radix-ui/react-use-layout-effect': 1.1.1(@types/react@18.3.26)(react@18.3.1)
      react: 18.3.1
    optionalDependencies:
      '@types/react': 18.3.26

  '@radix-ui/react-visually-hidden@1.2.3(@types/react-dom@18.3.7(@types/react@18.3.26))(@types/react@18.3.26)(react-dom@18.3.1(react@18.3.1))(react@18.3.1)':
    dependencies:
      '@radix-ui/react-primitive': 2.1.3(@types/react-dom@18.3.7(@types/react@18.3.26))(@types/react@18.3.26)(react-dom@18.3.1(react@18.3.1))(react@18.3.1)
      react: 18.3.1
      react-dom: 18.3.1(react@18.3.1)
    optionalDependencies:
      '@types/react': 18.3.26
      '@types/react-dom': 18.3.7(@types/react@18.3.26)

  '@radix-ui/rect@1.1.1': {}

  '@rolldown/pluginutils@1.0.0-beta.38': {}

  '@rollup/pluginutils@5.3.0(rollup@4.52.4)':
    dependencies:
      '@types/estree': 1.0.8
      estree-walker: 2.0.2
      picomatch: 4.0.3
    optionalDependencies:
      rollup: 4.52.4

  '@rollup/rollup-android-arm-eabi@4.52.4':
    optional: true

  '@rollup/rollup-android-arm64@4.52.4':
    optional: true

  '@rollup/rollup-darwin-arm64@4.52.4':
    optional: true

  '@rollup/rollup-darwin-x64@4.52.4':
    optional: true

  '@rollup/rollup-freebsd-arm64@4.52.4':
    optional: true

  '@rollup/rollup-freebsd-x64@4.52.4':
    optional: true

  '@rollup/rollup-linux-arm-gnueabihf@4.52.4':
    optional: true

  '@rollup/rollup-linux-arm-musleabihf@4.52.4':
    optional: true

  '@rollup/rollup-linux-arm64-gnu@4.52.4':
    optional: true

  '@rollup/rollup-linux-arm64-musl@4.52.4':
    optional: true

  '@rollup/rollup-linux-loong64-gnu@4.52.4':
    optional: true

  '@rollup/rollup-linux-ppc64-gnu@4.52.4':
    optional: true

  '@rollup/rollup-linux-riscv64-gnu@4.52.4':
    optional: true

  '@rollup/rollup-linux-riscv64-musl@4.52.4':
    optional: true

  '@rollup/rollup-linux-s390x-gnu@4.52.4':
    optional: true

  '@rollup/rollup-linux-x64-gnu@4.52.4':
    optional: true

  '@rollup/rollup-linux-x64-musl@4.52.4':
    optional: true

  '@rollup/rollup-openharmony-arm64@4.52.4':
    optional: true

  '@rollup/rollup-win32-arm64-msvc@4.52.4':
    optional: true

  '@rollup/rollup-win32-ia32-msvc@4.52.4':
    optional: true

  '@rollup/rollup-win32-x64-gnu@4.52.4':
    optional: true

  '@rollup/rollup-win32-x64-msvc@4.52.4':
    optional: true

  '@shikijs/engine-oniguruma@3.13.0':
    dependencies:
      '@shikijs/types': 3.13.0
      '@shikijs/vscode-textmate': 10.0.2

  '@shikijs/langs@3.13.0':
    dependencies:
      '@shikijs/types': 3.13.0

  '@shikijs/themes@3.13.0':
    dependencies:
      '@shikijs/types': 3.13.0

  '@shikijs/types@3.13.0':
    dependencies:
      '@shikijs/vscode-textmate': 10.0.2
      '@types/hast': 3.0.4

  '@shikijs/vscode-textmate@10.0.2': {}

  '@svgr/babel-plugin-add-jsx-attribute@8.0.0(@babel/core@7.28.4)':
    dependencies:
      '@babel/core': 7.28.4

  '@svgr/babel-plugin-remove-jsx-attribute@8.0.0(@babel/core@7.28.4)':
    dependencies:
      '@babel/core': 7.28.4

  '@svgr/babel-plugin-remove-jsx-empty-expression@8.0.0(@babel/core@7.28.4)':
    dependencies:
      '@babel/core': 7.28.4

  '@svgr/babel-plugin-replace-jsx-attribute-value@8.0.0(@babel/core@7.28.4)':
    dependencies:
      '@babel/core': 7.28.4

  '@svgr/babel-plugin-svg-dynamic-title@8.0.0(@babel/core@7.28.4)':
    dependencies:
      '@babel/core': 7.28.4

  '@svgr/babel-plugin-svg-em-dimensions@8.0.0(@babel/core@7.28.4)':
    dependencies:
      '@babel/core': 7.28.4

  '@svgr/babel-plugin-transform-react-native-svg@8.1.0(@babel/core@7.28.4)':
    dependencies:
      '@babel/core': 7.28.4

  '@svgr/babel-plugin-transform-svg-component@8.0.0(@babel/core@7.28.4)':
    dependencies:
      '@babel/core': 7.28.4

  '@svgr/babel-preset@8.1.0(@babel/core@7.28.4)':
    dependencies:
      '@babel/core': 7.28.4
      '@svgr/babel-plugin-add-jsx-attribute': 8.0.0(@babel/core@7.28.4)
      '@svgr/babel-plugin-remove-jsx-attribute': 8.0.0(@babel/core@7.28.4)
      '@svgr/babel-plugin-remove-jsx-empty-expression': 8.0.0(@babel/core@7.28.4)
      '@svgr/babel-plugin-replace-jsx-attribute-value': 8.0.0(@babel/core@7.28.4)
      '@svgr/babel-plugin-svg-dynamic-title': 8.0.0(@babel/core@7.28.4)
      '@svgr/babel-plugin-svg-em-dimensions': 8.0.0(@babel/core@7.28.4)
      '@svgr/babel-plugin-transform-react-native-svg': 8.1.0(@babel/core@7.28.4)
      '@svgr/babel-plugin-transform-svg-component': 8.0.0(@babel/core@7.28.4)

  '@svgr/core@8.1.0(typescript@5.9.3)':
    dependencies:
      '@babel/core': 7.28.4
      '@svgr/babel-preset': 8.1.0(@babel/core@7.28.4)
      camelcase: 6.3.0
      cosmiconfig: 8.3.6(typescript@5.9.3)
      snake-case: 3.0.4
    transitivePeerDependencies:
      - supports-color
      - typescript

  '@svgr/hast-util-to-babel-ast@8.0.0':
    dependencies:
      '@babel/types': 7.28.4
      entities: 4.5.0

  '@svgr/plugin-jsx@8.1.0(@svgr/core@8.1.0(typescript@5.9.3))':
    dependencies:
      '@babel/core': 7.28.4
      '@svgr/babel-preset': 8.1.0(@babel/core@7.28.4)
      '@svgr/core': 8.1.0(typescript@5.9.3)
      '@svgr/hast-util-to-babel-ast': 8.0.0
      svg-parser: 2.0.4
    transitivePeerDependencies:
      - supports-color

  '@tailwindcss/node@4.1.14':
    dependencies:
      '@jridgewell/remapping': 2.3.5
      enhanced-resolve: 5.18.3
      jiti: 2.6.1
      lightningcss: 1.30.1
      magic-string: 0.30.19
      source-map-js: 1.2.1
      tailwindcss: 4.1.14

  '@tailwindcss/oxide-android-arm64@4.1.14':
    optional: true

  '@tailwindcss/oxide-darwin-arm64@4.1.14':
    optional: true

  '@tailwindcss/oxide-darwin-x64@4.1.14':
    optional: true

  '@tailwindcss/oxide-freebsd-x64@4.1.14':
    optional: true

  '@tailwindcss/oxide-linux-arm-gnueabihf@4.1.14':
    optional: true

  '@tailwindcss/oxide-linux-arm64-gnu@4.1.14':
    optional: true

  '@tailwindcss/oxide-linux-arm64-musl@4.1.14':
    optional: true

  '@tailwindcss/oxide-linux-x64-gnu@4.1.14':
    optional: true

  '@tailwindcss/oxide-linux-x64-musl@4.1.14':
    optional: true

  '@tailwindcss/oxide-wasm32-wasi@4.1.14':
    optional: true

  '@tailwindcss/oxide-win32-arm64-msvc@4.1.14':
    optional: true

  '@tailwindcss/oxide-win32-x64-msvc@4.1.14':
    optional: true

  '@tailwindcss/oxide@4.1.14':
    dependencies:
      detect-libc: 2.1.2
      tar: 7.5.1
    optionalDependencies:
      '@tailwindcss/oxide-android-arm64': 4.1.14
      '@tailwindcss/oxide-darwin-arm64': 4.1.14
      '@tailwindcss/oxide-darwin-x64': 4.1.14
      '@tailwindcss/oxide-freebsd-x64': 4.1.14
      '@tailwindcss/oxide-linux-arm-gnueabihf': 4.1.14
      '@tailwindcss/oxide-linux-arm64-gnu': 4.1.14
      '@tailwindcss/oxide-linux-arm64-musl': 4.1.14
      '@tailwindcss/oxide-linux-x64-gnu': 4.1.14
      '@tailwindcss/oxide-linux-x64-musl': 4.1.14
      '@tailwindcss/oxide-wasm32-wasi': 4.1.14
      '@tailwindcss/oxide-win32-arm64-msvc': 4.1.14
      '@tailwindcss/oxide-win32-x64-msvc': 4.1.14

  '@tailwindcss/vite@4.1.14(vite@7.1.9(@types/node@24.7.0)(jiti@2.6.1)(lightningcss@1.30.1)(tsx@4.20.6)(yaml@2.8.1))':
    dependencies:
      '@tailwindcss/node': 4.1.14
      '@tailwindcss/oxide': 4.1.14
      tailwindcss: 4.1.14
      vite: 7.1.9(@types/node@24.7.0)(jiti@2.6.1)(lightningcss@1.30.1)(tsx@4.20.6)(yaml@2.8.1)

  '@tanstack/devtools-event-client@0.3.2': {}

  '@tanstack/pacer@0.15.4':
    dependencies:
      '@tanstack/devtools-event-client': 0.3.2
      '@tanstack/store': 0.7.7

  '@tanstack/query-core@5.90.2': {}

  '@tanstack/query-devtools@5.90.1': {}

  '@tanstack/react-pacer@0.16.4(react-dom@18.3.1(react@18.3.1))(react@18.3.1)':
    dependencies:
      '@tanstack/pacer': 0.15.4
      '@tanstack/react-store': 0.7.7(react-dom@18.3.1(react@18.3.1))(react@18.3.1)
      react: 18.3.1
      react-dom: 18.3.1(react@18.3.1)

  '@tanstack/react-query-devtools@5.90.2(@tanstack/react-query@5.90.2(react@18.3.1))(react@18.3.1)':
    dependencies:
      '@tanstack/query-devtools': 5.90.1
      '@tanstack/react-query': 5.90.2(react@18.3.1)
      react: 18.3.1

  '@tanstack/react-query@5.90.2(react@18.3.1)':
    dependencies:
      '@tanstack/query-core': 5.90.2
      react: 18.3.1

  '@tanstack/react-store@0.7.7(react-dom@18.3.1(react@18.3.1))(react@18.3.1)':
    dependencies:
      '@tanstack/store': 0.7.7
      react: 18.3.1
      react-dom: 18.3.1(react@18.3.1)
      use-sync-external-store: 1.6.0(react@18.3.1)

  '@tanstack/react-table@8.21.3(react-dom@18.3.1(react@18.3.1))(react@18.3.1)':
    dependencies:
      '@tanstack/table-core': 8.21.3
      react: 18.3.1
      react-dom: 18.3.1(react@18.3.1)

  '@tanstack/store@0.7.7': {}

  '@tanstack/table-core@8.21.3': {}

  '@taplo/core@0.2.0': {}

  '@taplo/lib@0.5.0':
    dependencies:
      '@taplo/core': 0.2.0

  '@tauri-apps/api@2.8.0': {}

  '@tauri-apps/cli-darwin-arm64@2.8.4':
    optional: true

  '@tauri-apps/cli-darwin-x64@2.8.4':
    optional: true

  '@tauri-apps/cli-linux-arm-gnueabihf@2.8.4':
    optional: true

  '@tauri-apps/cli-linux-arm64-gnu@2.8.4':
    optional: true

  '@tauri-apps/cli-linux-arm64-musl@2.8.4':
    optional: true

  '@tauri-apps/cli-linux-riscv64-gnu@2.8.4':
    optional: true

  '@tauri-apps/cli-linux-x64-gnu@2.8.4':
    optional: true

  '@tauri-apps/cli-linux-x64-musl@2.8.4':
    optional: true

  '@tauri-apps/cli-win32-arm64-msvc@2.8.4':
    optional: true

  '@tauri-apps/cli-win32-ia32-msvc@2.8.4':
    optional: true

  '@tauri-apps/cli-win32-x64-msvc@2.8.4':
    optional: true

  '@tauri-apps/cli@2.8.4':
    optionalDependencies:
      '@tauri-apps/cli-darwin-arm64': 2.8.4
      '@tauri-apps/cli-darwin-x64': 2.8.4
      '@tauri-apps/cli-linux-arm-gnueabihf': 2.8.4
      '@tauri-apps/cli-linux-arm64-gnu': 2.8.4
      '@tauri-apps/cli-linux-arm64-musl': 2.8.4
      '@tauri-apps/cli-linux-riscv64-gnu': 2.8.4
      '@tauri-apps/cli-linux-x64-gnu': 2.8.4
      '@tauri-apps/cli-linux-x64-musl': 2.8.4
      '@tauri-apps/cli-win32-arm64-msvc': 2.8.4
      '@tauri-apps/cli-win32-ia32-msvc': 2.8.4
      '@tauri-apps/cli-win32-x64-msvc': 2.8.4

  '@tauri-apps/plugin-opener@2.5.0':
    dependencies:
      '@tauri-apps/api': 2.8.0

  '@tauri-apps/plugin-os@2.3.1':
    dependencies:
      '@tauri-apps/api': 2.8.0

  '@testing-library/dom@10.4.1':
    dependencies:
      '@babel/code-frame': 7.27.1
      '@babel/runtime': 7.28.4
      '@types/aria-query': 5.0.4
      aria-query: 5.3.0
      dom-accessibility-api: 0.5.16
      lz-string: 1.5.0
      picocolors: 1.1.1
      pretty-format: 27.5.1

  '@testing-library/react@16.3.0(@testing-library/dom@10.4.1)(@types/react-dom@18.3.7(@types/react@18.3.26))(@types/react@18.3.26)(react-dom@18.3.1(react@18.3.1))(react@18.3.1)':
    dependencies:
      '@babel/runtime': 7.28.4
      '@testing-library/dom': 10.4.1
      react: 18.3.1
      react-dom: 18.3.1(react@18.3.1)
    optionalDependencies:
      '@types/react': 18.3.26
      '@types/react-dom': 18.3.7(@types/react@18.3.26)

  '@testing-library/user-event@14.6.1(@testing-library/dom@10.4.1)':
    dependencies:
      '@testing-library/dom': 10.4.1

  '@total-typescript/shoehorn@0.1.2': {}

  '@ts-morph/common@0.28.0':
    dependencies:
      minimatch: 10.0.3
      path-browserify: 1.0.1
      tinyglobby: 0.2.15

  '@tsconfig/node10@1.0.11': {}

  '@tsconfig/node12@1.0.11': {}

  '@tsconfig/node14@1.0.3': {}

  '@tsconfig/node16@1.0.4': {}

  '@tybys/wasm-util@0.10.1':
    dependencies:
      tslib: 2.8.1
    optional: true

  '@types/aria-query@5.0.4': {}

  '@types/babel__core@7.20.5':
    dependencies:
      '@babel/parser': 7.28.4
      '@babel/types': 7.28.4
      '@types/babel__generator': 7.27.0
      '@types/babel__template': 7.4.4
      '@types/babel__traverse': 7.28.0

  '@types/babel__generator@7.27.0':
    dependencies:
      '@babel/types': 7.28.4

  '@types/babel__template@7.4.4':
    dependencies:
      '@babel/parser': 7.28.4
      '@babel/types': 7.28.4

  '@types/babel__traverse@7.28.0':
    dependencies:
      '@babel/types': 7.28.4

  '@types/chai@5.2.2':
    dependencies:
      '@types/deep-eql': 4.0.2

  '@types/deep-eql@4.0.2': {}

  '@types/estree@1.0.8': {}

  '@types/hast@3.0.4':
    dependencies:
      '@types/unist': 3.0.3

  '@types/i18next@13.0.0(typescript@5.9.3)':
    dependencies:
      i18next: 25.5.3(typescript@5.9.3)
    transitivePeerDependencies:
      - typescript

  '@types/json-schema@7.0.15': {}

  '@types/node@20.19.19':
    dependencies:
      undici-types: 6.21.0

  '@types/node@24.7.0':
    dependencies:
      undici-types: 7.14.0

  '@types/prop-types@15.7.15': {}

  '@types/react-dom@18.3.7(@types/react@18.3.26)':
    dependencies:
      '@types/react': 18.3.26

  '@types/react-i18next@8.1.0(i18next@25.5.3(typescript@5.9.3))(react-dom@18.3.1(react@18.3.1))(react@18.3.1)(typescript@5.9.3)':
    dependencies:
      react-i18next: 16.0.0(i18next@25.5.3(typescript@5.9.3))(react-dom@18.3.1(react@18.3.1))(react@18.3.1)(typescript@5.9.3)
    transitivePeerDependencies:
      - i18next
      - react
      - react-dom
      - react-native
      - typescript

  '@types/react-reconciler@0.28.9(@types/react@18.3.26)':
    dependencies:
      '@types/react': 18.3.26

  '@types/react@18.3.26':
    dependencies:
      '@types/prop-types': 15.7.15
      csstype: 3.1.3

  '@types/retry@0.12.0': {}

  '@types/simplebar@5.3.3':
    dependencies:
      simplebar: 6.3.2

  '@types/unist@3.0.3': {}

  '@types/uuid@10.0.0': {}

  '@typescript-eslint/eslint-plugin@8.46.0(@typescript-eslint/parser@8.46.0(eslint@9.37.0(jiti@2.6.1))(typescript@5.9.3))(eslint@9.37.0(jiti@2.6.1))(typescript@5.9.3)':
    dependencies:
      '@eslint-community/regexpp': 4.12.1
      '@typescript-eslint/parser': 8.46.0(eslint@9.37.0(jiti@2.6.1))(typescript@5.9.3)
      '@typescript-eslint/scope-manager': 8.46.0
      '@typescript-eslint/type-utils': 8.46.0(eslint@9.37.0(jiti@2.6.1))(typescript@5.9.3)
      '@typescript-eslint/utils': 8.46.0(eslint@9.37.0(jiti@2.6.1))(typescript@5.9.3)
      '@typescript-eslint/visitor-keys': 8.46.0
      eslint: 9.37.0(jiti@2.6.1)
      graphemer: 1.4.0
      ignore: 7.0.5
      natural-compare: 1.4.0
      ts-api-utils: 2.1.0(typescript@5.9.3)
      typescript: 5.9.3
    transitivePeerDependencies:
      - supports-color

  '@typescript-eslint/parser@8.46.0(eslint@9.37.0(jiti@2.6.1))(typescript@5.9.3)':
    dependencies:
      '@typescript-eslint/scope-manager': 8.46.0
      '@typescript-eslint/types': 8.46.0
      '@typescript-eslint/typescript-estree': 8.46.0(typescript@5.9.3)
      '@typescript-eslint/visitor-keys': 8.46.0
      debug: 4.4.3(supports-color@8.1.1)
      eslint: 9.37.0(jiti@2.6.1)
      typescript: 5.9.3
    transitivePeerDependencies:
      - supports-color

  '@typescript-eslint/project-service@8.46.0(typescript@5.9.3)':
    dependencies:
      '@typescript-eslint/tsconfig-utils': 8.46.0(typescript@5.9.3)
      '@typescript-eslint/types': 8.46.0
      debug: 4.4.3(supports-color@8.1.1)
      typescript: 5.9.3
    transitivePeerDependencies:
      - supports-color

  '@typescript-eslint/rule-tester@8.46.0(eslint@9.37.0(jiti@2.6.1))(typescript@5.9.3)':
    dependencies:
      '@typescript-eslint/parser': 8.46.0(eslint@9.37.0(jiti@2.6.1))(typescript@5.9.3)
      '@typescript-eslint/typescript-estree': 8.46.0(typescript@5.9.3)
      '@typescript-eslint/utils': 8.46.0(eslint@9.37.0(jiti@2.6.1))(typescript@5.9.3)
      ajv: 6.12.6
      eslint: 9.37.0(jiti@2.6.1)
      json-stable-stringify-without-jsonify: 1.0.1
      lodash.merge: 4.6.2
      semver: 7.7.3
    transitivePeerDependencies:
      - supports-color
      - typescript

  '@typescript-eslint/scope-manager@8.46.0':
    dependencies:
      '@typescript-eslint/types': 8.46.0
      '@typescript-eslint/visitor-keys': 8.46.0

  '@typescript-eslint/tsconfig-utils@8.46.0(typescript@5.9.3)':
    dependencies:
      typescript: 5.9.3

  '@typescript-eslint/type-utils@8.46.0(eslint@9.37.0(jiti@2.6.1))(typescript@5.9.3)':
    dependencies:
      '@typescript-eslint/types': 8.46.0
      '@typescript-eslint/typescript-estree': 8.46.0(typescript@5.9.3)
      '@typescript-eslint/utils': 8.46.0(eslint@9.37.0(jiti@2.6.1))(typescript@5.9.3)
      debug: 4.4.3(supports-color@8.1.1)
      eslint: 9.37.0(jiti@2.6.1)
      ts-api-utils: 2.1.0(typescript@5.9.3)
      typescript: 5.9.3
    transitivePeerDependencies:
      - supports-color

  '@typescript-eslint/types@8.46.0': {}

  '@typescript-eslint/typescript-estree@8.46.0(typescript@5.9.3)':
    dependencies:
      '@typescript-eslint/project-service': 8.46.0(typescript@5.9.3)
      '@typescript-eslint/tsconfig-utils': 8.46.0(typescript@5.9.3)
      '@typescript-eslint/types': 8.46.0
      '@typescript-eslint/visitor-keys': 8.46.0
      debug: 4.4.3(supports-color@8.1.1)
      fast-glob: 3.3.3
      is-glob: 4.0.3
      minimatch: 9.0.5
      semver: 7.7.3
      ts-api-utils: 2.1.0(typescript@5.9.3)
      typescript: 5.9.3
    transitivePeerDependencies:
      - supports-color

  '@typescript-eslint/utils@8.46.0(eslint@9.37.0(jiti@2.6.1))(typescript@5.9.3)':
    dependencies:
      '@eslint-community/eslint-utils': 4.9.0(eslint@9.37.0(jiti@2.6.1))
      '@typescript-eslint/scope-manager': 8.46.0
      '@typescript-eslint/types': 8.46.0
      '@typescript-eslint/typescript-estree': 8.46.0(typescript@5.9.3)
      eslint: 9.37.0(jiti@2.6.1)
      typescript: 5.9.3
    transitivePeerDependencies:
      - supports-color

  '@typescript-eslint/visitor-keys@8.46.0':
    dependencies:
      '@typescript-eslint/types': 8.46.0
      eslint-visitor-keys: 4.2.1

  '@typescript/vfs@1.6.1(typescript@5.9.3)':
    dependencies:
      debug: 4.4.3(supports-color@8.1.1)
      typescript: 5.9.3
    transitivePeerDependencies:
      - supports-color

  '@typespec/prettier-plugin-typespec@1.4.0':
    dependencies:
      prettier: 3.6.2

  '@unrs/resolver-binding-android-arm-eabi@1.11.1':
    optional: true

  '@unrs/resolver-binding-android-arm64@1.11.1':
    optional: true

  '@unrs/resolver-binding-darwin-arm64@1.11.1':
    optional: true

  '@unrs/resolver-binding-darwin-x64@1.11.1':
    optional: true

  '@unrs/resolver-binding-freebsd-x64@1.11.1':
    optional: true

  '@unrs/resolver-binding-linux-arm-gnueabihf@1.11.1':
    optional: true

  '@unrs/resolver-binding-linux-arm-musleabihf@1.11.1':
    optional: true

  '@unrs/resolver-binding-linux-arm64-gnu@1.11.1':
    optional: true

  '@unrs/resolver-binding-linux-arm64-musl@1.11.1':
    optional: true

  '@unrs/resolver-binding-linux-ppc64-gnu@1.11.1':
    optional: true

  '@unrs/resolver-binding-linux-riscv64-gnu@1.11.1':
    optional: true

  '@unrs/resolver-binding-linux-riscv64-musl@1.11.1':
    optional: true

  '@unrs/resolver-binding-linux-s390x-gnu@1.11.1':
    optional: true

  '@unrs/resolver-binding-linux-x64-gnu@1.11.1':
    optional: true

  '@unrs/resolver-binding-linux-x64-musl@1.11.1':
    optional: true

  '@unrs/resolver-binding-wasm32-wasi@1.11.1':
    dependencies:
      '@napi-rs/wasm-runtime': 0.2.12
    optional: true

  '@unrs/resolver-binding-win32-arm64-msvc@1.11.1':
    optional: true

  '@unrs/resolver-binding-win32-ia32-msvc@1.11.1':
    optional: true

  '@unrs/resolver-binding-win32-x64-msvc@1.11.1':
    optional: true

  '@vitejs/plugin-react@5.0.4(vite@7.1.9(@types/node@24.7.0)(jiti@2.6.1)(lightningcss@1.30.1)(tsx@4.20.6)(yaml@2.8.1))':
    dependencies:
      '@babel/core': 7.28.4
      '@babel/plugin-transform-react-jsx-self': 7.27.1(@babel/core@7.28.4)
      '@babel/plugin-transform-react-jsx-source': 7.27.1(@babel/core@7.28.4)
      '@rolldown/pluginutils': 1.0.0-beta.38
      '@types/babel__core': 7.20.5
      react-refresh: 0.17.0
      vite: 7.1.9(@types/node@24.7.0)(jiti@2.6.1)(lightningcss@1.30.1)(tsx@4.20.6)(yaml@2.8.1)
    transitivePeerDependencies:
      - supports-color

  '@vitest/browser@3.2.4(playwright@1.56.0)(vite@7.1.9(@types/node@24.7.0)(jiti@2.6.1)(lightningcss@1.30.1)(tsx@4.20.6)(yaml@2.8.1))(vitest@3.2.4)':
    dependencies:
      '@testing-library/dom': 10.4.1
      '@testing-library/user-event': 14.6.1(@testing-library/dom@10.4.1)
      '@vitest/mocker': 3.2.4(vite@7.1.9(@types/node@24.7.0)(jiti@2.6.1)(lightningcss@1.30.1)(tsx@4.20.6)(yaml@2.8.1))
      '@vitest/utils': 3.2.4
      magic-string: 0.30.19
      sirv: 3.0.2
      tinyrainbow: 2.0.0
<<<<<<< HEAD
      vitest: 3.2.4(@types/node@24.7.0)(@vitest/browser@3.2.4)(jiti@2.6.1)(jsdom@27.0.0(postcss@8.5.6))(lightningcss@1.30.1)(tsx@4.20.6)(yaml@2.8.1)
=======
      vitest: 3.2.4(@types/node@24.6.2)(@vitest/browser@3.2.4)(jiti@2.6.1)(jsdom@27.0.0(postcss@8.5.6))(lightningcss@1.30.1)(tsx@4.20.6)(yaml@2.8.1)
>>>>>>> d42aa675
      ws: 8.18.3
    optionalDependencies:
      playwright: 1.56.0
    transitivePeerDependencies:
      - bufferutil
      - msw
      - utf-8-validate
      - vite

  '@vitest/expect@3.2.4':
    dependencies:
      '@types/chai': 5.2.2
      '@vitest/spy': 3.2.4
      '@vitest/utils': 3.2.4
      chai: 5.3.3
      tinyrainbow: 2.0.0

  '@vitest/mocker@3.2.4(vite@7.1.9(@types/node@24.7.0)(jiti@2.6.1)(lightningcss@1.30.1)(tsx@4.20.6)(yaml@2.8.1))':
    dependencies:
      '@vitest/spy': 3.2.4
      estree-walker: 3.0.3
      magic-string: 0.30.19
    optionalDependencies:
      vite: 7.1.9(@types/node@24.7.0)(jiti@2.6.1)(lightningcss@1.30.1)(tsx@4.20.6)(yaml@2.8.1)

  '@vitest/pretty-format@3.2.4':
    dependencies:
      tinyrainbow: 2.0.0

  '@vitest/runner@3.2.4':
    dependencies:
      '@vitest/utils': 3.2.4
      pathe: 2.0.3
      strip-literal: 3.1.0

  '@vitest/snapshot@3.2.4':
    dependencies:
      '@vitest/pretty-format': 3.2.4
      magic-string: 0.30.19
      pathe: 2.0.3

  '@vitest/spy@3.2.4':
    dependencies:
      tinyspy: 4.0.4

  '@vitest/utils@3.2.4':
    dependencies:
      '@vitest/pretty-format': 3.2.4
      loupe: 3.2.1
      tinyrainbow: 2.0.0

  acorn-jsx@5.3.2(acorn@8.15.0):
    dependencies:
      acorn: 8.15.0

  acorn-walk@8.3.4:
    dependencies:
      acorn: 8.15.0

  acorn@8.15.0: {}

  agent-base@7.1.4: {}

  ajv@6.12.6:
    dependencies:
      fast-deep-equal: 3.1.3
      fast-json-stable-stringify: 2.1.0
      json-schema-traverse: 0.4.1
      uri-js: 4.4.1

  allotment@1.20.4(react-dom@18.3.1(react@18.3.1))(react@18.3.1):
    dependencies:
      classnames: 2.5.1
      eventemitter3: 5.0.1
      lodash.clamp: 4.0.3
      lodash.debounce: 4.0.8
      lodash.isequal: 4.5.0
      react: 18.3.1
      react-dom: 18.3.1(react@18.3.1)
      use-resize-observer: 9.1.0(react-dom@18.3.1(react@18.3.1))(react@18.3.1)

  ansi-escapes@4.3.2:
    dependencies:
      type-fest: 0.21.3

  ansi-escapes@7.1.1:
    dependencies:
      environment: 1.1.0

  ansi-regex@5.0.1: {}

  ansi-regex@6.2.2: {}

  ansi-styles@4.3.0:
    dependencies:
      color-convert: 2.0.1

  ansi-styles@5.2.0: {}

  ansi-styles@6.2.3: {}

  ansis@3.17.0: {}

  anymatch@3.1.3:
    dependencies:
      normalize-path: 3.0.0
      picomatch: 2.3.1

  arg@4.1.3: {}

  argparse@2.0.1: {}

  aria-hidden@1.2.6:
    dependencies:
      tslib: 2.8.1

  aria-query@5.3.0:
    dependencies:
      dequal: 2.0.3

  assertion-error@2.0.1: {}

  async@3.2.6: {}

  asynckit@0.4.0: {}

  axios-proxy-builder@0.1.2:
    dependencies:
      tunnel: 0.0.6

  axios@1.12.2:
    dependencies:
      follow-redirects: 1.15.11
      form-data: 4.0.4
      proxy-from-env: 1.1.0
    transitivePeerDependencies:
      - debug

  balanced-match@1.0.2: {}

  base64-js@1.5.1: {}

  baseline-browser-mapping@2.8.14: {}

  bidi-js@1.0.3:
    dependencies:
      require-from-string: 2.0.2

  binary-extensions@2.3.0: {}

  bind-event-listener@3.0.0: {}

  bippy@0.3.28(@types/react@18.3.26)(react@18.3.1):
    dependencies:
      '@types/react-reconciler': 0.28.9(@types/react@18.3.26)
      react: 18.3.1
    transitivePeerDependencies:
      - '@types/react'

  bl@4.1.0:
    dependencies:
      buffer: 5.7.1
      inherits: 2.0.4
      readable-stream: 3.6.2

  brace-expansion@2.0.2:
    dependencies:
      balanced-match: 1.0.2

  braces@3.0.3:
    dependencies:
      fill-range: 7.1.1

  browserslist@4.26.3:
    dependencies:
      baseline-browser-mapping: 2.8.14
      caniuse-lite: 1.0.30001749
      electron-to-chromium: 1.5.233
      node-releases: 2.0.23
      update-browserslist-db: 1.1.3(browserslist@4.26.3)

  buffer@5.7.1:
    dependencies:
      base64-js: 1.5.1
      ieee754: 1.2.1

  cac@6.7.14: {}

  call-bind-apply-helpers@1.0.2:
    dependencies:
      es-errors: 1.3.0
      function-bind: 1.1.2

  callsites@3.1.0: {}

  camelcase@6.3.0: {}

  caniuse-lite@1.0.30001749: {}

  case@1.6.3: {}

  chai@5.3.3:
    dependencies:
      assertion-error: 2.0.1
      check-error: 2.1.1
      deep-eql: 5.0.2
      loupe: 3.2.1
      pathval: 2.0.1

  chalk@4.1.2:
    dependencies:
      ansi-styles: 4.3.0
      supports-color: 7.2.0

  chardet@2.1.0: {}

  check-error@2.1.1: {}

  chokidar@3.6.0:
    dependencies:
      anymatch: 3.1.3
      braces: 3.0.3
      glob-parent: 5.1.2
      is-binary-path: 2.1.0
      is-glob: 4.0.3
      normalize-path: 3.0.0
      readdirp: 3.6.0
    optionalDependencies:
      fsevents: 2.3.3

  chownr@3.0.0: {}

  class-variance-authority@0.7.1:
    dependencies:
      clsx: 2.1.1

  classnames@2.5.1: {}

  clean-stack@3.0.1:
    dependencies:
      escape-string-regexp: 4.0.0

  cli-cursor@3.1.0:
    dependencies:
      restore-cursor: 3.1.0

  cli-cursor@5.0.0:
    dependencies:
      restore-cursor: 5.1.0

  cli-spinners@2.9.2: {}

  cli-truncate@5.1.0:
    dependencies:
      slice-ansi: 7.1.2
      string-width: 8.1.0

  cli-width@3.0.0: {}

  clone@1.0.4: {}

  clsx@2.1.1: {}

  code-block-writer@13.0.3: {}

  color-convert@2.0.1:
    dependencies:
      color-name: 1.1.4

  color-name@1.1.4: {}

  colorette@2.0.20: {}

  combined-stream@1.0.8:
    dependencies:
      delayed-stream: 1.0.0

  commander@14.0.1: {}

  comment-parser@1.4.1: {}

  console-table-printer@2.14.6:
    dependencies:
      simple-wcswidth: 1.1.2

  console.table@0.10.0:
    dependencies:
      easy-table: 1.1.0

  convert-source-map@2.0.0: {}

  cosmiconfig@8.3.6(typescript@5.9.3):
    dependencies:
      import-fresh: 3.3.1
      js-yaml: 4.1.0
      parse-json: 5.2.0
      path-type: 4.0.0
    optionalDependencies:
      typescript: 5.9.3

  create-require@1.1.1: {}

  cross-env@10.1.0:
    dependencies:
      '@epic-web/invariant': 1.0.0
      cross-spawn: 7.0.6

  cross-spawn@7.0.6:
    dependencies:
      path-key: 3.1.1
      shebang-command: 2.0.0
      which: 2.0.2

  css-tree@3.1.0:
    dependencies:
      mdn-data: 2.12.2
      source-map-js: 1.2.1

  cssstyle@5.3.1(postcss@8.5.6):
    dependencies:
      '@asamuzakjp/css-color': 4.0.5
      '@csstools/css-syntax-patches-for-csstree': 1.0.14(postcss@8.5.6)
      css-tree: 3.1.0
    transitivePeerDependencies:
      - postcss

  csstype@3.1.3: {}

  data-urls@6.0.0:
    dependencies:
      whatwg-mimetype: 4.0.0
      whatwg-url: 15.1.0

  debug@4.4.3:
    dependencies:
      ms: 2.1.3

  debug@4.4.3(supports-color@8.1.1):
    dependencies:
      ms: 2.1.3
    optionalDependencies:
      supports-color: 8.1.1

  decamelize@1.2.0: {}

  decimal.js@10.6.0: {}

  deep-eql@5.0.2: {}

  deep-is@0.1.4: {}

  defaults@1.0.4:
    dependencies:
      clone: 1.0.4

  delayed-stream@1.0.0: {}

  dequal@2.0.3: {}

  detect-libc@2.1.2: {}

  detect-node-es@1.1.0: {}

  diff@4.0.2: {}

  dom-accessibility-api@0.5.16: {}

  dot-case@3.0.4:
    dependencies:
      no-case: 3.0.4
      tslib: 2.8.1

  dunder-proto@1.0.1:
    dependencies:
      call-bind-apply-helpers: 1.0.2
      es-errors: 1.3.0
      gopd: 1.2.0

  eastasianwidth@0.2.0: {}

  easy-table@1.1.0:
    optionalDependencies:
      wcwidth: 1.0.1

  ejs@3.1.10:
    dependencies:
      jake: 10.9.4

  electron-to-chromium@1.5.233: {}

  emoji-regex@10.5.0: {}

  emoji-regex@8.0.0: {}

  emoji-regex@9.2.2: {}

  enhanced-resolve@5.18.3:
    dependencies:
      graceful-fs: 4.2.11
      tapable: 2.3.0

  entities@4.5.0: {}

  entities@6.0.1: {}

  environment@1.1.0: {}

  error-ex@1.3.4:
    dependencies:
      is-arrayish: 0.2.1

  es-define-property@1.0.1: {}

  es-errors@1.3.0: {}

  es-module-lexer@1.7.0: {}

  es-object-atoms@1.1.1:
    dependencies:
      es-errors: 1.3.0

  es-set-tostringtag@2.1.0:
    dependencies:
      es-errors: 1.3.0
      get-intrinsic: 1.3.0
      has-tostringtag: 1.0.2
      hasown: 2.0.2

  esbuild@0.25.10:
    optionalDependencies:
      '@esbuild/aix-ppc64': 0.25.10
      '@esbuild/android-arm': 0.25.10
      '@esbuild/android-arm64': 0.25.10
      '@esbuild/android-x64': 0.25.10
      '@esbuild/darwin-arm64': 0.25.10
      '@esbuild/darwin-x64': 0.25.10
      '@esbuild/freebsd-arm64': 0.25.10
      '@esbuild/freebsd-x64': 0.25.10
      '@esbuild/linux-arm': 0.25.10
      '@esbuild/linux-arm64': 0.25.10
      '@esbuild/linux-ia32': 0.25.10
      '@esbuild/linux-loong64': 0.25.10
      '@esbuild/linux-mips64el': 0.25.10
      '@esbuild/linux-ppc64': 0.25.10
      '@esbuild/linux-riscv64': 0.25.10
      '@esbuild/linux-s390x': 0.25.10
      '@esbuild/linux-x64': 0.25.10
      '@esbuild/netbsd-arm64': 0.25.10
      '@esbuild/netbsd-x64': 0.25.10
      '@esbuild/openbsd-arm64': 0.25.10
      '@esbuild/openbsd-x64': 0.25.10
      '@esbuild/openharmony-arm64': 0.25.10
      '@esbuild/sunos-x64': 0.25.10
      '@esbuild/win32-arm64': 0.25.10
      '@esbuild/win32-ia32': 0.25.10
      '@esbuild/win32-x64': 0.25.10

  escalade@3.2.0: {}

  escape-string-regexp@1.0.5: {}

  escape-string-regexp@4.0.0: {}

  eslint-import-context@0.1.9(unrs-resolver@1.11.1):
    dependencies:
      get-tsconfig: 4.11.0
      stable-hash-x: 0.2.0
    optionalDependencies:
      unrs-resolver: 1.11.1

  eslint-import-resolver-typescript@4.4.4(eslint-plugin-import-x@4.16.1(@typescript-eslint/utils@8.46.0(eslint@9.37.0(jiti@2.6.1))(typescript@5.9.3))(eslint@9.37.0(jiti@2.6.1)))(eslint@9.37.0(jiti@2.6.1)):
    dependencies:
      debug: 4.4.3(supports-color@8.1.1)
      eslint: 9.37.0(jiti@2.6.1)
      eslint-import-context: 0.1.9(unrs-resolver@1.11.1)
      get-tsconfig: 4.11.0
      is-bun-module: 2.0.0
      stable-hash-x: 0.2.0
      tinyglobby: 0.2.15
      unrs-resolver: 1.11.1
    optionalDependencies:
      eslint-plugin-import-x: 4.16.1(@typescript-eslint/utils@8.46.0(eslint@9.37.0(jiti@2.6.1))(typescript@5.9.3))(eslint@9.37.0(jiti@2.6.1))
    transitivePeerDependencies:
      - supports-color

  eslint-plugin-import-x@4.16.1(@typescript-eslint/utils@8.46.0(eslint@9.37.0(jiti@2.6.1))(typescript@5.9.3))(eslint@9.37.0(jiti@2.6.1)):
    dependencies:
      '@typescript-eslint/types': 8.46.0
      comment-parser: 1.4.1
      debug: 4.4.3(supports-color@8.1.1)
      eslint: 9.37.0(jiti@2.6.1)
      eslint-import-context: 0.1.9(unrs-resolver@1.11.1)
      is-glob: 4.0.3
      minimatch: 10.0.3
      semver: 7.7.3
      stable-hash-x: 0.2.0
      unrs-resolver: 1.11.1
    optionalDependencies:
      '@typescript-eslint/utils': 8.46.0(eslint@9.37.0(jiti@2.6.1))(typescript@5.9.3)
    transitivePeerDependencies:
      - supports-color

  eslint-plugin-react-hooks@5.2.0(eslint@9.37.0(jiti@2.6.1)):
    dependencies:
      eslint: 9.37.0(jiti@2.6.1)

  eslint-plugin-react-you-might-not-need-an-effect@0.5.6(eslint@9.37.0(jiti@2.6.1)):
    dependencies:
      eslint: 9.37.0(jiti@2.6.1)
      eslint-utils: 3.0.0(eslint@9.37.0(jiti@2.6.1))
      globals: 16.4.0

  eslint-scope@8.4.0:
    dependencies:
      esrecurse: 4.3.0
      estraverse: 5.3.0

  eslint-utils@3.0.0(eslint@9.37.0(jiti@2.6.1)):
    dependencies:
      eslint: 9.37.0(jiti@2.6.1)
      eslint-visitor-keys: 2.1.0

  eslint-visitor-keys@2.1.0: {}

  eslint-visitor-keys@3.4.3: {}

  eslint-visitor-keys@4.2.1: {}

  eslint@9.37.0(jiti@2.6.1):
    dependencies:
      '@eslint-community/eslint-utils': 4.9.0(eslint@9.37.0(jiti@2.6.1))
      '@eslint-community/regexpp': 4.12.1
      '@eslint/config-array': 0.21.0
      '@eslint/config-helpers': 0.4.0
      '@eslint/core': 0.16.0
      '@eslint/eslintrc': 3.3.1
      '@eslint/js': 9.37.0
      '@eslint/plugin-kit': 0.4.0
      '@humanfs/node': 0.16.7
      '@humanwhocodes/module-importer': 1.0.1
      '@humanwhocodes/retry': 0.4.3
      '@types/estree': 1.0.8
      '@types/json-schema': 7.0.15
      ajv: 6.12.6
      chalk: 4.1.2
      cross-spawn: 7.0.6
      debug: 4.4.3(supports-color@8.1.1)
      escape-string-regexp: 4.0.0
      eslint-scope: 8.4.0
      eslint-visitor-keys: 4.2.1
      espree: 10.4.0
      esquery: 1.6.0
      esutils: 2.0.3
      fast-deep-equal: 3.1.3
      file-entry-cache: 8.0.0
      find-up: 5.0.0
      glob-parent: 6.0.2
      ignore: 5.3.2
      imurmurhash: 0.1.4
      is-glob: 4.0.3
      json-stable-stringify-without-jsonify: 1.0.1
      lodash.merge: 4.6.2
      minimatch: 3.1.2
      natural-compare: 1.4.0
      optionator: 0.9.4
    optionalDependencies:
      jiti: 2.6.1
    transitivePeerDependencies:
      - supports-color

  esm@3.2.25:
    optional: true

  espree@10.4.0:
    dependencies:
      acorn: 8.15.0
      acorn-jsx: 5.3.2(acorn@8.15.0)
      eslint-visitor-keys: 4.2.1

  esquery@1.6.0:
    dependencies:
      estraverse: 5.3.0

  esrecurse@4.3.0:
    dependencies:
      estraverse: 5.3.0

  estraverse@5.3.0: {}

  estree-walker@2.0.2: {}

  estree-walker@3.0.3:
    dependencies:
      '@types/estree': 1.0.8

  esutils@2.0.3: {}

  eventemitter3@4.0.7: {}

  eventemitter3@5.0.1: {}

  expect-type@1.2.2: {}

  fast-deep-equal@3.1.3: {}

  fast-glob@3.3.3:
    dependencies:
      '@nodelib/fs.stat': 2.0.5
      '@nodelib/fs.walk': 1.2.8
      glob-parent: 5.1.2
      merge2: 1.4.1
      micromatch: 4.0.8

  fast-json-stable-stringify@2.1.0: {}

  fast-levenshtein@2.0.6: {}

  fastq@1.19.1:
    dependencies:
      reusify: 1.1.0

  fdir@6.5.0(picomatch@4.0.3):
    optionalDependencies:
      picomatch: 4.0.3

  figures@3.2.0:
    dependencies:
      escape-string-regexp: 1.0.5

  file-entry-cache@8.0.0:
    dependencies:
      flat-cache: 4.0.1

  filelist@1.0.4:
    dependencies:
      minimatch: 5.1.6

  fill-range@7.1.1:
    dependencies:
      to-regex-range: 5.0.1

  find-up@5.0.0:
    dependencies:
      locate-path: 6.0.0
      path-exists: 4.0.0

  flat-cache@4.0.1:
    dependencies:
      flatted: 3.3.3
      keyv: 4.5.4

  flatted@3.3.3: {}

  follow-redirects@1.15.11: {}

  foreground-child@3.3.1:
    dependencies:
      cross-spawn: 7.0.6
      signal-exit: 4.1.0

  form-data@4.0.4:
    dependencies:
      asynckit: 0.4.0
      combined-stream: 1.0.8
      es-set-tostringtag: 2.1.0
      hasown: 2.0.2
      mime-types: 2.1.35

  fs-extra@11.3.2:
    dependencies:
      graceful-fs: 4.2.11
      jsonfile: 6.2.0
      universalify: 2.0.1

  fsevents@2.3.2:
    optional: true

  fsevents@2.3.3:
    optional: true

  function-bind@1.1.2: {}

  gensync@1.0.0-beta.2: {}

  get-east-asian-width@1.4.0: {}

  get-intrinsic@1.3.0:
    dependencies:
      call-bind-apply-helpers: 1.0.2
      es-define-property: 1.0.1
      es-errors: 1.3.0
      es-object-atoms: 1.1.1
      function-bind: 1.1.2
      get-proto: 1.0.1
      gopd: 1.2.0
      has-symbols: 1.1.0
      hasown: 2.0.2
      math-intrinsics: 1.1.0

  get-nonce@1.0.1: {}

  get-package-type@0.1.0: {}

  get-proto@1.0.1:
    dependencies:
      dunder-proto: 1.0.1
      es-object-atoms: 1.1.1

  get-tsconfig@4.11.0:
    dependencies:
      resolve-pkg-maps: 1.0.0

  glob-parent@5.1.2:
    dependencies:
      is-glob: 4.0.3

  glob-parent@6.0.2:
    dependencies:
      is-glob: 4.0.3

  glob@10.4.5:
    dependencies:
      foreground-child: 3.3.1
      jackspeak: 3.4.3
      minimatch: 9.0.5
      minipass: 7.1.2
      package-json-from-dist: 1.0.1
      path-scurry: 1.11.1

  globals@14.0.0: {}

  globals@16.4.0: {}

  gopd@1.2.0: {}

  graceful-fs@4.2.11: {}

  graphemer@1.4.0: {}

  has-flag@4.0.0: {}

  has-symbols@1.1.0: {}

  has-tostringtag@1.0.2:
    dependencies:
      has-symbols: 1.1.0

  hasown@2.0.2:
    dependencies:
      function-bind: 1.1.2

  html-encoding-sniffer@4.0.0:
    dependencies:
      whatwg-encoding: 3.1.1

  html-parse-stringify@3.0.1:
    dependencies:
      void-elements: 3.1.0

  http-proxy-agent@7.0.2:
    dependencies:
      agent-base: 7.1.4
      debug: 4.4.3(supports-color@8.1.1)
    transitivePeerDependencies:
      - supports-color

  https-proxy-agent@7.0.6:
    dependencies:
      agent-base: 7.1.4
      debug: 4.4.3(supports-color@8.1.1)
    transitivePeerDependencies:
      - supports-color

  i18next@25.5.3(typescript@5.9.3):
    dependencies:
      '@babel/runtime': 7.28.4
    optionalDependencies:
      typescript: 5.9.3

  iconv-lite@0.6.3:
    dependencies:
      safer-buffer: 2.1.2

  iconv-lite@0.7.0:
    dependencies:
      safer-buffer: 2.1.2

  ieee754@1.2.1: {}

  ignore@5.3.2: {}

  ignore@7.0.5: {}

  import-fresh@3.3.1:
    dependencies:
      parent-module: 1.0.1
      resolve-from: 4.0.0

  imurmurhash@0.1.4: {}

  indent-string@4.0.0: {}

  inherits@2.0.4: {}

  inquirer@8.2.7(@types/node@24.7.0):
    dependencies:
      '@inquirer/external-editor': 1.0.2(@types/node@24.7.0)
      ansi-escapes: 4.3.2
      chalk: 4.1.2
      cli-cursor: 3.1.0
      cli-width: 3.0.0
      figures: 3.2.0
      lodash: 4.17.21
      mute-stream: 0.0.8
      ora: 5.4.1
      run-async: 2.4.1
      rxjs: 7.8.2
      string-width: 4.2.3
      strip-ansi: 6.0.1
      through: 2.3.8
      wrap-ansi: 6.2.0
    transitivePeerDependencies:
      - '@types/node'

  is-arrayish@0.2.1: {}

  is-binary-path@2.1.0:
    dependencies:
      binary-extensions: 2.3.0

  is-bun-module@2.0.0:
    dependencies:
      semver: 7.7.3

  is-docker@2.2.1: {}

  is-extglob@2.1.1: {}

  is-fullwidth-code-point@3.0.0: {}

  is-fullwidth-code-point@5.1.0:
    dependencies:
      get-east-asian-width: 1.4.0

  is-glob@4.0.3:
    dependencies:
      is-extglob: 2.1.1

  is-interactive@1.0.0: {}

  is-number@7.0.0: {}

  is-observable@2.1.0: {}

  is-potential-custom-element-name@1.0.1: {}

  is-unicode-supported@0.1.0: {}

  is-wsl@2.2.0:
    dependencies:
      is-docker: 2.2.1

  isexe@2.0.0: {}

  jackspeak@3.4.3:
    dependencies:
      '@isaacs/cliui': 8.0.2
    optionalDependencies:
      '@pkgjs/parseargs': 0.11.0

  jake@10.9.4:
    dependencies:
      async: 3.2.6
      filelist: 1.0.4
      picocolors: 1.1.1

  jiti@2.6.1: {}

  js-tiktoken@1.0.21:
    dependencies:
      base64-js: 1.5.1

  js-tokens@4.0.0: {}

  js-tokens@9.0.1: {}

  js-yaml@4.1.0:
    dependencies:
      argparse: 2.0.1

  jsdom@27.0.0(postcss@8.5.6):
    dependencies:
      '@asamuzakjp/dom-selector': 6.6.1
      cssstyle: 5.3.1(postcss@8.5.6)
      data-urls: 6.0.0
      decimal.js: 10.6.0
      html-encoding-sniffer: 4.0.0
      http-proxy-agent: 7.0.2
      https-proxy-agent: 7.0.6
      is-potential-custom-element-name: 1.0.1
      parse5: 7.3.0
      rrweb-cssom: 0.8.0
      saxes: 6.0.0
      symbol-tree: 3.2.4
      tough-cookie: 6.0.0
      w3c-xmlserializer: 5.0.0
      webidl-conversions: 8.0.0
      whatwg-encoding: 3.1.1
      whatwg-mimetype: 4.0.0
      whatwg-url: 15.1.0
      ws: 8.18.3
      xml-name-validator: 5.0.0
    transitivePeerDependencies:
      - bufferutil
      - postcss
      - supports-color
      - utf-8-validate

  jsesc@3.1.0: {}

  json-buffer@3.0.1: {}

  json-parse-even-better-errors@2.3.1: {}

  json-schema-traverse@0.4.1: {}

  json-stable-stringify-without-jsonify@1.0.1: {}

  json5@2.2.3: {}

  jsonfile@6.2.0:
    dependencies:
      universalify: 2.0.1
    optionalDependencies:
      graceful-fs: 4.2.11

  keyv@4.5.4:
    dependencies:
      json-buffer: 3.0.1

  kleur@4.1.5: {}

  langsmith@0.3.72:
    dependencies:
      '@types/uuid': 10.0.0
      chalk: 4.1.2
      console-table-printer: 2.14.6
      p-queue: 6.6.2
      p-retry: 4.6.2
      semver: 7.7.3
      uuid: 10.0.0

  lefthook-darwin-arm64@1.13.6:
    optional: true

  lefthook-darwin-x64@1.13.6:
    optional: true

  lefthook-freebsd-arm64@1.13.6:
    optional: true

  lefthook-freebsd-x64@1.13.6:
    optional: true

  lefthook-linux-arm64@1.13.6:
    optional: true

  lefthook-linux-x64@1.13.6:
    optional: true

  lefthook-openbsd-arm64@1.13.6:
    optional: true

  lefthook-openbsd-x64@1.13.6:
    optional: true

  lefthook-windows-arm64@1.13.6:
    optional: true

  lefthook-windows-x64@1.13.6:
    optional: true

  lefthook@1.13.6:
    optionalDependencies:
      lefthook-darwin-arm64: 1.13.6
      lefthook-darwin-x64: 1.13.6
      lefthook-freebsd-arm64: 1.13.6
      lefthook-freebsd-x64: 1.13.6
      lefthook-linux-arm64: 1.13.6
      lefthook-linux-x64: 1.13.6
      lefthook-openbsd-arm64: 1.13.6
      lefthook-openbsd-x64: 1.13.6
      lefthook-windows-arm64: 1.13.6
      lefthook-windows-x64: 1.13.6

  levn@0.4.1:
    dependencies:
      prelude-ls: 1.2.1
      type-check: 0.4.0

  lightningcss-darwin-arm64@1.30.1:
    optional: true

  lightningcss-darwin-x64@1.30.1:
    optional: true

  lightningcss-freebsd-x64@1.30.1:
    optional: true

  lightningcss-linux-arm-gnueabihf@1.30.1:
    optional: true

  lightningcss-linux-arm64-gnu@1.30.1:
    optional: true

  lightningcss-linux-arm64-musl@1.30.1:
    optional: true

  lightningcss-linux-x64-gnu@1.30.1:
    optional: true

  lightningcss-linux-x64-musl@1.30.1:
    optional: true

  lightningcss-win32-arm64-msvc@1.30.1:
    optional: true

  lightningcss-win32-x64-msvc@1.30.1:
    optional: true

  lightningcss@1.30.1:
    dependencies:
      detect-libc: 2.1.2
    optionalDependencies:
      lightningcss-darwin-arm64: 1.30.1
      lightningcss-darwin-x64: 1.30.1
      lightningcss-freebsd-x64: 1.30.1
      lightningcss-linux-arm-gnueabihf: 1.30.1
      lightningcss-linux-arm64-gnu: 1.30.1
      lightningcss-linux-arm64-musl: 1.30.1
      lightningcss-linux-x64-gnu: 1.30.1
      lightningcss-linux-x64-musl: 1.30.1
      lightningcss-win32-arm64-msvc: 1.30.1
      lightningcss-win32-x64-msvc: 1.30.1

  lilconfig@3.1.3: {}

  lines-and-columns@1.2.4: {}

  linkify-it@5.0.0:
    dependencies:
      uc.micro: 2.1.0

  lint-staged@16.2.3:
    dependencies:
      commander: 14.0.1
      listr2: 9.0.4
      micromatch: 4.0.8
      nano-spawn: 1.0.3
      pidtree: 0.6.0
      string-argv: 0.3.2
      yaml: 2.8.1

  listr2@9.0.4:
    dependencies:
      cli-truncate: 5.1.0
      colorette: 2.0.20
      eventemitter3: 5.0.1
      log-update: 6.1.0
      rfdc: 1.4.1
      wrap-ansi: 9.0.2

  locate-path@6.0.0:
    dependencies:
      p-locate: 5.0.0

  lodash-es@4.17.21: {}

  lodash.clamp@4.0.3: {}

  lodash.debounce@4.0.8: {}

  lodash.isequal@4.5.0: {}

  lodash.merge@4.6.2: {}

  lodash@4.17.21: {}

  log-symbols@4.1.0:
    dependencies:
      chalk: 4.1.2
      is-unicode-supported: 0.1.0

  log-update@6.1.0:
    dependencies:
      ansi-escapes: 7.1.1
      cli-cursor: 5.0.0
      slice-ansi: 7.1.2
      strip-ansi: 7.1.2
      wrap-ansi: 9.0.2

  loose-envify@1.4.0:
    dependencies:
      js-tokens: 4.0.0

  loupe@3.2.1: {}

  lower-case@2.0.2:
    dependencies:
      tslib: 2.8.1

  lru-cache@10.4.3: {}

  lru-cache@11.2.2: {}

  lru-cache@5.1.1:
    dependencies:
      yallist: 3.1.1

  lunr@2.3.9: {}

  lz-string@1.5.0: {}

  magic-string@0.30.19:
    dependencies:
      '@jridgewell/sourcemap-codec': 1.5.5

  make-error@1.3.6: {}

  markdown-it@14.1.0:
    dependencies:
      argparse: 2.0.1
      entities: 4.5.0
      linkify-it: 5.0.0
      mdurl: 2.0.0
      punycode.js: 2.3.1
      uc.micro: 2.1.0

  math-intrinsics@1.1.0: {}

  mdn-data@2.12.2: {}

  mdurl@2.0.0: {}

  merge2@1.4.1: {}

  micromatch@4.0.8:
    dependencies:
      braces: 3.0.3
      picomatch: 2.3.1

  mime-db@1.52.0: {}

  mime-types@2.1.35:
    dependencies:
      mime-db: 1.52.0

  mimic-fn@2.1.0: {}

  mimic-function@5.0.1: {}

  minimatch@10.0.3:
    dependencies:
      '@isaacs/brace-expansion': 5.0.0

  minimatch@3.1.2:
    dependencies:
      brace-expansion: 2.0.2

  minimatch@5.1.6:
    dependencies:
      brace-expansion: 2.0.2

  minimatch@9.0.5:
    dependencies:
      brace-expansion: 2.0.2

  minipass@7.1.2: {}

  minizlib@3.1.0:
    dependencies:
      minipass: 7.1.2

  mri@1.2.0: {}

  mrmime@2.0.1: {}

  ms@2.1.3: {}

  mustache@4.2.0: {}

  mute-stream@0.0.8: {}

  nano-spawn@1.0.3: {}

  nanoid@3.3.11: {}

  napi-postinstall@0.3.4: {}

  natural-compare@1.4.0: {}

  no-case@3.0.4:
    dependencies:
      lower-case: 2.0.2
      tslib: 2.8.1

  node-releases@2.0.23: {}

  normalize-path@3.0.0: {}

  observable-fns@0.6.1: {}

  onetime@5.1.2:
    dependencies:
      mimic-fn: 2.1.0

  onetime@7.0.0:
    dependencies:
      mimic-function: 5.0.1

  optionator@0.9.4:
    dependencies:
      deep-is: 0.1.4
      fast-levenshtein: 2.0.6
      levn: 0.4.1
      prelude-ls: 1.2.1
      type-check: 0.4.0
      word-wrap: 1.2.5

  ora@5.4.1:
    dependencies:
      bl: 4.1.0
      chalk: 4.1.2
      cli-cursor: 3.1.0
      cli-spinners: 2.9.2
      is-interactive: 1.0.0
      is-unicode-supported: 0.1.0
      log-symbols: 4.1.0
      strip-ansi: 6.0.1
      wcwidth: 1.0.1

  p-finally@1.0.0: {}

  p-limit@3.1.0:
    dependencies:
      yocto-queue: 0.1.0

  p-locate@5.0.0:
    dependencies:
      p-limit: 3.1.0

  p-queue@6.6.2:
    dependencies:
      eventemitter3: 4.0.7
      p-timeout: 3.2.0

  p-retry@4.6.2:
    dependencies:
      '@types/retry': 0.12.0
      retry: 0.13.1

  p-timeout@3.2.0:
    dependencies:
      p-finally: 1.0.0

  package-json-from-dist@1.0.1: {}

  parent-module@1.0.1:
    dependencies:
      callsites: 3.1.0

  parse-json@5.2.0:
    dependencies:
      '@babel/code-frame': 7.27.1
      error-ex: 1.3.4
      json-parse-even-better-errors: 2.3.1
      lines-and-columns: 1.2.4

  parse5@7.3.0:
    dependencies:
      entities: 6.0.1

  path-browserify@1.0.1: {}

  path-exists@4.0.0: {}

  path-key@3.1.1: {}

  path-scurry@1.11.1:
    dependencies:
      lru-cache: 10.4.3
      minipass: 7.1.2

  path-type@4.0.0: {}

  pathe@2.0.3: {}

  pathval@2.0.1: {}

  performance-now@2.1.0: {}

  picocolors@1.1.1: {}

  picomatch@2.3.1: {}

  picomatch@4.0.3: {}

  pidtree@0.6.0: {}

  playwright-core@1.56.0: {}

  playwright@1.56.0:
    dependencies:
      playwright-core: 1.56.0
    optionalDependencies:
      fsevents: 2.3.2

  postcss@8.5.6:
    dependencies:
      nanoid: 3.3.11
      picocolors: 1.1.1
      source-map-js: 1.2.1

  preact@10.27.2: {}

  prelude-ls@1.2.1: {}

  prettier-plugin-tailwindcss@0.6.9(@ianvs/prettier-plugin-sort-imports@4.7.0(prettier@3.6.2))(prettier@3.6.2):
    dependencies:
      prettier: 3.6.2
    optionalDependencies:
      '@ianvs/prettier-plugin-sort-imports': 4.7.0(prettier@3.6.2)

  prettier-plugin-toml@2.0.6(prettier@3.6.2):
    dependencies:
      '@taplo/lib': 0.5.0
      prettier: 3.6.2

  prettier@3.0.3: {}

  prettier@3.6.2: {}

  pretty-format@27.5.1:
    dependencies:
      ansi-regex: 5.0.1
      ansi-styles: 5.2.0
      react-is: 17.0.2

  proxy-from-env@1.1.0: {}

  punycode.js@2.3.1: {}

  punycode@2.3.1: {}

  queue-microtask@1.2.3: {}

  raf-schd@4.0.3: {}

  raf@3.4.1:
    dependencies:
      performance-now: 2.1.0

  react-dom@18.3.1(react@18.3.1):
    dependencies:
      loose-envify: 1.4.0
      react: 18.3.1
      scheduler: 0.23.2

  react-i18next@16.0.0(i18next@25.5.3(typescript@5.9.3))(react-dom@18.3.1(react@18.3.1))(react@18.3.1)(typescript@5.9.3):
    dependencies:
      '@babel/runtime': 7.28.4
      html-parse-stringify: 3.0.1
      i18next: 25.5.3(typescript@5.9.3)
      react: 18.3.1
    optionalDependencies:
      react-dom: 18.3.1(react@18.3.1)
      typescript: 5.9.3

  react-is@17.0.2: {}

  react-refresh@0.17.0: {}

  react-remove-scroll-bar@2.3.8(@types/react@18.3.26)(react@18.3.1):
    dependencies:
      react: 18.3.1
      react-style-singleton: 2.2.3(@types/react@18.3.26)(react@18.3.1)
      tslib: 2.8.1
    optionalDependencies:
      '@types/react': 18.3.26

  react-remove-scroll@2.7.1(@types/react@18.3.26)(react@18.3.1):
    dependencies:
      react: 18.3.1
      react-remove-scroll-bar: 2.3.8(@types/react@18.3.26)(react@18.3.1)
      react-style-singleton: 2.2.3(@types/react@18.3.26)(react@18.3.1)
      tslib: 2.8.1
      use-callback-ref: 1.3.3(@types/react@18.3.26)(react@18.3.1)
      use-sidecar: 1.1.3(@types/react@18.3.26)(react@18.3.1)
    optionalDependencies:
      '@types/react': 18.3.26

  react-scan@0.4.3(@types/react@18.3.26)(react-dom@18.3.1(react@18.3.1))(react@18.3.1)(rollup@4.52.4):
    dependencies:
      '@babel/core': 7.28.4
      '@babel/generator': 7.28.3
      '@babel/types': 7.28.4
      '@clack/core': 0.3.5
      '@clack/prompts': 0.8.2
      '@pivanov/utils': 0.0.2(react-dom@18.3.1(react@18.3.1))(react@18.3.1)
      '@preact/signals': 1.3.2(preact@10.27.2)
      '@rollup/pluginutils': 5.3.0(rollup@4.52.4)
      '@types/node': 20.19.19
      bippy: 0.3.28(@types/react@18.3.26)(react@18.3.1)
      esbuild: 0.25.10
      estree-walker: 3.0.3
      kleur: 4.1.5
      mri: 1.2.0
      playwright: 1.56.0
      preact: 10.27.2
      react: 18.3.1
      react-dom: 18.3.1(react@18.3.1)
      tsx: 4.20.6
    optionalDependencies:
      unplugin: 2.1.0
    transitivePeerDependencies:
      - '@types/react'
      - rollup
      - supports-color

  react-style-singleton@2.2.3(@types/react@18.3.26)(react@18.3.1):
    dependencies:
      get-nonce: 1.0.1
      react: 18.3.1
      tslib: 2.8.1
    optionalDependencies:
      '@types/react': 18.3.26

  react@18.3.1:
    dependencies:
      loose-envify: 1.4.0

  readable-stream@3.6.2:
    dependencies:
      inherits: 2.0.4
      string_decoder: 1.3.0
      util-deprecate: 1.0.2

  readdirp@3.6.0:
    dependencies:
      picomatch: 2.3.1

  require-from-string@2.0.2: {}

  resolve-from@4.0.0: {}

  resolve-pkg-maps@1.0.0: {}

  restore-cursor@3.1.0:
    dependencies:
      onetime: 5.1.2
      signal-exit: 3.0.7

  restore-cursor@5.1.0:
    dependencies:
      onetime: 7.0.0
      signal-exit: 4.1.0

  retry@0.13.1: {}

  reusify@1.1.0: {}

  rfdc@1.4.1: {}

  rimraf@5.0.10:
    dependencies:
      glob: 10.4.5

  rollup@4.52.4:
    dependencies:
      '@types/estree': 1.0.8
    optionalDependencies:
      '@rollup/rollup-android-arm-eabi': 4.52.4
      '@rollup/rollup-android-arm64': 4.52.4
      '@rollup/rollup-darwin-arm64': 4.52.4
      '@rollup/rollup-darwin-x64': 4.52.4
      '@rollup/rollup-freebsd-arm64': 4.52.4
      '@rollup/rollup-freebsd-x64': 4.52.4
      '@rollup/rollup-linux-arm-gnueabihf': 4.52.4
      '@rollup/rollup-linux-arm-musleabihf': 4.52.4
      '@rollup/rollup-linux-arm64-gnu': 4.52.4
      '@rollup/rollup-linux-arm64-musl': 4.52.4
      '@rollup/rollup-linux-loong64-gnu': 4.52.4
      '@rollup/rollup-linux-ppc64-gnu': 4.52.4
      '@rollup/rollup-linux-riscv64-gnu': 4.52.4
      '@rollup/rollup-linux-riscv64-musl': 4.52.4
      '@rollup/rollup-linux-s390x-gnu': 4.52.4
      '@rollup/rollup-linux-x64-gnu': 4.52.4
      '@rollup/rollup-linux-x64-musl': 4.52.4
      '@rollup/rollup-openharmony-arm64': 4.52.4
      '@rollup/rollup-win32-arm64-msvc': 4.52.4
      '@rollup/rollup-win32-ia32-msvc': 4.52.4
      '@rollup/rollup-win32-x64-gnu': 4.52.4
      '@rollup/rollup-win32-x64-msvc': 4.52.4
      fsevents: 2.3.3

  rooks@9.3.0(react-dom@18.3.1(react@18.3.1))(react@18.3.1):
    dependencies:
      fast-deep-equal: 3.1.3
      lodash.debounce: 4.0.8
      raf: 3.4.1
      react: 18.3.1
      react-dom: 18.3.1(react@18.3.1)
      use-sync-external-store: 1.6.0(react@18.3.1)

  rrweb-cssom@0.8.0: {}

  run-async@2.4.1: {}

  run-parallel@1.2.0:
    dependencies:
      queue-microtask: 1.2.3

  rxjs@7.8.2:
    dependencies:
      tslib: 2.8.1

  safe-buffer@5.2.1: {}

  safer-buffer@2.1.2: {}

  saxes@6.0.0:
    dependencies:
      xmlchars: 2.2.0

  scheduler@0.23.2:
    dependencies:
      loose-envify: 1.4.0

  semver@6.3.1: {}

  semver@7.7.3: {}

  shebang-command@2.0.0:
    dependencies:
      shebang-regex: 3.0.0

  shebang-regex@3.0.0: {}

  siginfo@2.0.0: {}

  signal-exit@3.0.7: {}

  signal-exit@4.1.0: {}

  simple-wcswidth@1.1.2: {}

  simplebar-core@1.3.2:
    dependencies:
      lodash: 4.17.21
      lodash-es: 4.17.21

  simplebar-react@3.3.2(react@18.3.1):
    dependencies:
      react: 18.3.1
      simplebar-core: 1.3.2

  simplebar@6.3.2:
    dependencies:
      simplebar-core: 1.3.2

  sirv@3.0.2:
    dependencies:
      '@polka/url': 1.0.0-next.29
      mrmime: 2.0.1
      totalist: 3.0.1

  sisteransi@1.0.5: {}

  slash@3.0.0: {}

  slice-ansi@7.1.2:
    dependencies:
      ansi-styles: 6.2.3
      is-fullwidth-code-point: 5.1.0

  snake-case@3.0.4:
    dependencies:
      dot-case: 3.0.4
      tslib: 2.8.1

  sonner@2.0.7(react-dom@18.3.1(react@18.3.1))(react@18.3.1):
    dependencies:
      react: 18.3.1
      react-dom: 18.3.1(react@18.3.1)

  source-map-js@1.2.1: {}

  stable-hash-x@0.2.0: {}

  stackback@0.0.2: {}

  std-env@3.9.0: {}

  string-argv@0.3.2: {}

  string-width@4.2.3:
    dependencies:
      emoji-regex: 8.0.0
      is-fullwidth-code-point: 3.0.0
      strip-ansi: 6.0.1

  string-width@5.1.2:
    dependencies:
      eastasianwidth: 0.2.0
      emoji-regex: 9.2.2
      strip-ansi: 7.1.2

  string-width@7.2.0:
    dependencies:
      emoji-regex: 10.5.0
      get-east-asian-width: 1.4.0
      strip-ansi: 7.1.2

  string-width@8.1.0:
    dependencies:
      get-east-asian-width: 1.4.0
      strip-ansi: 7.1.2

  string_decoder@1.3.0:
    dependencies:
      safe-buffer: 5.2.1

  strip-ansi@6.0.1:
    dependencies:
      ansi-regex: 5.0.1

  strip-ansi@7.1.2:
    dependencies:
      ansi-regex: 6.2.2

  strip-json-comments@3.1.1: {}

  strip-literal@3.1.0:
    dependencies:
      js-tokens: 9.0.1

  supports-color@7.2.0:
    dependencies:
      has-flag: 4.0.0

  supports-color@8.1.1:
    dependencies:
      has-flag: 4.0.0

  svg-parser@2.0.4: {}

  symbol-tree@3.2.4: {}

  tailwind-merge@3.3.1: {}

  tailwindcss-animate@1.0.7(tailwindcss@4.1.14):
    dependencies:
      tailwindcss: 4.1.14

  tailwindcss@4.1.14: {}

  tapable@2.3.0: {}

  tar@7.5.1:
    dependencies:
      '@isaacs/fs-minipass': 4.0.1
      chownr: 3.0.0
      minipass: 7.1.2
      minizlib: 3.1.0
      yallist: 5.0.0

  threads@1.7.0:
    dependencies:
      callsites: 3.1.0
      debug: 4.4.3(supports-color@8.1.1)
      is-observable: 2.1.0
      observable-fns: 0.6.1
    optionalDependencies:
      tiny-worker: 2.3.0
    transitivePeerDependencies:
      - supports-color

  through@2.3.8: {}

  tiny-worker@2.3.0:
    dependencies:
      esm: 3.2.25
    optional: true

  tinybench@2.9.0: {}

  tinyexec@0.3.2: {}

  tinyglobby@0.2.15:
    dependencies:
      fdir: 6.5.0(picomatch@4.0.3)
      picomatch: 4.0.3

  tinypool@1.1.1: {}

  tinyrainbow@2.0.0: {}

  tinyspy@4.0.4: {}

  tldts-core@7.0.16: {}

  tldts@7.0.16:
    dependencies:
      tldts-core: 7.0.16

  to-regex-range@5.0.1:
    dependencies:
      is-number: 7.0.0

  totalist@3.0.1: {}

  tough-cookie@6.0.0:
    dependencies:
      tldts: 7.0.16

  tr46@6.0.0:
    dependencies:
      punycode: 2.3.1

  ts-api-utils@2.1.0(typescript@5.9.3):
    dependencies:
      typescript: 5.9.3

  ts-morph@27.0.0:
    dependencies:
      '@ts-morph/common': 0.28.0
      code-block-writer: 13.0.3

  ts-node@10.9.2(@types/node@24.7.0)(typescript@5.9.3):
    dependencies:
      '@cspotcode/source-map-support': 0.8.1
      '@tsconfig/node10': 1.0.11
      '@tsconfig/node12': 1.0.11
      '@tsconfig/node14': 1.0.3
      '@tsconfig/node16': 1.0.4
      '@types/node': 24.7.0
      acorn: 8.15.0
      acorn-walk: 8.3.4
      arg: 4.1.3
      create-require: 1.1.1
      diff: 4.0.2
      make-error: 1.3.6
      typescript: 5.9.3
      v8-compile-cache-lib: 3.0.1
      yn: 3.1.1

  ts-to-zod@3.15.0(@types/node@24.7.0):
    dependencies:
      '@oclif/core': 4.5.4
      '@typescript/vfs': 1.6.1(typescript@5.9.3)
      case: 1.6.3
      chokidar: 3.6.0
      fs-extra: 11.3.2
      inquirer: 8.2.7(@types/node@24.7.0)
      lodash: 4.17.21
      ora: 5.4.1
      prettier: 3.0.3
      rxjs: 7.8.2
      slash: 3.0.0
      threads: 1.7.0
      tslib: 2.8.1
      tsutils: 3.21.0(typescript@5.9.3)
      typescript: 5.9.3
      zod: 3.25.76
    transitivePeerDependencies:
      - '@types/node'
      - supports-color

  tslib@1.14.1: {}

  tslib@2.8.1: {}

  tsutils@3.21.0(typescript@5.9.3):
    dependencies:
      tslib: 1.14.1
      typescript: 5.9.3

  tsx@4.20.6:
    dependencies:
      esbuild: 0.25.10
      get-tsconfig: 4.11.0
    optionalDependencies:
      fsevents: 2.3.3

  tunnel@0.0.6: {}

  turbo-darwin-64@2.5.8:
    optional: true

  turbo-darwin-arm64@2.5.8:
    optional: true

  turbo-linux-64@2.5.8:
    optional: true

  turbo-linux-arm64@2.5.8:
    optional: true

  turbo-windows-64@2.5.8:
    optional: true

  turbo-windows-arm64@2.5.8:
    optional: true

  turbo@2.5.8:
    optionalDependencies:
      turbo-darwin-64: 2.5.8
      turbo-darwin-arm64: 2.5.8
      turbo-linux-64: 2.5.8
      turbo-linux-arm64: 2.5.8
      turbo-windows-64: 2.5.8
      turbo-windows-arm64: 2.5.8

  type-check@0.4.0:
    dependencies:
      prelude-ls: 1.2.1

  type-fest@0.21.3: {}

  typedoc@0.28.13(typescript@5.9.3):
    dependencies:
      '@gerrit0/mini-shiki': 3.13.0
      lunr: 2.3.9
      markdown-it: 14.1.0
      minimatch: 9.0.5
      typescript: 5.9.3
      yaml: 2.8.1

  typescript-eslint@8.46.0(eslint@9.37.0(jiti@2.6.1))(typescript@5.9.3):
    dependencies:
      '@typescript-eslint/eslint-plugin': 8.46.0(@typescript-eslint/parser@8.46.0(eslint@9.37.0(jiti@2.6.1))(typescript@5.9.3))(eslint@9.37.0(jiti@2.6.1))(typescript@5.9.3)
      '@typescript-eslint/parser': 8.46.0(eslint@9.37.0(jiti@2.6.1))(typescript@5.9.3)
      '@typescript-eslint/typescript-estree': 8.46.0(typescript@5.9.3)
      '@typescript-eslint/utils': 8.46.0(eslint@9.37.0(jiti@2.6.1))(typescript@5.9.3)
      eslint: 9.37.0(jiti@2.6.1)
      typescript: 5.9.3
    transitivePeerDependencies:
      - supports-color

  typescript@5.9.3: {}

  uc.micro@2.1.0: {}

  undici-types@6.21.0: {}

  undici-types@7.14.0: {}

  universalify@2.0.1: {}

  unplugin@2.1.0:
    dependencies:
      acorn: 8.15.0
      webpack-virtual-modules: 0.6.2
    optional: true

  unrs-resolver@1.11.1:
    dependencies:
      napi-postinstall: 0.3.4
    optionalDependencies:
      '@unrs/resolver-binding-android-arm-eabi': 1.11.1
      '@unrs/resolver-binding-android-arm64': 1.11.1
      '@unrs/resolver-binding-darwin-arm64': 1.11.1
      '@unrs/resolver-binding-darwin-x64': 1.11.1
      '@unrs/resolver-binding-freebsd-x64': 1.11.1
      '@unrs/resolver-binding-linux-arm-gnueabihf': 1.11.1
      '@unrs/resolver-binding-linux-arm-musleabihf': 1.11.1
      '@unrs/resolver-binding-linux-arm64-gnu': 1.11.1
      '@unrs/resolver-binding-linux-arm64-musl': 1.11.1
      '@unrs/resolver-binding-linux-ppc64-gnu': 1.11.1
      '@unrs/resolver-binding-linux-riscv64-gnu': 1.11.1
      '@unrs/resolver-binding-linux-riscv64-musl': 1.11.1
      '@unrs/resolver-binding-linux-s390x-gnu': 1.11.1
      '@unrs/resolver-binding-linux-x64-gnu': 1.11.1
      '@unrs/resolver-binding-linux-x64-musl': 1.11.1
      '@unrs/resolver-binding-wasm32-wasi': 1.11.1
      '@unrs/resolver-binding-win32-arm64-msvc': 1.11.1
      '@unrs/resolver-binding-win32-ia32-msvc': 1.11.1
      '@unrs/resolver-binding-win32-x64-msvc': 1.11.1

  update-browserslist-db@1.1.3(browserslist@4.26.3):
    dependencies:
      browserslist: 4.26.3
      escalade: 3.2.0
      picocolors: 1.1.1

  uri-js@4.4.1:
    dependencies:
      punycode: 2.3.1

  use-callback-ref@1.3.3(@types/react@18.3.26)(react@18.3.1):
    dependencies:
      react: 18.3.1
      tslib: 2.8.1
    optionalDependencies:
      '@types/react': 18.3.26

  use-resize-observer@9.1.0(react-dom@18.3.1(react@18.3.1))(react@18.3.1):
    dependencies:
      '@juggle/resize-observer': 3.4.0
      react: 18.3.1
      react-dom: 18.3.1(react@18.3.1)

  use-sidecar@1.1.3(@types/react@18.3.26)(react@18.3.1):
    dependencies:
      detect-node-es: 1.1.0
      react: 18.3.1
      tslib: 2.8.1
    optionalDependencies:
      '@types/react': 18.3.26

  use-sync-external-store@1.6.0(react@18.3.1):
    dependencies:
      react: 18.3.1

  util-deprecate@1.0.2: {}

  uuid@10.0.0: {}

  uuid@9.0.1: {}

  v8-compile-cache-lib@3.0.1: {}

  vite-node@3.2.4(@types/node@24.7.0)(jiti@2.6.1)(lightningcss@1.30.1)(tsx@4.20.6)(yaml@2.8.1):
    dependencies:
      cac: 6.7.14
      debug: 4.4.3(supports-color@8.1.1)
      es-module-lexer: 1.7.0
      pathe: 2.0.3
      vite: 7.1.9(@types/node@24.7.0)(jiti@2.6.1)(lightningcss@1.30.1)(tsx@4.20.6)(yaml@2.8.1)
    transitivePeerDependencies:
      - '@types/node'
      - jiti
      - less
      - lightningcss
      - sass
      - sass-embedded
      - stylus
      - sugarss
      - supports-color
      - terser
      - tsx
      - yaml

  vite-plugin-svgr@4.5.0(rollup@4.52.4)(typescript@5.9.3)(vite@7.1.9(@types/node@24.7.0)(jiti@2.6.1)(lightningcss@1.30.1)(tsx@4.20.6)(yaml@2.8.1)):
    dependencies:
      '@rollup/pluginutils': 5.3.0(rollup@4.52.4)
      '@svgr/core': 8.1.0(typescript@5.9.3)
      '@svgr/plugin-jsx': 8.1.0(@svgr/core@8.1.0(typescript@5.9.3))
      vite: 7.1.9(@types/node@24.7.0)(jiti@2.6.1)(lightningcss@1.30.1)(tsx@4.20.6)(yaml@2.8.1)
    transitivePeerDependencies:
      - rollup
      - supports-color
      - typescript

  vite@7.1.9(@types/node@24.7.0)(jiti@2.6.1)(lightningcss@1.30.1)(tsx@4.20.6)(yaml@2.8.1):
    dependencies:
      esbuild: 0.25.10
      fdir: 6.5.0(picomatch@4.0.3)
      picomatch: 4.0.3
      postcss: 8.5.6
      rollup: 4.52.4
      tinyglobby: 0.2.15
    optionalDependencies:
      '@types/node': 24.7.0
      fsevents: 2.3.3
      jiti: 2.6.1
      lightningcss: 1.30.1
      tsx: 4.20.6
      yaml: 2.8.1

<<<<<<< HEAD
  vitest@3.2.4(@types/node@24.7.0)(@vitest/browser@3.2.4)(jiti@2.6.1)(jsdom@27.0.0(postcss@8.5.6))(lightningcss@1.30.1)(tsx@4.20.6)(yaml@2.8.1):
=======
  vitest@3.2.4(@types/node@24.6.2)(@vitest/browser@3.2.4)(jiti@2.6.1)(jsdom@27.0.0(postcss@8.5.6))(lightningcss@1.30.1)(tsx@4.20.6)(yaml@2.8.1):
>>>>>>> d42aa675
    dependencies:
      '@types/chai': 5.2.2
      '@vitest/expect': 3.2.4
      '@vitest/mocker': 3.2.4(vite@7.1.9(@types/node@24.7.0)(jiti@2.6.1)(lightningcss@1.30.1)(tsx@4.20.6)(yaml@2.8.1))
      '@vitest/pretty-format': 3.2.4
      '@vitest/runner': 3.2.4
      '@vitest/snapshot': 3.2.4
      '@vitest/spy': 3.2.4
      '@vitest/utils': 3.2.4
      chai: 5.3.3
      debug: 4.4.3(supports-color@8.1.1)
      expect-type: 1.2.2
      magic-string: 0.30.19
      pathe: 2.0.3
      picomatch: 4.0.3
      std-env: 3.9.0
      tinybench: 2.9.0
      tinyexec: 0.3.2
      tinyglobby: 0.2.15
      tinypool: 1.1.1
      tinyrainbow: 2.0.0
      vite: 7.1.9(@types/node@24.7.0)(jiti@2.6.1)(lightningcss@1.30.1)(tsx@4.20.6)(yaml@2.8.1)
      vite-node: 3.2.4(@types/node@24.7.0)(jiti@2.6.1)(lightningcss@1.30.1)(tsx@4.20.6)(yaml@2.8.1)
      why-is-node-running: 2.3.0
    optionalDependencies:
      '@types/node': 24.7.0
      '@vitest/browser': 3.2.4(playwright@1.56.0)(vite@7.1.9(@types/node@24.7.0)(jiti@2.6.1)(lightningcss@1.30.1)(tsx@4.20.6)(yaml@2.8.1))(vitest@3.2.4)
      jsdom: 27.0.0(postcss@8.5.6)
    transitivePeerDependencies:
      - jiti
      - less
      - lightningcss
      - msw
      - sass
      - sass-embedded
      - stylus
      - sugarss
      - supports-color
      - terser
      - tsx
      - yaml

  void-elements@3.1.0: {}

  w3c-xmlserializer@5.0.0:
    dependencies:
      xml-name-validator: 5.0.0

  wcwidth@1.0.1:
    dependencies:
      defaults: 1.0.4

  webidl-conversions@8.0.0: {}

  webpack-virtual-modules@0.6.2:
    optional: true

  whatwg-encoding@3.1.1:
    dependencies:
      iconv-lite: 0.6.3

  whatwg-mimetype@4.0.0: {}

  whatwg-url@15.1.0:
    dependencies:
      tr46: 6.0.0
      webidl-conversions: 8.0.0

  which@2.0.2:
    dependencies:
      isexe: 2.0.0

  why-is-node-running@2.3.0:
    dependencies:
      siginfo: 2.0.0
      stackback: 0.0.2

  widest-line@3.1.0:
    dependencies:
      string-width: 4.2.3

  word-wrap@1.2.5: {}

  wordwrap@1.0.0: {}

  wrap-ansi@6.2.0:
    dependencies:
      ansi-styles: 4.3.0
      string-width: 4.2.3
      strip-ansi: 6.0.1

  wrap-ansi@7.0.0:
    dependencies:
      ansi-styles: 4.3.0
      string-width: 4.2.3
      strip-ansi: 6.0.1

  wrap-ansi@8.1.0:
    dependencies:
      ansi-styles: 6.2.3
      string-width: 5.1.2
      strip-ansi: 7.1.2

  wrap-ansi@9.0.2:
    dependencies:
      ansi-styles: 6.2.3
      string-width: 7.2.0
      strip-ansi: 7.1.2

  ws@8.18.3: {}

  xml-name-validator@5.0.0: {}

  xmlchars@2.2.0: {}

  yallist@3.1.1: {}

  yallist@5.0.0: {}

  yaml@2.8.1: {}

  yn@3.1.1: {}

  yocto-queue@0.1.0: {}

  zod-to-json-schema@3.24.6(zod@3.25.76):
    dependencies:
      zod: 3.25.76

  zod@3.25.76: {}

  zustand@5.0.8(@types/react@18.3.26)(react@18.3.1)(use-sync-external-store@1.6.0(react@18.3.1)):
    optionalDependencies:
      '@types/react': 18.3.26
      react: 18.3.1
      use-sync-external-store: 1.6.0(react@18.3.1)<|MERGE_RESOLUTION|>--- conflicted
+++ resolved
@@ -95,11 +95,7 @@
         version: 7.1.9(@types/node@24.7.0)(jiti@2.6.1)(lightningcss@1.30.1)(tsx@4.20.6)(yaml@2.8.1)
       vitest:
         specifier: ^3.2.3
-<<<<<<< HEAD
-        version: 3.2.4(@types/node@24.7.0)(@vitest/browser@3.2.4)(jiti@2.6.1)(jsdom@27.0.0(postcss@8.5.6))(lightningcss@1.30.1)(tsx@4.20.6)(yaml@2.8.1)
-=======
-        version: 3.2.4(@types/node@24.6.2)(@vitest/browser@3.2.4)(jiti@2.6.1)(jsdom@27.0.0(postcss@8.5.6))(lightningcss@1.30.1)(tsx@4.20.6)(yaml@2.8.1)
->>>>>>> d42aa675
+        version: 3.2.4(@types/node@24.7.0)(@vitest/browser@3.2.4)(jiti@2.6.1)(jsdom@27.0.0)(lightningcss@1.30.1)(tsx@4.20.6)(yaml@2.8.1)
 
   crates/moss-activity-broadcaster:
     dependencies:
@@ -4522,7 +4518,7 @@
       '@babel/types': 7.28.4
       '@jridgewell/remapping': 2.3.5
       convert-source-map: 2.0.0
-      debug: 4.4.3
+      debug: 4.4.3(supports-color@8.1.1)
       gensync: 1.0.0-beta.2
       json5: 2.2.3
       semver: 6.3.1
@@ -4606,7 +4602,7 @@
       '@babel/parser': 7.28.4
       '@babel/template': 7.27.2
       '@babel/types': 7.28.4
-      debug: 4.4.3
+      debug: 4.4.3(supports-color@8.1.1)
     transitivePeerDependencies:
       - supports-color
 
@@ -6067,11 +6063,7 @@
       magic-string: 0.30.19
       sirv: 3.0.2
       tinyrainbow: 2.0.0
-<<<<<<< HEAD
-      vitest: 3.2.4(@types/node@24.7.0)(@vitest/browser@3.2.4)(jiti@2.6.1)(jsdom@27.0.0(postcss@8.5.6))(lightningcss@1.30.1)(tsx@4.20.6)(yaml@2.8.1)
-=======
-      vitest: 3.2.4(@types/node@24.6.2)(@vitest/browser@3.2.4)(jiti@2.6.1)(jsdom@27.0.0(postcss@8.5.6))(lightningcss@1.30.1)(tsx@4.20.6)(yaml@2.8.1)
->>>>>>> d42aa675
+      vitest: 3.2.4(@types/node@24.7.0)(@vitest/browser@3.2.4)(jiti@2.6.1)(jsdom@27.0.0)(lightningcss@1.30.1)(tsx@4.20.6)(yaml@2.8.1)
       ws: 8.18.3
     optionalDependencies:
       playwright: 1.56.0
@@ -6404,10 +6396,6 @@
     dependencies:
       whatwg-mimetype: 4.0.0
       whatwg-url: 15.1.0
-
-  debug@4.4.3:
-    dependencies:
-      ms: 2.1.3
 
   debug@4.4.3(supports-color@8.1.1):
     dependencies:
@@ -8052,11 +8040,7 @@
       tsx: 4.20.6
       yaml: 2.8.1
 
-<<<<<<< HEAD
-  vitest@3.2.4(@types/node@24.7.0)(@vitest/browser@3.2.4)(jiti@2.6.1)(jsdom@27.0.0(postcss@8.5.6))(lightningcss@1.30.1)(tsx@4.20.6)(yaml@2.8.1):
-=======
-  vitest@3.2.4(@types/node@24.6.2)(@vitest/browser@3.2.4)(jiti@2.6.1)(jsdom@27.0.0(postcss@8.5.6))(lightningcss@1.30.1)(tsx@4.20.6)(yaml@2.8.1):
->>>>>>> d42aa675
+  vitest@3.2.4(@types/node@24.7.0)(@vitest/browser@3.2.4)(jiti@2.6.1)(jsdom@27.0.0)(lightningcss@1.30.1)(tsx@4.20.6)(yaml@2.8.1):
     dependencies:
       '@types/chai': 5.2.2
       '@vitest/expect': 3.2.4
