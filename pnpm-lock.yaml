lockfileVersion: '9.0'

settings:
  autoInstallPeers: true
  excludeLinksFromLockfile: false

importers:

  .:
    dependencies:
      '@atlaskit/pragmatic-drag-and-drop':
        specifier: ^1.4.0
        version: 1.5.0
      '@atlaskit/pragmatic-drag-and-drop-hitbox':
        specifier: ^1.0.3
        version: 1.0.3
      '@atlaskit/pragmatic-drag-and-drop-react-drop-indicator':
        specifier: ^2.1.0
        version: 2.1.0(@types/react@18.3.18)(react@18.3.1)
      react:
        specifier: ^18.3.1
        version: 18.3.1
      react-dom:
        specifier: ^18.3.1
        version: 18.3.1(react@18.3.1)
      react-router-dom:
        specifier: '6'
        version: 6.29.0(react-dom@18.3.1(react@18.3.1))(react@18.3.1)
    devDependencies:
      '@ianvs/prettier-plugin-sort-imports':
        specifier: ^4.4.0
        version: 4.4.1(prettier@3.5.0)
      '@tailwindcss/vite':
        specifier: ^4.0.0
        version: 4.0.6(vite@6.2.0(@types/node@22.13.1)(jiti@2.4.2)(lightningcss@1.29.1)(yaml@2.7.0))
      '@types/node':
        specifier: ^22.10.1
        version: 22.13.1
      '@types/react':
        specifier: ^18
        version: 18.3.18
      '@types/react-dom':
        specifier: ^18
        version: 18.3.5(@types/react@18.3.18)
      '@typespec/prettier-plugin-typespec':
        specifier: 0.65.0
        version: 0.65.0
      '@vitejs/plugin-react':
        specifier: ^4.3.4
        version: 4.3.4(vite@6.2.0(@types/node@22.13.1)(jiti@2.4.2)(lightningcss@1.29.1)(yaml@2.7.0))
      '@vitest/browser':
        specifier: ^2.1.8
        version: 2.1.9(@types/node@22.13.1)(typescript@5.8.2)(vite@6.2.0(@types/node@22.13.1)(jiti@2.4.2)(lightningcss@1.29.1)(yaml@2.7.0))(vitest@2.1.9)
      clsx:
        specifier: ^2.1.1
        version: 2.1.1
      lint-staged:
        specifier: ^15.3.0
        version: 15.4.3
      prettier:
        specifier: ^3.4.1
        version: 3.5.0
      prettier-plugin-tailwindcss:
        specifier: ^0.6.9
        version: 0.6.11(@ianvs/prettier-plugin-sort-imports@4.4.1(prettier@3.5.0))(prettier@3.5.0)
      tailwind-merge:
        specifier: ^3.0.2
        version: 3.0.2
      tailwindcss:
        specifier: ^4.0.7
        version: 4.0.7
      turbo:
        specifier: ^2.4.2
        version: 2.4.2
      typescript:
        specifier: ^5.8.2
        version: 5.8.2
      vite:
        specifier: ^6.2.0
        version: 6.2.0(@types/node@22.13.1)(jiti@2.4.2)(lightningcss@1.29.1)(yaml@2.7.0)

  crates/moss-collection:
    dependencies:
      typescript:
        specifier: ^5.8.2
        version: 5.8.2
    devDependencies:
      '@repo/typescript-config':
        specifier: workspace:*
        version: link:../../packages/config-typescript

  crates/moss-text:
    dependencies:
      typescript:
        specifier: ^5.8.2
        version: 5.8.2
    devDependencies:
      '@repo/typescript-config':
        specifier: workspace:*
        version: link:../../packages/config-typescript

  packages/config-eslint:
    devDependencies:
      '@typescript-eslint/rule-tester':
        specifier: ^8.26.0
        version: 8.26.0(eslint@9.21.0(jiti@2.4.2))(typescript@5.8.2)
      eslint:
        specifier: ^9.21.0
        version: 9.21.0(jiti@2.4.2)
      eslint-config-turbo:
        specifier: ^2.0.0
        version: 2.4.1(eslint@9.21.0(jiti@2.4.2))(turbo@2.4.2)
      eslint-plugin-react-hooks:
        specifier: ^5.2.0
<<<<<<< HEAD
        version: 5.2.0(eslint@9.21.0(jiti@2.4.2))
=======
        version: 5.2.0(eslint@9.20.0(jiti@2.4.2))
>>>>>>> 32c111fc
      eslint-plugin-react-refresh:
        specifier: ^0.4.14
        version: 0.4.19(eslint@9.21.0(jiti@2.4.2))
      typescript-eslint:
        specifier: ^8.26.0
<<<<<<< HEAD
        version: 8.26.0(eslint@9.21.0(jiti@2.4.2))(typescript@5.8.2)
=======
        version: 8.26.0(eslint@9.20.0(jiti@2.4.2))(typescript@5.7.3)
>>>>>>> 32c111fc

  packages/config-tailwind:
    dependencies:
      tailwindcss:
        specifier: ^4.0.5
        version: 4.0.6
      tailwindcss-animate:
        specifier: ^1.0.7
        version: 1.0.7(tailwindcss@4.0.6)
    devDependencies:
      '@repo/typescript-config':
        specifier: workspace:*
        version: link:../config-typescript

  packages/config-typescript:
    devDependencies:
      '@types/node':
        specifier: ^22.10.1
        version: 22.13.1

  tools/icongen:
    dependencies:
      react:
        specifier: ^18.3.1
        version: 18.3.1
      react-dom:
        specifier: ^18.3.1
        version: 18.3.1(react@18.3.1)
    devDependencies:
      '@repo/typescript-config':
        specifier: workspace:*
        version: link:../../packages/config-typescript
      '@svgr/cli':
        specifier: ^8.1.0
        version: 8.1.0(typescript@5.8.2)
      '@svgr/rollup':
        specifier: ^8.1.0
        version: 8.1.0(rollup@4.34.9)(typescript@5.8.2)
      '@types/react':
        specifier: ^18.3.3
        version: 18.3.18
      rimraf:
        specifier: ^6.0.1
        version: 6.0.1
      typescript:
        specifier: ^5.8.2
        version: 5.8.2

  view/desktop:
    dependencies:
      '@radix-ui/primitive':
        specifier: ^1.1.1
        version: 1.1.1
      '@radix-ui/react-compose-refs':
        specifier: ^1.1.1
        version: 1.1.1(@types/react@18.3.18)(react@18.3.1)
      '@radix-ui/react-context':
        specifier: ^1.1.1
        version: 1.1.1(@types/react@18.3.18)(react@18.3.1)
      '@radix-ui/react-id':
        specifier: ^1.1.0
        version: 1.1.0(@types/react@18.3.18)(react@18.3.1)
      '@radix-ui/react-menu':
        specifier: ^2.1.6
        version: 2.1.6(@types/react-dom@18.3.5(@types/react@18.3.18))(@types/react@18.3.18)(react-dom@18.3.1(react@18.3.1))(react@18.3.1)
      '@radix-ui/react-primitive':
        specifier: ^2.0.2
        version: 2.0.2(@types/react-dom@18.3.5(@types/react@18.3.18))(@types/react@18.3.18)(react-dom@18.3.1(react@18.3.1))(react@18.3.1)
      '@radix-ui/react-use-callback-ref':
        specifier: ^1.1.0
        version: 1.1.0(@types/react@18.3.18)(react@18.3.1)
      '@radix-ui/react-use-controllable-state':
        specifier: ^1.1.0
        version: 1.1.0(@types/react@18.3.18)(react@18.3.1)
      '@tauri-apps/api':
        specifier: ^2
        version: 2.3.0
      '@tauri-apps/plugin-opener':
        specifier: ^2
        version: 2.2.5
      '@tauri-apps/plugin-os':
        specifier: ^2.2.0
        version: 2.2.0
      allotment:
        specifier: ^1.20.3
        version: 1.20.3(react-dom@18.3.1(react@18.3.1))(react@18.3.1)
      overlayscrollbars:
        specifier: ^2.11.0
        version: 2.11.0
      overlayscrollbars-react:
        specifier: ^0.5.6
        version: 0.5.6(overlayscrollbars@2.11.0)(react@18.3.1)
      react:
        specifier: ^18.3.1
        version: 18.3.1
      react-dom:
        specifier: ^18.3.1
        version: 18.3.1(react@18.3.1)
      zustand:
        specifier: ^5.0.3
        version: 5.0.3(@types/react@18.3.18)(react@18.3.1)
    devDependencies:
      '@repo/eslint-config':
        specifier: workspace:*
        version: link:../../packages/config-eslint
      '@repo/icongen':
        specifier: workspace:*
        version: link:../../tools/icongen
      '@repo/moss-tabs':
        specifier: workspace:*
        version: link:src/lib/moss-tabs
      '@repo/tailwind-config':
        specifier: workspace:*
        version: link:../../packages/config-tailwind
      '@repo/typescript-config':
        specifier: workspace:*
        version: link:../../packages/config-typescript
      '@tauri-apps/cli':
        specifier: ^2
        version: 2.3.1
      '@types/node':
        specifier: ^22.10.1
        version: 22.13.1

  view/desktop/src/lib/moss-tabs:
    dependencies:
      '@testing-library/dom':
        specifier: ^10.4.0
        version: 10.4.0
      '@testing-library/react':
        specifier: ^16.2.0
        version: 16.2.0(@testing-library/dom@10.4.0)(@types/react-dom@18.3.5(@types/react@18.3.18))(@types/react@18.3.18)(react-dom@18.3.1(react@18.3.1))(react@18.3.1)
      '@total-typescript/shoehorn':
        specifier: ^0.1.2
        version: 0.1.2
      cross-env:
        specifier: ^7.0.3
        version: 7.0.3
      react:
        specifier: ^16.8.0 || ^17.0.0 || ^18.0.0 || ^19.0.0
        version: 18.3.1
    devDependencies:
      '@repo/tailwind-config':
        specifier: workspace:*
        version: link:../../../../../packages/config-tailwind
      '@repo/typescript-config':
        specifier: workspace:*
        version: link:../../../../../packages/config-typescript
      '@types/node':
        specifier: ^22.10.1
        version: 22.13.1
      jsdom:
        specifier: ^26.0.0
        version: 26.0.0
      ts-node:
        specifier: ^10.9.2
        version: 10.9.2(@types/node@22.13.1)(typescript@5.8.2)

packages:

  '@ampproject/remapping@2.3.0':
    resolution: {integrity: sha512-30iZtAPgz+LTIYoeivqYo853f02jBYSd5uGnGpkFV0M3xOt9aN73erkgYAmZU43x4VfqcnLxW9Kpg3R5LC4YYw==}
    engines: {node: '>=6.0.0'}

  '@asamuzakjp/css-color@2.8.3':
    resolution: {integrity: sha512-GIc76d9UI1hCvOATjZPyHFmE5qhRccp3/zGfMPapK3jBi+yocEzp6BBB0UnfRYP9NP4FANqUZYb0hnfs3TM3hw==}

  '@atlaskit/atlassian-context@0.2.0':
    resolution: {integrity: sha512-msLRSp0qck6eflkShplgyIoOogNKxKRc6QIWGQlSvKGxHQNEbLEkRGcDzdh8PuBxSs1gda7OqYrdtQYQiPbpTQ==}
    peerDependencies:
      react: ^18.2.0

  '@atlaskit/ds-lib@4.0.0':
    resolution: {integrity: sha512-nM0wAo8bm7FyAYuId6Ba2MFnLSVzlsZpyfRxPJ7dMFqEhJ4R53/CoT8v18mvi2Hu1Y4+d1t97lOyybHfgFyb+A==}
    peerDependencies:
      react: ^18.2.0

  '@atlaskit/feature-gate-js-client@4.26.4':
    resolution: {integrity: sha512-4hAb41UFyJsbL1nKyac8yZC7wsSHH0H5Y8m22N9Jz++bWGcNP43cXo8OpGWqo+f5SVjL0NC+vjdsEma/CCeVDQ==}

  '@atlaskit/platform-feature-flags@1.1.0':
    resolution: {integrity: sha512-6g8uflI4gG3EClkxxGDmxQLnfgtW9lv9Aa1ocRWh95ui5t7rE4oCMRQvk15RwzBnlu6xPf4k8GV6PuKKPYc0iA==}

  '@atlaskit/pragmatic-drag-and-drop-hitbox@1.0.3':
    resolution: {integrity: sha512-/Sbu/HqN2VGLYBhnsG7SbRNg98XKkbF6L7XDdBi+izRybfaK1FeMfodPpm/xnBHPJzwYMdkE0qtLyv6afhgMUA==}

  '@atlaskit/pragmatic-drag-and-drop-react-drop-indicator@2.1.0':
    resolution: {integrity: sha512-JcaSKgWBncyoyWxQl9jfVncTMBMJWIG54o4Z7EcKYjVr9TtqqpVtlNZSYaIFdM6C3Y5sfP1qarZpTiONvvyszA==}
    peerDependencies:
      react: ^18.2.0

  '@atlaskit/pragmatic-drag-and-drop@1.5.0':
    resolution: {integrity: sha512-VnHcgOBALm+mbL9CoJPI6wBNQeB0is+CkejdfAlaP8RfBoELe+0sQtE8j4Z4fPRqDzo11OEqUYKHkmx4Ttzozg==}

  '@atlaskit/tokens@4.3.0':
    resolution: {integrity: sha512-3xcv/oZ7hs7ExlxxwI32RTnEdPSqCRS6E3Gg+dlhvfoWPTHGRF/oVb6kO5kNt2/dobg+Brjtlw0pggzBsoEjDw==}
    peerDependencies:
      react: ^18.2.0

  '@babel/code-frame@7.26.2':
    resolution: {integrity: sha512-RJlIHRueQgwWitWgF8OdFYGZX328Ax5BCemNGlqHfplnRT9ESi8JkFlvaVYbS+UubVY6dpv87Fs2u5M29iNFVQ==}
    engines: {node: '>=6.9.0'}

  '@babel/compat-data@7.26.8':
    resolution: {integrity: sha512-oH5UPLMWR3L2wEFLnFJ1TZXqHufiTKAiLfqw5zkhS4dKXLJ10yVztfil/twG8EDTA4F/tvVNw9nOl4ZMslB8rQ==}
    engines: {node: '>=6.9.0'}

  '@babel/core@7.26.8':
    resolution: {integrity: sha512-l+lkXCHS6tQEc5oUpK28xBOZ6+HwaH7YwoYQbLFiYb4nS2/l1tKnZEtEWkD0GuiYdvArf9qBS0XlQGXzPMsNqQ==}
    engines: {node: '>=6.9.0'}

  '@babel/generator@7.26.8':
    resolution: {integrity: sha512-ef383X5++iZHWAXX0SXQR6ZyQhw/0KtTkrTz61WXRhFM6dhpHulO/RJz79L8S6ugZHJkOOkUrUdxgdF2YiPFnA==}
    engines: {node: '>=6.9.0'}

  '@babel/generator@7.26.9':
    resolution: {integrity: sha512-kEWdzjOAUMW4hAyrzJ0ZaTOu9OmpyDIQicIh0zg0EEcEkYXZb2TjtBhnHi2ViX7PKwZqF4xwqfAm299/QMP3lg==}
    engines: {node: '>=6.9.0'}

  '@babel/helper-annotate-as-pure@7.25.9':
    resolution: {integrity: sha512-gv7320KBUFJz1RnylIg5WWYPRXKZ884AGkYpgpWW02TH66Dl+HaC1t1CKd0z3R4b6hdYEcmrNZHUmfCP+1u3/g==}
    engines: {node: '>=6.9.0'}

  '@babel/helper-compilation-targets@7.26.5':
    resolution: {integrity: sha512-IXuyn5EkouFJscIDuFF5EsiSolseme1s0CZB+QxVugqJLYmKdxI1VfIBOst0SUu4rnk2Z7kqTwmoO1lp3HIfnA==}
    engines: {node: '>=6.9.0'}

  '@babel/helper-create-class-features-plugin@7.26.9':
    resolution: {integrity: sha512-ubbUqCofvxPRurw5L8WTsCLSkQiVpov4Qx0WMA+jUN+nXBK8ADPlJO1grkFw5CWKC5+sZSOfuGMdX1aI1iT9Sg==}
    engines: {node: '>=6.9.0'}
    peerDependencies:
      '@babel/core': ^7.0.0

  '@babel/helper-create-regexp-features-plugin@7.26.3':
    resolution: {integrity: sha512-G7ZRb40uUgdKOQqPLjfD12ZmGA54PzqDFUv2BKImnC9QIfGhIHKvVML0oN8IUiDq4iRqpq74ABpvOaerfWdong==}
    engines: {node: '>=6.9.0'}
    peerDependencies:
      '@babel/core': ^7.0.0

  '@babel/helper-define-polyfill-provider@0.6.3':
    resolution: {integrity: sha512-HK7Bi+Hj6H+VTHA3ZvBis7V/6hu9QuTrnMXNybfUf2iiuU/N97I8VjB+KbhFF8Rld/Lx5MzoCwPCpPjfK+n8Cg==}
    peerDependencies:
      '@babel/core': ^7.4.0 || ^8.0.0-0 <8.0.0

  '@babel/helper-member-expression-to-functions@7.25.9':
    resolution: {integrity: sha512-wbfdZ9w5vk0C0oyHqAJbc62+vet5prjj01jjJ8sKn3j9h3MQQlflEdXYvuqRWjHnM12coDEqiC1IRCi0U/EKwQ==}
    engines: {node: '>=6.9.0'}

  '@babel/helper-module-imports@7.25.9':
    resolution: {integrity: sha512-tnUA4RsrmflIM6W6RFTLFSXITtl0wKjgpnLgXyowocVPrbYrLUXSBXDgTs8BlbmIzIdlBySRQjINYs2BAkiLtw==}
    engines: {node: '>=6.9.0'}

  '@babel/helper-module-transforms@7.26.0':
    resolution: {integrity: sha512-xO+xu6B5K2czEnQye6BHA7DolFFmS3LB7stHZFaOLb1pAwO1HWLS8fXA+eh0A2yIvltPVmx3eNNDBJA2SLHXFw==}
    engines: {node: '>=6.9.0'}
    peerDependencies:
      '@babel/core': ^7.0.0

  '@babel/helper-optimise-call-expression@7.25.9':
    resolution: {integrity: sha512-FIpuNaz5ow8VyrYcnXQTDRGvV6tTjkNtCK/RYNDXGSLlUD6cBuQTSw43CShGxjvfBTfcUA/r6UhUCbtYqkhcuQ==}
    engines: {node: '>=6.9.0'}

  '@babel/helper-plugin-utils@7.26.5':
    resolution: {integrity: sha512-RS+jZcRdZdRFzMyr+wcsaqOmld1/EqTghfaBGQQd/WnRdzdlvSZ//kF7U8VQTxf1ynZ4cjUcYgjVGx13ewNPMg==}
    engines: {node: '>=6.9.0'}

  '@babel/helper-remap-async-to-generator@7.25.9':
    resolution: {integrity: sha512-IZtukuUeBbhgOcaW2s06OXTzVNJR0ybm4W5xC1opWFFJMZbwRj5LCk+ByYH7WdZPZTt8KnFwA8pvjN2yqcPlgw==}
    engines: {node: '>=6.9.0'}
    peerDependencies:
      '@babel/core': ^7.0.0

  '@babel/helper-replace-supers@7.26.5':
    resolution: {integrity: sha512-bJ6iIVdYX1YooY2X7w1q6VITt+LnUILtNk7zT78ykuwStx8BauCzxvFqFaHjOpW1bVnSUM1PN1f0p5P21wHxvg==}
    engines: {node: '>=6.9.0'}
    peerDependencies:
      '@babel/core': ^7.0.0

  '@babel/helper-skip-transparent-expression-wrappers@7.25.9':
    resolution: {integrity: sha512-K4Du3BFa3gvyhzgPcntrkDgZzQaq6uozzcpGbOO1OEJaI+EJdqWIMTLgFgQf6lrfiDFo5FU+BxKepI9RmZqahA==}
    engines: {node: '>=6.9.0'}

  '@babel/helper-string-parser@7.25.9':
    resolution: {integrity: sha512-4A/SCr/2KLd5jrtOMFzaKjVtAei3+2r/NChoBNoZ3EyP/+GlhoaEGoWOZUmFmoITP7zOJyHIMm+DYRd8o3PvHA==}
    engines: {node: '>=6.9.0'}

  '@babel/helper-validator-identifier@7.25.9':
    resolution: {integrity: sha512-Ed61U6XJc3CVRfkERJWDz4dJwKe7iLmmJsbOGu9wSloNSFttHV0I8g6UAgb7qnK5ly5bGLPd4oXZlxCdANBOWQ==}
    engines: {node: '>=6.9.0'}

  '@babel/helper-validator-option@7.25.9':
    resolution: {integrity: sha512-e/zv1co8pp55dNdEcCynfj9X7nyUKUXoUEwfXqaZt0omVOmDe9oOTdKStH4GmAw6zxMFs50ZayuMfHDKlO7Tfw==}
    engines: {node: '>=6.9.0'}

  '@babel/helper-wrap-function@7.25.9':
    resolution: {integrity: sha512-ETzz9UTjQSTmw39GboatdymDq4XIQbR8ySgVrylRhPOFpsd+JrKHIuF0de7GCWmem+T4uC5z7EZguod7Wj4A4g==}
    engines: {node: '>=6.9.0'}

  '@babel/helpers@7.26.7':
    resolution: {integrity: sha512-8NHiL98vsi0mbPQmYAGWwfcFaOy4j2HY49fXJCfuDcdE7fMIsH9a7GdaeXpIBsbT7307WU8KCMp5pUVDNL4f9A==}
    engines: {node: '>=6.9.0'}

  '@babel/parser@7.26.8':
    resolution: {integrity: sha512-TZIQ25pkSoaKEYYaHbbxkfL36GNsQ6iFiBbeuzAkLnXayKR1yP1zFe+NxuZWWsUyvt8icPU9CCq0sgWGXR1GEw==}
    engines: {node: '>=6.0.0'}
    hasBin: true

  '@babel/parser@7.26.9':
    resolution: {integrity: sha512-81NWa1njQblgZbQHxWHpxxCzNsa3ZwvFqpUg7P+NNUU6f3UU2jBEg4OlF/J6rl8+PQGh1q6/zWScd001YwcA5A==}
    engines: {node: '>=6.0.0'}
    hasBin: true

  '@babel/plugin-bugfix-firefox-class-in-computed-class-key@7.25.9':
    resolution: {integrity: sha512-ZkRyVkThtxQ/J6nv3JFYv1RYY+JT5BvU0y3k5bWrmuG4woXypRa4PXmm9RhOwodRkYFWqC0C0cqcJ4OqR7kW+g==}
    engines: {node: '>=6.9.0'}
    peerDependencies:
      '@babel/core': ^7.0.0

  '@babel/plugin-bugfix-safari-class-field-initializer-scope@7.25.9':
    resolution: {integrity: sha512-MrGRLZxLD/Zjj0gdU15dfs+HH/OXvnw/U4jJD8vpcP2CJQapPEv1IWwjc/qMg7ItBlPwSv1hRBbb7LeuANdcnw==}
    engines: {node: '>=6.9.0'}
    peerDependencies:
      '@babel/core': ^7.0.0

  '@babel/plugin-bugfix-safari-id-destructuring-collision-in-function-expression@7.25.9':
    resolution: {integrity: sha512-2qUwwfAFpJLZqxd02YW9btUCZHl+RFvdDkNfZwaIJrvB8Tesjsk8pEQkTvGwZXLqXUx/2oyY3ySRhm6HOXuCug==}
    engines: {node: '>=6.9.0'}
    peerDependencies:
      '@babel/core': ^7.0.0

  '@babel/plugin-bugfix-v8-spread-parameters-in-optional-chaining@7.25.9':
    resolution: {integrity: sha512-6xWgLZTJXwilVjlnV7ospI3xi+sl8lN8rXXbBD6vYn3UYDlGsag8wrZkKcSI8G6KgqKP7vNFaDgeDnfAABq61g==}
    engines: {node: '>=6.9.0'}
    peerDependencies:
      '@babel/core': ^7.13.0

  '@babel/plugin-bugfix-v8-static-class-fields-redefine-readonly@7.25.9':
    resolution: {integrity: sha512-aLnMXYPnzwwqhYSCyXfKkIkYgJ8zv9RK+roo9DkTXz38ynIhd9XCbN08s3MGvqL2MYGVUGdRQLL/JqBIeJhJBg==}
    engines: {node: '>=6.9.0'}
    peerDependencies:
      '@babel/core': ^7.0.0

  '@babel/plugin-proposal-private-property-in-object@7.21.0-placeholder-for-preset-env.2':
    resolution: {integrity: sha512-SOSkfJDddaM7mak6cPEpswyTRnuRltl429hMraQEglW+OkovnCzsiszTmsrlY//qLFjCpQDFRvjdm2wA5pPm9w==}
    engines: {node: '>=6.9.0'}
    peerDependencies:
      '@babel/core': ^7.0.0-0

  '@babel/plugin-syntax-import-assertions@7.26.0':
    resolution: {integrity: sha512-QCWT5Hh830hK5EQa7XzuqIkQU9tT/whqbDz7kuaZMHFl1inRRg7JnuAEOQ0Ur0QUl0NufCk1msK2BeY79Aj/eg==}
    engines: {node: '>=6.9.0'}
    peerDependencies:
      '@babel/core': ^7.0.0-0

  '@babel/plugin-syntax-import-attributes@7.26.0':
    resolution: {integrity: sha512-e2dttdsJ1ZTpi3B9UYGLw41hifAubg19AtCu/2I/F1QNVclOBr1dYpTdmdyZ84Xiz43BS/tCUkMAZNLv12Pi+A==}
    engines: {node: '>=6.9.0'}
    peerDependencies:
      '@babel/core': ^7.0.0-0

  '@babel/plugin-syntax-jsx@7.25.9':
    resolution: {integrity: sha512-ld6oezHQMZsZfp6pWtbjaNDF2tiiCYYDqQszHt5VV437lewP9aSi2Of99CK0D0XB21k7FLgnLcmQKyKzynfeAA==}
    engines: {node: '>=6.9.0'}
    peerDependencies:
      '@babel/core': ^7.0.0-0

  '@babel/plugin-syntax-typescript@7.25.9':
    resolution: {integrity: sha512-hjMgRy5hb8uJJjUcdWunWVcoi9bGpJp8p5Ol1229PoN6aytsLwNMgmdftO23wnCLMfVmTwZDWMPNq/D1SY60JQ==}
    engines: {node: '>=6.9.0'}
    peerDependencies:
      '@babel/core': ^7.0.0-0

  '@babel/plugin-syntax-unicode-sets-regex@7.18.6':
    resolution: {integrity: sha512-727YkEAPwSIQTv5im8QHz3upqp92JTWhidIC81Tdx4VJYIte/VndKf1qKrfnnhPLiPghStWfvC/iFaMCQu7Nqg==}
    engines: {node: '>=6.9.0'}
    peerDependencies:
      '@babel/core': ^7.0.0

  '@babel/plugin-transform-arrow-functions@7.25.9':
    resolution: {integrity: sha512-6jmooXYIwn9ca5/RylZADJ+EnSxVUS5sjeJ9UPk6RWRzXCmOJCy6dqItPJFpw2cuCangPK4OYr5uhGKcmrm5Qg==}
    engines: {node: '>=6.9.0'}
    peerDependencies:
      '@babel/core': ^7.0.0-0

  '@babel/plugin-transform-async-generator-functions@7.26.8':
    resolution: {integrity: sha512-He9Ej2X7tNf2zdKMAGOsmg2MrFc+hfoAhd3po4cWfo/NWjzEAKa0oQruj1ROVUdl0e6fb6/kE/G3SSxE0lRJOg==}
    engines: {node: '>=6.9.0'}
    peerDependencies:
      '@babel/core': ^7.0.0-0

  '@babel/plugin-transform-async-to-generator@7.25.9':
    resolution: {integrity: sha512-NT7Ejn7Z/LjUH0Gv5KsBCxh7BH3fbLTV0ptHvpeMvrt3cPThHfJfst9Wrb7S8EvJ7vRTFI7z+VAvFVEQn/m5zQ==}
    engines: {node: '>=6.9.0'}
    peerDependencies:
      '@babel/core': ^7.0.0-0

  '@babel/plugin-transform-block-scoped-functions@7.26.5':
    resolution: {integrity: sha512-chuTSY+hq09+/f5lMj8ZSYgCFpppV2CbYrhNFJ1BFoXpiWPnnAb7R0MqrafCpN8E1+YRrtM1MXZHJdIx8B6rMQ==}
    engines: {node: '>=6.9.0'}
    peerDependencies:
      '@babel/core': ^7.0.0-0

  '@babel/plugin-transform-block-scoping@7.25.9':
    resolution: {integrity: sha512-1F05O7AYjymAtqbsFETboN1NvBdcnzMerO+zlMyJBEz6WkMdejvGWw9p05iTSjC85RLlBseHHQpYaM4gzJkBGg==}
    engines: {node: '>=6.9.0'}
    peerDependencies:
      '@babel/core': ^7.0.0-0

  '@babel/plugin-transform-class-properties@7.25.9':
    resolution: {integrity: sha512-bbMAII8GRSkcd0h0b4X+36GksxuheLFjP65ul9w6C3KgAamI3JqErNgSrosX6ZPj+Mpim5VvEbawXxJCyEUV3Q==}
    engines: {node: '>=6.9.0'}
    peerDependencies:
      '@babel/core': ^7.0.0-0

  '@babel/plugin-transform-class-static-block@7.26.0':
    resolution: {integrity: sha512-6J2APTs7BDDm+UMqP1useWqhcRAXo0WIoVj26N7kPFB6S73Lgvyka4KTZYIxtgYXiN5HTyRObA72N2iu628iTQ==}
    engines: {node: '>=6.9.0'}
    peerDependencies:
      '@babel/core': ^7.12.0

  '@babel/plugin-transform-classes@7.25.9':
    resolution: {integrity: sha512-mD8APIXmseE7oZvZgGABDyM34GUmK45Um2TXiBUt7PnuAxrgoSVf123qUzPxEr/+/BHrRn5NMZCdE2m/1F8DGg==}
    engines: {node: '>=6.9.0'}
    peerDependencies:
      '@babel/core': ^7.0.0-0

  '@babel/plugin-transform-computed-properties@7.25.9':
    resolution: {integrity: sha512-HnBegGqXZR12xbcTHlJ9HGxw1OniltT26J5YpfruGqtUHlz/xKf/G2ak9e+t0rVqrjXa9WOhvYPz1ERfMj23AA==}
    engines: {node: '>=6.9.0'}
    peerDependencies:
      '@babel/core': ^7.0.0-0

  '@babel/plugin-transform-destructuring@7.25.9':
    resolution: {integrity: sha512-WkCGb/3ZxXepmMiX101nnGiU+1CAdut8oHyEOHxkKuS1qKpU2SMXE2uSvfz8PBuLd49V6LEsbtyPhWC7fnkgvQ==}
    engines: {node: '>=6.9.0'}
    peerDependencies:
      '@babel/core': ^7.0.0-0

  '@babel/plugin-transform-dotall-regex@7.25.9':
    resolution: {integrity: sha512-t7ZQ7g5trIgSRYhI9pIJtRl64KHotutUJsh4Eze5l7olJv+mRSg4/MmbZ0tv1eeqRbdvo/+trvJD/Oc5DmW2cA==}
    engines: {node: '>=6.9.0'}
    peerDependencies:
      '@babel/core': ^7.0.0-0

  '@babel/plugin-transform-duplicate-keys@7.25.9':
    resolution: {integrity: sha512-LZxhJ6dvBb/f3x8xwWIuyiAHy56nrRG3PeYTpBkkzkYRRQ6tJLu68lEF5VIqMUZiAV7a8+Tb78nEoMCMcqjXBw==}
    engines: {node: '>=6.9.0'}
    peerDependencies:
      '@babel/core': ^7.0.0-0

  '@babel/plugin-transform-duplicate-named-capturing-groups-regex@7.25.9':
    resolution: {integrity: sha512-0UfuJS0EsXbRvKnwcLjFtJy/Sxc5J5jhLHnFhy7u4zih97Hz6tJkLU+O+FMMrNZrosUPxDi6sYxJ/EA8jDiAog==}
    engines: {node: '>=6.9.0'}
    peerDependencies:
      '@babel/core': ^7.0.0

  '@babel/plugin-transform-dynamic-import@7.25.9':
    resolution: {integrity: sha512-GCggjexbmSLaFhqsojeugBpeaRIgWNTcgKVq/0qIteFEqY2A+b9QidYadrWlnbWQUrW5fn+mCvf3tr7OeBFTyg==}
    engines: {node: '>=6.9.0'}
    peerDependencies:
      '@babel/core': ^7.0.0-0

  '@babel/plugin-transform-exponentiation-operator@7.26.3':
    resolution: {integrity: sha512-7CAHcQ58z2chuXPWblnn1K6rLDnDWieghSOEmqQsrBenH0P9InCUtOJYD89pvngljmZlJcz3fcmgYsXFNGa1ZQ==}
    engines: {node: '>=6.9.0'}
    peerDependencies:
      '@babel/core': ^7.0.0-0

  '@babel/plugin-transform-export-namespace-from@7.25.9':
    resolution: {integrity: sha512-2NsEz+CxzJIVOPx2o9UsW1rXLqtChtLoVnwYHHiB04wS5sgn7mrV45fWMBX0Kk+ub9uXytVYfNP2HjbVbCB3Ww==}
    engines: {node: '>=6.9.0'}
    peerDependencies:
      '@babel/core': ^7.0.0-0

  '@babel/plugin-transform-for-of@7.26.9':
    resolution: {integrity: sha512-Hry8AusVm8LW5BVFgiyUReuoGzPUpdHQQqJY5bZnbbf+ngOHWuCuYFKw/BqaaWlvEUrF91HMhDtEaI1hZzNbLg==}
    engines: {node: '>=6.9.0'}
    peerDependencies:
      '@babel/core': ^7.0.0-0

  '@babel/plugin-transform-function-name@7.25.9':
    resolution: {integrity: sha512-8lP+Yxjv14Vc5MuWBpJsoUCd3hD6V9DgBon2FVYL4jJgbnVQ9fTgYmonchzZJOVNgzEgbxp4OwAf6xz6M/14XA==}
    engines: {node: '>=6.9.0'}
    peerDependencies:
      '@babel/core': ^7.0.0-0

  '@babel/plugin-transform-json-strings@7.25.9':
    resolution: {integrity: sha512-xoTMk0WXceiiIvsaquQQUaLLXSW1KJ159KP87VilruQm0LNNGxWzahxSS6T6i4Zg3ezp4vA4zuwiNUR53qmQAw==}
    engines: {node: '>=6.9.0'}
    peerDependencies:
      '@babel/core': ^7.0.0-0

  '@babel/plugin-transform-literals@7.25.9':
    resolution: {integrity: sha512-9N7+2lFziW8W9pBl2TzaNht3+pgMIRP74zizeCSrtnSKVdUl8mAjjOP2OOVQAfZ881P2cNjDj1uAMEdeD50nuQ==}
    engines: {node: '>=6.9.0'}
    peerDependencies:
      '@babel/core': ^7.0.0-0

  '@babel/plugin-transform-logical-assignment-operators@7.25.9':
    resolution: {integrity: sha512-wI4wRAzGko551Y8eVf6iOY9EouIDTtPb0ByZx+ktDGHwv6bHFimrgJM/2T021txPZ2s4c7bqvHbd+vXG6K948Q==}
    engines: {node: '>=6.9.0'}
    peerDependencies:
      '@babel/core': ^7.0.0-0

  '@babel/plugin-transform-member-expression-literals@7.25.9':
    resolution: {integrity: sha512-PYazBVfofCQkkMzh2P6IdIUaCEWni3iYEerAsRWuVd8+jlM1S9S9cz1dF9hIzyoZ8IA3+OwVYIp9v9e+GbgZhA==}
    engines: {node: '>=6.9.0'}
    peerDependencies:
      '@babel/core': ^7.0.0-0

  '@babel/plugin-transform-modules-amd@7.25.9':
    resolution: {integrity: sha512-g5T11tnI36jVClQlMlt4qKDLlWnG5pP9CSM4GhdRciTNMRgkfpo5cR6b4rGIOYPgRRuFAvwjPQ/Yk+ql4dyhbw==}
    engines: {node: '>=6.9.0'}
    peerDependencies:
      '@babel/core': ^7.0.0-0

  '@babel/plugin-transform-modules-commonjs@7.26.3':
    resolution: {integrity: sha512-MgR55l4q9KddUDITEzEFYn5ZsGDXMSsU9E+kh7fjRXTIC3RHqfCo8RPRbyReYJh44HQ/yomFkqbOFohXvDCiIQ==}
    engines: {node: '>=6.9.0'}
    peerDependencies:
      '@babel/core': ^7.0.0-0

  '@babel/plugin-transform-modules-systemjs@7.25.9':
    resolution: {integrity: sha512-hyss7iIlH/zLHaehT+xwiymtPOpsiwIIRlCAOwBB04ta5Tt+lNItADdlXw3jAWZ96VJ2jlhl/c+PNIQPKNfvcA==}
    engines: {node: '>=6.9.0'}
    peerDependencies:
      '@babel/core': ^7.0.0-0

  '@babel/plugin-transform-modules-umd@7.25.9':
    resolution: {integrity: sha512-bS9MVObUgE7ww36HEfwe6g9WakQ0KF07mQF74uuXdkoziUPfKyu/nIm663kz//e5O1nPInPFx36z7WJmJ4yNEw==}
    engines: {node: '>=6.9.0'}
    peerDependencies:
      '@babel/core': ^7.0.0-0

  '@babel/plugin-transform-named-capturing-groups-regex@7.25.9':
    resolution: {integrity: sha512-oqB6WHdKTGl3q/ItQhpLSnWWOpjUJLsOCLVyeFgeTktkBSCiurvPOsyt93gibI9CmuKvTUEtWmG5VhZD+5T/KA==}
    engines: {node: '>=6.9.0'}
    peerDependencies:
      '@babel/core': ^7.0.0

  '@babel/plugin-transform-new-target@7.25.9':
    resolution: {integrity: sha512-U/3p8X1yCSoKyUj2eOBIx3FOn6pElFOKvAAGf8HTtItuPyB+ZeOqfn+mvTtg9ZlOAjsPdK3ayQEjqHjU/yLeVQ==}
    engines: {node: '>=6.9.0'}
    peerDependencies:
      '@babel/core': ^7.0.0-0

  '@babel/plugin-transform-nullish-coalescing-operator@7.26.6':
    resolution: {integrity: sha512-CKW8Vu+uUZneQCPtXmSBUC6NCAUdya26hWCElAWh5mVSlSRsmiCPUUDKb3Z0szng1hiAJa098Hkhg9o4SE35Qw==}
    engines: {node: '>=6.9.0'}
    peerDependencies:
      '@babel/core': ^7.0.0-0

  '@babel/plugin-transform-numeric-separator@7.25.9':
    resolution: {integrity: sha512-TlprrJ1GBZ3r6s96Yq8gEQv82s8/5HnCVHtEJScUj90thHQbwe+E5MLhi2bbNHBEJuzrvltXSru+BUxHDoog7Q==}
    engines: {node: '>=6.9.0'}
    peerDependencies:
      '@babel/core': ^7.0.0-0

  '@babel/plugin-transform-object-rest-spread@7.25.9':
    resolution: {integrity: sha512-fSaXafEE9CVHPweLYw4J0emp1t8zYTXyzN3UuG+lylqkvYd7RMrsOQ8TYx5RF231be0vqtFC6jnx3UmpJmKBYg==}
    engines: {node: '>=6.9.0'}
    peerDependencies:
      '@babel/core': ^7.0.0-0

  '@babel/plugin-transform-object-super@7.25.9':
    resolution: {integrity: sha512-Kj/Gh+Rw2RNLbCK1VAWj2U48yxxqL2x0k10nPtSdRa0O2xnHXalD0s+o1A6a0W43gJ00ANo38jxkQreckOzv5A==}
    engines: {node: '>=6.9.0'}
    peerDependencies:
      '@babel/core': ^7.0.0-0

  '@babel/plugin-transform-optional-catch-binding@7.25.9':
    resolution: {integrity: sha512-qM/6m6hQZzDcZF3onzIhZeDHDO43bkNNlOX0i8n3lR6zLbu0GN2d8qfM/IERJZYauhAHSLHy39NF0Ctdvcid7g==}
    engines: {node: '>=6.9.0'}
    peerDependencies:
      '@babel/core': ^7.0.0-0

  '@babel/plugin-transform-optional-chaining@7.25.9':
    resolution: {integrity: sha512-6AvV0FsLULbpnXeBjrY4dmWF8F7gf8QnvTEoO/wX/5xm/xE1Xo8oPuD3MPS+KS9f9XBEAWN7X1aWr4z9HdOr7A==}
    engines: {node: '>=6.9.0'}
    peerDependencies:
      '@babel/core': ^7.0.0-0

  '@babel/plugin-transform-parameters@7.25.9':
    resolution: {integrity: sha512-wzz6MKwpnshBAiRmn4jR8LYz/g8Ksg0o80XmwZDlordjwEk9SxBzTWC7F5ef1jhbrbOW2DJ5J6ayRukrJmnr0g==}
    engines: {node: '>=6.9.0'}
    peerDependencies:
      '@babel/core': ^7.0.0-0

  '@babel/plugin-transform-private-methods@7.25.9':
    resolution: {integrity: sha512-D/JUozNpQLAPUVusvqMxyvjzllRaF8/nSrP1s2YGQT/W4LHK4xxsMcHjhOGTS01mp9Hda8nswb+FblLdJornQw==}
    engines: {node: '>=6.9.0'}
    peerDependencies:
      '@babel/core': ^7.0.0-0

  '@babel/plugin-transform-private-property-in-object@7.25.9':
    resolution: {integrity: sha512-Evf3kcMqzXA3xfYJmZ9Pg1OvKdtqsDMSWBDzZOPLvHiTt36E75jLDQo5w1gtRU95Q4E5PDttrTf25Fw8d/uWLw==}
    engines: {node: '>=6.9.0'}
    peerDependencies:
      '@babel/core': ^7.0.0-0

  '@babel/plugin-transform-property-literals@7.25.9':
    resolution: {integrity: sha512-IvIUeV5KrS/VPavfSM/Iu+RE6llrHrYIKY1yfCzyO/lMXHQ+p7uGhonmGVisv6tSBSVgWzMBohTcvkC9vQcQFA==}
    engines: {node: '>=6.9.0'}
    peerDependencies:
      '@babel/core': ^7.0.0-0

  '@babel/plugin-transform-react-constant-elements@7.25.9':
    resolution: {integrity: sha512-Ncw2JFsJVuvfRsa2lSHiC55kETQVLSnsYGQ1JDDwkUeWGTL/8Tom8aLTnlqgoeuopWrbbGndrc9AlLYrIosrow==}
    engines: {node: '>=6.9.0'}
    peerDependencies:
      '@babel/core': ^7.0.0-0

  '@babel/plugin-transform-react-display-name@7.25.9':
    resolution: {integrity: sha512-KJfMlYIUxQB1CJfO3e0+h0ZHWOTLCPP115Awhaz8U0Zpq36Gl/cXlpoyMRnUWlhNUBAzldnCiAZNvCDj7CrKxQ==}
    engines: {node: '>=6.9.0'}
    peerDependencies:
      '@babel/core': ^7.0.0-0

  '@babel/plugin-transform-react-jsx-development@7.25.9':
    resolution: {integrity: sha512-9mj6rm7XVYs4mdLIpbZnHOYdpW42uoiBCTVowg7sP1thUOiANgMb4UtpRivR0pp5iL+ocvUv7X4mZgFRpJEzGw==}
    engines: {node: '>=6.9.0'}
    peerDependencies:
      '@babel/core': ^7.0.0-0

  '@babel/plugin-transform-react-jsx-self@7.25.9':
    resolution: {integrity: sha512-y8quW6p0WHkEhmErnfe58r7x0A70uKphQm8Sp8cV7tjNQwK56sNVK0M73LK3WuYmsuyrftut4xAkjjgU0twaMg==}
    engines: {node: '>=6.9.0'}
    peerDependencies:
      '@babel/core': ^7.0.0-0

  '@babel/plugin-transform-react-jsx-source@7.25.9':
    resolution: {integrity: sha512-+iqjT8xmXhhYv4/uiYd8FNQsraMFZIfxVSqxxVSZP0WbbSAWvBXAul0m/zu+7Vv4O/3WtApy9pmaTMiumEZgfg==}
    engines: {node: '>=6.9.0'}
    peerDependencies:
      '@babel/core': ^7.0.0-0

  '@babel/plugin-transform-react-jsx@7.25.9':
    resolution: {integrity: sha512-s5XwpQYCqGerXl+Pu6VDL3x0j2d82eiV77UJ8a2mDHAW7j9SWRqQ2y1fNo1Z74CdcYipl5Z41zvjj4Nfzq36rw==}
    engines: {node: '>=6.9.0'}
    peerDependencies:
      '@babel/core': ^7.0.0-0

  '@babel/plugin-transform-react-pure-annotations@7.25.9':
    resolution: {integrity: sha512-KQ/Takk3T8Qzj5TppkS1be588lkbTp5uj7w6a0LeQaTMSckU/wK0oJ/pih+T690tkgI5jfmg2TqDJvd41Sj1Cg==}
    engines: {node: '>=6.9.0'}
    peerDependencies:
      '@babel/core': ^7.0.0-0

  '@babel/plugin-transform-regenerator@7.25.9':
    resolution: {integrity: sha512-vwDcDNsgMPDGP0nMqzahDWE5/MLcX8sv96+wfX7as7LoF/kr97Bo/7fI00lXY4wUXYfVmwIIyG80fGZ1uvt2qg==}
    engines: {node: '>=6.9.0'}
    peerDependencies:
      '@babel/core': ^7.0.0-0

  '@babel/plugin-transform-regexp-modifiers@7.26.0':
    resolution: {integrity: sha512-vN6saax7lrA2yA/Pak3sCxuD6F5InBjn9IcrIKQPjpsLvuHYLVroTxjdlVRHjjBWxKOqIwpTXDkOssYT4BFdRw==}
    engines: {node: '>=6.9.0'}
    peerDependencies:
      '@babel/core': ^7.0.0

  '@babel/plugin-transform-reserved-words@7.25.9':
    resolution: {integrity: sha512-7DL7DKYjn5Su++4RXu8puKZm2XBPHyjWLUidaPEkCUBbE7IPcsrkRHggAOOKydH1dASWdcUBxrkOGNxUv5P3Jg==}
    engines: {node: '>=6.9.0'}
    peerDependencies:
      '@babel/core': ^7.0.0-0

  '@babel/plugin-transform-shorthand-properties@7.25.9':
    resolution: {integrity: sha512-MUv6t0FhO5qHnS/W8XCbHmiRWOphNufpE1IVxhK5kuN3Td9FT1x4rx4K42s3RYdMXCXpfWkGSbCSd0Z64xA7Ng==}
    engines: {node: '>=6.9.0'}
    peerDependencies:
      '@babel/core': ^7.0.0-0

  '@babel/plugin-transform-spread@7.25.9':
    resolution: {integrity: sha512-oNknIB0TbURU5pqJFVbOOFspVlrpVwo2H1+HUIsVDvp5VauGGDP1ZEvO8Nn5xyMEs3dakajOxlmkNW7kNgSm6A==}
    engines: {node: '>=6.9.0'}
    peerDependencies:
      '@babel/core': ^7.0.0-0

  '@babel/plugin-transform-sticky-regex@7.25.9':
    resolution: {integrity: sha512-WqBUSgeVwucYDP9U/xNRQam7xV8W5Zf+6Eo7T2SRVUFlhRiMNFdFz58u0KZmCVVqs2i7SHgpRnAhzRNmKfi2uA==}
    engines: {node: '>=6.9.0'}
    peerDependencies:
      '@babel/core': ^7.0.0-0

  '@babel/plugin-transform-template-literals@7.26.8':
    resolution: {integrity: sha512-OmGDL5/J0CJPJZTHZbi2XpO0tyT2Ia7fzpW5GURwdtp2X3fMmN8au/ej6peC/T33/+CRiIpA8Krse8hFGVmT5Q==}
    engines: {node: '>=6.9.0'}
    peerDependencies:
      '@babel/core': ^7.0.0-0

  '@babel/plugin-transform-typeof-symbol@7.26.7':
    resolution: {integrity: sha512-jfoTXXZTgGg36BmhqT3cAYK5qkmqvJpvNrPhaK/52Vgjhw4Rq29s9UqpWWV0D6yuRmgiFH/BUVlkl96zJWqnaw==}
    engines: {node: '>=6.9.0'}
    peerDependencies:
      '@babel/core': ^7.0.0-0

  '@babel/plugin-transform-typescript@7.26.8':
    resolution: {integrity: sha512-bME5J9AC8ChwA7aEPJ6zym3w7aObZULHhbNLU0bKUhKsAkylkzUdq+0kdymh9rzi8nlNFl2bmldFBCKNJBUpuw==}
    engines: {node: '>=6.9.0'}
    peerDependencies:
      '@babel/core': ^7.0.0-0

  '@babel/plugin-transform-unicode-escapes@7.25.9':
    resolution: {integrity: sha512-s5EDrE6bW97LtxOcGj1Khcx5AaXwiMmi4toFWRDP9/y0Woo6pXC+iyPu/KuhKtfSrNFd7jJB+/fkOtZy6aIC6Q==}
    engines: {node: '>=6.9.0'}
    peerDependencies:
      '@babel/core': ^7.0.0-0

  '@babel/plugin-transform-unicode-property-regex@7.25.9':
    resolution: {integrity: sha512-Jt2d8Ga+QwRluxRQ307Vlxa6dMrYEMZCgGxoPR8V52rxPyldHu3hdlHspxaqYmE7oID5+kB+UKUB/eWS+DkkWg==}
    engines: {node: '>=6.9.0'}
    peerDependencies:
      '@babel/core': ^7.0.0-0

  '@babel/plugin-transform-unicode-regex@7.25.9':
    resolution: {integrity: sha512-yoxstj7Rg9dlNn9UQxzk4fcNivwv4nUYz7fYXBaKxvw/lnmPuOm/ikoELygbYq68Bls3D/D+NBPHiLwZdZZ4HA==}
    engines: {node: '>=6.9.0'}
    peerDependencies:
      '@babel/core': ^7.0.0-0

  '@babel/plugin-transform-unicode-sets-regex@7.25.9':
    resolution: {integrity: sha512-8BYqO3GeVNHtx69fdPshN3fnzUNLrWdHhk/icSwigksJGczKSizZ+Z6SBCxTs723Fr5VSNorTIK7a+R2tISvwQ==}
    engines: {node: '>=6.9.0'}
    peerDependencies:
      '@babel/core': ^7.0.0

  '@babel/preset-env@7.26.9':
    resolution: {integrity: sha512-vX3qPGE8sEKEAZCWk05k3cpTAE3/nOYca++JA+Rd0z2NCNzabmYvEiSShKzm10zdquOIAVXsy2Ei/DTW34KlKQ==}
    engines: {node: '>=6.9.0'}
    peerDependencies:
      '@babel/core': ^7.0.0-0

  '@babel/preset-modules@0.1.6-no-external-plugins':
    resolution: {integrity: sha512-HrcgcIESLm9aIR842yhJ5RWan/gebQUJ6E/E5+rf0y9o6oj7w0Br+sWuL6kEQ/o/AdfvR1Je9jG18/gnpwjEyA==}
    peerDependencies:
      '@babel/core': ^7.0.0-0 || ^8.0.0-0 <8.0.0

  '@babel/preset-react@7.26.3':
    resolution: {integrity: sha512-Nl03d6T9ky516DGK2YMxrTqvnpUW63TnJMOMonj+Zae0JiPC5BC9xPMSL6L8fiSpA5vP88qfygavVQvnLp+6Cw==}
    engines: {node: '>=6.9.0'}
    peerDependencies:
      '@babel/core': ^7.0.0-0

  '@babel/preset-typescript@7.26.0':
    resolution: {integrity: sha512-NMk1IGZ5I/oHhoXEElcm+xUnL/szL6xflkFZmoEU9xj1qSJXpiS7rsspYo92B4DRCDvZn2erT5LdsCeXAKNCkg==}
    engines: {node: '>=6.9.0'}
    peerDependencies:
      '@babel/core': ^7.0.0-0

  '@babel/runtime@7.26.7':
    resolution: {integrity: sha512-AOPI3D+a8dXnja+iwsUqGRjr1BbZIe771sXdapOtYI531gSqpi92vXivKcq2asu/DFpdl1ceFAKZyRzK2PCVcQ==}
    engines: {node: '>=6.9.0'}

  '@babel/runtime@7.26.9':
    resolution: {integrity: sha512-aA63XwOkcl4xxQa3HjPMqOP6LiK0ZDv3mUPYEFXkpHbaFjtGggE1A61FjFzJnB+p7/oy2gA8E+rcBNl/zC1tMg==}
    engines: {node: '>=6.9.0'}

  '@babel/template@7.26.8':
    resolution: {integrity: sha512-iNKaX3ZebKIsCvJ+0jd6embf+Aulaa3vNBqZ41kM7iTWjx5qzWKXGHiJUW3+nTpQ18SG11hdF8OAzKrpXkb96Q==}
    engines: {node: '>=6.9.0'}

  '@babel/template@7.26.9':
    resolution: {integrity: sha512-qyRplbeIpNZhmzOysF/wFMuP9sctmh2cFzRAZOn1YapxBsE1i9bJIY586R/WBLfLcmcBlM8ROBiQURnnNy+zfA==}
    engines: {node: '>=6.9.0'}

  '@babel/traverse@7.26.8':
    resolution: {integrity: sha512-nic9tRkjYH0oB2dzr/JoGIm+4Q6SuYeLEiIiZDwBscRMYFJ+tMAz98fuel9ZnbXViA2I0HVSSRRK8DW5fjXStA==}
    engines: {node: '>=6.9.0'}

  '@babel/traverse@7.26.9':
    resolution: {integrity: sha512-ZYW7L+pL8ahU5fXmNbPF+iZFHCv5scFak7MZ9bwaRPLUhHh7QQEMjZUg0HevihoqCM5iSYHN61EyCoZvqC+bxg==}
    engines: {node: '>=6.9.0'}

  '@babel/types@7.26.8':
    resolution: {integrity: sha512-eUuWapzEGWFEpHFxgEaBG8e3n6S8L3MSu0oda755rOfabWPnh0Our1AozNFVUxGFIhbKgd1ksprsoDGMinTOTA==}
    engines: {node: '>=6.9.0'}

  '@babel/types@7.26.9':
    resolution: {integrity: sha512-Y3IR1cRnOxOCDvMmNiym7XpXQ93iGDDPHx+Zj+NM+rg0fBaShfQLkg+hKPaZCEvg5N/LeCo4+Rj/i3FuJsIQaw==}
    engines: {node: '>=6.9.0'}

  '@bundled-es-modules/cookie@2.0.1':
    resolution: {integrity: sha512-8o+5fRPLNbjbdGRRmJj3h6Hh1AQJf2dk3qQ/5ZFb+PXkRNiSoMGGUKlsgLfrxneb72axVJyIYji64E2+nNfYyw==}

  '@bundled-es-modules/statuses@1.0.1':
    resolution: {integrity: sha512-yn7BklA5acgcBr+7w064fGV+SGIFySjCKpqjcWgBAIfrAkY+4GQTJJHQMeT3V/sgz23VTEVV8TtOmkvJAhFVfg==}

  '@bundled-es-modules/tough-cookie@0.1.6':
    resolution: {integrity: sha512-dvMHbL464C0zI+Yqxbz6kZ5TOEp7GLW+pry/RWndAR8MJQAXZ2rPmIs8tziTZjeIyhSNZgZbCePtfSbdWqStJw==}

  '@cspotcode/source-map-support@0.8.1':
    resolution: {integrity: sha512-IchNf6dN4tHoMFIn/7OE8LWZ19Y6q/67Bmf6vnGREv8RSbBVb9LPJxEcnwrcwX6ixSvaiGoomAUvu4YSxXrVgw==}
    engines: {node: '>=12'}

  '@csstools/color-helpers@5.0.1':
    resolution: {integrity: sha512-MKtmkA0BX87PKaO1NFRTFH+UnkgnmySQOvNxJubsadusqPEC2aJ9MOQiMceZJJ6oitUl/i0L6u0M1IrmAOmgBA==}
    engines: {node: '>=18'}

  '@csstools/css-calc@2.1.1':
    resolution: {integrity: sha512-rL7kaUnTkL9K+Cvo2pnCieqNpTKgQzy5f+N+5Iuko9HAoasP+xgprVh7KN/MaJVvVL1l0EzQq2MoqBHKSrDrag==}
    engines: {node: '>=18'}
    peerDependencies:
      '@csstools/css-parser-algorithms': ^3.0.4
      '@csstools/css-tokenizer': ^3.0.3

  '@csstools/css-color-parser@3.0.7':
    resolution: {integrity: sha512-nkMp2mTICw32uE5NN+EsJ4f5N+IGFeCFu4bGpiKgb2Pq/7J/MpyLBeQ5ry4KKtRFZaYs6sTmcMYrSRIyj5DFKA==}
    engines: {node: '>=18'}
    peerDependencies:
      '@csstools/css-parser-algorithms': ^3.0.4
      '@csstools/css-tokenizer': ^3.0.3

  '@csstools/css-parser-algorithms@3.0.4':
    resolution: {integrity: sha512-Up7rBoV77rv29d3uKHUIVubz1BTcgyUK72IvCQAbfbMv584xHcGKCKbWh7i8hPrRJ7qU4Y8IO3IY9m+iTB7P3A==}
    engines: {node: '>=18'}
    peerDependencies:
      '@csstools/css-tokenizer': ^3.0.3

  '@csstools/css-tokenizer@3.0.3':
    resolution: {integrity: sha512-UJnjoFsmxfKUdNYdWgOB0mWUypuLvAfQPH1+pyvRJs6euowbFkFC6P13w1l8mJyi3vxYMxc9kld5jZEGRQs6bw==}
    engines: {node: '>=18'}

  '@emotion/babel-plugin@11.13.5':
    resolution: {integrity: sha512-pxHCpT2ex+0q+HH91/zsdHkw/lXd468DIN2zvfvLtPKLLMo6gQj7oLObq8PhkrxOZb/gGCq03S3Z7PDhS8pduQ==}

  '@emotion/cache@11.14.0':
    resolution: {integrity: sha512-L/B1lc/TViYk4DcpGxtAVbx0ZyiKM5ktoIyafGkH6zg/tj+mA+NE//aPYKG0k8kCHSHVJrpLpcAlOBEXQ3SavA==}

  '@emotion/hash@0.9.2':
    resolution: {integrity: sha512-MyqliTZGuOm3+5ZRSaaBGP3USLw6+EGykkwZns2EPC5g8jJ4z9OrdZY9apkl3+UP9+sdz76YYkwCKP5gh8iY3g==}

  '@emotion/memoize@0.9.0':
    resolution: {integrity: sha512-30FAj7/EoJ5mwVPOWhAyCX+FPfMDrVecJAM+Iw9NRoSl4BBAQeqj4cApHHUXOVvIPgLVDsCFoz/hGD+5QQD1GQ==}

  '@emotion/react@11.14.0':
    resolution: {integrity: sha512-O000MLDBDdk/EohJPFUqvnp4qnHeYkVP5B0xEG0D/L7cOKP9kefu2DXn8dj74cQfsEzUqh+sr1RzFqiL1o+PpA==}
    peerDependencies:
      '@types/react': '*'
      react: '>=16.8.0'
    peerDependenciesMeta:
      '@types/react':
        optional: true

  '@emotion/serialize@1.3.3':
    resolution: {integrity: sha512-EISGqt7sSNWHGI76hC7x1CksiXPahbxEOrC5RjmFRJTqLyEK9/9hZvBbiYn70dw4wuwMKiEMCUlR6ZXTSWQqxA==}

  '@emotion/sheet@1.4.0':
    resolution: {integrity: sha512-fTBW9/8r2w3dXWYM4HCB1Rdp8NLibOw2+XELH5m5+AkWiL/KqYX6dc0kKYlaYyKjrQ6ds33MCdMPEwgs2z1rqg==}

  '@emotion/unitless@0.10.0':
    resolution: {integrity: sha512-dFoMUuQA20zvtVTuxZww6OHoJYgrzfKM1t52mVySDJnMSEa08ruEvdYQbhvyu6soU+NeLVd3yKfTfT0NeV6qGg==}

  '@emotion/use-insertion-effect-with-fallbacks@1.2.0':
    resolution: {integrity: sha512-yJMtVdH59sxi/aVJBpk9FQq+OR8ll5GT8oWd57UpeaKEVGab41JWaCFA7FRLoMLloOZF/c/wsPoe+bfGmRKgDg==}
    peerDependencies:
      react: '>=16.8.0'

  '@emotion/utils@1.4.2':
    resolution: {integrity: sha512-3vLclRofFziIa3J2wDh9jjbkUz9qk5Vi3IZ/FSTKViB0k+ef0fPV7dYrUIugbgupYDx7v9ud/SjrtEP8Y4xLoA==}

  '@emotion/weak-memoize@0.4.0':
    resolution: {integrity: sha512-snKqtPW01tN0ui7yu9rGv69aJXr/a/Ywvl11sUjNtEcRc+ng/mQriFL0wLXMef74iHa/EkftbDzU9F8iFbH+zg==}

  '@esbuild/aix-ppc64@0.21.5':
    resolution: {integrity: sha512-1SDgH6ZSPTlggy1yI6+Dbkiz8xzpHJEVAlF/AM1tHPLsf5STom9rwtjE4hKAF20FfXXNTFqEYXyJNWh1GiZedQ==}
    engines: {node: '>=12'}
    cpu: [ppc64]
    os: [aix]

  '@esbuild/aix-ppc64@0.25.0':
    resolution: {integrity: sha512-O7vun9Sf8DFjH2UtqK8Ku3LkquL9SZL8OLY1T5NZkA34+wG3OQF7cl4Ql8vdNzM6fzBbYfLaiRLIOZ+2FOCgBQ==}
    engines: {node: '>=18'}
    cpu: [ppc64]
    os: [aix]

  '@esbuild/android-arm64@0.21.5':
    resolution: {integrity: sha512-c0uX9VAUBQ7dTDCjq+wdyGLowMdtR/GoC2U5IYk/7D1H1JYC0qseD7+11iMP2mRLN9RcCMRcjC4YMclCzGwS/A==}
    engines: {node: '>=12'}
    cpu: [arm64]
    os: [android]

  '@esbuild/android-arm64@0.25.0':
    resolution: {integrity: sha512-grvv8WncGjDSyUBjN9yHXNt+cq0snxXbDxy5pJtzMKGmmpPxeAmAhWxXI+01lU5rwZomDgD3kJwulEnhTRUd6g==}
    engines: {node: '>=18'}
    cpu: [arm64]
    os: [android]

  '@esbuild/android-arm@0.21.5':
    resolution: {integrity: sha512-vCPvzSjpPHEi1siZdlvAlsPxXl7WbOVUBBAowWug4rJHb68Ox8KualB+1ocNvT5fjv6wpkX6o/iEpbDrf68zcg==}
    engines: {node: '>=12'}
    cpu: [arm]
    os: [android]

  '@esbuild/android-arm@0.25.0':
    resolution: {integrity: sha512-PTyWCYYiU0+1eJKmw21lWtC+d08JDZPQ5g+kFyxP0V+es6VPPSUhM6zk8iImp2jbV6GwjX4pap0JFbUQN65X1g==}
    engines: {node: '>=18'}
    cpu: [arm]
    os: [android]

  '@esbuild/android-x64@0.21.5':
    resolution: {integrity: sha512-D7aPRUUNHRBwHxzxRvp856rjUHRFW1SdQATKXH2hqA0kAZb1hKmi02OpYRacl0TxIGz/ZmXWlbZgjwWYaCakTA==}
    engines: {node: '>=12'}
    cpu: [x64]
    os: [android]

  '@esbuild/android-x64@0.25.0':
    resolution: {integrity: sha512-m/ix7SfKG5buCnxasr52+LI78SQ+wgdENi9CqyCXwjVR2X4Jkz+BpC3le3AoBPYTC9NHklwngVXvbJ9/Akhrfg==}
    engines: {node: '>=18'}
    cpu: [x64]
    os: [android]

  '@esbuild/darwin-arm64@0.21.5':
    resolution: {integrity: sha512-DwqXqZyuk5AiWWf3UfLiRDJ5EDd49zg6O9wclZ7kUMv2WRFr4HKjXp/5t8JZ11QbQfUS6/cRCKGwYhtNAY88kQ==}
    engines: {node: '>=12'}
    cpu: [arm64]
    os: [darwin]

  '@esbuild/darwin-arm64@0.25.0':
    resolution: {integrity: sha512-mVwdUb5SRkPayVadIOI78K7aAnPamoeFR2bT5nszFUZ9P8UpK4ratOdYbZZXYSqPKMHfS1wdHCJk1P1EZpRdvw==}
    engines: {node: '>=18'}
    cpu: [arm64]
    os: [darwin]

  '@esbuild/darwin-x64@0.21.5':
    resolution: {integrity: sha512-se/JjF8NlmKVG4kNIuyWMV/22ZaerB+qaSi5MdrXtd6R08kvs2qCN4C09miupktDitvh8jRFflwGFBQcxZRjbw==}
    engines: {node: '>=12'}
    cpu: [x64]
    os: [darwin]

  '@esbuild/darwin-x64@0.25.0':
    resolution: {integrity: sha512-DgDaYsPWFTS4S3nWpFcMn/33ZZwAAeAFKNHNa1QN0rI4pUjgqf0f7ONmXf6d22tqTY+H9FNdgeaAa+YIFUn2Rg==}
    engines: {node: '>=18'}
    cpu: [x64]
    os: [darwin]

  '@esbuild/freebsd-arm64@0.21.5':
    resolution: {integrity: sha512-5JcRxxRDUJLX8JXp/wcBCy3pENnCgBR9bN6JsY4OmhfUtIHe3ZW0mawA7+RDAcMLrMIZaf03NlQiX9DGyB8h4g==}
    engines: {node: '>=12'}
    cpu: [arm64]
    os: [freebsd]

  '@esbuild/freebsd-arm64@0.25.0':
    resolution: {integrity: sha512-VN4ocxy6dxefN1MepBx/iD1dH5K8qNtNe227I0mnTRjry8tj5MRk4zprLEdG8WPyAPb93/e4pSgi1SoHdgOa4w==}
    engines: {node: '>=18'}
    cpu: [arm64]
    os: [freebsd]

  '@esbuild/freebsd-x64@0.21.5':
    resolution: {integrity: sha512-J95kNBj1zkbMXtHVH29bBriQygMXqoVQOQYA+ISs0/2l3T9/kj42ow2mpqerRBxDJnmkUDCaQT/dfNXWX/ZZCQ==}
    engines: {node: '>=12'}
    cpu: [x64]
    os: [freebsd]

  '@esbuild/freebsd-x64@0.25.0':
    resolution: {integrity: sha512-mrSgt7lCh07FY+hDD1TxiTyIHyttn6vnjesnPoVDNmDfOmggTLXRv8Id5fNZey1gl/V2dyVK1VXXqVsQIiAk+A==}
    engines: {node: '>=18'}
    cpu: [x64]
    os: [freebsd]

  '@esbuild/linux-arm64@0.21.5':
    resolution: {integrity: sha512-ibKvmyYzKsBeX8d8I7MH/TMfWDXBF3db4qM6sy+7re0YXya+K1cem3on9XgdT2EQGMu4hQyZhan7TeQ8XkGp4Q==}
    engines: {node: '>=12'}
    cpu: [arm64]
    os: [linux]

  '@esbuild/linux-arm64@0.25.0':
    resolution: {integrity: sha512-9QAQjTWNDM/Vk2bgBl17yWuZxZNQIF0OUUuPZRKoDtqF2k4EtYbpyiG5/Dk7nqeK6kIJWPYldkOcBqjXjrUlmg==}
    engines: {node: '>=18'}
    cpu: [arm64]
    os: [linux]

  '@esbuild/linux-arm@0.21.5':
    resolution: {integrity: sha512-bPb5AHZtbeNGjCKVZ9UGqGwo8EUu4cLq68E95A53KlxAPRmUyYv2D6F0uUI65XisGOL1hBP5mTronbgo+0bFcA==}
    engines: {node: '>=12'}
    cpu: [arm]
    os: [linux]

  '@esbuild/linux-arm@0.25.0':
    resolution: {integrity: sha512-vkB3IYj2IDo3g9xX7HqhPYxVkNQe8qTK55fraQyTzTX/fxaDtXiEnavv9geOsonh2Fd2RMB+i5cbhu2zMNWJwg==}
    engines: {node: '>=18'}
    cpu: [arm]
    os: [linux]

  '@esbuild/linux-ia32@0.21.5':
    resolution: {integrity: sha512-YvjXDqLRqPDl2dvRODYmmhz4rPeVKYvppfGYKSNGdyZkA01046pLWyRKKI3ax8fbJoK5QbxblURkwK/MWY18Tg==}
    engines: {node: '>=12'}
    cpu: [ia32]
    os: [linux]

  '@esbuild/linux-ia32@0.25.0':
    resolution: {integrity: sha512-43ET5bHbphBegyeqLb7I1eYn2P/JYGNmzzdidq/w0T8E2SsYL1U6un2NFROFRg1JZLTzdCoRomg8Rvf9M6W6Gg==}
    engines: {node: '>=18'}
    cpu: [ia32]
    os: [linux]

  '@esbuild/linux-loong64@0.21.5':
    resolution: {integrity: sha512-uHf1BmMG8qEvzdrzAqg2SIG/02+4/DHB6a9Kbya0XDvwDEKCoC8ZRWI5JJvNdUjtciBGFQ5PuBlpEOXQj+JQSg==}
    engines: {node: '>=12'}
    cpu: [loong64]
    os: [linux]

  '@esbuild/linux-loong64@0.25.0':
    resolution: {integrity: sha512-fC95c/xyNFueMhClxJmeRIj2yrSMdDfmqJnyOY4ZqsALkDrrKJfIg5NTMSzVBr5YW1jf+l7/cndBfP3MSDpoHw==}
    engines: {node: '>=18'}
    cpu: [loong64]
    os: [linux]

  '@esbuild/linux-mips64el@0.21.5':
    resolution: {integrity: sha512-IajOmO+KJK23bj52dFSNCMsz1QP1DqM6cwLUv3W1QwyxkyIWecfafnI555fvSGqEKwjMXVLokcV5ygHW5b3Jbg==}
    engines: {node: '>=12'}
    cpu: [mips64el]
    os: [linux]

  '@esbuild/linux-mips64el@0.25.0':
    resolution: {integrity: sha512-nkAMFju7KDW73T1DdH7glcyIptm95a7Le8irTQNO/qtkoyypZAnjchQgooFUDQhNAy4iu08N79W4T4pMBwhPwQ==}
    engines: {node: '>=18'}
    cpu: [mips64el]
    os: [linux]

  '@esbuild/linux-ppc64@0.21.5':
    resolution: {integrity: sha512-1hHV/Z4OEfMwpLO8rp7CvlhBDnjsC3CttJXIhBi+5Aj5r+MBvy4egg7wCbe//hSsT+RvDAG7s81tAvpL2XAE4w==}
    engines: {node: '>=12'}
    cpu: [ppc64]
    os: [linux]

  '@esbuild/linux-ppc64@0.25.0':
    resolution: {integrity: sha512-NhyOejdhRGS8Iwv+KKR2zTq2PpysF9XqY+Zk77vQHqNbo/PwZCzB5/h7VGuREZm1fixhs4Q/qWRSi5zmAiO4Fw==}
    engines: {node: '>=18'}
    cpu: [ppc64]
    os: [linux]

  '@esbuild/linux-riscv64@0.21.5':
    resolution: {integrity: sha512-2HdXDMd9GMgTGrPWnJzP2ALSokE/0O5HhTUvWIbD3YdjME8JwvSCnNGBnTThKGEB91OZhzrJ4qIIxk/SBmyDDA==}
    engines: {node: '>=12'}
    cpu: [riscv64]
    os: [linux]

  '@esbuild/linux-riscv64@0.25.0':
    resolution: {integrity: sha512-5S/rbP5OY+GHLC5qXp1y/Mx//e92L1YDqkiBbO9TQOvuFXM+iDqUNG5XopAnXoRH3FjIUDkeGcY1cgNvnXp/kA==}
    engines: {node: '>=18'}
    cpu: [riscv64]
    os: [linux]

  '@esbuild/linux-s390x@0.21.5':
    resolution: {integrity: sha512-zus5sxzqBJD3eXxwvjN1yQkRepANgxE9lgOW2qLnmr8ikMTphkjgXu1HR01K4FJg8h1kEEDAqDcZQtbrRnB41A==}
    engines: {node: '>=12'}
    cpu: [s390x]
    os: [linux]

  '@esbuild/linux-s390x@0.25.0':
    resolution: {integrity: sha512-XM2BFsEBz0Fw37V0zU4CXfcfuACMrppsMFKdYY2WuTS3yi8O1nFOhil/xhKTmE1nPmVyvQJjJivgDT+xh8pXJA==}
    engines: {node: '>=18'}
    cpu: [s390x]
    os: [linux]

  '@esbuild/linux-x64@0.21.5':
    resolution: {integrity: sha512-1rYdTpyv03iycF1+BhzrzQJCdOuAOtaqHTWJZCWvijKD2N5Xu0TtVC8/+1faWqcP9iBCWOmjmhoH94dH82BxPQ==}
    engines: {node: '>=12'}
    cpu: [x64]
    os: [linux]

  '@esbuild/linux-x64@0.25.0':
    resolution: {integrity: sha512-9yl91rHw/cpwMCNytUDxwj2XjFpxML0y9HAOH9pNVQDpQrBxHy01Dx+vaMu0N1CKa/RzBD2hB4u//nfc+Sd3Cw==}
    engines: {node: '>=18'}
    cpu: [x64]
    os: [linux]

  '@esbuild/netbsd-arm64@0.25.0':
    resolution: {integrity: sha512-RuG4PSMPFfrkH6UwCAqBzauBWTygTvb1nxWasEJooGSJ/NwRw7b2HOwyRTQIU97Hq37l3npXoZGYMy3b3xYvPw==}
    engines: {node: '>=18'}
    cpu: [arm64]
    os: [netbsd]

  '@esbuild/netbsd-x64@0.21.5':
    resolution: {integrity: sha512-Woi2MXzXjMULccIwMnLciyZH4nCIMpWQAs049KEeMvOcNADVxo0UBIQPfSmxB3CWKedngg7sWZdLvLczpe0tLg==}
    engines: {node: '>=12'}
    cpu: [x64]
    os: [netbsd]

  '@esbuild/netbsd-x64@0.25.0':
    resolution: {integrity: sha512-jl+qisSB5jk01N5f7sPCsBENCOlPiS/xptD5yxOx2oqQfyourJwIKLRA2yqWdifj3owQZCL2sn6o08dBzZGQzA==}
    engines: {node: '>=18'}
    cpu: [x64]
    os: [netbsd]

  '@esbuild/openbsd-arm64@0.25.0':
    resolution: {integrity: sha512-21sUNbq2r84YE+SJDfaQRvdgznTD8Xc0oc3p3iW/a1EVWeNj/SdUCbm5U0itZPQYRuRTW20fPMWMpcrciH2EJw==}
    engines: {node: '>=18'}
    cpu: [arm64]
    os: [openbsd]

  '@esbuild/openbsd-x64@0.21.5':
    resolution: {integrity: sha512-HLNNw99xsvx12lFBUwoT8EVCsSvRNDVxNpjZ7bPn947b8gJPzeHWyNVhFsaerc0n3TsbOINvRP2byTZ5LKezow==}
    engines: {node: '>=12'}
    cpu: [x64]
    os: [openbsd]

  '@esbuild/openbsd-x64@0.25.0':
    resolution: {integrity: sha512-2gwwriSMPcCFRlPlKx3zLQhfN/2WjJ2NSlg5TKLQOJdV0mSxIcYNTMhk3H3ulL/cak+Xj0lY1Ym9ysDV1igceg==}
    engines: {node: '>=18'}
    cpu: [x64]
    os: [openbsd]

  '@esbuild/sunos-x64@0.21.5':
    resolution: {integrity: sha512-6+gjmFpfy0BHU5Tpptkuh8+uw3mnrvgs+dSPQXQOv3ekbordwnzTVEb4qnIvQcYXq6gzkyTnoZ9dZG+D4garKg==}
    engines: {node: '>=12'}
    cpu: [x64]
    os: [sunos]

  '@esbuild/sunos-x64@0.25.0':
    resolution: {integrity: sha512-bxI7ThgLzPrPz484/S9jLlvUAHYMzy6I0XiU1ZMeAEOBcS0VePBFxh1JjTQt3Xiat5b6Oh4x7UC7IwKQKIJRIg==}
    engines: {node: '>=18'}
    cpu: [x64]
    os: [sunos]

  '@esbuild/win32-arm64@0.21.5':
    resolution: {integrity: sha512-Z0gOTd75VvXqyq7nsl93zwahcTROgqvuAcYDUr+vOv8uHhNSKROyU961kgtCD1e95IqPKSQKH7tBTslnS3tA8A==}
    engines: {node: '>=12'}
    cpu: [arm64]
    os: [win32]

  '@esbuild/win32-arm64@0.25.0':
    resolution: {integrity: sha512-ZUAc2YK6JW89xTbXvftxdnYy3m4iHIkDtK3CLce8wg8M2L+YZhIvO1DKpxrd0Yr59AeNNkTiic9YLf6FTtXWMw==}
    engines: {node: '>=18'}
    cpu: [arm64]
    os: [win32]

  '@esbuild/win32-ia32@0.21.5':
    resolution: {integrity: sha512-SWXFF1CL2RVNMaVs+BBClwtfZSvDgtL//G/smwAc5oVK/UPu2Gu9tIaRgFmYFFKrmg3SyAjSrElf0TiJ1v8fYA==}
    engines: {node: '>=12'}
    cpu: [ia32]
    os: [win32]

  '@esbuild/win32-ia32@0.25.0':
    resolution: {integrity: sha512-eSNxISBu8XweVEWG31/JzjkIGbGIJN/TrRoiSVZwZ6pkC6VX4Im/WV2cz559/TXLcYbcrDN8JtKgd9DJVIo8GA==}
    engines: {node: '>=18'}
    cpu: [ia32]
    os: [win32]

  '@esbuild/win32-x64@0.21.5':
    resolution: {integrity: sha512-tQd/1efJuzPC6rCFwEvLtci/xNFcTZknmXs98FYDfGE4wP9ClFV98nyKrzJKVPMhdDnjzLhdUyMX4PsQAPjwIw==}
    engines: {node: '>=12'}
    cpu: [x64]
    os: [win32]

  '@esbuild/win32-x64@0.25.0':
    resolution: {integrity: sha512-ZENoHJBxA20C2zFzh6AI4fT6RraMzjYw4xKWemRTRmRVtN9c5DcH9r/f2ihEkMjOW5eGgrwCslG/+Y/3bL+DHQ==}
    engines: {node: '>=18'}
    cpu: [x64]
    os: [win32]

  '@eslint-community/eslint-utils@4.4.1':
    resolution: {integrity: sha512-s3O3waFUrMV8P/XaF/+ZTp1X9XBZW1a4B97ZnjQF2KYWaFD2A8KyFBsrsfSjEmjn3RGWAIuvlneuZm3CUK3jbA==}
    engines: {node: ^12.22.0 || ^14.17.0 || >=16.0.0}
    peerDependencies:
      eslint: ^6.0.0 || ^7.0.0 || >=8.0.0

  '@eslint-community/regexpp@4.12.1':
    resolution: {integrity: sha512-CCZCDJuduB9OUkFkY2IgppNZMi2lBQgD2qzwXkEia16cge2pijY/aXi96CJMquDMn3nJdlPV1A5KrJEXwfLNzQ==}
    engines: {node: ^12.0.0 || ^14.0.0 || >=16.0.0}

  '@eslint/config-array@0.19.2':
    resolution: {integrity: sha512-GNKqxfHG2ySmJOBSHg7LxeUx4xpuCoFjacmlCoYWEbaPXLwvfIjixRI12xCQZeULksQb23uiA8F40w5TojpV7w==}
    engines: {node: ^18.18.0 || ^20.9.0 || >=21.1.0}

  '@eslint/core@0.12.0':
    resolution: {integrity: sha512-cmrR6pytBuSMTaBweKoGMwu3EiHiEC+DoyupPmlZ0HxBJBtIxwe+j/E4XPIKNx+Q74c8lXKPwYawBf5glsTkHg==}
    engines: {node: ^18.18.0 || ^20.9.0 || >=21.1.0}

  '@eslint/eslintrc@3.3.0':
    resolution: {integrity: sha512-yaVPAiNAalnCZedKLdR21GOGILMLKPyqSLWaAjQFvYA2i/ciDi8ArYVr69Anohb6cH2Ukhqti4aFnYyPm8wdwQ==}
    engines: {node: ^18.18.0 || ^20.9.0 || >=21.1.0}

  '@eslint/js@9.21.0':
    resolution: {integrity: sha512-BqStZ3HX8Yz6LvsF5ByXYrtigrV5AXADWLAGc7PH/1SxOb7/FIYYMszZZWiUou/GB9P2lXWk2SV4d+Z8h0nknw==}
    engines: {node: ^18.18.0 || ^20.9.0 || >=21.1.0}

  '@eslint/object-schema@2.1.6':
    resolution: {integrity: sha512-RBMg5FRL0I0gs51M/guSAj5/e14VQ4tpZnQNWwuDT66P14I43ItmPfIZRhO9fUVIPOAQXU47atlywZ/czoqFPA==}
    engines: {node: ^18.18.0 || ^20.9.0 || >=21.1.0}

  '@eslint/plugin-kit@0.2.7':
    resolution: {integrity: sha512-JubJ5B2pJ4k4yGxaNLdbjrnk9d/iDz6/q8wOilpIowd6PJPgaxCuHBnBszq7Ce2TyMrywm5r4PnKm6V3iiZF+g==}
    engines: {node: ^18.18.0 || ^20.9.0 || >=21.1.0}

  '@floating-ui/core@1.6.9':
    resolution: {integrity: sha512-uMXCuQ3BItDUbAMhIXw7UPXRfAlOAvZzdK9BWpE60MCn+Svt3aLn9jsPTi/WNGlRUu2uI0v5S7JiIUsbsvh3fw==}

  '@floating-ui/dom@1.6.13':
    resolution: {integrity: sha512-umqzocjDgNRGTuO7Q8CU32dkHkECqI8ZdMZ5Swb6QAM0t5rnlrN3lGo1hdpscRd3WS8T6DKYK4ephgIH9iRh3w==}

  '@floating-ui/react-dom@2.1.2':
    resolution: {integrity: sha512-06okr5cgPzMNBy+Ycse2A6udMi4bqwW/zgBF/rwjcNqWkyr82Mcg8b0vjX8OJpZFy/FKjJmw6wV7t44kK6kW7A==}
    peerDependencies:
      react: '>=16.8.0'
      react-dom: '>=16.8.0'

  '@floating-ui/utils@0.2.9':
    resolution: {integrity: sha512-MDWhGtE+eHw5JW7lq4qhc5yRLS11ERl1c7Z6Xd0a58DozHES6EnNNwUWbMiG4J9Cgj053Bhk8zvlhFYKVhULwg==}

  '@humanfs/core@0.19.1':
    resolution: {integrity: sha512-5DyQ4+1JEUzejeK1JGICcideyfUbGixgS9jNgex5nqkW+cY7WZhxBigmieN5Qnw9ZosSNVC9KQKyb+GUaGyKUA==}
    engines: {node: '>=18.18.0'}

  '@humanfs/node@0.16.6':
    resolution: {integrity: sha512-YuI2ZHQL78Q5HbhDiBA1X4LmYdXCKCMQIfw0pw7piHJwyREFebJUvrQN4cMssyES6x+vfUbx1CIpaQUKYdQZOw==}
    engines: {node: '>=18.18.0'}

  '@humanwhocodes/module-importer@1.0.1':
    resolution: {integrity: sha512-bxveV4V8v5Yb4ncFTT3rPSgZBOpCkjfK0y4oVVVJwIuDVBRMDXrPyXRL988i5ap9m9bnyEEjWfm5WkBmtffLfA==}
    engines: {node: '>=12.22'}

  '@humanwhocodes/retry@0.3.1':
    resolution: {integrity: sha512-JBxkERygn7Bv/GbN5Rv8Ul6LVknS+5Bp6RgDC/O8gEBU/yeH5Ui5C/OlWrTb6qct7LjjfT6Re2NxB0ln0yYybA==}
    engines: {node: '>=18.18'}

  '@humanwhocodes/retry@0.4.2':
    resolution: {integrity: sha512-xeO57FpIu4p1Ri3Jq/EXq4ClRm86dVF2z/+kvFnyqVYRavTZmaFaUBbWCOuuTh0o/g7DSsk6kc2vrS4Vl5oPOQ==}
    engines: {node: '>=18.18'}

  '@ianvs/prettier-plugin-sort-imports@4.4.1':
    resolution: {integrity: sha512-F0/Hrcfpy8WuxlQyAWJTEren/uxKhYonOGY4OyWmwRdeTvkh9mMSCxowZLjNkhwi/2ipqCgtXwwOk7tW0mWXkA==}
    peerDependencies:
      '@vue/compiler-sfc': 2.7.x || 3.x
      prettier: 2 || 3
    peerDependenciesMeta:
      '@vue/compiler-sfc':
        optional: true

  '@inquirer/confirm@5.1.5':
    resolution: {integrity: sha512-ZB2Cz8KeMINUvoeDi7IrvghaVkYT2RB0Zb31EaLWOE87u276w4wnApv0SH2qWaJ3r0VSUa3BIuz7qAV2ZvsZlg==}
    engines: {node: '>=18'}
    peerDependencies:
      '@types/node': '>=18'
    peerDependenciesMeta:
      '@types/node':
        optional: true

  '@inquirer/core@10.1.6':
    resolution: {integrity: sha512-Bwh/Zk6URrHwZnSSzAZAKH7YgGYi0xICIBDFOqBQoXNNAzBHw/bgXgLmChfp+GyR3PnChcTbiCTZGC6YJNJkMA==}
    engines: {node: '>=18'}
    peerDependencies:
      '@types/node': '>=18'
    peerDependenciesMeta:
      '@types/node':
        optional: true

  '@inquirer/figures@1.0.10':
    resolution: {integrity: sha512-Ey6176gZmeqZuY/W/nZiUyvmb1/qInjcpiZjXWi6nON+nxJpD1bxtSoBxNliGISae32n6OwbY+TSXPZ1CfS4bw==}
    engines: {node: '>=18'}

  '@inquirer/type@3.0.4':
    resolution: {integrity: sha512-2MNFrDY8jkFYc9Il9DgLsHhMzuHnOYM1+CUYVWbzu9oT0hC7V7EcYvdCKeoll/Fcci04A+ERZ9wcc7cQ8lTkIA==}
    engines: {node: '>=18'}
    peerDependencies:
      '@types/node': '>=18'
    peerDependenciesMeta:
      '@types/node':
        optional: true

  '@isaacs/cliui@8.0.2':
    resolution: {integrity: sha512-O8jcjabXaleOG9DQ0+ARXWZBTfnP4WNAqzuiJK7ll44AmxGKv/J2M4TPjxjY3znBCfvBXFzucm1twdyFybFqEA==}
    engines: {node: '>=12'}

  '@jridgewell/gen-mapping@0.3.8':
    resolution: {integrity: sha512-imAbBGkb+ebQyxKgzv5Hu2nmROxoDOXHh80evxdoXNOrvAnVx7zimzc1Oo5h9RlfV4vPXaE2iM5pOFbvOCClWA==}
    engines: {node: '>=6.0.0'}

  '@jridgewell/resolve-uri@3.1.2':
    resolution: {integrity: sha512-bRISgCIjP20/tbWSPWMEi54QVPRZExkuD9lJL+UIxUKtwVJA8wW1Trb1jMs1RFXo1CBTNZ/5hpC9QvmKWdopKw==}
    engines: {node: '>=6.0.0'}

  '@jridgewell/set-array@1.2.1':
    resolution: {integrity: sha512-R8gLRTZeyp03ymzP/6Lil/28tGeGEzhx1q2k703KGWRAI1VdvPIXdG70VJc2pAMw3NA6JKL5hhFu1sJX0Mnn/A==}
    engines: {node: '>=6.0.0'}

  '@jridgewell/sourcemap-codec@1.5.0':
    resolution: {integrity: sha512-gv3ZRaISU3fjPAgNsriBRqGWQL6quFx04YMPW/zD8XMLsU32mhCCbfbO6KZFLjvYpCZ8zyDEgqsgf+PwPaM7GQ==}

  '@jridgewell/trace-mapping@0.3.25':
    resolution: {integrity: sha512-vNk6aEwybGtawWmy/PzwnGDOjCkLWSD2wqvjGGAgOAwCGWySYXfYoxt00IJkTF+8Lb57DwOb3Aa0o9CApepiYQ==}

  '@jridgewell/trace-mapping@0.3.9':
    resolution: {integrity: sha512-3Belt6tdc8bPgAtbcmdtNJlirVoTmEb5e2gC94PnkwEW9jI6CAHUeoG85tjWP5WquqfavoMtMwiG4P926ZKKuQ==}

  '@juggle/resize-observer@3.4.0':
    resolution: {integrity: sha512-dfLbk+PwWvFzSxwk3n5ySL0hfBog779o8h68wK/7/APo/7cgyWp5jcXockbxdk5kFRkbeXWm4Fbi9FrdN381sA==}

  '@mswjs/interceptors@0.37.6':
    resolution: {integrity: sha512-wK+5pLK5XFmgtH3aQ2YVvA3HohS3xqV/OxuVOdNx9Wpnz7VE/fnC+e1A7ln6LFYeck7gOJ/dsZV6OLplOtAJ2w==}
    engines: {node: '>=18'}

  '@nodelib/fs.scandir@2.1.5':
    resolution: {integrity: sha512-vq24Bq3ym5HEQm2NKCr3yXDwjc7vTsEThRDnkp2DK9p1uqLR+DHurm/NOTo0KG7HYHU7eppKZj3MyqYuMBf62g==}
    engines: {node: '>= 8'}

  '@nodelib/fs.stat@2.0.5':
    resolution: {integrity: sha512-RkhPPp2zrqDAQA/2jNhnztcPAlv64XdhIp7a7454A5ovI7Bukxgt7MX7udwAu3zg1DcpPU0rz3VV1SeaqvY4+A==}
    engines: {node: '>= 8'}

  '@nodelib/fs.walk@1.2.8':
    resolution: {integrity: sha512-oGB+UxlgWcgQkgwo8GcEGwemoTFt3FIO9ababBmaGwXIoBKZ+GTy0pP185beGg7Llih/NSHSV2XAs1lnznocSg==}
    engines: {node: '>= 8'}

  '@open-draft/deferred-promise@2.2.0':
    resolution: {integrity: sha512-CecwLWx3rhxVQF6V4bAgPS5t+So2sTbPgAzafKkVizyi7tlwpcFpdFqq+wqF2OwNBmqFuu6tOyouTuxgpMfzmA==}

  '@open-draft/logger@0.3.0':
    resolution: {integrity: sha512-X2g45fzhxH238HKO4xbSr7+wBS8Fvw6ixhTDuvLd5mqh6bJJCFAPwU9mPDxbcrRtfxv4u5IHCEH77BmxvXmmxQ==}

  '@open-draft/until@2.1.0':
    resolution: {integrity: sha512-U69T3ItWHvLwGg5eJ0n3I62nWuE6ilHlmz7zM0npLBRvPRd7e6NYmg54vvRtP5mZG7kZqZCFVdsTWo7BPtBujg==}

  '@polka/url@1.0.0-next.28':
    resolution: {integrity: sha512-8LduaNlMZGwdZ6qWrKlfa+2M4gahzFkprZiAt2TF8uS0qQgBizKXpXURqvTJ4WtmupWxaLqjRb2UCTe72mu+Aw==}

  '@radix-ui/primitive@1.1.1':
    resolution: {integrity: sha512-SJ31y+Q/zAyShtXJc8x83i9TYdbAfHZ++tUZnvjJJqFjzsdUnKsxPL6IEtBlxKkU7yzer//GQtZSV4GbldL3YA==}

  '@radix-ui/react-arrow@1.1.2':
    resolution: {integrity: sha512-G+KcpzXHq24iH0uGG/pF8LyzpFJYGD4RfLjCIBfGdSLXvjLHST31RUiRVrupIBMvIppMgSzQ6l66iAxl03tdlg==}
    peerDependencies:
      '@types/react': '*'
      '@types/react-dom': '*'
      react: ^16.8 || ^17.0 || ^18.0 || ^19.0 || ^19.0.0-rc
      react-dom: ^16.8 || ^17.0 || ^18.0 || ^19.0 || ^19.0.0-rc
    peerDependenciesMeta:
      '@types/react':
        optional: true
      '@types/react-dom':
        optional: true

  '@radix-ui/react-collection@1.1.2':
    resolution: {integrity: sha512-9z54IEKRxIa9VityapoEYMuByaG42iSy1ZXlY2KcuLSEtq8x4987/N6m15ppoMffgZX72gER2uHe1D9Y6Unlcw==}
    peerDependencies:
      '@types/react': '*'
      '@types/react-dom': '*'
      react: ^16.8 || ^17.0 || ^18.0 || ^19.0 || ^19.0.0-rc
      react-dom: ^16.8 || ^17.0 || ^18.0 || ^19.0 || ^19.0.0-rc
    peerDependenciesMeta:
      '@types/react':
        optional: true
      '@types/react-dom':
        optional: true

  '@radix-ui/react-compose-refs@1.1.1':
    resolution: {integrity: sha512-Y9VzoRDSJtgFMUCoiZBDVo084VQ5hfpXxVE+NgkdNsjiDBByiImMZKKhxMwCbdHvhlENG6a833CbFkOQvTricw==}
    peerDependencies:
      '@types/react': '*'
      react: ^16.8 || ^17.0 || ^18.0 || ^19.0 || ^19.0.0-rc
    peerDependenciesMeta:
      '@types/react':
        optional: true

  '@radix-ui/react-context@1.1.1':
    resolution: {integrity: sha512-UASk9zi+crv9WteK/NU4PLvOoL3OuE6BWVKNF6hPRBtYBDXQ2u5iu3O59zUlJiTVvkyuycnqrztsHVJwcK9K+Q==}
    peerDependencies:
      '@types/react': '*'
      react: ^16.8 || ^17.0 || ^18.0 || ^19.0 || ^19.0.0-rc
    peerDependenciesMeta:
      '@types/react':
        optional: true

  '@radix-ui/react-direction@1.1.0':
    resolution: {integrity: sha512-BUuBvgThEiAXh2DWu93XsT+a3aWrGqolGlqqw5VU1kG7p/ZH2cuDlM1sRLNnY3QcBS69UIz2mcKhMxDsdewhjg==}
    peerDependencies:
      '@types/react': '*'
      react: ^16.8 || ^17.0 || ^18.0 || ^19.0 || ^19.0.0-rc
    peerDependenciesMeta:
      '@types/react':
        optional: true

  '@radix-ui/react-dismissable-layer@1.1.5':
    resolution: {integrity: sha512-E4TywXY6UsXNRhFrECa5HAvE5/4BFcGyfTyK36gP+pAW1ed7UTK4vKwdr53gAJYwqbfCWC6ATvJa3J3R/9+Qrg==}
    peerDependencies:
      '@types/react': '*'
      '@types/react-dom': '*'
      react: ^16.8 || ^17.0 || ^18.0 || ^19.0 || ^19.0.0-rc
      react-dom: ^16.8 || ^17.0 || ^18.0 || ^19.0 || ^19.0.0-rc
    peerDependenciesMeta:
      '@types/react':
        optional: true
      '@types/react-dom':
        optional: true

  '@radix-ui/react-focus-guards@1.1.1':
    resolution: {integrity: sha512-pSIwfrT1a6sIoDASCSpFwOasEwKTZWDw/iBdtnqKO7v6FeOzYJ7U53cPzYFVR3geGGXgVHaH+CdngrrAzqUGxg==}
    peerDependencies:
      '@types/react': '*'
      react: ^16.8 || ^17.0 || ^18.0 || ^19.0 || ^19.0.0-rc
    peerDependenciesMeta:
      '@types/react':
        optional: true

  '@radix-ui/react-focus-scope@1.1.2':
    resolution: {integrity: sha512-zxwE80FCU7lcXUGWkdt6XpTTCKPitG1XKOwViTxHVKIJhZl9MvIl2dVHeZENCWD9+EdWv05wlaEkRXUykU27RA==}
    peerDependencies:
      '@types/react': '*'
      '@types/react-dom': '*'
      react: ^16.8 || ^17.0 || ^18.0 || ^19.0 || ^19.0.0-rc
      react-dom: ^16.8 || ^17.0 || ^18.0 || ^19.0 || ^19.0.0-rc
    peerDependenciesMeta:
      '@types/react':
        optional: true
      '@types/react-dom':
        optional: true

  '@radix-ui/react-id@1.1.0':
    resolution: {integrity: sha512-EJUrI8yYh7WOjNOqpoJaf1jlFIH2LvtgAl+YcFqNCa+4hj64ZXmPkAKOFs/ukjz3byN6bdb/AVUqHkI8/uWWMA==}
    peerDependencies:
      '@types/react': '*'
      react: ^16.8 || ^17.0 || ^18.0 || ^19.0 || ^19.0.0-rc
    peerDependenciesMeta:
      '@types/react':
        optional: true

  '@radix-ui/react-menu@2.1.6':
    resolution: {integrity: sha512-tBBb5CXDJW3t2mo9WlO7r6GTmWV0F0uzHZVFmlRmYpiSK1CDU5IKojP1pm7oknpBOrFZx/YgBRW9oorPO2S/Lg==}
    peerDependencies:
      '@types/react': '*'
      '@types/react-dom': '*'
      react: ^16.8 || ^17.0 || ^18.0 || ^19.0 || ^19.0.0-rc
      react-dom: ^16.8 || ^17.0 || ^18.0 || ^19.0 || ^19.0.0-rc
    peerDependenciesMeta:
      '@types/react':
        optional: true
      '@types/react-dom':
        optional: true

  '@radix-ui/react-popper@1.2.2':
    resolution: {integrity: sha512-Rvqc3nOpwseCyj/rgjlJDYAgyfw7OC1tTkKn2ivhaMGcYt8FSBlahHOZak2i3QwkRXUXgGgzeEe2RuqeEHuHgA==}
    peerDependencies:
      '@types/react': '*'
      '@types/react-dom': '*'
      react: ^16.8 || ^17.0 || ^18.0 || ^19.0 || ^19.0.0-rc
      react-dom: ^16.8 || ^17.0 || ^18.0 || ^19.0 || ^19.0.0-rc
    peerDependenciesMeta:
      '@types/react':
        optional: true
      '@types/react-dom':
        optional: true

  '@radix-ui/react-portal@1.1.4':
    resolution: {integrity: sha512-sn2O9k1rPFYVyKd5LAJfo96JlSGVFpa1fS6UuBJfrZadudiw5tAmru+n1x7aMRQ84qDM71Zh1+SzK5QwU0tJfA==}
    peerDependencies:
      '@types/react': '*'
      '@types/react-dom': '*'
      react: ^16.8 || ^17.0 || ^18.0 || ^19.0 || ^19.0.0-rc
      react-dom: ^16.8 || ^17.0 || ^18.0 || ^19.0 || ^19.0.0-rc
    peerDependenciesMeta:
      '@types/react':
        optional: true
      '@types/react-dom':
        optional: true

  '@radix-ui/react-presence@1.1.2':
    resolution: {integrity: sha512-18TFr80t5EVgL9x1SwF/YGtfG+l0BS0PRAlCWBDoBEiDQjeKgnNZRVJp/oVBl24sr3Gbfwc/Qpj4OcWTQMsAEg==}
    peerDependencies:
      '@types/react': '*'
      '@types/react-dom': '*'
      react: ^16.8 || ^17.0 || ^18.0 || ^19.0 || ^19.0.0-rc
      react-dom: ^16.8 || ^17.0 || ^18.0 || ^19.0 || ^19.0.0-rc
    peerDependenciesMeta:
      '@types/react':
        optional: true
      '@types/react-dom':
        optional: true

  '@radix-ui/react-primitive@2.0.2':
    resolution: {integrity: sha512-Ec/0d38EIuvDF+GZjcMU/Ze6MxntVJYO/fRlCPhCaVUyPY9WTalHJw54tp9sXeJo3tlShWpy41vQRgLRGOuz+w==}
    peerDependencies:
      '@types/react': '*'
      '@types/react-dom': '*'
      react: ^16.8 || ^17.0 || ^18.0 || ^19.0 || ^19.0.0-rc
      react-dom: ^16.8 || ^17.0 || ^18.0 || ^19.0 || ^19.0.0-rc
    peerDependenciesMeta:
      '@types/react':
        optional: true
      '@types/react-dom':
        optional: true

  '@radix-ui/react-roving-focus@1.1.2':
    resolution: {integrity: sha512-zgMQWkNO169GtGqRvYrzb0Zf8NhMHS2DuEB/TiEmVnpr5OqPU3i8lfbxaAmC2J/KYuIQxyoQQ6DxepyXp61/xw==}
    peerDependencies:
      '@types/react': '*'
      '@types/react-dom': '*'
      react: ^16.8 || ^17.0 || ^18.0 || ^19.0 || ^19.0.0-rc
      react-dom: ^16.8 || ^17.0 || ^18.0 || ^19.0 || ^19.0.0-rc
    peerDependenciesMeta:
      '@types/react':
        optional: true
      '@types/react-dom':
        optional: true

  '@radix-ui/react-slot@1.1.2':
    resolution: {integrity: sha512-YAKxaiGsSQJ38VzKH86/BPRC4rh+b1Jpa+JneA5LRE7skmLPNAyeG8kPJj/oo4STLvlrs8vkf/iYyc3A5stYCQ==}
    peerDependencies:
      '@types/react': '*'
      react: ^16.8 || ^17.0 || ^18.0 || ^19.0 || ^19.0.0-rc
    peerDependenciesMeta:
      '@types/react':
        optional: true

  '@radix-ui/react-use-callback-ref@1.1.0':
    resolution: {integrity: sha512-CasTfvsy+frcFkbXtSJ2Zu9JHpN8TYKxkgJGWbjiZhFivxaeW7rMeZt7QELGVLaYVfFMsKHjb7Ak0nMEe+2Vfw==}
    peerDependencies:
      '@types/react': '*'
      react: ^16.8 || ^17.0 || ^18.0 || ^19.0 || ^19.0.0-rc
    peerDependenciesMeta:
      '@types/react':
        optional: true

  '@radix-ui/react-use-controllable-state@1.1.0':
    resolution: {integrity: sha512-MtfMVJiSr2NjzS0Aa90NPTnvTSg6C/JLCV7ma0W6+OMV78vd8OyRpID+Ng9LxzsPbLeuBnWBA1Nq30AtBIDChw==}
    peerDependencies:
      '@types/react': '*'
      react: ^16.8 || ^17.0 || ^18.0 || ^19.0 || ^19.0.0-rc
    peerDependenciesMeta:
      '@types/react':
        optional: true

  '@radix-ui/react-use-escape-keydown@1.1.0':
    resolution: {integrity: sha512-L7vwWlR1kTTQ3oh7g1O0CBF3YCyyTj8NmhLR+phShpyA50HCfBFKVJTpshm9PzLiKmehsrQzTYTpX9HvmC9rhw==}
    peerDependencies:
      '@types/react': '*'
      react: ^16.8 || ^17.0 || ^18.0 || ^19.0 || ^19.0.0-rc
    peerDependenciesMeta:
      '@types/react':
        optional: true

  '@radix-ui/react-use-layout-effect@1.1.0':
    resolution: {integrity: sha512-+FPE0rOdziWSrH9athwI1R0HDVbWlEhd+FR+aSDk4uWGmSJ9Z54sdZVDQPZAinJhJXwfT+qnj969mCsT2gfm5w==}
    peerDependencies:
      '@types/react': '*'
      react: ^16.8 || ^17.0 || ^18.0 || ^19.0 || ^19.0.0-rc
    peerDependenciesMeta:
      '@types/react':
        optional: true

  '@radix-ui/react-use-rect@1.1.0':
    resolution: {integrity: sha512-0Fmkebhr6PiseyZlYAOtLS+nb7jLmpqTrJyv61Pe68MKYW6OWdRE2kI70TaYY27u7H0lajqM3hSMMLFq18Z7nQ==}
    peerDependencies:
      '@types/react': '*'
      react: ^16.8 || ^17.0 || ^18.0 || ^19.0 || ^19.0.0-rc
    peerDependenciesMeta:
      '@types/react':
        optional: true

  '@radix-ui/react-use-size@1.1.0':
    resolution: {integrity: sha512-XW3/vWuIXHa+2Uwcc2ABSfcCledmXhhQPlGbfcRXbiUQI5Icjcg19BGCZVKKInYbvUCut/ufbbLLPFC5cbb1hw==}
    peerDependencies:
      '@types/react': '*'
      react: ^16.8 || ^17.0 || ^18.0 || ^19.0 || ^19.0.0-rc
    peerDependenciesMeta:
      '@types/react':
        optional: true

  '@radix-ui/rect@1.1.0':
    resolution: {integrity: sha512-A9+lCBZoaMJlVKcRBz2YByCG+Cp2t6nAnMnNba+XiWxnj6r4JUFqfsgwocMBZU9LPtdxC6wB56ySYpc7LQIoJg==}

  '@remix-run/router@1.22.0':
    resolution: {integrity: sha512-MBOl8MeOzpK0HQQQshKB7pABXbmyHizdTpqnrIseTbsv0nAepwC2ENZa1aaBExNQcpLoXmWthhak8SABLzvGPw==}
    engines: {node: '>=14.0.0'}

  '@rollup/pluginutils@5.1.4':
    resolution: {integrity: sha512-USm05zrsFxYLPdWWq+K3STlWiT/3ELn3RcV5hJMghpeAIhxfsUIg6mt12CBJBInWMV4VneoV7SfGv8xIwo2qNQ==}
    engines: {node: '>=14.0.0'}
    peerDependencies:
      rollup: ^1.20.0||^2.0.0||^3.0.0||^4.0.0
    peerDependenciesMeta:
      rollup:
        optional: true

  '@rollup/rollup-android-arm-eabi@4.34.9':
    resolution: {integrity: sha512-qZdlImWXur0CFakn2BJ2znJOdqYZKiedEPEVNTBrpfPjc/YuTGcaYZcdmNFTkUj3DU0ZM/AElcM8Ybww3xVLzA==}
    cpu: [arm]
    os: [android]

  '@rollup/rollup-android-arm64@4.34.9':
    resolution: {integrity: sha512-4KW7P53h6HtJf5Y608T1ISKvNIYLWRKMvfnG0c44M6In4DQVU58HZFEVhWINDZKp7FZps98G3gxwC1sb0wXUUg==}
    cpu: [arm64]
    os: [android]

  '@rollup/rollup-darwin-arm64@4.34.9':
    resolution: {integrity: sha512-0CY3/K54slrzLDjOA7TOjN1NuLKERBgk9nY5V34mhmuu673YNb+7ghaDUs6N0ujXR7fz5XaS5Aa6d2TNxZd0OQ==}
    cpu: [arm64]
    os: [darwin]

  '@rollup/rollup-darwin-x64@4.34.9':
    resolution: {integrity: sha512-eOojSEAi/acnsJVYRxnMkPFqcxSMFfrw7r2iD9Q32SGkb/Q9FpUY1UlAu1DH9T7j++gZ0lHjnm4OyH2vCI7l7Q==}
    cpu: [x64]
    os: [darwin]

  '@rollup/rollup-freebsd-arm64@4.34.9':
    resolution: {integrity: sha512-2lzjQPJbN5UnHm7bHIUKFMulGTQwdvOkouJDpPysJS+QFBGDJqcfh+CxxtG23Ik/9tEvnebQiylYoazFMAgrYw==}
    cpu: [arm64]
    os: [freebsd]

  '@rollup/rollup-freebsd-x64@4.34.9':
    resolution: {integrity: sha512-SLl0hi2Ah2H7xQYd6Qaiu01kFPzQ+hqvdYSoOtHYg/zCIFs6t8sV95kaoqjzjFwuYQLtOI0RZre/Ke0nPaQV+g==}
    cpu: [x64]
    os: [freebsd]

  '@rollup/rollup-linux-arm-gnueabihf@4.34.9':
    resolution: {integrity: sha512-88I+D3TeKItrw+Y/2ud4Tw0+3CxQ2kLgu3QvrogZ0OfkmX/DEppehus7L3TS2Q4lpB+hYyxhkQiYPJ6Mf5/dPg==}
    cpu: [arm]
    os: [linux]

  '@rollup/rollup-linux-arm-musleabihf@4.34.9':
    resolution: {integrity: sha512-3qyfWljSFHi9zH0KgtEPG4cBXHDFhwD8kwg6xLfHQ0IWuH9crp005GfoUUh/6w9/FWGBwEHg3lxK1iHRN1MFlA==}
    cpu: [arm]
    os: [linux]

  '@rollup/rollup-linux-arm64-gnu@4.34.9':
    resolution: {integrity: sha512-6TZjPHjKZUQKmVKMUowF3ewHxctrRR09eYyvT5eFv8w/fXarEra83A2mHTVJLA5xU91aCNOUnM+DWFMSbQ0Nxw==}
    cpu: [arm64]
    os: [linux]

  '@rollup/rollup-linux-arm64-musl@4.34.9':
    resolution: {integrity: sha512-LD2fytxZJZ6xzOKnMbIpgzFOuIKlxVOpiMAXawsAZ2mHBPEYOnLRK5TTEsID6z4eM23DuO88X0Tq1mErHMVq0A==}
    cpu: [arm64]
    os: [linux]

  '@rollup/rollup-linux-loongarch64-gnu@4.34.9':
    resolution: {integrity: sha512-dRAgTfDsn0TE0HI6cmo13hemKpVHOEyeciGtvlBTkpx/F65kTvShtY/EVyZEIfxFkV5JJTuQ9tP5HGBS0hfxIg==}
    cpu: [loong64]
    os: [linux]

  '@rollup/rollup-linux-powerpc64le-gnu@4.34.9':
    resolution: {integrity: sha512-PHcNOAEhkoMSQtMf+rJofwisZqaU8iQ8EaSps58f5HYll9EAY5BSErCZ8qBDMVbq88h4UxaNPlbrKqfWP8RfJA==}
    cpu: [ppc64]
    os: [linux]

  '@rollup/rollup-linux-riscv64-gnu@4.34.9':
    resolution: {integrity: sha512-Z2i0Uy5G96KBYKjeQFKbbsB54xFOL5/y1P5wNBsbXB8yE+At3oh0DVMjQVzCJRJSfReiB2tX8T6HUFZ2k8iaKg==}
    cpu: [riscv64]
    os: [linux]

  '@rollup/rollup-linux-s390x-gnu@4.34.9':
    resolution: {integrity: sha512-U+5SwTMoeYXoDzJX5dhDTxRltSrIax8KWwfaaYcynuJw8mT33W7oOgz0a+AaXtGuvhzTr2tVKh5UO8GVANTxyQ==}
    cpu: [s390x]
    os: [linux]

  '@rollup/rollup-linux-x64-gnu@4.34.9':
    resolution: {integrity: sha512-FwBHNSOjUTQLP4MG7y6rR6qbGw4MFeQnIBrMe161QGaQoBQLqSUEKlHIiVgF3g/mb3lxlxzJOpIBhaP+C+KP2A==}
    cpu: [x64]
    os: [linux]

  '@rollup/rollup-linux-x64-musl@4.34.9':
    resolution: {integrity: sha512-cYRpV4650z2I3/s6+5/LONkjIz8MBeqrk+vPXV10ORBnshpn8S32bPqQ2Utv39jCiDcO2eJTuSlPXpnvmaIgRA==}
    cpu: [x64]
    os: [linux]

  '@rollup/rollup-win32-arm64-msvc@4.34.9':
    resolution: {integrity: sha512-z4mQK9dAN6byRA/vsSgQiPeuO63wdiDxZ9yg9iyX2QTzKuQM7T4xlBoeUP/J8uiFkqxkcWndWi+W7bXdPbt27Q==}
    cpu: [arm64]
    os: [win32]

  '@rollup/rollup-win32-ia32-msvc@4.34.9':
    resolution: {integrity: sha512-KB48mPtaoHy1AwDNkAJfHXvHp24H0ryZog28spEs0V48l3H1fr4i37tiyHsgKZJnCmvxsbATdZGBpbmxTE3a9w==}
    cpu: [ia32]
    os: [win32]

  '@rollup/rollup-win32-x64-msvc@4.34.9':
    resolution: {integrity: sha512-AyleYRPU7+rgkMWbEh71fQlrzRfeP6SyMnRf9XX4fCdDPAJumdSBqYEcWPMzVQ4ScAl7E4oFfK0GUVn77xSwbw==}
    cpu: [x64]
    os: [win32]

  '@statsig/client-core@3.12.2':
    resolution: {integrity: sha512-v+dVrzfgsHbtr665KcU/4FVH7FJ5cfEHqNofMEjQmU7uV7G7/88qyr1Bq4u3EiX1nEs+RJi26xLNVrwfENe5jg==}

  '@statsig/js-client@3.12.2':
    resolution: {integrity: sha512-5D3Wzm1gVbRVw6D3BmC2JcyBuLww+VG1wVP6KAo5yDcvFKJaUTBNSnF8ioeR1YPBOlhW4carGfAUjYD89F1rRA==}

  '@svgr/babel-plugin-add-jsx-attribute@8.0.0':
    resolution: {integrity: sha512-b9MIk7yhdS1pMCZM8VeNfUlSKVRhsHZNMl5O9SfaX0l0t5wjdgu4IDzGB8bpnGBBOjGST3rRFVsaaEtI4W6f7g==}
    engines: {node: '>=14'}
    peerDependencies:
      '@babel/core': ^7.0.0-0

  '@svgr/babel-plugin-remove-jsx-attribute@8.0.0':
    resolution: {integrity: sha512-BcCkm/STipKvbCl6b7QFrMh/vx00vIP63k2eM66MfHJzPr6O2U0jYEViXkHJWqXqQYjdeA9cuCl5KWmlwjDvbA==}
    engines: {node: '>=14'}
    peerDependencies:
      '@babel/core': ^7.0.0-0

  '@svgr/babel-plugin-remove-jsx-empty-expression@8.0.0':
    resolution: {integrity: sha512-5BcGCBfBxB5+XSDSWnhTThfI9jcO5f0Ai2V24gZpG+wXF14BzwxxdDb4g6trdOux0rhibGs385BeFMSmxtS3uA==}
    engines: {node: '>=14'}
    peerDependencies:
      '@babel/core': ^7.0.0-0

  '@svgr/babel-plugin-replace-jsx-attribute-value@8.0.0':
    resolution: {integrity: sha512-KVQ+PtIjb1BuYT3ht8M5KbzWBhdAjjUPdlMtpuw/VjT8coTrItWX6Qafl9+ji831JaJcu6PJNKCV0bp01lBNzQ==}
    engines: {node: '>=14'}
    peerDependencies:
      '@babel/core': ^7.0.0-0

  '@svgr/babel-plugin-svg-dynamic-title@8.0.0':
    resolution: {integrity: sha512-omNiKqwjNmOQJ2v6ge4SErBbkooV2aAWwaPFs2vUY7p7GhVkzRkJ00kILXQvRhA6miHnNpXv7MRnnSjdRjK8og==}
    engines: {node: '>=14'}
    peerDependencies:
      '@babel/core': ^7.0.0-0

  '@svgr/babel-plugin-svg-em-dimensions@8.0.0':
    resolution: {integrity: sha512-mURHYnu6Iw3UBTbhGwE/vsngtCIbHE43xCRK7kCw4t01xyGqb2Pd+WXekRRoFOBIY29ZoOhUCTEweDMdrjfi9g==}
    engines: {node: '>=14'}
    peerDependencies:
      '@babel/core': ^7.0.0-0

  '@svgr/babel-plugin-transform-react-native-svg@8.1.0':
    resolution: {integrity: sha512-Tx8T58CHo+7nwJ+EhUwx3LfdNSG9R2OKfaIXXs5soiy5HtgoAEkDay9LIimLOcG8dJQH1wPZp/cnAv6S9CrR1Q==}
    engines: {node: '>=14'}
    peerDependencies:
      '@babel/core': ^7.0.0-0

  '@svgr/babel-plugin-transform-svg-component@8.0.0':
    resolution: {integrity: sha512-DFx8xa3cZXTdb/k3kfPeaixecQLgKh5NVBMwD0AQxOzcZawK4oo1Jh9LbrcACUivsCA7TLG8eeWgrDXjTMhRmw==}
    engines: {node: '>=12'}
    peerDependencies:
      '@babel/core': ^7.0.0-0

  '@svgr/babel-preset@8.1.0':
    resolution: {integrity: sha512-7EYDbHE7MxHpv4sxvnVPngw5fuR6pw79SkcrILHJ/iMpuKySNCl5W1qcwPEpU+LgyRXOaAFgH0KhwD18wwg6ug==}
    engines: {node: '>=14'}
    peerDependencies:
      '@babel/core': ^7.0.0-0

  '@svgr/cli@8.1.0':
    resolution: {integrity: sha512-SnlaLspB610XFXvs3PmhzViHErsXp0yIy4ERyZlHDlO1ro2iYtHMWYk2mztdLD/lBjiA4ZXe4RePON3qU/Tc4A==}
    engines: {node: '>=14'}
    hasBin: true

  '@svgr/core@8.1.0':
    resolution: {integrity: sha512-8QqtOQT5ACVlmsvKOJNEaWmRPmcojMOzCz4Hs2BGG/toAp/K38LcsMRyLp349glq5AzJbCEeimEoxaX6v/fLrA==}
    engines: {node: '>=14'}

  '@svgr/hast-util-to-babel-ast@8.0.0':
    resolution: {integrity: sha512-EbDKwO9GpfWP4jN9sGdYwPBU0kdomaPIL2Eu4YwmgP+sJeXT+L7bMwJUBnhzfH8Q2qMBqZ4fJwpCyYsAN3mt2Q==}
    engines: {node: '>=14'}

  '@svgr/plugin-jsx@8.1.0':
    resolution: {integrity: sha512-0xiIyBsLlr8quN+WyuxooNW9RJ0Dpr8uOnH/xrCVO8GLUcwHISwj1AG0k+LFzteTkAA0GbX0kj9q6Dk70PTiPA==}
    engines: {node: '>=14'}
    peerDependencies:
      '@svgr/core': '*'

  '@svgr/plugin-prettier@8.1.0':
    resolution: {integrity: sha512-o4/uFI8G64tAjBZ4E7gJfH+VP7Qi3T0+M4WnIsP91iFnGPqs5WvPDkpZALXPiyWEtzfYs1Rmwy1Zdfu8qoZuKw==}
    engines: {node: '>=14'}
    peerDependencies:
      '@svgr/core': '*'

  '@svgr/plugin-svgo@8.1.0':
    resolution: {integrity: sha512-Ywtl837OGO9pTLIN/onoWLmDQ4zFUycI1g76vuKGEz6evR/ZTJlJuz3G/fIkb6OVBJ2g0o6CGJzaEjfmEo3AHA==}
    engines: {node: '>=14'}
    peerDependencies:
      '@svgr/core': '*'

  '@svgr/rollup@8.1.0':
    resolution: {integrity: sha512-0XR1poYvPQoPpmfDYLEqUGu5ePAQ4pdgN3VFsZBNAeze7qubVpsIY1o1R6PZpKep/DKu33GSm2NhwpCLkMs2Cw==}
    engines: {node: '>=14'}

  '@tailwindcss/node@4.0.6':
    resolution: {integrity: sha512-jb6E0WeSq7OQbVYcIJ6LxnZTeC4HjMvbzFBMCrQff4R50HBlo/obmYNk6V2GCUXDeqiXtvtrQgcIbT+/boB03Q==}

  '@tailwindcss/oxide-android-arm64@4.0.6':
    resolution: {integrity: sha512-xDbym6bDPW3D2XqQqX3PjqW3CKGe1KXH7Fdkc60sX5ZLVUbzPkFeunQaoP+BuYlLc2cC1FoClrIRYnRzof9Sow==}
    engines: {node: '>= 10'}
    cpu: [arm64]
    os: [android]

  '@tailwindcss/oxide-darwin-arm64@4.0.6':
    resolution: {integrity: sha512-1f71/ju/tvyGl5c2bDkchZHy8p8EK/tDHCxlpYJ1hGNvsYihZNurxVpZ0DefpN7cNc9RTT8DjrRoV8xXZKKRjg==}
    engines: {node: '>= 10'}
    cpu: [arm64]
    os: [darwin]

  '@tailwindcss/oxide-darwin-x64@4.0.6':
    resolution: {integrity: sha512-s/hg/ZPgxFIrGMb0kqyeaqZt505P891buUkSezmrDY6lxv2ixIELAlOcUVTkVh245SeaeEiUVUPiUN37cwoL2g==}
    engines: {node: '>= 10'}
    cpu: [x64]
    os: [darwin]

  '@tailwindcss/oxide-freebsd-x64@4.0.6':
    resolution: {integrity: sha512-Z3Wo8FWZnmio8+xlcbb7JUo/hqRMSmhQw8IGIRoRJ7GmLR0C+25Wq+bEX/135xe/yEle2lFkhu9JBHd4wZYiig==}
    engines: {node: '>= 10'}
    cpu: [x64]
    os: [freebsd]

  '@tailwindcss/oxide-linux-arm-gnueabihf@4.0.6':
    resolution: {integrity: sha512-SNSwkkim1myAgmnbHs4EjXsPL7rQbVGtjcok5EaIzkHkCAVK9QBQsWeP2Jm2/JJhq4wdx8tZB9Y7psMzHYWCkA==}
    engines: {node: '>= 10'}
    cpu: [arm]
    os: [linux]

  '@tailwindcss/oxide-linux-arm64-gnu@4.0.6':
    resolution: {integrity: sha512-tJ+mevtSDMQhKlwCCuhsFEFg058kBiSy4TkoeBG921EfrHKmexOaCyFKYhVXy4JtkaeeOcjJnCLasEeqml4i+Q==}
    engines: {node: '>= 10'}
    cpu: [arm64]
    os: [linux]

  '@tailwindcss/oxide-linux-arm64-musl@4.0.6':
    resolution: {integrity: sha512-IoArz1vfuTR4rALXMUXI/GWWfx2EaO4gFNtBNkDNOYhlTD4NVEwE45nbBoojYiTulajI4c2XH8UmVEVJTOJKxA==}
    engines: {node: '>= 10'}
    cpu: [arm64]
    os: [linux]

  '@tailwindcss/oxide-linux-x64-gnu@4.0.6':
    resolution: {integrity: sha512-QtsUfLkEAeWAC3Owx9Kg+7JdzE+k9drPhwTAXbXugYB9RZUnEWWx5x3q/au6TvUYcL+n0RBqDEO2gucZRvRFgQ==}
    engines: {node: '>= 10'}
    cpu: [x64]
    os: [linux]

  '@tailwindcss/oxide-linux-x64-musl@4.0.6':
    resolution: {integrity: sha512-QthvJqIji2KlGNwLcK/PPYo7w1Wsi/8NK0wAtRGbv4eOPdZHkQ9KUk+oCoP20oPO7i2a6X1aBAFQEL7i08nNMA==}
    engines: {node: '>= 10'}
    cpu: [x64]
    os: [linux]

  '@tailwindcss/oxide-win32-arm64-msvc@4.0.6':
    resolution: {integrity: sha512-+oka+dYX8jy9iP00DJ9Y100XsqvbqR5s0yfMZJuPR1H/lDVtDfsZiSix1UFBQ3X1HWxoEEl6iXNJHWd56TocVw==}
    engines: {node: '>= 10'}
    cpu: [arm64]
    os: [win32]

  '@tailwindcss/oxide-win32-x64-msvc@4.0.6':
    resolution: {integrity: sha512-+o+juAkik4p8Ue/0LiflQXPmVatl6Av3LEZXpBTfg4qkMIbZdhCGWFzHdt2NjoMiLOJCFDddoV6GYaimvK1Olw==}
    engines: {node: '>= 10'}
    cpu: [x64]
    os: [win32]

  '@tailwindcss/oxide@4.0.6':
    resolution: {integrity: sha512-lVyKV2y58UE9CeKVcYykULe9QaE1dtKdxDEdrTPIdbzRgBk6bdxHNAoDqvcqXbIGXubn3VOl1O/CFF77v/EqSA==}
    engines: {node: '>= 10'}

  '@tailwindcss/vite@4.0.6':
    resolution: {integrity: sha512-O25vZ/URWbZ2JHdk2o8wH7jOKqEGCsYmX3GwGmYS5DjE4X3mpf93a72Rn7VRnefldNauBzr5z2hfZptmBNtTUQ==}
    peerDependencies:
      vite: ^5.2.0 || ^6

  '@tauri-apps/api@2.3.0':
    resolution: {integrity: sha512-33Z+0lX2wgZbx1SPFfqvzI6su63hCBkbzv+5NexeYjIx7WA9htdOKoRR7Dh3dJyltqS5/J8vQFyybiRoaL0hlA==}

  '@tauri-apps/cli-darwin-arm64@2.3.1':
    resolution: {integrity: sha512-TOhSdsXYt+f+asRU+Dl+Wufglj/7+CX9h8RO4hl5k7D6lR4L8yTtdhpS7btaclOMmjYC4piNfJE70GoxhOoYWw==}
    engines: {node: '>= 10'}
    cpu: [arm64]
    os: [darwin]

  '@tauri-apps/cli-darwin-x64@2.3.1':
    resolution: {integrity: sha512-LDwGg3AuBQ3aCeMAFaFwt0MSGOVFoXuXEe0z4QxQ7jZE5tdAOhKABaq4i569V5lShCgQZ6nLD/tmA5+GipvHnA==}
    engines: {node: '>= 10'}
    cpu: [x64]
    os: [darwin]

  '@tauri-apps/cli-linux-arm-gnueabihf@2.3.1':
    resolution: {integrity: sha512-hu3HpbbtJBvHXw5i54QHwLxOUoXWqhf7CL2YYSPOrWEEQo10NKddulP61L5gfr5z+bSSaitfLwqgTidgnaNJCA==}
    engines: {node: '>= 10'}
    cpu: [arm]
    os: [linux]

  '@tauri-apps/cli-linux-arm64-gnu@2.3.1':
    resolution: {integrity: sha512-mEGgwkiGSKYXWHhGodo7zU9PCd2I/d6KkR+Wp1nzK+DxsCrEK6yJ5XxYLSQSDcKkM4dCxpVEPUiVMbDhmn08jg==}
    engines: {node: '>= 10'}
    cpu: [arm64]
    os: [linux]

  '@tauri-apps/cli-linux-arm64-musl@2.3.1':
    resolution: {integrity: sha512-tqQkafikGfnc7ISnGjSYkbpnzJKEyO8XSa0YOXTAL3J8R5Pss5ZIZY7G8kq1mwQSR/dPVR1ZLTVXgZGuysjP8w==}
    engines: {node: '>= 10'}
    cpu: [arm64]
    os: [linux]

  '@tauri-apps/cli-linux-x64-gnu@2.3.1':
    resolution: {integrity: sha512-I3puDJ2wGEauXlXbzIHn2etz78TaWs1cpN6zre02maHr6ZR7nf7euTCOGPhhfoMG0opA5mT/eLuYpVw648/VAA==}
    engines: {node: '>= 10'}
    cpu: [x64]
    os: [linux]

  '@tauri-apps/cli-linux-x64-musl@2.3.1':
    resolution: {integrity: sha512-rbWiCOBuQN7tPySkUyBs914uUikE3mEUOqV/IFospvKESw4UC3G1DL5+ybfXH7Orb8/in3JpJuVzYQjo+OSbBA==}
    engines: {node: '>= 10'}
    cpu: [x64]
    os: [linux]

  '@tauri-apps/cli-win32-arm64-msvc@2.3.1':
    resolution: {integrity: sha512-PdTmUzSeTHjJuBpCV7L+V29fPhPtToU+NZU46slHKSA1aT38MiFDXBZ/6P5Zudrt9QPMfIubqnJKbK8Ivvv7Ww==}
    engines: {node: '>= 10'}
    cpu: [arm64]
    os: [win32]

  '@tauri-apps/cli-win32-ia32-msvc@2.3.1':
    resolution: {integrity: sha512-K/Xa97kspWT4UWj3t26lL2D3QsopTAxS7kWi5kObdqtAGn3qD52qBi24FH38TdvHYz4QlnLIb30TukviCgh4gw==}
    engines: {node: '>= 10'}
    cpu: [ia32]
    os: [win32]

  '@tauri-apps/cli-win32-x64-msvc@2.3.1':
    resolution: {integrity: sha512-RgwzXbP8gAno3kQEsybMtgLp6D1Z1Nec2cftryYbPTJmoMJs6e4qgtxuTSbUz5SKnHe8rGgMiFSvEGoHvbG72Q==}
    engines: {node: '>= 10'}
    cpu: [x64]
    os: [win32]

  '@tauri-apps/cli@2.3.1':
    resolution: {integrity: sha512-xewcw/ZsCqgilTy2h7+pp2Baxoy7zLR2wXOV7SZLzkb6SshHVbm1BFAjn8iFATURRW85KLzl6wSGJ2dQHjVHqw==}
    engines: {node: '>= 10'}
    hasBin: true

  '@tauri-apps/plugin-opener@2.2.5':
    resolution: {integrity: sha512-hHsJ9RPWpZvZEPVFaL+d25gABMUMOf/A6ESXnvf/ii9guTukj58WXsAE/SOysXRIhej7kseRCxnOnIMpSCdUsQ==}

  '@tauri-apps/plugin-os@2.2.0':
    resolution: {integrity: sha512-HszbCdbisMlu5QhCNAN8YIWyz2v33abAWha6+uvV2CKX8P5VSct/y+kEe22JeyqrxCnWlQ3DRx7s49Byg7/0EA==}

  '@testing-library/dom@10.4.0':
    resolution: {integrity: sha512-pemlzrSESWbdAloYml3bAJMEfNh1Z7EduzqPKprCH5S341frlpYnUEW0H72dLxa6IsYr+mPno20GiSm+h9dEdQ==}
    engines: {node: '>=18'}

  '@testing-library/react@16.2.0':
    resolution: {integrity: sha512-2cSskAvA1QNtKc8Y9VJQRv0tm3hLVgxRGDB+KYhIaPQJ1I+RHbhIXcM+zClKXzMes/wshsMVzf4B9vS4IZpqDQ==}
    engines: {node: '>=18'}
    peerDependencies:
      '@testing-library/dom': ^10.0.0
      '@types/react': ^18.0.0 || ^19.0.0
      '@types/react-dom': ^18.0.0 || ^19.0.0
      react: ^18.0.0 || ^19.0.0
      react-dom: ^18.0.0 || ^19.0.0
    peerDependenciesMeta:
      '@types/react':
        optional: true
      '@types/react-dom':
        optional: true

  '@testing-library/user-event@14.6.1':
    resolution: {integrity: sha512-vq7fv0rnt+QTXgPxr5Hjc210p6YKq2kmdziLgnsZGgLJ9e6VAShx1pACLuRjd/AS/sr7phAR58OIIpf0LlmQNw==}
    engines: {node: '>=12', npm: '>=6'}
    peerDependencies:
      '@testing-library/dom': '>=7.21.4'

  '@total-typescript/shoehorn@0.1.2':
    resolution: {integrity: sha512-p7nNZbOZIofpDNyP0u1BctFbjxD44Qc+oO5jufgQdFdGIXJLc33QRloJpq7k5T59CTgLWfQSUxsuqLcmeurYRw==}

  '@trysound/sax@0.2.0':
    resolution: {integrity: sha512-L7z9BgrNEcYyUYtF+HaEfiS5ebkh9jXqbszz7pC0hRBPaatV0XjSD3+eHrpqFemQfgwiFF0QPIarnIihIDn7OA==}
    engines: {node: '>=10.13.0'}

  '@tsconfig/node10@1.0.11':
    resolution: {integrity: sha512-DcRjDCujK/kCk/cUe8Xz8ZSpm8mS3mNNpta+jGCA6USEDfktlNvm1+IuZ9eTcDbNk41BHwpHHeW+N1lKCz4zOw==}

  '@tsconfig/node12@1.0.11':
    resolution: {integrity: sha512-cqefuRsh12pWyGsIoBKJA9luFu3mRxCA+ORZvA4ktLSzIuCUtWVxGIuXigEwO5/ywWFMZ2QEGKWvkZG1zDMTag==}

  '@tsconfig/node14@1.0.3':
    resolution: {integrity: sha512-ysT8mhdixWK6Hw3i1V2AeRqZ5WfXg1G43mqoYlM2nc6388Fq5jcXyr5mRsqViLx/GJYdoL0bfXD8nmF+Zn/Iow==}

  '@tsconfig/node16@1.0.4':
    resolution: {integrity: sha512-vxhUy4J8lyeyinH7Azl1pdd43GJhZH/tP2weN8TntQblOY+A0XbT8DJk1/oCPuOOyg/Ja757rG0CgHcWC8OfMA==}

  '@types/aria-query@5.0.4':
    resolution: {integrity: sha512-rfT93uj5s0PRL7EzccGMs3brplhcrghnDoV26NqKhCAS1hVo+WdNsPvE/yb6ilfr5hi2MEk6d5EWJTKdxg8jVw==}

  '@types/babel__core@7.20.5':
    resolution: {integrity: sha512-qoQprZvz5wQFJwMDqeseRXWv3rqMvhgpbXFfVyWhbx9X47POIA6i/+dXefEmZKoAgOaTdaIgNSMqMIU61yRyzA==}

  '@types/babel__generator@7.6.8':
    resolution: {integrity: sha512-ASsj+tpEDsEiFr1arWrlN6V3mdfjRMZt6LtK/Vp/kreFLnr5QH5+DhvD5nINYZXzwJvXeGq+05iUXcAzVrqWtw==}

  '@types/babel__template@7.4.4':
    resolution: {integrity: sha512-h/NUaSyG5EyxBIp8YRxo4RMe2/qQgvyowRwVMzhYhBCONbW8PUsg4lkFMrhgZhUe5z3L3MiLDuvyJ/CaPa2A8A==}

  '@types/babel__traverse@7.20.6':
    resolution: {integrity: sha512-r1bzfrm0tomOI8g1SzvCaQHo6Lcv6zu0EA+W2kHrt8dyrHQxGzBBL4kdkzIS+jBMV+EYcMAEAqXqYaLJq5rOZg==}

  '@types/cookie@0.6.0':
    resolution: {integrity: sha512-4Kh9a6B2bQciAhf7FSuMRRkUWecJgJu9nPnx3yzpsfXX/c50REIqpHY4C82bXP90qrLtXtkDxTZosYO3UpOwlA==}

  '@types/estree@1.0.6':
    resolution: {integrity: sha512-AYnb1nQyY49te+VRAVgmzfcgjYS91mY5P0TKUDCLEM+gNnA+3T6rWITXRLYCpahpqSQbN5cE+gHpnPyXjHWxcw==}

  '@types/gensync@1.0.4':
    resolution: {integrity: sha512-C3YYeRQWp2fmq9OryX+FoDy8nXS6scQ7dPptD8LnFDAUNcKWJjXQKDNJD3HVm+kOUsXhTOkpi69vI4EuAr95bA==}

  '@types/json-schema@7.0.15':
    resolution: {integrity: sha512-5+fP8P8MFNC+AyZCDxrB2pkZFPGzqQWUzpSeuuVLvm8VMcorNYavBqoFcxK8bQz4Qsbn4oUEEem4wDLfcysGHA==}

  '@types/node@22.13.1':
    resolution: {integrity: sha512-jK8uzQlrvXqEU91UxiK5J7pKHyzgnI1Qnl0QDHIgVGuolJhRb9EEl28Cj9b3rGR8B2lhFCtvIm5os8lFnO/1Ew==}

  '@types/parse-json@4.0.2':
    resolution: {integrity: sha512-dISoDXWWQwUquiKsyZ4Ng+HX2KsPL7LyHKHQwgGFEA3IaKac4Obd+h2a/a6waisAoepJlBcx9paWqjA8/HVjCw==}

  '@types/prop-types@15.7.14':
    resolution: {integrity: sha512-gNMvNH49DJ7OJYv+KAKn0Xp45p8PLl6zo2YnvDIbTd4J6MER2BmWN49TG7n9LvkyihINxeKW8+3bfS2yDC9dzQ==}

  '@types/react-dom@18.3.5':
    resolution: {integrity: sha512-P4t6saawp+b/dFrUr2cvkVsfvPguwsxtH6dNIYRllMsefqFzkZk5UIjzyDOv5g1dXIPdG4Sp1yCR4Z6RCUsG/Q==}
    peerDependencies:
      '@types/react': ^18.0.0

  '@types/react@18.3.18':
    resolution: {integrity: sha512-t4yC+vtgnkYjNSKlFx1jkAhH8LgTo2N/7Qvi83kdEaUtMDiwpbLAktKDaAMlRcJ5eSxZkH74eEGt1ky31d7kfQ==}

  '@types/statuses@2.0.5':
    resolution: {integrity: sha512-jmIUGWrAiwu3dZpxntxieC+1n/5c3mjrImkmOSQ2NC5uP6cYO4aAZDdSmRcI5C1oiTmqlZGHC+/NmJrKogbP5A==}

  '@types/tough-cookie@4.0.5':
    resolution: {integrity: sha512-/Ad8+nIOV7Rl++6f1BdKxFSMgmoqEoYbHRpPcx3JEfv8VRsQe9Z4mCXeJBzxs7mbHY/XOZZuXlRNfhpVPbs6ZA==}

  '@typescript-eslint/eslint-plugin@8.26.0':
    resolution: {integrity: sha512-cLr1J6pe56zjKYajK6SSSre6nl1Gj6xDp1TY0trpgPzjVbgDwd09v2Ws37LABxzkicmUjhEeg/fAUjPJJB1v5Q==}
    engines: {node: ^18.18.0 || ^20.9.0 || >=21.1.0}
    peerDependencies:
      '@typescript-eslint/parser': ^8.0.0 || ^8.0.0-alpha.0
      eslint: ^8.57.0 || ^9.0.0
      typescript: '>=4.8.4 <5.9.0'
<<<<<<< HEAD
=======

  '@typescript-eslint/parser@8.26.0':
    resolution: {integrity: sha512-mNtXP9LTVBy14ZF3o7JG69gRPBK/2QWtQd0j0oH26HcY/foyJJau6pNUez7QrM5UHnSvwlQcJXKsk0I99B9pOA==}
    engines: {node: ^18.18.0 || ^20.9.0 || >=21.1.0}
    peerDependencies:
      eslint: ^8.57.0 || ^9.0.0
      typescript: '>=4.8.4 <5.9.0'
>>>>>>> 32c111fc

  '@typescript-eslint/parser@8.26.0':
    resolution: {integrity: sha512-mNtXP9LTVBy14ZF3o7JG69gRPBK/2QWtQd0j0oH26HcY/foyJJau6pNUez7QrM5UHnSvwlQcJXKsk0I99B9pOA==}
    engines: {node: ^18.18.0 || ^20.9.0 || >=21.1.0}
    peerDependencies:
      eslint: ^8.57.0 || ^9.0.0
      typescript: '>=4.8.4 <5.9.0'

  '@typescript-eslint/rule-tester@8.26.0':
    resolution: {integrity: sha512-o6UDdOWGpkdXpfG+iVC/caucZptQfbcXLoWWRyKVXYW5PDTqN9HDXlDXS0jKtqT0gIHdNuYKflo+ELv7oW7cvw==}
    engines: {node: ^18.18.0 || ^20.9.0 || >=21.1.0}
    peerDependencies:
      eslint: ^8.57.0 || ^9.0.0

  '@typescript-eslint/scope-manager@8.26.0':
    resolution: {integrity: sha512-E0ntLvsfPqnPwng8b8y4OGuzh/iIOm2z8U3S9zic2TeMLW61u5IH2Q1wu0oSTkfrSzwbDJIB/Lm8O3//8BWMPA==}
    engines: {node: ^18.18.0 || ^20.9.0 || >=21.1.0}

  '@typescript-eslint/type-utils@8.26.0':
    resolution: {integrity: sha512-ruk0RNChLKz3zKGn2LwXuVoeBcUMh+jaqzN461uMMdxy5H9epZqIBtYj7UiPXRuOpaALXGbmRuZQhmwHhaS04Q==}
    engines: {node: ^18.18.0 || ^20.9.0 || >=21.1.0}
    peerDependencies:
      eslint: ^8.57.0 || ^9.0.0
      typescript: '>=4.8.4 <5.9.0'
<<<<<<< HEAD
=======

  '@typescript-eslint/types@8.24.0':
    resolution: {integrity: sha512-VacJCBTyje7HGAw7xp11q439A+zeGG0p0/p2zsZwpnMzjPB5WteaWqt4g2iysgGFafrqvyLWqq6ZPZAOCoefCw==}
    engines: {node: ^18.18.0 || ^20.9.0 || >=21.1.0}
>>>>>>> 32c111fc

  '@typescript-eslint/types@8.26.0':
    resolution: {integrity: sha512-89B1eP3tnpr9A8L6PZlSjBvnJhWXtYfZhECqlBl1D9Lme9mHO6iWlsprBtVenQvY1HMhax1mWOjhtL3fh/u+pA==}
    engines: {node: ^18.18.0 || ^20.9.0 || >=21.1.0}

  '@typescript-eslint/typescript-estree@8.26.0':
    resolution: {integrity: sha512-tiJ1Hvy/V/oMVRTbEOIeemA2XoylimlDQ03CgPPNaHYZbpsc78Hmngnt+WXZfJX1pjQ711V7g0H7cSJThGYfPQ==}
    engines: {node: ^18.18.0 || ^20.9.0 || >=21.1.0}
    peerDependencies:
      typescript: '>=4.8.4 <5.9.0'

  '@typescript-eslint/utils@8.26.0':
    resolution: {integrity: sha512-2L2tU3FVwhvU14LndnQCA2frYC8JnPDVKyQtWFPf8IYFMt/ykEN1bPolNhNbCVgOmdzTlWdusCTKA/9nKrf8Ig==}
    engines: {node: ^18.18.0 || ^20.9.0 || >=21.1.0}
    peerDependencies:
      eslint: ^8.57.0 || ^9.0.0
      typescript: '>=4.8.4 <5.9.0'

  '@typescript-eslint/visitor-keys@8.26.0':
    resolution: {integrity: sha512-2z8JQJWAzPdDd51dRQ/oqIJxe99/hoLIqmf8RMCAJQtYDc535W/Jt2+RTP4bP0aKeBG1F65yjIZuczOXCmbWwg==}
    engines: {node: ^18.18.0 || ^20.9.0 || >=21.1.0}

  '@typespec/prettier-plugin-typespec@0.65.0':
    resolution: {integrity: sha512-xk8RHulJiEEg61TEU2Bvwnq8V1C+2pilod1QvTtp23rFB4PqPPrX3f4MXwvVk+pI1M7Eqi1Ga759o8J4R9t6vg==}

  '@vitejs/plugin-react@4.3.4':
    resolution: {integrity: sha512-SCCPBJtYLdE8PX/7ZQAs1QAZ8Jqwih+0VBLum1EGqmCCQal+MIUqLCzj3ZUy8ufbC0cAM4LRlSTm7IQJwWT4ug==}
    engines: {node: ^14.18.0 || >=16.0.0}
    peerDependencies:
      vite: ^4.2.0 || ^5.0.0 || ^6.0.0

  '@vitest/browser@2.1.9':
    resolution: {integrity: sha512-AHDanTP4Ed6J5R6wRBcWRQ+AxgMnNJxsbaa229nFQz5KOMFZqlW11QkIDoLgCjBOpQ1+c78lTN5jVxO8ME+S4w==}
    peerDependencies:
      playwright: '*'
      safaridriver: '*'
      vitest: 2.1.9
      webdriverio: '*'
    peerDependenciesMeta:
      playwright:
        optional: true
      safaridriver:
        optional: true
      webdriverio:
        optional: true

  '@vitest/expect@2.1.9':
    resolution: {integrity: sha512-UJCIkTBenHeKT1TTlKMJWy1laZewsRIzYighyYiJKZreqtdxSos/S1t+ktRMQWu2CKqaarrkeszJx1cgC5tGZw==}

  '@vitest/mocker@2.1.9':
    resolution: {integrity: sha512-tVL6uJgoUdi6icpxmdrn5YNo3g3Dxv+IHJBr0GXHaEdTcw3F+cPKnsXFhli6nO+f/6SDKPHEK1UN+k+TQv0Ehg==}
    peerDependencies:
      msw: ^2.4.9
      vite: ^5.0.0
    peerDependenciesMeta:
      msw:
        optional: true
      vite:
        optional: true

  '@vitest/pretty-format@2.1.9':
    resolution: {integrity: sha512-KhRIdGV2U9HOUzxfiHmY8IFHTdqtOhIzCpd8WRdJiE7D/HUcZVD0EgQCVjm+Q9gkUXWgBvMmTtZgIG48wq7sOQ==}

  '@vitest/runner@2.1.9':
    resolution: {integrity: sha512-ZXSSqTFIrzduD63btIfEyOmNcBmQvgOVsPNPe0jYtESiXkhd8u2erDLnMxmGrDCwHCCHE7hxwRDCT3pt0esT4g==}

  '@vitest/snapshot@2.1.9':
    resolution: {integrity: sha512-oBO82rEjsxLNJincVhLhaxxZdEtV0EFHMK5Kmx5sJ6H9L183dHECjiefOAdnqpIgT5eZwT04PoggUnW88vOBNQ==}

  '@vitest/spy@2.1.9':
    resolution: {integrity: sha512-E1B35FwzXXTs9FHNK6bDszs7mtydNi5MIfUWpceJ8Xbfb1gBMscAnwLbEu+B44ed6W3XjL9/ehLPHR1fkf1KLQ==}

  '@vitest/utils@2.1.9':
    resolution: {integrity: sha512-v0psaMSkNJ3A2NMrUEHFRzJtDPFn+/VWZ5WxImB21T9fjucJRmS7xCS3ppEnARb9y11OAzaD+P2Ps+b+BGX5iQ==}

  acorn-jsx@5.3.2:
    resolution: {integrity: sha512-rq9s+JNhf0IChjtDXxllJ7g41oZk5SlXtp0LHwyA5cejwn7vKmKp4pPri6YEePv2PU65sAsegbXtIinmDFDXgQ==}
    peerDependencies:
      acorn: ^6.0.0 || ^7.0.0 || ^8.0.0

  acorn-walk@8.3.4:
    resolution: {integrity: sha512-ueEepnujpqee2o5aIYnvHU6C0A42MNdsIDeqy5BydrkuC5R1ZuUFnm27EeFJGoEHJQgn3uleRvmTXaJgfXbt4g==}
    engines: {node: '>=0.4.0'}

  acorn@8.14.0:
    resolution: {integrity: sha512-cl669nCJTZBsL97OF4kUQm5g5hC2uihk0NxY3WENAC0TYdILVkAyHymAntgxGkl7K+t0cXIrH5siy5S4XkFycA==}
    engines: {node: '>=0.4.0'}
    hasBin: true

  agent-base@7.1.3:
    resolution: {integrity: sha512-jRR5wdylq8CkOe6hei19GGZnxM6rBGwFl3Bg0YItGDimvjGtAvdZk4Pu6Cl4u4Igsws4a1fd1Vq3ezrhn4KmFw==}
    engines: {node: '>= 14'}

  ajv@6.12.6:
    resolution: {integrity: sha512-j3fVLgvTo527anyYyJOGTYJbG+vnnQYvE0m5mmkc1TK+nxAppkCLMIL0aZ4dblVCNoGShhm+kzE4ZUykBoMg4g==}

  allotment@1.20.3:
    resolution: {integrity: sha512-JCnklt7j0OsyDjD7A9AdT6wqJ3FSoo1ASV6w02Am02lo6NwO25yhG1DcWW8ueBV38ppXQmvrXBXuzX7iVkq6Tw==}
    peerDependencies:
      react: ^17.0.0 || ^18.0.0 || ^19.0.0
      react-dom: ^17.0.0 || ^18.0.0 || ^19.0.0

  ansi-escapes@4.3.2:
    resolution: {integrity: sha512-gKXj5ALrKWQLsYG9jlTRmR/xKluxHV+Z9QEwNIgCfM1/uwPMCuzVVnh5mwTd+OuBZcwSIMbqssNWRm1lE51QaQ==}
    engines: {node: '>=8'}

  ansi-escapes@7.0.0:
    resolution: {integrity: sha512-GdYO7a61mR0fOlAsvC9/rIHf7L96sBc6dEWzeOu+KAea5bZyQRPIpojrVoI4AXGJS/ycu/fBTdLrUkA4ODrvjw==}
    engines: {node: '>=18'}

  ansi-regex@5.0.1:
    resolution: {integrity: sha512-quJQXlTSUGL2LH9SUXo8VwsY4soanhgo6LNSm84E1LBcE8s3O0wpdiRzyR9z/ZZJMlMWv37qOOb9pdJlMUEKFQ==}
    engines: {node: '>=8'}

  ansi-regex@6.1.0:
    resolution: {integrity: sha512-7HSX4QQb4CspciLpVFwyRe79O3xsIZDDLER21kERQ71oaPodF8jL725AgJMFAYbooIqolJoRLuM81SpeUkpkvA==}
    engines: {node: '>=12'}

  ansi-styles@4.3.0:
    resolution: {integrity: sha512-zbB9rCJAT1rbjiVDb2hqKFHNYLxgtk8NURxZ3IZwD3F6NtxbXZQCnnSi1Lkx+IDohdPlFp222wVALIheZJQSEg==}
    engines: {node: '>=8'}

  ansi-styles@5.2.0:
    resolution: {integrity: sha512-Cxwpt2SfTzTtXcfOlzGEee8O+c+MmUgGrNiBcXnuWxuFJHe6a5Hz7qwhwe5OgaSYI0IJvkLqWX1ASG+cJOkEiA==}
    engines: {node: '>=10'}

  ansi-styles@6.2.1:
    resolution: {integrity: sha512-bN798gFfQX+viw3R7yrGWRqnrN2oRkEkUjjl4JNn4E8GxxbjtG3FbrEIIY3l8/hrwUwIeCZvi4QuOTP4MErVug==}
    engines: {node: '>=12'}

  arg@4.1.3:
    resolution: {integrity: sha512-58S9QDqG0Xx27YwPSt9fJxivjYl432YCwfDMfZ+71RAqUrZef7LrKQZ3LHLOwCS4FLNBplP533Zx895SeOCHvA==}

  argparse@2.0.1:
    resolution: {integrity: sha512-8+9WqebbFzpX9OR+Wa6O29asIogeRMzcGtAINdpMHHyAg10f05aSFVBbcEqGf/PXw1EjAZ+q2/bEBg3DvurK3Q==}

  aria-hidden@1.2.4:
    resolution: {integrity: sha512-y+CcFFwelSXpLZk/7fMB2mUbGtX9lKycf1MWJ7CaTIERyitVlyQx6C+sxcROU2BAJ24OiZyK+8wj2i8AlBoS3A==}
    engines: {node: '>=10'}

  aria-query@5.3.0:
    resolution: {integrity: sha512-b0P0sZPKtyu8HkeRAfCq0IfURZK+SuwMjY1UXGBU27wpAiTwQAIlq56IbIO+ytk/JjS1fMR14ee5WBBfKi5J6A==}

  assertion-error@2.0.1:
    resolution: {integrity: sha512-Izi8RQcffqCeNVgFigKli1ssklIbpHnCYc6AknXGYoB6grJqyeby7jv12JUQgmTAnIDnbck1uxksT4dzN3PWBA==}
    engines: {node: '>=12'}

  asynckit@0.4.0:
    resolution: {integrity: sha512-Oei9OH4tRh0YqU3GxhX79dM/mwVgvbZJaSNaRk+bshkj0S5cfHcgYakreBjrHwatXKbz+IoIdYLxrKim2MjW0Q==}

  babel-plugin-macros@3.1.0:
    resolution: {integrity: sha512-Cg7TFGpIr01vOQNODXOOaGz2NpCU5gl8x1qJFbb6hbZxR7XrcE2vtbAsTAbJ7/xwJtUuJEw8K8Zr/AE0LHlesg==}
    engines: {node: '>=10', npm: '>=6'}

  babel-plugin-polyfill-corejs2@0.4.12:
    resolution: {integrity: sha512-CPWT6BwvhrTO2d8QVorhTCQw9Y43zOu7G9HigcfxvepOU6b8o3tcWad6oVgZIsZCTt42FFv97aA7ZJsbM4+8og==}
    peerDependencies:
      '@babel/core': ^7.4.0 || ^8.0.0-0 <8.0.0

  babel-plugin-polyfill-corejs3@0.11.1:
    resolution: {integrity: sha512-yGCqvBT4rwMczo28xkH/noxJ6MZ4nJfkVYdoDaC/utLtWrXxv27HVrzAeSbqR8SxDsp46n0YF47EbHoixy6rXQ==}
    peerDependencies:
      '@babel/core': ^7.4.0 || ^8.0.0-0 <8.0.0

  babel-plugin-polyfill-regenerator@0.6.3:
    resolution: {integrity: sha512-LiWSbl4CRSIa5x/JAU6jZiG9eit9w6mz+yVMFwDE83LAWvt0AfGBoZ7HS/mkhrKuh2ZlzfVZYKoLjXdqw6Yt7Q==}
    peerDependencies:
      '@babel/core': ^7.4.0 || ^8.0.0-0 <8.0.0

  balanced-match@1.0.2:
    resolution: {integrity: sha512-3oSeUO0TMV67hN1AmbXsK4yaqU7tjiHlbxRDZOpH0KW9+CeX4bRAaX0Anxt0tx2MrpRpWwQaPwIlISEJhYU5Pw==}

  bind-event-listener@3.0.0:
    resolution: {integrity: sha512-PJvH288AWQhKs2v9zyfYdPzlPqf5bXbGMmhmUIY9x4dAUGIWgomO771oBQNwJnMQSnUIXhKu6sgzpBRXTlvb8Q==}

  boolbase@1.0.0:
    resolution: {integrity: sha512-JZOSA7Mo9sNGB8+UjSgzdLtokWAky1zbztM3WRLCbZ70/3cTANmQmOdR7y2g+J0e2WXywy1yS468tY+IruqEww==}

  brace-expansion@1.1.11:
    resolution: {integrity: sha512-iCuPHDFgrHX7H2vEI/5xpz07zSHB00TpugqhmYtVmMO6518mCuRMoOYFldEBl0g187ufozdaHgWKcYFb61qGiA==}

  brace-expansion@2.0.1:
    resolution: {integrity: sha512-XnAIvQ8eM+kC6aULx6wuQiwVsnzsi9d3WxzV3FpWTGA19F621kwdbsAcFKXgKUHZWsy+mY6iL1sHTxWEFCytDA==}

  braces@3.0.3:
    resolution: {integrity: sha512-yQbXgO/OSZVD2IsiLlro+7Hf6Q18EJrKSEsdoMzKePKXct3gvD8oLcOQdIzGupr5Fj+EDe8gO/lxc1BzfMpxvA==}
    engines: {node: '>=8'}

  browserslist@4.24.4:
    resolution: {integrity: sha512-KDi1Ny1gSePi1vm0q4oxSF8b4DR44GF4BbmS2YdhPLOEqd8pDviZOGH/GsmRwoWJ2+5Lr085X7naowMwKHDG1A==}
    engines: {node: ^6 || ^7 || ^8 || ^9 || ^10 || ^11 || ^12 || >=13.7}
    hasBin: true

  cac@6.7.14:
    resolution: {integrity: sha512-b6Ilus+c3RrdDk+JhLKUAQfzzgLEPy6wcXqS7f/xe1EETvsDP6GORG7SFuOs6cID5YkqchW/LXZbX5bc8j7ZcQ==}
    engines: {node: '>=8'}

  callsites@3.1.0:
    resolution: {integrity: sha512-P8BjAsXvZS+VIDUI11hHCQEv74YT67YUi5JJFNWIqL235sBmjX4+qx9Muvls5ivyNENctx46xQLQ3aTuE7ssaQ==}
    engines: {node: '>=6'}

  camelcase@6.3.0:
    resolution: {integrity: sha512-Gmy6FhYlCY7uOElZUSbxo2UCDH8owEk996gkbrpsgGtrJLM3J7jGxl9Ic7Qwwj4ivOE5AWZWRMecDdF7hqGjFA==}
    engines: {node: '>=10'}

  caniuse-lite@1.0.30001699:
    resolution: {integrity: sha512-b+uH5BakXZ9Do9iK+CkDmctUSEqZl+SP056vc5usa0PL+ev5OHw003rZXcnjNDv3L8P5j6rwT6C0BPKSikW08w==}

  chai@5.2.0:
    resolution: {integrity: sha512-mCuXncKXk5iCLhfhwTc0izo0gtEmpz5CtG2y8GiOINBlMVS6v8TMRc5TaLWKS6692m9+dVVfzgeVxR5UxWHTYw==}
    engines: {node: '>=12'}

  chalk@4.1.2:
    resolution: {integrity: sha512-oKnbhFyRIXpUuez8iBMmyEa4nbj4IOQyuhc/wy9kY7/WVPcwIO9VA668Pu8RkO7+0G76SLROeyw9CpQ061i4mA==}
    engines: {node: '>=10'}

  chalk@5.4.1:
    resolution: {integrity: sha512-zgVZuo2WcZgfUEmsn6eO3kINexW8RAE4maiQ8QNs8CtpPCSyMiYsULR3HQYkm3w8FIA3SberyMJMSldGsW+U3w==}
    engines: {node: ^12.17.0 || ^14.13 || >=16.0.0}

  check-error@2.1.1:
    resolution: {integrity: sha512-OAlb+T7V4Op9OwdkjmguYRqncdlx5JiofwOAUkmTF+jNdHwzTaTs4sRAGpzLF3oOz5xAyDGrPgeIDFQmDOTiJw==}
    engines: {node: '>= 16'}

  classnames@2.5.1:
    resolution: {integrity: sha512-saHYOzhIQs6wy2sVxTM6bUDsQO4F50V9RQ22qBpEdCW+I+/Wmke2HOl6lS6dTpdxVhb88/I6+Hs+438c3lfUow==}

  cli-cursor@5.0.0:
    resolution: {integrity: sha512-aCj4O5wKyszjMmDT4tZj93kxyydN/K5zPWSCe6/0AV/AA1pqe5ZBIw0a2ZfPQV7lL5/yb5HsUreJ6UFAF1tEQw==}
    engines: {node: '>=18'}

  cli-truncate@4.0.0:
    resolution: {integrity: sha512-nPdaFdQ0h/GEigbPClz11D0v/ZJEwxmeVZGeMo3Z5StPtUTkA9o1lD6QwoirYiSDzbcwn2XcjwmCp68W1IS4TA==}
    engines: {node: '>=18'}

  cli-width@4.1.0:
    resolution: {integrity: sha512-ouuZd4/dm2Sw5Gmqy6bGyNNNe1qt9RpmxveLSO7KcgsTnU7RXfsw+/bukWGo1abgBiMAic068rclZsO4IWmmxQ==}
    engines: {node: '>= 12'}

  cliui@8.0.1:
    resolution: {integrity: sha512-BSeNnyus75C4//NQ9gQt1/csTXyo/8Sb+afLAkzAptFuMsod9HFokGNudZpi/oQV73hnVK+sR+5PVRMd+Dr7YQ==}
    engines: {node: '>=12'}

  clsx@2.1.1:
    resolution: {integrity: sha512-eYm0QWBtUrBWZWG0d386OGAw16Z995PiOVo2B7bjWSbHedGl5e0ZWaq65kOGgUSNesEIDkB9ISbTg/JK9dhCZA==}
    engines: {node: '>=6'}

  color-convert@2.0.1:
    resolution: {integrity: sha512-RRECPsj7iu/xb5oKYcsFHSppFNnsj/52OVTRKb4zP5onXwVF3zVmmToNcOfGC+CRDpfK/U584fMg38ZHCaElKQ==}
    engines: {node: '>=7.0.0'}

  color-name@1.1.4:
    resolution: {integrity: sha512-dOy+3AuW3a2wNbZHIuMZpTcgjGuLU/uBL/ubcZF9OXbDo8ff4O8yVp5Bf0efS8uEoYo5q4Fx7dY9OgQGXgAsQA==}

  colorette@2.0.20:
    resolution: {integrity: sha512-IfEDxwoWIjkeXL1eXcDiow4UbKjhLdq6/EuSVR9GMN7KVH3r9gQ83e73hsz1Nd1T3ijd5xv1wcWRYO+D6kCI2w==}

  combined-stream@1.0.8:
    resolution: {integrity: sha512-FQN4MRfuJeHf7cBbBMJFXhKSDq+2kAArBlmRBvcvFE5BB1HZKXtSFASDhdlz9zOYwxh8lDdnvmMOe/+5cdoEdg==}
    engines: {node: '>= 0.8'}

  commander@13.1.0:
    resolution: {integrity: sha512-/rFeCpNJQbhSZjGVwO9RFV3xPqbnERS8MmIQzCtD/zl6gpJuV/bMLuN92oG3F7d8oDEHHRrujSXNUr8fpjntKw==}
    engines: {node: '>=18'}

  commander@7.2.0:
    resolution: {integrity: sha512-QrWXB+ZQSVPmIWIhtEO9H+gwHaMGYiF5ChvoJ+K9ZGHG/sVsa6yiesAD1GC/x46sET00Xlwo1u49RVVVzvcSkw==}
    engines: {node: '>= 10'}

  commander@9.5.0:
    resolution: {integrity: sha512-KRs7WVDKg86PWiuAqhDrAQnTXZKraVcCc6vFdL14qrZ/DcWwuRo7VoiYXalXO7S5GKpqYiVEwCbgFDfxNHKJBQ==}
    engines: {node: ^12.20.0 || >=14}

  concat-map@0.0.1:
    resolution: {integrity: sha512-/Srv4dswyQNBfohGpz9o6Yb3Gz3SrUDqBH5rTuhGR7ahtlbYKnVxw2bCFMRljaA7EXHaXZ8wsHdodFvbkhKmqg==}

  convert-source-map@1.9.0:
    resolution: {integrity: sha512-ASFBup0Mz1uyiIjANan1jzLQami9z1PoYSZCiiYW2FczPbenXc45FZdBZLzOT+r6+iciuEModtmCti+hjaAk0A==}

  convert-source-map@2.0.0:
    resolution: {integrity: sha512-Kvp459HrV2FEJ1CAsi1Ku+MY3kasH19TFykTz2xWmMeq6bk2NU3XXvfJ+Q61m0xktWwt+1HSYf3JZsTms3aRJg==}

  cookie@0.7.2:
    resolution: {integrity: sha512-yki5XnKuf750l50uGTllt6kKILY4nQ1eNIQatoXEByZ5dWgnKqbnqmTrBE5B4N7lrMJKQ2ytWMiTO2o0v6Ew/w==}
    engines: {node: '>= 0.6'}

  core-js-compat@3.40.0:
    resolution: {integrity: sha512-0XEDpr5y5mijvw8Lbc6E5AkjrHfp7eEoPlu36SWeAbcL8fn1G1ANe8DBlo2XoNN89oVpxWwOjYIPVzR4ZvsKCQ==}

  cosmiconfig@7.1.0:
    resolution: {integrity: sha512-AdmX6xUzdNASswsFtmwSt7Vj8po9IuqXm0UXz7QKPuEUmPB4XyjGfaAr2PSuELMwkRMVH1EpIkX5bTZGRB3eCA==}
    engines: {node: '>=10'}

  cosmiconfig@8.3.6:
    resolution: {integrity: sha512-kcZ6+W5QzcJ3P1Mt+83OUv/oHFqZHIx8DuxG6eZ5RGMERoLqp4BuGjhHLYGK+Kf5XVkQvqBSmAy/nGWN3qDgEA==}
    engines: {node: '>=14'}
    peerDependencies:
      typescript: '>=4.9.5'
    peerDependenciesMeta:
      typescript:
        optional: true

  create-require@1.1.1:
    resolution: {integrity: sha512-dcKFX3jn0MpIaXjisoRvexIJVEKzaq7z2rZKxf+MSr9TkdmHmsU4m2lcLojrj/FHl8mk5VxMmYA+ftRkP/3oKQ==}

  cross-env@7.0.3:
    resolution: {integrity: sha512-+/HKd6EgcQCJGh2PSjZuUitQBQynKor4wrFbRg4DtAgS1aWO+gU52xpH7M9ScGgXSYmAVS9bIJ8EzuaGw0oNAw==}
    engines: {node: '>=10.14', npm: '>=6', yarn: '>=1'}
    hasBin: true

  cross-spawn@7.0.6:
    resolution: {integrity: sha512-uV2QOWP2nWzsy2aMp8aRibhi9dlzF5Hgh5SHaB9OiTGEyDTiJJyx0uy51QXdyWbtAHNua4XJzUKca3OzKUd3vA==}
    engines: {node: '>= 8'}

  css-select@5.1.0:
    resolution: {integrity: sha512-nwoRF1rvRRnnCqqY7updORDsuqKzqYJ28+oSMaJMMgOauh3fvwHqMS7EZpIPqK8GL+g9mKxF1vP/ZjSeNjEVHg==}

  css-tree@2.2.1:
    resolution: {integrity: sha512-OA0mILzGc1kCOCSJerOeqDxDQ4HOh+G8NbOJFOTgOCzpw7fCBubk0fEyxp8AgOL/jvLgYA/uV0cMbe43ElF1JA==}
    engines: {node: ^10 || ^12.20.0 || ^14.13.0 || >=15.0.0, npm: '>=7.0.0'}

  css-tree@2.3.1:
    resolution: {integrity: sha512-6Fv1DV/TYw//QF5IzQdqsNDjx/wc8TrMBZsqjL9eW01tWb7R7k/mq+/VXfJCl7SoD5emsJop9cOByJZfs8hYIw==}
    engines: {node: ^10 || ^12.20.0 || ^14.13.0 || >=15.0.0}

  css-what@6.1.0:
    resolution: {integrity: sha512-HTUrgRJ7r4dsZKU6GjmpfRK1O76h97Z8MfS1G0FozR+oF2kG6Vfe8JE6zwrkbxigziPHinCJ+gCPjA9EaBDtRw==}
    engines: {node: '>= 6'}

  csso@5.0.5:
    resolution: {integrity: sha512-0LrrStPOdJj+SPCCrGhzryycLjwcgUSHBtxNA8aIDxf0GLsRh1cKYhB00Gd1lDOS4yGH69+SNn13+TWbVHETFQ==}
    engines: {node: ^10 || ^12.20.0 || ^14.13.0 || >=15.0.0, npm: '>=7.0.0'}

  cssstyle@4.2.1:
    resolution: {integrity: sha512-9+vem03dMXG7gDmZ62uqmRiMRNtinIZ9ZyuF6BdxzfOD+FdN5hretzynkn0ReS2DO2GSw76RWHs0UmJPI2zUjw==}
    engines: {node: '>=18'}

  csstype@3.1.3:
    resolution: {integrity: sha512-M1uQkMl8rQK/szD0LNhtqxIPLpimGm8sOBwU7lLnCpSbTyY3yeU1Vc7l4KT5zT4s/yOxHH5O7tIuuLOCnLADRw==}

  dashify@2.0.0:
    resolution: {integrity: sha512-hpA5C/YrPjucXypHPPc0oJ1l9Hf6wWbiOL7Ik42cxnsUOhWiCB/fylKbKqqJalW9FgkNQCw16YO8uW9Hs0Iy1A==}
    engines: {node: '>=4'}

  data-urls@5.0.0:
    resolution: {integrity: sha512-ZYP5VBHshaDAiVZxjbRVcFJpc+4xGgT0bK3vzy1HLN8jTO975HEbuYzZJcHoQEY5K1a0z8YayJkyVETa08eNTg==}
    engines: {node: '>=18'}

  debug@4.4.0:
    resolution: {integrity: sha512-6WTZ/IxCY/T6BALoZHaE4ctp9xm+Z5kY/pzYaCHRFeyVhojxlrm+46y68HA6hr0TcwEssoxNiDEUJQjfPZ/RYA==}
    engines: {node: '>=6.0'}
    peerDependencies:
      supports-color: '*'
    peerDependenciesMeta:
      supports-color:
        optional: true

  decimal.js@10.5.0:
    resolution: {integrity: sha512-8vDa8Qxvr/+d94hSh5P3IJwI5t8/c0KsMp+g8bNw9cY2icONa5aPfvKeieW1WlG0WQYwwhJ7mjui2xtiePQSXw==}

  deep-eql@5.0.2:
    resolution: {integrity: sha512-h5k/5U50IJJFpzfL6nO9jaaumfjO/f2NjK/oYB2Djzm4p9L+3T9qWpZqZ2hAbLPuuYq9wrU08WQyBTL5GbPk5Q==}
    engines: {node: '>=6'}

  deep-is@0.1.4:
    resolution: {integrity: sha512-oIPzksmTg4/MriiaYGO+okXDT7ztn/w3Eptv/+gSIdMdKsJo0u4CfYNFJPy+4SKMuCqGw2wxnA+URMg3t8a/bQ==}

  deepmerge@4.3.1:
    resolution: {integrity: sha512-3sUqbMEc77XqpdNO7FRyRog+eW3ph+GYCbj+rK+uYyRMuwsVy0rMiVtPn+QJlKFvWP/1PYpapqYn0Me2knFn+A==}
    engines: {node: '>=0.10.0'}

  delayed-stream@1.0.0:
    resolution: {integrity: sha512-ZySD7Nf91aLB0RxL4KGrKHBXl7Eds1DAmEdcoVawXnLD7SDhpNgtuII2aAkg7a7QS41jxPSZ17p4VdGnMHk3MQ==}
    engines: {node: '>=0.4.0'}

  dequal@2.0.3:
    resolution: {integrity: sha512-0je+qPKHEMohvfRTCEo3CrPG6cAzAYgmzKyxRiYSSDkS6eGJdyVJm7WaYA5ECaAD9wLB2T4EEeymA5aFVcYXCA==}
    engines: {node: '>=6'}

  detect-libc@1.0.3:
    resolution: {integrity: sha512-pGjwhsmsp4kL2RTz08wcOlGN83otlqHeD/Z5T8GXZB+/YcpQ/dgo+lbU8ZsGxV0HIvqqxo9l7mqYwyYMD9bKDg==}
    engines: {node: '>=0.10'}
    hasBin: true

  detect-node-es@1.1.0:
    resolution: {integrity: sha512-ypdmJU/TbBby2Dxibuv7ZLW3Bs1QEmM7nHjEANfohJLvE0XVujisn1qPJcZxg+qDucsr+bP6fLD1rPS3AhJ7EQ==}

  diff@4.0.2:
    resolution: {integrity: sha512-58lmxKSA4BNyLz+HHMUzlOEpg09FV+ev6ZMe3vJihgdxzgcwZ8VoEEPmALCZG9LmqfVoNMMKpttIYTVG6uDY7A==}
    engines: {node: '>=0.3.1'}

  dom-accessibility-api@0.5.16:
    resolution: {integrity: sha512-X7BJ2yElsnOJ30pZF4uIIDfBEVgF4XEBxL9Bxhy6dnrm5hkzqmsWHGTiHqRiITNhMyFLyAiWndIJP7Z1NTteDg==}

  dom-serializer@2.0.0:
    resolution: {integrity: sha512-wIkAryiqt/nV5EQKqQpo3SToSOV9J0DnbJqwK7Wv/Trc92zIAYZ4FlMu+JPFW1DfGFt81ZTCGgDEabffXeLyJg==}

  domelementtype@2.3.0:
    resolution: {integrity: sha512-OLETBj6w0OsagBwdXnPdN0cnMfF9opN69co+7ZrbfPGrdpPVNBUj02spi6B1N7wChLQiPn4CSH/zJvXw56gmHw==}

  domhandler@5.0.3:
    resolution: {integrity: sha512-cgwlv/1iFQiFnU96XXgROh8xTeetsnJiDsTc7TYCLFd9+/WNkIqPTxiM/8pSd8VIrhXGTf1Ny1q1hquVqDJB5w==}
    engines: {node: '>= 4'}

  domutils@3.2.2:
    resolution: {integrity: sha512-6kZKyUajlDuqlHKVX1w7gyslj9MPIXzIFiz/rGu35uC1wMi+kMhQwGhl4lt9unC9Vb9INnY9Z3/ZA3+FhASLaw==}

  dot-case@3.0.4:
    resolution: {integrity: sha512-Kv5nKlh6yRrdrGvxeJ2e5y2eRUpkUosIW4A2AS38zwSz27zu7ufDwQPi5Jhs3XAlGNetl3bmnGhQsMtkKJnj3w==}

  dotenv@16.0.3:
    resolution: {integrity: sha512-7GO6HghkA5fYG9TYnNxi14/7K9f5occMlp3zXAuSxn7CKCxt9xbNWG7yF8hTCSUchlfWSe3uLmlPfigevRItzQ==}
    engines: {node: '>=12'}

  eastasianwidth@0.2.0:
    resolution: {integrity: sha512-I88TYZWc9XiYHRQ4/3c5rjjfgkjhLyW2luGIheGERbNQ6OY7yTybanSpDXZa8y7VUP9YmDcYa+eyq4ca7iLqWA==}

  electron-to-chromium@1.5.96:
    resolution: {integrity: sha512-8AJUW6dh75Fm/ny8+kZKJzI1pgoE8bKLZlzDU2W1ENd+DXKJrx7I7l9hb8UWR4ojlnb5OlixMt00QWiYJoVw1w==}

  emoji-regex@10.4.0:
    resolution: {integrity: sha512-EC+0oUMY1Rqm4O6LLrgjtYDvcVYTy7chDnM4Q7030tP4Kwj3u/pR6gP9ygnp2CJMK5Gq+9Q2oqmrFJAz01DXjw==}

  emoji-regex@8.0.0:
    resolution: {integrity: sha512-MSjYzcWNOA0ewAHpz0MxpYFvwg6yjy1NG3xteoqz644VCo/RPgnr1/GGt+ic3iJTzQ8Eu3TdM14SawnVUmGE6A==}

  emoji-regex@9.2.2:
    resolution: {integrity: sha512-L18DaJsXSUk2+42pv8mLs5jJT2hqFkFE4j21wOmgbUqsZ2hL72NsUU785g9RXgo3s0ZNgVl42TiHp3ZtOv/Vyg==}

  enhanced-resolve@5.18.1:
    resolution: {integrity: sha512-ZSW3ma5GkcQBIpwZTSRAI8N71Uuwgs93IezB7mf7R60tC8ZbJideoDNKjHn2O9KIlx6rkGTTEk1xUCK2E1Y2Yg==}
    engines: {node: '>=10.13.0'}

  entities@4.5.0:
    resolution: {integrity: sha512-V0hjH4dGPh9Ao5p0MoRY6BVqtwCjhz6vI5LT8AJ55H+4g9/4vbHx1I54fS0XuclLhDHArPQCiMjDxjaL8fPxhw==}
    engines: {node: '>=0.12'}

  environment@1.1.0:
    resolution: {integrity: sha512-xUtoPkMggbz0MPyPiIWr1Kp4aeWJjDZ6SMvURhimjdZgsRuDplF5/s9hcgGhyXMhs+6vpnuoiZ2kFiu3FMnS8Q==}
    engines: {node: '>=18'}

  error-ex@1.3.2:
    resolution: {integrity: sha512-7dFHNmqeFSEt2ZBsCriorKnn3Z2pj+fd9kmI6QoWw4//DL+icEBfc0U7qJCisqrTsKTjw4fNFy2pW9OqStD84g==}

  es-module-lexer@1.6.0:
    resolution: {integrity: sha512-qqnD1yMU6tk/jnaMosogGySTZP8YtUgAffA9nMN+E/rjxcfRQ6IEk7IiozUjgxKoFHBGjTLnrHB/YC45r/59EQ==}

  esbuild@0.21.5:
    resolution: {integrity: sha512-mg3OPMV4hXywwpoDxu3Qda5xCKQi+vCTZq8S9J/EpkhB2HzKXq4SNFZE3+NK93JYxc8VMSep+lOUSC/RVKaBqw==}
    engines: {node: '>=12'}
    hasBin: true

  esbuild@0.25.0:
    resolution: {integrity: sha512-BXq5mqc8ltbaN34cDqWuYKyNhX8D/Z0J1xdtdQ8UcIIIyJyz+ZMKUt58tF3SrZ85jcfN/PZYhjR5uDQAYNVbuw==}
    engines: {node: '>=18'}
    hasBin: true

  escalade@3.2.0:
    resolution: {integrity: sha512-WUj2qlxaQtO4g6Pq5c29GTcWGDyd8itL8zTlipgECz3JesAiiOKotd8JU6otB3PACgG6xkJUyVhboMS+bje/jA==}
    engines: {node: '>=6'}

  escape-string-regexp@4.0.0:
    resolution: {integrity: sha512-TtpcNJ3XAzx3Gq8sWRzJaVajRs0uVxA2YAkdb1jm2YkPz4G6egUFAyA3n5vtEIZefPk5Wa4UXbKuS5fKkJWdgA==}
    engines: {node: '>=10'}

  eslint-config-turbo@2.4.1:
    resolution: {integrity: sha512-IFlqpBrWgVG1VJO34H2X2IgxU363CB67Bzsd/MekcD7gPAcRtNIyn8cQXibZL/+jZxdbacp1JLm26iHPg8XqgQ==}
    peerDependencies:
      eslint: '>6.6.0'
      turbo: '>2.0.0'

  eslint-plugin-react-hooks@5.2.0:
    resolution: {integrity: sha512-+f15FfK64YQwZdJNELETdn5ibXEUQmW1DZL6KXhNnc2heoy/sg9VJJeT7n8TlMWouzWqSWavFkIhHyIbIAEapg==}
    engines: {node: '>=10'}
    peerDependencies:
      eslint: ^3.0.0 || ^4.0.0 || ^5.0.0 || ^6.0.0 || ^7.0.0 || ^8.0.0-0 || ^9.0.0

  eslint-plugin-react-refresh@0.4.19:
    resolution: {integrity: sha512-eyy8pcr/YxSYjBoqIFSrlbn9i/xvxUFa8CjzAYo9cFjgGXqq1hyjihcpZvxRLalpaWmueWR81xn7vuKmAFijDQ==}
    peerDependencies:
      eslint: '>=8.40'

  eslint-plugin-turbo@2.4.1:
    resolution: {integrity: sha512-sTJZrgn7G1rF7RHZcj367g2cT0+E5v0lt9LD+nBpTnCyDA/yB0PwSm/QM+aXQ39vxuK9sqlUL2LyPXyGFvUXsg==}
    peerDependencies:
      eslint: '>6.6.0'
      turbo: '>2.0.0'

  eslint-scope@8.2.0:
    resolution: {integrity: sha512-PHlWUfG6lvPc3yvP5A4PNyBL1W8fkDUccmI21JUu/+GKZBoH/W5u6usENXUrWFRsyoW5ACUjFGgAFQp5gUlb/A==}
    engines: {node: ^18.18.0 || ^20.9.0 || >=21.1.0}

  eslint-visitor-keys@3.4.3:
    resolution: {integrity: sha512-wpc+LXeiyiisxPlEkUzU6svyS1frIO3Mgxj1fdy7Pm8Ygzguax2N3Fa/D/ag1WqbOprdI+uY6wMUl8/a2G+iag==}
    engines: {node: ^12.22.0 || ^14.17.0 || >=16.0.0}

  eslint-visitor-keys@4.2.0:
    resolution: {integrity: sha512-UyLnSehNt62FFhSwjZlHmeokpRK59rcz29j+F1/aDgbkbRTk7wIc9XzdoasMUbRNKDM0qQt/+BJ4BrpFeABemw==}
    engines: {node: ^18.18.0 || ^20.9.0 || >=21.1.0}

  eslint@9.21.0:
    resolution: {integrity: sha512-KjeihdFqTPhOMXTt7StsDxriV4n66ueuF/jfPNC3j/lduHwr/ijDwJMsF+wyMJethgiKi5wniIE243vi07d3pg==}
    engines: {node: ^18.18.0 || ^20.9.0 || >=21.1.0}
    hasBin: true
    peerDependencies:
      jiti: '*'
    peerDependenciesMeta:
      jiti:
        optional: true

  espree@10.3.0:
    resolution: {integrity: sha512-0QYC8b24HWY8zjRnDTL6RiHfDbAWn63qb4LMj1Z4b076A4une81+z03Kg7l7mn/48PUTqoLptSXez8oknU8Clg==}
    engines: {node: ^18.18.0 || ^20.9.0 || >=21.1.0}

  esquery@1.6.0:
    resolution: {integrity: sha512-ca9pw9fomFcKPvFLXhBKUK90ZvGibiGOvRJNbjljY7s7uq/5YO4BOzcYtJqExdx99rF6aAcnRxHmcUHcz6sQsg==}
    engines: {node: '>=0.10'}

  esrecurse@4.3.0:
    resolution: {integrity: sha512-KmfKL3b6G+RXvP8N1vr3Tq1kL/oCFgn2NYXEtqP8/L3pKapUA4G8cFVaoF3SU323CD4XypR/ffioHmkti6/Tag==}
    engines: {node: '>=4.0'}

  estraverse@5.3.0:
    resolution: {integrity: sha512-MMdARuVEQziNTeJD8DgMqmhwR11BRQ/cBP+pLtYdSTnf3MIO8fFeiINEbX36ZdNlfU/7A9f3gUw49B3oQsvwBA==}
    engines: {node: '>=4.0'}

  estree-walker@2.0.2:
    resolution: {integrity: sha512-Rfkk/Mp/DL7JVje3u18FxFujQlTNR2q6QfMSMB7AvCBx91NGj/ba3kCfza0f6dVDbw7YlRf/nDrn7pQrCCyQ/w==}

  estree-walker@3.0.3:
    resolution: {integrity: sha512-7RUKfXgSMMkzt6ZuXmqapOurLGPPfgj6l9uRZ7lRGolvk0y2yocc35LdcxKC5PQZdn2DMqioAQ2NoWcrTKmm6g==}

  esutils@2.0.3:
    resolution: {integrity: sha512-kVscqXk4OCp68SZ0dkgEKVi6/8ij300KBWTJq32P/dYeWTSwK41WyTxalN1eRmA5Z9UU/LX9D7FWSmV9SAYx6g==}
    engines: {node: '>=0.10.0'}

  eventemitter2@4.1.2:
    resolution: {integrity: sha512-erx0niBaTi8B7ywjGAcg8ilGNRl/xs/o4MO2ZMpRlpZ62mYzjGTBlOpxxRIrPQqBs9mbXkEux6aR+Sc5vQ/wUw==}

  eventemitter3@5.0.1:
    resolution: {integrity: sha512-GWkBvjiSZK87ELrYOSESUYeVIc9mvLLf/nXalMOS5dYrgZq9o5OVkbZAVM06CVxYsCwH9BDZFPlQTlPA1j4ahA==}

  execa@8.0.1:
    resolution: {integrity: sha512-VyhnebXciFV2DESc+p6B+y0LjSm0krU4OgJN44qFAhBY0TJ+1V61tYD2+wHusZ6F9n5K+vl8k0sTy7PEfV4qpg==}
    engines: {node: '>=16.17'}

  expect-type@1.2.0:
    resolution: {integrity: sha512-80F22aiJ3GLyVnS/B3HzgR6RelZVumzj9jkL0Rhz4h0xYbNW9PjlQz5h3J/SShErbXBc295vseR4/MIbVmUbeA==}
    engines: {node: '>=12.0.0'}

  fast-deep-equal@3.1.3:
    resolution: {integrity: sha512-f3qQ9oQy9j2AhBe/H9VC91wLmKBCCU/gDOnKNAYG5hswO7BLKj09Hc5HYNz9cGI++xlpDCIgDaitVs03ATR84Q==}

  fast-glob@3.3.3:
    resolution: {integrity: sha512-7MptL8U0cqcFdzIzwOTHoilX9x5BrNqye7Z/LuC7kCMRio1EMSyqRK3BEAUD7sXRq4iT4AzTVuZdhgQ2TCvYLg==}
    engines: {node: '>=8.6.0'}

  fast-json-stable-stringify@2.1.0:
    resolution: {integrity: sha512-lhd/wF+Lk98HZoTCtlVraHtfh5XYijIjalXck7saUtuanSDyLMxnHhSXEDJqHxD7msR8D0uCmqlkwjCV8xvwHw==}

  fast-levenshtein@2.0.6:
    resolution: {integrity: sha512-DCXu6Ifhqcks7TZKY3Hxp3y6qphY5SJZmrWMDrKcERSOXWQdMhU9Ig/PYrzyw/ul9jOIyh0N4M0tbC5hodg8dw==}

  fastq@1.19.1:
    resolution: {integrity: sha512-GwLTyxkCXjXbxqIhTsMI2Nui8huMPtnxg7krajPJAjnEG/iiOS7i+zCtWGZR9G0NBKbXKh6X9m9UIsYX/N6vvQ==}

  file-entry-cache@8.0.0:
    resolution: {integrity: sha512-XXTUwCvisa5oacNGRP9SfNtYBNAMi+RPwBFmblZEF7N7swHYQS6/Zfk7SRwx4D5j3CH211YNRco1DEMNVfZCnQ==}
    engines: {node: '>=16.0.0'}

  fill-range@7.1.1:
    resolution: {integrity: sha512-YsGpe3WHLK8ZYi4tWDg2Jy3ebRz2rXowDxnld4bkQB00cc/1Zw9AWnC0i9ztDJitivtQvaI9KaLyKrc+hBW0yg==}
    engines: {node: '>=8'}

  find-root@1.1.0:
    resolution: {integrity: sha512-NKfW6bec6GfKc0SGx1e07QZY9PE99u0Bft/0rzSD5k3sO/vwkVUpDUKVm5Gpp5Ue3YfShPFTX2070tDs5kB9Ng==}

  find-up@5.0.0:
    resolution: {integrity: sha512-78/PXT1wlLLDgTzDs7sjq9hzz0vXD+zn+7wypEe4fXQxCmdmqfGsEPQxmiCSQI3ajFV91bVSsvNtrJRiW6nGng==}
    engines: {node: '>=10'}

  flat-cache@4.0.1:
    resolution: {integrity: sha512-f7ccFPK3SXFHpx15UIGyRJ/FJQctuKZ0zVuN3frBo4HnK3cay9VEW0R6yPYFHC0AgqhukPzKjq22t5DmAyqGyw==}
    engines: {node: '>=16'}

  flatted@3.3.3:
    resolution: {integrity: sha512-GX+ysw4PBCz0PzosHDepZGANEuFCMLrnRTiEy9McGjmkCQYwRq4A/X786G/fjM/+OjsWSU1ZrY5qyARZmO/uwg==}

  foreground-child@3.3.1:
    resolution: {integrity: sha512-gIXjKqtFuWEgzFRJA9WCQeSJLZDjgJUOMCMzxtvFq/37KojM1BFGufqsCy0r4qSQmYLsZYMeyRqzIWOMup03sw==}
    engines: {node: '>=14'}

  form-data@4.0.1:
    resolution: {integrity: sha512-tzN8e4TX8+kkxGPK8D5u0FNmjPUjw3lwC9lSLxxoB/+GtsJG91CO8bSWy73APlgAZzZbXEYZJuxjkHH2w+Ezhw==}
    engines: {node: '>= 6'}

  fs.realpath@1.0.0:
    resolution: {integrity: sha512-OO0pH2lK6a0hZnAdau5ItzHPI6pUlvI7jMVnxUQRtw4owF2wk8lOSabtGDCTP4Ggrg2MbGnWO9X8K1t4+fGMDw==}

  fsevents@2.3.3:
    resolution: {integrity: sha512-5xoDfX+fL7faATnagmWPpbFtwh/R77WmMMqqHGS65C3vvB0YHrgF+B1YmZ3441tMj5n63k0212XNoJwzlhffQw==}
    engines: {node: ^8.16.0 || ^10.6.0 || >=11.0.0}
    os: [darwin]

  function-bind@1.1.2:
    resolution: {integrity: sha512-7XHNxH7qX9xG5mIwxkhumTox/MIRNcOgDrxWsMt2pAr23WHp6MrRlN7FBSFpCpr+oVO0F744iUgR82nJMfG2SA==}

  gensync@1.0.0-beta.2:
    resolution: {integrity: sha512-3hN7NaskYvMDLQY55gnW3NQ+mesEAepTqlg+VEbj7zzqEMBVNhzcGYYeqFo/TlYz6eQiFcp1HcsCZO+nGgS8zg==}
    engines: {node: '>=6.9.0'}

  get-caller-file@2.0.5:
    resolution: {integrity: sha512-DyFP3BM/3YHTQOCUL/w0OZHR0lpKeGrxotcHWcqNEdnltqFwXVfhEBQ94eIo34AfQpo0rGki4cyIiftY06h2Fg==}
    engines: {node: 6.* || 8.* || >= 10.*}

  get-east-asian-width@1.3.0:
    resolution: {integrity: sha512-vpeMIQKxczTD/0s2CdEWHcb0eeJe6TFjxb+J5xgX7hScxqrGuyjmv4c1D4A/gelKfyox0gJJwIHF+fLjeaM8kQ==}
    engines: {node: '>=18'}

  get-nonce@1.0.1:
    resolution: {integrity: sha512-FJhYRoDaiatfEkUK8HKlicmu/3SGFD51q3itKDGoSTysQJBnfOcxU5GxnhE1E6soB76MbT0MBtnKJuXyAx+96Q==}
    engines: {node: '>=6'}

  get-stream@8.0.1:
    resolution: {integrity: sha512-VaUJspBffn/LMCJVoMvSAdmscJyS1auj5Zulnn5UoYcY531UWmdwhRWkcGKnGU93m5HSXP9LP2usOryrBtQowA==}
    engines: {node: '>=16'}

  glob-parent@5.1.2:
    resolution: {integrity: sha512-AOIgSQCepiJYwP3ARnGx+5VnTu2HBYdzbGP45eLw1vr3zB3vZLeyed1sC9hnbcOc9/SrMyM5RPQrkGz4aS9Zow==}
    engines: {node: '>= 6'}

  glob-parent@6.0.2:
    resolution: {integrity: sha512-XxwI8EOhVQgWp6iDL+3b0r86f4d6AX6zSU55HfB4ydCEuXLXc5FcYeOu+nnGftS4TEju/11rt4KJPTMgbfmv4A==}
    engines: {node: '>=10.13.0'}

  glob@11.0.1:
    resolution: {integrity: sha512-zrQDm8XPnYEKawJScsnM0QzobJxlT/kHOOlRTio8IH/GrmxRE5fjllkzdaHclIuNjUQTJYH2xHNIGfdpJkDJUw==}
    engines: {node: 20 || >=22}
    hasBin: true

  glob@8.1.0:
    resolution: {integrity: sha512-r8hpEjiQEYlF2QU0df3dS+nxxSIreXQS1qRhMJM0Q5NDdR386C7jb7Hwwod8Fgiuex+k0GFjgft18yvxm5XoCQ==}
    engines: {node: '>=12'}
    deprecated: Glob versions prior to v9 are no longer supported

  globals@11.12.0:
    resolution: {integrity: sha512-WOBp/EEGUiIsJSp7wcv/y6MO+lV9UoncWqxuFfm8eBwzWNgyfBd6Gz+IeKQ9jCmyhoH99g15M3T+QaVHFjizVA==}
    engines: {node: '>=4'}

  globals@14.0.0:
    resolution: {integrity: sha512-oahGvuMGQlPw/ivIYBjVSrWAfWLBeku5tpPE2fOPLi+WHffIWbuh2tCjhyQhTBPMf5E9jDEH4FOmTYgYwbKwtQ==}
    engines: {node: '>=18'}

  graceful-fs@4.2.11:
    resolution: {integrity: sha512-RbJ5/jmFcNNCcDV5o9eTnBLJ/HszWV0P73bc+Ff4nS/rJj+YaS6IGyiOL0VoBYX+l1Wrl3k63h/KrH+nhJ0XvQ==}

  graphemer@1.4.0:
    resolution: {integrity: sha512-EtKwoO6kxCL9WO5xipiHTZlSzBm7WLT627TqC/uVRd0HKmq8NXyebnNYxDoBi7wt8eTWrUrKXCOVaFq9x1kgag==}

  graphql@16.10.0:
    resolution: {integrity: sha512-AjqGKbDGUFRKIRCP9tCKiIGHyriz2oHEbPIbEtcSLSs4YjReZOIPQQWek4+6hjw62H9QShXHyaGivGiYVLeYFQ==}
    engines: {node: ^12.22.0 || ^14.16.0 || ^16.0.0 || >=17.0.0}

  has-flag@4.0.0:
    resolution: {integrity: sha512-EykJT/Q1KjTWctppgIAgfSO0tKVuZUjhgMr17kqTumMl6Afv3EISleU7qZUzoXDFTAHTDC4NOoG/ZxU3EvlMPQ==}
    engines: {node: '>=8'}

  hasown@2.0.2:
    resolution: {integrity: sha512-0hJU9SCPvmMzIBdZFqNPXWa6dqh7WdH0cII9y+CyS8rG3nL48Bclra9HmKhVVUHyPWNH5Y7xDwAB7bfgSjkUMQ==}
    engines: {node: '>= 0.4'}

  headers-polyfill@4.0.3:
    resolution: {integrity: sha512-IScLbePpkvO846sIwOtOTDjutRMWdXdJmXdMvk6gCBHxFO8d+QKOQedyZSxFTTFYRSmlgSTDtXqqq4pcenBXLQ==}

  hoist-non-react-statics@3.3.2:
    resolution: {integrity: sha512-/gGivxi8JPKWNm/W0jSmzcMPpfpPLc3dY/6GxhX2hQ9iGj3aDfklV4ET7NjKpSinLpJ5vafa9iiGIEZg10SfBw==}

  html-encoding-sniffer@4.0.0:
    resolution: {integrity: sha512-Y22oTqIU4uuPgEemfz7NDJz6OeKf12Lsu+QC+s3BVpda64lTiMYCyGwg5ki4vFxkMwQdeZDl2adZoqUgdFuTgQ==}
    engines: {node: '>=18'}

  http-proxy-agent@7.0.2:
    resolution: {integrity: sha512-T1gkAiYYDWYx3V5Bmyu7HcfcvL7mUrTWiM6yOfa3PIphViJ/gFPbvidQ+veqSOHci/PxBcDabeUNCzpOODJZig==}
    engines: {node: '>= 14'}

  https-proxy-agent@7.0.6:
    resolution: {integrity: sha512-vK9P5/iUfdl95AI+JVyUuIcVtd4ofvtrOr3HNtM2yxC9bnMbEdp3x01OhQNnjb8IJYi38VlTE3mBXwcfvywuSw==}
    engines: {node: '>= 14'}

  human-signals@5.0.0:
    resolution: {integrity: sha512-AXcZb6vzzrFAUE61HnN4mpLqd/cSIwNQjtNWR0euPm6y0iqx3G4gOXaIDdtdDwZmhwe82LA6+zinmW4UBWVePQ==}
    engines: {node: '>=16.17.0'}

  iconv-lite@0.6.3:
    resolution: {integrity: sha512-4fCk79wshMdzMp2rH06qWrJE4iolqLhCUH+OiuIgU++RB0+94NlDL81atO7GX55uUKueo0txHNtvEyI6D7WdMw==}
    engines: {node: '>=0.10.0'}

  ignore@5.3.2:
    resolution: {integrity: sha512-hsBTNUqQTDwkWtcdYI2i06Y/nUBEsNEDJKjWdigLvegy8kDuJAS8uRlpkkcQpyEXL0Z/pjDy5HBmMjRCJ2gq+g==}
    engines: {node: '>= 4'}

  import-fresh@3.3.1:
    resolution: {integrity: sha512-TR3KfrTZTYLPB6jUjfx6MF9WcWrHL9su5TObK4ZkYgBdWKPOFoSoQIdEuTuR82pmtxH2spWG9h6etwfr1pLBqQ==}
    engines: {node: '>=6'}

  imurmurhash@0.1.4:
    resolution: {integrity: sha512-JmXMZ6wuvDmLiHEml9ykzqO6lwFbof0GG4IkcGaENdCRDDmMVnny7s5HsIgHCbaq0w2MyPhDqkhTUgS2LU2PHA==}
    engines: {node: '>=0.8.19'}

  inflight@1.0.6:
    resolution: {integrity: sha512-k92I/b08q4wvFscXCLvqfsHCrjrF7yiXsQuIVvVE7N82W3+aqpzuUdBbfhWcy/FZR3/4IgflMgKLOsvPDrGCJA==}
    deprecated: This module is not supported, and leaks memory. Do not use it. Check out lru-cache if you want a good and tested way to coalesce async requests by a key value, which is much more comprehensive and powerful.

  inherits@2.0.4:
    resolution: {integrity: sha512-k/vGaX4/Yla3WzyMCvTQOXYeIHvqOKtnqBduzTHpzpQZzAskKMhZ2K+EnBiSM9zGSoIFeMpXKxa4dYeZIQqewQ==}

  is-arrayish@0.2.1:
    resolution: {integrity: sha512-zz06S8t0ozoDXMG+ube26zeCTNXcKIPJZJi8hBrF4idCLms4CG9QtK7qBl1boi5ODzFpjswb5JPmHCbMpjaYzg==}

  is-core-module@2.16.1:
    resolution: {integrity: sha512-UfoeMA6fIJ8wTYFEUjelnaGI67v6+N7qXJEvQuIGa99l4xsCruSYOVSQ0uPANn4dAzm8lkYPaKLrrijLq7x23w==}
    engines: {node: '>= 0.4'}

  is-extglob@2.1.1:
    resolution: {integrity: sha512-SbKbANkN603Vi4jEZv49LeVJMn4yGwsbzZworEoyEiutsN3nJYdbO36zfhGJ6QEDpOZIFkDtnq5JRxmvl3jsoQ==}
    engines: {node: '>=0.10.0'}

  is-fullwidth-code-point@3.0.0:
    resolution: {integrity: sha512-zymm5+u+sCsSWyD9qNaejV3DFvhCKclKdizYaJUuHA83RLjb7nSuGnddCHGv0hk+KY7BMAlsWeK4Ueg6EV6XQg==}
    engines: {node: '>=8'}

  is-fullwidth-code-point@4.0.0:
    resolution: {integrity: sha512-O4L094N2/dZ7xqVdrXhh9r1KODPJpFms8B5sGdJLPy664AgvXsreZUyCQQNItZRDlYug4xStLjNp/sz3HvBowQ==}
    engines: {node: '>=12'}

  is-fullwidth-code-point@5.0.0:
    resolution: {integrity: sha512-OVa3u9kkBbw7b8Xw5F9P+D/T9X+Z4+JruYVNapTjPYZYUznQ5YfWeFkOj606XYYW8yugTfC8Pj0hYqvi4ryAhA==}
    engines: {node: '>=18'}

  is-glob@4.0.3:
    resolution: {integrity: sha512-xelSayHH36ZgE7ZWhli7pW34hNbNl8Ojv5KVmkJD4hBdD3th8Tfk9vYasLM+mXWOZhFkgZfxhLSnrwRr4elSSg==}
    engines: {node: '>=0.10.0'}

  is-node-process@1.2.0:
    resolution: {integrity: sha512-Vg4o6/fqPxIjtxgUH5QLJhwZ7gW5diGCVlXpuUfELC62CuxM1iHcRe51f2W1FDy04Ai4KJkagKjx3XaqyfRKXw==}

  is-number@7.0.0:
    resolution: {integrity: sha512-41Cifkg6e8TylSpdtTpeLVMqvSBEVzTttHvERD741+pnZ8ANv0004MRL43QKPDlK9cGvNp6NZWZUBlbGXYxxng==}
    engines: {node: '>=0.12.0'}

  is-potential-custom-element-name@1.0.1:
    resolution: {integrity: sha512-bCYeRA2rVibKZd+s2625gGnGF/t7DSqDs4dP7CrLA1m7jKWz6pps0LpYLJN8Q64HtmPKJ1hrN3nzPNKFEKOUiQ==}

  is-stream@3.0.0:
    resolution: {integrity: sha512-LnQR4bZ9IADDRSkvpqMGvt/tEJWclzklNgSw48V5EAaAeDd6qGvN8ei6k5p0tvxSR171VmGyHuTiAOfxAbr8kA==}
    engines: {node: ^12.20.0 || ^14.13.1 || >=16.0.0}

  isexe@2.0.0:
    resolution: {integrity: sha512-RHxMLp9lnKHGHRng9QFhRCMbYAcVpn69smSGcq3f36xjgVVWThj4qqLbTLlq7Ssj8B+fIQ1EuCEGI2lKsyQeIw==}

  jackspeak@4.1.0:
    resolution: {integrity: sha512-9DDdhb5j6cpeitCbvLO7n7J4IxnbM6hoF6O1g4HQ5TfhvvKN8ywDM7668ZhMHRqVmxqhps/F6syWK2KcPxYlkw==}
    engines: {node: 20 || >=22}

  jiti@2.4.2:
    resolution: {integrity: sha512-rg9zJN+G4n2nfJl5MW3BMygZX56zKPNVEYYqq7adpmMh4Jn2QNEwhvQlFy6jPVdcod7txZtKHWnyZiA3a0zP7A==}
    hasBin: true

  js-tokens@4.0.0:
    resolution: {integrity: sha512-RdJUflcE3cUzKiMqQgsCu06FPu9UdIJO0beYbPhHN4k6apgJtifcoCtT9bcxOpYBtpD2kCM6Sbzg4CausW/PKQ==}

  js-yaml@4.1.0:
    resolution: {integrity: sha512-wpxZs9NoxZaJESJGIZTyDEaYpl0FKSA+FB9aJiyemKhMwkxQg63h4T1KJgUGHpTqPDNRcmmYLugrRjJlBtWvRA==}
    hasBin: true

  jsdom@26.0.0:
    resolution: {integrity: sha512-BZYDGVAIriBWTpIxYzrXjv3E/4u8+/pSG5bQdIYCbNCGOvsPkDQfTVLAIXAf9ETdCpduCVTkDe2NNZ8NIwUVzw==}
    engines: {node: '>=18'}
    peerDependencies:
      canvas: ^3.0.0
    peerDependenciesMeta:
      canvas:
        optional: true

  jsesc@3.0.2:
    resolution: {integrity: sha512-xKqzzWXDttJuOcawBt4KnKHHIf5oQ/Cxax+0PWFG+DFDgHNAdi+TXECADI+RYiFUMmx8792xsMbbgXj4CwnP4g==}
    engines: {node: '>=6'}
    hasBin: true

  jsesc@3.1.0:
    resolution: {integrity: sha512-/sM3dO2FOzXjKQhJuo0Q173wf2KOo8t4I8vHy6lF9poUp7bKT0/NHE8fPX23PwfhnykfqnC2xRxOnVw5XuGIaA==}
    engines: {node: '>=6'}
    hasBin: true

  json-buffer@3.0.1:
    resolution: {integrity: sha512-4bV5BfR2mqfQTJm+V5tPPdf+ZpuhiIvTuAB5g8kcrXOZpTT/QwwVRWBywX1ozr6lEuPdbHxwaJlm9G6mI2sfSQ==}

  json-parse-even-better-errors@2.3.1:
    resolution: {integrity: sha512-xyFwyhro/JEof6Ghe2iz2NcXoj2sloNsWr/XsERDK/oiPCfaNhl5ONfp+jQdAZRQQ0IJWNzH9zIZF7li91kh2w==}

  json-schema-traverse@0.4.1:
    resolution: {integrity: sha512-xbbCH5dCYU5T8LcEhhuh7HJ88HXuW3qsI3Y0zOZFKfZEHcpWiHU/Jxzk629Brsab/mMiHQti9wMP+845RPe3Vg==}

  json-stable-stringify-without-jsonify@1.0.1:
    resolution: {integrity: sha512-Bdboy+l7tA3OGW6FjyFHWkP5LuByj1Tk33Ljyq0axyzdk9//JSi2u3fP1QSmd1KNwq6VOKYGlAu87CisVir6Pw==}

  json5@2.2.3:
    resolution: {integrity: sha512-XmOWe7eyHYH14cLdVPoyg+GOH3rYX++KpzrylJwSW98t3Nk+U8XOl8FWKOgwtzdb8lXGf6zYwDUzeHMWfxasyg==}
    engines: {node: '>=6'}
    hasBin: true

  keyv@4.5.4:
    resolution: {integrity: sha512-oxVHkHR/EJf2CNXnWxRLW6mg7JyCCUcG0DtEGmL2ctUo1PNTin1PUil+r/+4r5MpVgC/fn1kjsx7mjSujKqIpw==}

  levn@0.4.1:
    resolution: {integrity: sha512-+bT2uH4E5LGE7h/n3evcS/sQlJXCpIp6ym8OWJ5eV6+67Dsql/LaaT7qJBAt2rzfoa/5QBGBhxDix1dMt2kQKQ==}
    engines: {node: '>= 0.8.0'}

  lightningcss-darwin-arm64@1.29.1:
    resolution: {integrity: sha512-HtR5XJ5A0lvCqYAoSv2QdZZyoHNttBpa5EP9aNuzBQeKGfbyH5+UipLWvVzpP4Uml5ej4BYs5I9Lco9u1fECqw==}
    engines: {node: '>= 12.0.0'}
    cpu: [arm64]
    os: [darwin]

  lightningcss-darwin-x64@1.29.1:
    resolution: {integrity: sha512-k33G9IzKUpHy/J/3+9MCO4e+PzaFblsgBjSGlpAaFikeBFm8B/CkO3cKU9oI4g+fjS2KlkLM/Bza9K/aw8wsNA==}
    engines: {node: '>= 12.0.0'}
    cpu: [x64]
    os: [darwin]

  lightningcss-freebsd-x64@1.29.1:
    resolution: {integrity: sha512-0SUW22fv/8kln2LnIdOCmSuXnxgxVC276W5KLTwoehiO0hxkacBxjHOL5EtHD8BAXg2BvuhsJPmVMasvby3LiQ==}
    engines: {node: '>= 12.0.0'}
    cpu: [x64]
    os: [freebsd]

  lightningcss-linux-arm-gnueabihf@1.29.1:
    resolution: {integrity: sha512-sD32pFvlR0kDlqsOZmYqH/68SqUMPNj+0pucGxToXZi4XZgZmqeX/NkxNKCPsswAXU3UeYgDSpGhu05eAufjDg==}
    engines: {node: '>= 12.0.0'}
    cpu: [arm]
    os: [linux]

  lightningcss-linux-arm64-gnu@1.29.1:
    resolution: {integrity: sha512-0+vClRIZ6mmJl/dxGuRsE197o1HDEeeRk6nzycSy2GofC2JsY4ifCRnvUWf/CUBQmlrvMzt6SMQNMSEu22csWQ==}
    engines: {node: '>= 12.0.0'}
    cpu: [arm64]
    os: [linux]

  lightningcss-linux-arm64-musl@1.29.1:
    resolution: {integrity: sha512-UKMFrG4rL/uHNgelBsDwJcBqVpzNJbzsKkbI3Ja5fg00sgQnHw/VrzUTEc4jhZ+AN2BvQYz/tkHu4vt1kLuJyw==}
    engines: {node: '>= 12.0.0'}
    cpu: [arm64]
    os: [linux]

  lightningcss-linux-x64-gnu@1.29.1:
    resolution: {integrity: sha512-u1S+xdODy/eEtjADqirA774y3jLcm8RPtYztwReEXoZKdzgsHYPl0s5V52Tst+GKzqjebkULT86XMSxejzfISw==}
    engines: {node: '>= 12.0.0'}
    cpu: [x64]
    os: [linux]

  lightningcss-linux-x64-musl@1.29.1:
    resolution: {integrity: sha512-L0Tx0DtaNUTzXv0lbGCLB/c/qEADanHbu4QdcNOXLIe1i8i22rZRpbT3gpWYsCh9aSL9zFujY/WmEXIatWvXbw==}
    engines: {node: '>= 12.0.0'}
    cpu: [x64]
    os: [linux]

  lightningcss-win32-arm64-msvc@1.29.1:
    resolution: {integrity: sha512-QoOVnkIEFfbW4xPi+dpdft/zAKmgLgsRHfJalEPYuJDOWf7cLQzYg0DEh8/sn737FaeMJxHZRc1oBreiwZCjog==}
    engines: {node: '>= 12.0.0'}
    cpu: [arm64]
    os: [win32]

  lightningcss-win32-x64-msvc@1.29.1:
    resolution: {integrity: sha512-NygcbThNBe4JElP+olyTI/doBNGJvLs3bFCRPdvuCcxZCcCZ71B858IHpdm7L1btZex0FvCmM17FK98Y9MRy1Q==}
    engines: {node: '>= 12.0.0'}
    cpu: [x64]
    os: [win32]

  lightningcss@1.29.1:
    resolution: {integrity: sha512-FmGoeD4S05ewj+AkhTY+D+myDvXI6eL27FjHIjoyUkO/uw7WZD1fBVs0QxeYWa7E17CUHJaYX/RUGISCtcrG4Q==}
    engines: {node: '>= 12.0.0'}

  lilconfig@3.1.3:
    resolution: {integrity: sha512-/vlFKAoH5Cgt3Ie+JLhRbwOsCQePABiU3tJ1egGvyQ+33R/vcwM2Zl2QR/LzjsBeItPt3oSVXapn+m4nQDvpzw==}
    engines: {node: '>=14'}

  lines-and-columns@1.2.4:
    resolution: {integrity: sha512-7ylylesZQ/PV29jhEDl3Ufjo6ZX7gCqJr5F7PKrqc93v7fzSymt1BpwEU8nAUXs8qzzvqhbjhK5QZg6Mt/HkBg==}

  lint-staged@15.4.3:
    resolution: {integrity: sha512-FoH1vOeouNh1pw+90S+cnuoFwRfUD9ijY2GKy5h7HS3OR7JVir2N2xrsa0+Twc1B7cW72L+88geG5cW4wIhn7g==}
    engines: {node: '>=18.12.0'}
    hasBin: true

  listr2@8.2.5:
    resolution: {integrity: sha512-iyAZCeyD+c1gPyE9qpFu8af0Y+MRtmKOncdGoA2S5EY8iFq99dmmvkNnHiWo+pj0s7yH7l3KPIgee77tKpXPWQ==}
    engines: {node: '>=18.0.0'}

  locate-path@6.0.0:
    resolution: {integrity: sha512-iPZK6eYjbxRu3uB4/WZ3EsEIMJFMqAoopl3R+zuq0UjcAm/MO6KCweDgPfP3elTztoKP3KtnVHxTn2NHBSDVUw==}
    engines: {node: '>=10'}

  lodash.clamp@4.0.3:
    resolution: {integrity: sha512-HvzRFWjtcguTW7yd8NJBshuNaCa8aqNFtnswdT7f/cMd/1YKy5Zzoq4W/Oxvnx9l7aeY258uSdDfM793+eLsVg==}

  lodash.debounce@4.0.8:
    resolution: {integrity: sha512-FT1yDzDYEoYWhnSGnpE/4Kj1fLZkDFyqRb7fNt6FdYOSxlUWAtp42Eh6Wb0rGIv/m9Bgo7x4GhQbm5Ys4SG5ow==}

  lodash.isequal@4.5.0:
    resolution: {integrity: sha512-pDo3lu8Jhfjqls6GkMgpahsF9kCyayhgykjyLMNFTKWrpVdAQtYyB4muAMWozBB4ig/dtWAmsMxLEI8wuz+DYQ==}
    deprecated: This package is deprecated. Use require('node:util').isDeepStrictEqual instead.

  lodash.merge@4.6.2:
    resolution: {integrity: sha512-0KpjqXRVvrYyCsX1swR/XTK0va6VQkQM6MNo7PqW77ByjAhoARA8EfrP1N4+KlKj8YS0ZUCtRT/YUuhyYDujIQ==}

  log-update@6.1.0:
    resolution: {integrity: sha512-9ie8ItPR6tjY5uYJh8K/Zrv/RMZ5VOlOWvtZdEHYSTFKZfIBPQa9tOAEeAWhd+AnIneLJ22w5fjOYtoutpWq5w==}
    engines: {node: '>=18'}

  loose-envify@1.4.0:
    resolution: {integrity: sha512-lyuxPGr/Wfhrlem2CL/UcnUc1zcqKAImBDzukY7Y5F/yQiNdko6+fRLevlw1HgMySw7f611UIY408EtxRSoK3Q==}
    hasBin: true

  loupe@3.1.3:
    resolution: {integrity: sha512-kkIp7XSkP78ZxJEsSxW3712C6teJVoeHHwgo9zJ380de7IYyJ2ISlxojcH2pC5OFLewESmnRi/+XCDIEEVyoug==}

  lower-case@2.0.2:
    resolution: {integrity: sha512-7fm3l3NAF9WfN6W3JOmf5drwpVqX78JtoGJ3A6W0a6ZnldM41w2fV5D490psKFTpMds8TJse/eHLFFsNHHjHgg==}

  lru-cache@10.4.3:
    resolution: {integrity: sha512-JNAzZcXrCt42VGLuYz0zfAzDfAvJWW6AfYlDBQyDV5DClI2m5sAmK+OIO7s59XfsRsWHp02jAJrRadPRGTt6SQ==}

  lru-cache@11.0.2:
    resolution: {integrity: sha512-123qHRfJBmo2jXDbo/a5YOQrJoHF/GNQTLzQ5+IdK5pWpceK17yRc6ozlWd25FxvGKQbIUs91fDFkXmDHTKcyA==}
    engines: {node: 20 || >=22}

  lru-cache@5.1.1:
    resolution: {integrity: sha512-KpNARQA3Iwv+jTA0utUVVbrh+Jlrr1Fv0e56GGzAFOXN7dk/FviaDW8LHmK52DlcH4WP2n6gI8vN1aesBFgo9w==}

  lz-string@1.5.0:
    resolution: {integrity: sha512-h5bgJWpxJNswbU7qCrV0tIKQCaS3blPDrqKWx+QxzuzL1zGUzij9XCWLrSLsJPu5t+eWA/ycetzYAO5IOMcWAQ==}
    hasBin: true

  magic-string@0.30.17:
    resolution: {integrity: sha512-sNPKHvyjVf7gyjwS4xGTaW/mCnF8wnjtifKBEhxfZ7E/S8tQ0rssrwGNn6q8JH/ohItJfSQp9mBtQYuTlH5QnA==}

  make-error@1.3.6:
    resolution: {integrity: sha512-s8UhlNe7vPKomQhC1qFelMokr/Sc3AgNbso3n74mVPA5LTZwkB9NlXf4XPamLxJE8h0gh73rM94xvwRT2CVInw==}

  mdn-data@2.0.28:
    resolution: {integrity: sha512-aylIc7Z9y4yzHYAJNuESG3hfhC+0Ibp/MAMiaOZgNv4pmEdFyfZhhhny4MNiAfWdBQ1RQ2mfDWmM1x8SvGyp8g==}

  mdn-data@2.0.30:
    resolution: {integrity: sha512-GaqWWShW4kv/G9IEucWScBx9G1/vsFZZJUO+tD26M8J8z3Kw5RDQjaoZe03YAClgeS/SWPOcb4nkFBTEi5DUEA==}

  merge-stream@2.0.0:
    resolution: {integrity: sha512-abv/qOcuPfk3URPfDzmZU1LKmuw8kT+0nIHvKrKgFrwifol/doWcdA4ZqsWQ8ENrFKkd67Mfpo/LovbIUsbt3w==}

  merge2@1.4.1:
    resolution: {integrity: sha512-8q7VEgMJW4J8tcfVPy8g09NcQwZdbwFEqhe/WZkoIzjn/3TGDwtOCYtXGxA3O8tPzpczCCDgv+P2P5y00ZJOOg==}
    engines: {node: '>= 8'}

  micromatch@4.0.8:
    resolution: {integrity: sha512-PXwfBhYu0hBCPw8Dn0E+WDYb7af3dSLVWKi3HGv84IdF4TyFoC0ysxFd0Goxw7nSv4T/PzEJQxsYsEiFCKo2BA==}
    engines: {node: '>=8.6'}

  mime-db@1.52.0:
    resolution: {integrity: sha512-sPU4uV7dYlvtWJxwwxHD0PuihVNiE7TyAbQ5SWxDCB9mUYvOgroQOwYQQOKPJ8CIbE+1ETVlOoK1UC2nU3gYvg==}
    engines: {node: '>= 0.6'}

  mime-types@2.1.35:
    resolution: {integrity: sha512-ZDY+bPm5zTTF+YpCrAU9nK0UgICYPT0QtT1NZWFv4s++TNkcgVaT0g6+4R2uI4MjQjzysHB1zxuWL50hzaeXiw==}
    engines: {node: '>= 0.6'}

  mimic-fn@4.0.0:
    resolution: {integrity: sha512-vqiC06CuhBTUdZH+RYl8sFrL096vA45Ok5ISO6sE/Mr1jRbGH4Csnhi8f3wKVl7x8mO4Au7Ir9D3Oyv1VYMFJw==}
    engines: {node: '>=12'}

  mimic-function@5.0.1:
    resolution: {integrity: sha512-VP79XUPxV2CigYP3jWwAUFSku2aKqBH7uTAapFWCBqutsbmDo96KY5o8uh6U+/YSIn5OxJnXp73beVkpqMIGhA==}
    engines: {node: '>=18'}

  minimatch@10.0.1:
    resolution: {integrity: sha512-ethXTt3SGGR+95gudmqJ1eNhRO7eGEGIgYA9vnPatK4/etz2MEVDno5GMCibdMTuBMyElzIlgxMna3K94XDIDQ==}
    engines: {node: 20 || >=22}

  minimatch@3.1.2:
    resolution: {integrity: sha512-J7p63hRiAjw1NDEww1W7i37+ByIrOWO5XQQAzZ3VOcL0PNybwpfmV/N05zFAzwQ9USyEcX6t3UO+K5aqBQOIHw==}

  minimatch@5.1.6:
    resolution: {integrity: sha512-lKwV/1brpG6mBUFHtb7NUmtABCb2WZZmm2wNiOA5hAb8VdCS4B3dtMWyvcoViccwAW/COERjXLt0zP1zXUN26g==}
    engines: {node: '>=10'}

  minimatch@9.0.5:
    resolution: {integrity: sha512-G6T0ZX48xgozx7587koeX9Ys2NYy6Gmv//P89sEte9V9whIapMNF4idKxnW2QtCcLiTWlb/wfCabAtAFWhhBow==}
    engines: {node: '>=16 || 14 >=14.17'}

  minipass@7.1.2:
    resolution: {integrity: sha512-qOOzS1cBTWYF4BH8fVePDBOO9iptMnGUEZwNc/cMWnTV2nVLZ7VoNWEPHkYczZA0pdoA7dl6e7FL659nX9S2aw==}
    engines: {node: '>=16 || 14 >=14.17'}

  mrmime@2.0.0:
    resolution: {integrity: sha512-eu38+hdgojoyq63s+yTpN4XMBdt5l8HhMhc4VKLO9KM5caLIBvUm4thi7fFaxyTmCKeNnXZ5pAlBwCUnhA09uw==}
    engines: {node: '>=10'}

  ms@2.1.3:
    resolution: {integrity: sha512-6FlzubTLZG3J2a/NVCAleEhjzq5oxgHyaCU9yYXvcLsvoVaHJq/s5xXI6/XXP6tz7R9xAOtHnSO/tXtF3WRTlA==}

  msw@2.7.0:
    resolution: {integrity: sha512-BIodwZ19RWfCbYTxWTUfTXc+sg4OwjCAgxU1ZsgmggX/7S3LdUifsbUPJs61j0rWb19CZRGY5if77duhc0uXzw==}
    engines: {node: '>=18'}
    hasBin: true
    peerDependencies:
      typescript: '>= 4.8.x'
    peerDependenciesMeta:
      typescript:
        optional: true

  mute-stream@2.0.0:
    resolution: {integrity: sha512-WWdIxpyjEn+FhQJQQv9aQAYlHoNVdzIzUySNV1gHUPDSdZJ3yZn7pAAbQcV7B56Mvu881q9FZV+0Vx2xC44VWA==}
    engines: {node: ^18.17.0 || >=20.5.0}

  nanoid@3.3.8:
    resolution: {integrity: sha512-WNLf5Sd8oZxOm+TzppcYk8gVOgP+l58xNy58D0nbUnOxOWRWvlcCV4kUF7ltmI6PsrLl/BgKEyS4mqsGChFN0w==}
    engines: {node: ^10 || ^12 || ^13.7 || ^14 || >=15.0.1}
    hasBin: true

  natural-compare@1.4.0:
    resolution: {integrity: sha512-OWND8ei3VtNC9h7V60qff3SVobHr996CTwgxubgyQYEpg290h9J0buyECNNJexkFm5sOajh5G116RYA1c8ZMSw==}

  no-case@3.0.4:
    resolution: {integrity: sha512-fgAN3jGAh+RoxUGZHTSOLJIqUc2wmoBwGR4tbpNAKmmovFoWq0OdRkb0VkldReO2a2iBT/OEulG9XSUc10r3zg==}

  node-releases@2.0.19:
    resolution: {integrity: sha512-xxOWJsBKtzAq7DY0J+DTzuz58K8e7sJbdgwkbMWQe8UYB6ekmsQ45q0M/tJDsGaZmbC+l7n57UV8Hl5tHxO9uw==}

  npm-run-path@5.3.0:
    resolution: {integrity: sha512-ppwTtiJZq0O/ai0z7yfudtBpWIoxM8yE6nHi1X47eFR2EWORqfbu6CnPlNsjeN683eT0qG6H/Pyf9fCcvjnnnQ==}
    engines: {node: ^12.20.0 || ^14.13.1 || >=16.0.0}

  nth-check@2.1.1:
    resolution: {integrity: sha512-lqjrjmaOoAnWfMmBPL+XNnynZh2+swxiX3WUE0s4yEHI6m+AwrK2UZOimIRl3X/4QctVqS8AiZjFqyOGrMXb/w==}

  nwsapi@2.2.16:
    resolution: {integrity: sha512-F1I/bimDpj3ncaNDhfyMWuFqmQDBwDB0Fogc2qpL3BWvkQteFD/8BzWuIRl83rq0DXfm8SGt/HFhLXZyljTXcQ==}

  once@1.4.0:
    resolution: {integrity: sha512-lNaJgI+2Q5URQBkccEKHTQOPaXdUxnZZElQTZY0MFUAuaEqe1E+Nyvgdz/aIyNi6Z9MzO5dv1H8n58/GELp3+w==}

  onetime@6.0.0:
    resolution: {integrity: sha512-1FlR+gjXK7X+AsAHso35MnyN5KqGwJRi/31ft6x0M194ht7S+rWAvd7PHss9xSKMzE0asv1pyIHaJYq+BbacAQ==}
    engines: {node: '>=12'}

  onetime@7.0.0:
    resolution: {integrity: sha512-VXJjc87FScF88uafS3JllDgvAm+c/Slfz06lorj2uAY34rlUu0Nt+v8wreiImcrgAjjIHp1rXpTDlLOGw29WwQ==}
    engines: {node: '>=18'}

  optionator@0.9.4:
    resolution: {integrity: sha512-6IpQ7mKUxRcZNLIObR0hz7lxsapSSIYNZJwXPGeF0mTVqGKFIXj1DQcMoT22S3ROcLyY/rz0PWaWZ9ayWmad9g==}
    engines: {node: '>= 0.8.0'}

  outvariant@1.4.3:
    resolution: {integrity: sha512-+Sl2UErvtsoajRDKCE5/dBz4DIvHXQQnAxtQTF04OJxY0+DyZXSo5P5Bb7XYWOh81syohlYL24hbDwxedPUJCA==}

  overlayscrollbars-react@0.5.6:
    resolution: {integrity: sha512-E5To04bL5brn9GVCZ36SnfGanxa2I2MDkWoa4Cjo5wol7l+diAgi4DBc983V7l2nOk/OLJ6Feg4kySspQEGDBw==}
    peerDependencies:
      overlayscrollbars: ^2.0.0
      react: '>=16.8.0'

  overlayscrollbars@2.11.0:
    resolution: {integrity: sha512-4le6aI4VzimWPnqKXifqdhjEwTQKiWnuYo8bKuAG0VqISy8h165eGodC1LREshn0YrOe4rJ7ctQ2UlvoIFGjiA==}

  p-limit@3.1.0:
    resolution: {integrity: sha512-TYOanM3wGwNGsZN2cVTYPArw454xnXj5qmWF1bEoAc4+cU/ol7GVh7odevjp1FNHduHc3KZMcFduxU5Xc6uJRQ==}
    engines: {node: '>=10'}

  p-locate@5.0.0:
    resolution: {integrity: sha512-LaNjtRWUBY++zB5nE/NwcaoMylSPk+S+ZHNB1TzdbMJMny6dynpAGt7X/tl/QYq3TIeE6nxHppbo2LGymrG5Pw==}
    engines: {node: '>=10'}

  package-json-from-dist@1.0.1:
    resolution: {integrity: sha512-UEZIS3/by4OC8vL3P2dTXRETpebLI2NiI5vIrjaD/5UtrkFX/tNbwjTSRAGC/+7CAo2pIcBaRgWmcBBHcsaCIw==}

  parent-module@1.0.1:
    resolution: {integrity: sha512-GQ2EWRpQV8/o+Aw8YqtfZZPfNRWZYkbidE9k5rpl/hC3vtHHBfGm2Ifi6qWV+coDGkrUKZAxE3Lot5kcsRlh+g==}
    engines: {node: '>=6'}

  parse-json@5.2.0:
    resolution: {integrity: sha512-ayCKvm/phCGxOkYRSCM82iDwct8/EonSEgCSxWxD7ve6jHggsFl4fZVQBPRNgQoKiuV/odhFrGzQXZwbifC8Rg==}
    engines: {node: '>=8'}

  parse5@7.2.1:
    resolution: {integrity: sha512-BuBYQYlv1ckiPdQi/ohiivi9Sagc9JG+Ozs0r7b/0iK3sKmrb0b9FdWdBbOdx6hBCM/F9Ir82ofnBhtZOjCRPQ==}

  path-exists@4.0.0:
    resolution: {integrity: sha512-ak9Qy5Q7jYb2Wwcey5Fpvg2KoAc/ZIhLSLOSBmRmygPsGwkVVt0fZa0qrtMz+m6tJTAHfZQ8FnmB4MG4LWy7/w==}
    engines: {node: '>=8'}

  path-key@3.1.1:
    resolution: {integrity: sha512-ojmeN0qd+y0jszEtoY48r0Peq5dwMEkIlCOu6Q5f41lfkswXuKtYrhgoTpLnyIcHm24Uhqx+5Tqm2InSwLhE6Q==}
    engines: {node: '>=8'}

  path-key@4.0.0:
    resolution: {integrity: sha512-haREypq7xkM7ErfgIyA0z+Bj4AGKlMSdlQE2jvJo6huWD1EdkKYV+G/T4nq0YEF2vgTT8kqMFKo1uHn950r4SQ==}
    engines: {node: '>=12'}

  path-parse@1.0.7:
    resolution: {integrity: sha512-LDJzPVEEEPR+y48z93A0Ed0yXb8pAByGWo/k5YYdYgpY2/2EsOsksJrq7lOHxryrVOn1ejG6oAp8ahvOIQD8sw==}

  path-scurry@2.0.0:
    resolution: {integrity: sha512-ypGJsmGtdXUOeM5u93TyeIEfEhM6s+ljAhrk5vAvSx8uyY/02OvrZnA0YNGUrPXfpJMgI1ODd3nwz8Npx4O4cg==}
    engines: {node: 20 || >=22}

  path-to-regexp@6.3.0:
    resolution: {integrity: sha512-Yhpw4T9C6hPpgPeA28us07OJeqZ5EzQTkbfwuhsUg0c237RomFoETJgmp2sa3F/41gfLE6G5cqcYwznmeEeOlQ==}

  path-type@4.0.0:
    resolution: {integrity: sha512-gDKb8aZMDeD/tZWs9P6+q0J9Mwkdl6xMV8TjnGP3qJVJ06bdMgkbBlLU8IdfOsIsFz2BW1rNVT3XuNEl8zPAvw==}
    engines: {node: '>=8'}

  pathe@1.1.2:
    resolution: {integrity: sha512-whLdWMYL2TwI08hn8/ZqAbrVemu0LNaNNJZX73O6qaIdCTfXutsLhMkjdENX0qhsQ9uIimo4/aQOmXkoon2nDQ==}

  pathval@2.0.0:
    resolution: {integrity: sha512-vE7JKRyES09KiunauX7nd2Q9/L7lhok4smP9RZTDeD4MVs72Dp2qNFVz39Nz5a0FVEW0BJR6C0DYrq6unoziZA==}
    engines: {node: '>= 14.16'}

  picocolors@1.1.1:
    resolution: {integrity: sha512-xceH2snhtb5M9liqDsmEw56le376mTZkEX/jEb/RxNFyegNul7eNslCXP9FDj/Lcu0X8KEyMceP2ntpaHrDEVA==}

  picomatch@2.3.1:
    resolution: {integrity: sha512-JU3teHTNjmE2VCGFzuY8EXzCDVwEqB2a8fsIvwaStHhAWJEeVd1o1QD80CU6+ZdEXXSLbSsuLwJjkCBWqRQUVA==}
    engines: {node: '>=8.6'}

  picomatch@4.0.2:
    resolution: {integrity: sha512-M7BAV6Rlcy5u+m6oPhAPFgJTzAioX/6B0DxyvDlo9l8+T3nLKbrczg2WLUyzd45L8RqfUMyGPzekbMvX2Ldkwg==}
    engines: {node: '>=12'}

  pidtree@0.6.0:
    resolution: {integrity: sha512-eG2dWTVw5bzqGRztnHExczNxt5VGsE6OwTeCG3fdUf9KBsZzO3R5OIIIzWR+iZA0NtZ+RDVdaoE2dK1cn6jH4g==}
    engines: {node: '>=0.10'}
    hasBin: true

  postcss@8.5.3:
    resolution: {integrity: sha512-dle9A3yYxlBSrt8Fu+IpjGT8SY8hN0mlaA6GY8t0P5PjIOZemULz/E2Bnm/2dcUOena75OTNkHI76uZBNUUq3A==}
    engines: {node: ^10 || ^12 || >=14}

  prelude-ls@1.2.1:
    resolution: {integrity: sha512-vkcDPrRZo1QZLbn5RLGPpg/WmIQ65qoWWhcGKf/b5eplkkarX0m9z8ppCat4mlOqUsWpyNuYgO3VRyrYHSzX5g==}
    engines: {node: '>= 0.8.0'}

  prettier-plugin-tailwindcss@0.6.11:
    resolution: {integrity: sha512-YxaYSIvZPAqhrrEpRtonnrXdghZg1irNg4qrjboCXrpybLWVs55cW2N3juhspVJiO0JBvYJT8SYsJpc8OQSnsA==}
    engines: {node: '>=14.21.3'}
    peerDependencies:
      '@ianvs/prettier-plugin-sort-imports': '*'
      '@prettier/plugin-pug': '*'
      '@shopify/prettier-plugin-liquid': '*'
      '@trivago/prettier-plugin-sort-imports': '*'
      '@zackad/prettier-plugin-twig': '*'
      prettier: ^3.0
      prettier-plugin-astro: '*'
      prettier-plugin-css-order: '*'
      prettier-plugin-import-sort: '*'
      prettier-plugin-jsdoc: '*'
      prettier-plugin-marko: '*'
      prettier-plugin-multiline-arrays: '*'
      prettier-plugin-organize-attributes: '*'
      prettier-plugin-organize-imports: '*'
      prettier-plugin-sort-imports: '*'
      prettier-plugin-style-order: '*'
      prettier-plugin-svelte: '*'
    peerDependenciesMeta:
      '@ianvs/prettier-plugin-sort-imports':
        optional: true
      '@prettier/plugin-pug':
        optional: true
      '@shopify/prettier-plugin-liquid':
        optional: true
      '@trivago/prettier-plugin-sort-imports':
        optional: true
      '@zackad/prettier-plugin-twig':
        optional: true
      prettier-plugin-astro:
        optional: true
      prettier-plugin-css-order:
        optional: true
      prettier-plugin-import-sort:
        optional: true
      prettier-plugin-jsdoc:
        optional: true
      prettier-plugin-marko:
        optional: true
      prettier-plugin-multiline-arrays:
        optional: true
      prettier-plugin-organize-attributes:
        optional: true
      prettier-plugin-organize-imports:
        optional: true
      prettier-plugin-sort-imports:
        optional: true
      prettier-plugin-style-order:
        optional: true
      prettier-plugin-svelte:
        optional: true

  prettier@2.8.8:
    resolution: {integrity: sha512-tdN8qQGvNjw4CHbY+XXk0JgCXn9QiF21a55rBe5LJAU+kDyC4WQn4+awm2Xfk2lQMk5fKup9XgzTZtGkjBdP9Q==}
    engines: {node: '>=10.13.0'}
    hasBin: true

  prettier@3.4.2:
    resolution: {integrity: sha512-e9MewbtFo+Fevyuxn/4rrcDAaq0IYxPGLvObpQjiZBMAzB9IGmzlnG9RZy3FFas+eBMu2vA0CszMeduow5dIuQ==}
    engines: {node: '>=14'}
    hasBin: true

  prettier@3.5.0:
    resolution: {integrity: sha512-quyMrVt6svPS7CjQ9gKb3GLEX/rl3BCL2oa/QkNcXv4YNVBC9olt3s+H7ukto06q7B1Qz46PbrKLO34PR6vXcA==}
    engines: {node: '>=14'}
    hasBin: true

  pretty-format@27.5.1:
    resolution: {integrity: sha512-Qb1gy5OrP5+zDf2Bvnzdl3jsTf1qXVMazbvCoKhtKqVs4/YK4ozX4gKQJJVyNe+cajNPn0KoC0MC3FUmaHWEmQ==}
    engines: {node: ^10.13.0 || ^12.13.0 || ^14.15.0 || >=15.0.0}

  psl@1.15.0:
    resolution: {integrity: sha512-JZd3gMVBAVQkSs6HdNZo9Sdo0LNcQeMNP3CozBJb3JYC/QUYZTnKxP+f8oWRX4rHP5EurWxqAHTSwUCjlNKa1w==}

  punycode@2.3.1:
    resolution: {integrity: sha512-vYt7UD1U9Wg6138shLtLOvdAu+8DsC/ilFtEVHcH+wydcSpNE20AfSOduf6MkRFahL5FY7X1oU7nKVZFtfq8Fg==}
    engines: {node: '>=6'}

  querystringify@2.2.0:
    resolution: {integrity: sha512-FIqgj2EUvTa7R50u0rGsyTftzjYmv/a3hO345bZNrqabNqjtgiDMgmo4mkUjd+nzU5oF3dClKqFIPUKybUyqoQ==}

  queue-microtask@1.2.3:
    resolution: {integrity: sha512-NuaNSa6flKT5JaSYQzJok04JzTL1CA6aGhv5rfLW3PgqA+M2ChpZQnAC8h8i4ZFkBS8X5RqkDBHA7r4hej3K9A==}

  raf-schd@4.0.3:
    resolution: {integrity: sha512-tQkJl2GRWh83ui2DiPTJz9wEiMN20syf+5oKfB03yYP7ioZcJwsIK8FjrtLwH1m7C7e+Tt2yYBlrOpdT+dyeIQ==}

  react-dom@18.3.1:
    resolution: {integrity: sha512-5m4nQKp+rZRb09LNH59GM4BxTh9251/ylbKIbpe7TpGxfJ+9kv6BLkLBXIjjspbgbnIBNqlI23tRnTWT0snUIw==}
    peerDependencies:
      react: ^18.3.1

  react-is@16.13.1:
    resolution: {integrity: sha512-24e6ynE2H+OKt4kqsOvNd8kBpV65zoxbA4BVsEOB3ARVWQki/DHzaUoC5KuON/BiccDaCCTZBuOcfZs70kR8bQ==}

  react-is@17.0.2:
    resolution: {integrity: sha512-w2GsyukL62IJnlaff/nRegPQR94C/XXamvMWmSHRJ4y7Ts/4ocGRmTHvOs8PSE6pB3dWOrD/nueuU5sduBsQ4w==}

  react-refresh@0.14.2:
    resolution: {integrity: sha512-jCvmsr+1IUSMUyzOkRcvnVbX3ZYC6g9TDrDbFuFmRDq7PD4yaGbLKNQL6k2jnArV8hjYxh7hVhAZB6s9HDGpZA==}
    engines: {node: '>=0.10.0'}

  react-remove-scroll-bar@2.3.8:
    resolution: {integrity: sha512-9r+yi9+mgU33AKcj6IbT9oRCO78WriSj6t/cF8DWBZJ9aOGPOTEDvdUDz1FwKim7QXWwmHqtdHnRJfhAxEG46Q==}
    engines: {node: '>=10'}
    peerDependencies:
      '@types/react': '*'
      react: ^16.8.0 || ^17.0.0 || ^18.0.0 || ^19.0.0
    peerDependenciesMeta:
      '@types/react':
        optional: true

  react-remove-scroll@2.6.3:
    resolution: {integrity: sha512-pnAi91oOk8g8ABQKGF5/M9qxmmOPxaAnopyTHYfqYEwJhyFrbbBtHuSgtKEoH0jpcxx5o3hXqH1mNd9/Oi+8iQ==}
    engines: {node: '>=10'}
    peerDependencies:
      '@types/react': '*'
      react: ^16.8.0 || ^17.0.0 || ^18.0.0 || ^19.0.0 || ^19.0.0-rc
    peerDependenciesMeta:
      '@types/react':
        optional: true

  react-router-dom@6.29.0:
    resolution: {integrity: sha512-pkEbJPATRJ2iotK+wUwHfy0xs2T59YPEN8BQxVCPeBZvK7kfPESRc/nyxzdcxR17hXgUPYx2whMwl+eo9cUdnQ==}
    engines: {node: '>=14.0.0'}
    peerDependencies:
      react: '>=16.8'
      react-dom: '>=16.8'

  react-router@6.29.0:
    resolution: {integrity: sha512-DXZJoE0q+KyeVw75Ck6GkPxFak63C4fGqZGNijnWgzB/HzSP1ZfTlBj5COaGWwhrMQ/R8bXiq5Ooy4KG+ReyjQ==}
    engines: {node: '>=14.0.0'}
    peerDependencies:
      react: '>=16.8'

  react-style-singleton@2.2.3:
    resolution: {integrity: sha512-b6jSvxvVnyptAiLjbkWLE/lOnR4lfTtDAl+eUC7RZy+QQWc6wRzIV2CE6xBuMmDxc2qIihtDCZD5NPOFl7fRBQ==}
    engines: {node: '>=10'}
    peerDependencies:
      '@types/react': '*'
      react: ^16.8.0 || ^17.0.0 || ^18.0.0 || ^19.0.0 || ^19.0.0-rc
    peerDependenciesMeta:
      '@types/react':
        optional: true

  react-uid@2.4.0:
    resolution: {integrity: sha512-+MVs/25NrcZuGrmlVRWPOSsbS8y72GJOBsR7d68j3/wqOrRBF52U29XAw4+XSelw0Vm6s5VmGH5mCbTCPGVCVg==}
    engines: {node: '>=10'}
    peerDependencies:
      '@types/react': ^16.8.0 || ^17.0.0 || ^18.0.0 || ^19.0.0
      react: ^16.8.0 || ^17.0.0 || ^18.0.0 || ^19.0.0
    peerDependenciesMeta:
      '@types/react':
        optional: true

  react@18.3.1:
    resolution: {integrity: sha512-wS+hAgJShR0KhEvPJArfuPVN1+Hz1t0Y6n5jLrGQbkb4urgPE/0Rve+1kMB1v/oWgHgm4WIcV+i7F2pTVj+2iQ==}
    engines: {node: '>=0.10.0'}

  regenerate-unicode-properties@10.2.0:
    resolution: {integrity: sha512-DqHn3DwbmmPVzeKj9woBadqmXxLvQoQIwu7nopMc72ztvxVmVk2SBhSnx67zuye5TP+lJsb/TBQsjLKhnDf3MA==}
    engines: {node: '>=4'}

  regenerate@1.4.2:
    resolution: {integrity: sha512-zrceR/XhGYU/d/opr2EKO7aRHUeiBI8qjtfHqADTwZd6Szfy16la6kqD0MIUs5z5hx6AaKa+PixpPrR289+I0A==}

  regenerator-runtime@0.14.1:
    resolution: {integrity: sha512-dYnhHh0nJoMfnkZs6GmmhFknAGRrLznOu5nc9ML+EJxGvrx6H7teuevqVqCuPcPK//3eDrrjQhehXVx9cnkGdw==}

  regenerator-transform@0.15.2:
    resolution: {integrity: sha512-hfMp2BoF0qOk3uc5V20ALGDS2ddjQaLrdl7xrGXvAIow7qeWRM2VA2HuCHkUKk9slq3VwEwLNK3DFBqDfPGYtg==}

  regexpu-core@6.2.0:
    resolution: {integrity: sha512-H66BPQMrv+V16t8xtmq+UC0CBpiTBA60V8ibS1QVReIp8T1z8hwFxqcGzm9K6lgsN7sB5edVH8a+ze6Fqm4weA==}
    engines: {node: '>=4'}

  regjsgen@0.8.0:
    resolution: {integrity: sha512-RvwtGe3d7LvWiDQXeQw8p5asZUmfU1G/l6WbUXeHta7Y2PEIvBTwH6E2EfmYUK8pxcxEdEmaomqyp0vZZ7C+3Q==}

  regjsparser@0.12.0:
    resolution: {integrity: sha512-cnE+y8bz4NhMjISKbgeVJtqNbtf5QpjZP+Bslo+UqkIt9QPnX9q095eiRRASJG1/tz6dlNr6Z5NsBiWYokp6EQ==}
    hasBin: true

  require-directory@2.1.1:
    resolution: {integrity: sha512-fGxEI7+wsG9xrvdjsrlmL22OMTTiHRwAMroiEeMgq8gzoLC/PQr7RsRDSTLUg/bZAZtF+TVIkHc6/4RIKrui+Q==}
    engines: {node: '>=0.10.0'}

  requires-port@1.0.0:
    resolution: {integrity: sha512-KigOCHcocU3XODJxsu8i/j8T9tzT4adHiecwORRQ0ZZFcp7ahwXuRU1m+yuO90C5ZUyGeGfocHDI14M3L3yDAQ==}

  resolve-from@4.0.0:
    resolution: {integrity: sha512-pb/MYmXstAkysRFx8piNI1tGFNQIFA3vkE3Gq4EuA1dF6gHp/+vgZqsCGJapvy8N3Q+4o7FwvquPJcnZ7RYy4g==}
    engines: {node: '>=4'}

  resolve@1.22.10:
    resolution: {integrity: sha512-NPRy+/ncIMeDlTAsuqwKIiferiawhefFJtkNSW0qZJEqMEb+qBt/77B/jGeeek+F0uOeN05CDa6HXbbIgtVX4w==}
    engines: {node: '>= 0.4'}
    hasBin: true

  restore-cursor@5.1.0:
    resolution: {integrity: sha512-oMA2dcrw6u0YfxJQXm342bFKX/E4sG9rbTzO9ptUcR/e8A33cHuvStiYOwH7fszkZlZ1z/ta9AAoPk2F4qIOHA==}
    engines: {node: '>=18'}

  reusify@1.1.0:
    resolution: {integrity: sha512-g6QUff04oZpHs0eG5p83rFLhHeV00ug/Yf9nZM6fLeUrPguBTkTQOdpAWWspMh55TZfVQDPaN3NQJfbVRAxdIw==}
    engines: {iojs: '>=1.0.0', node: '>=0.10.0'}

  rfdc@1.4.1:
    resolution: {integrity: sha512-q1b3N5QkRUWUl7iyylaaj3kOpIT0N2i9MqIEQXP73GVsN9cw3fdx8X63cEmWhJGi2PPCF23Ijp7ktmd39rawIA==}

  rimraf@6.0.1:
    resolution: {integrity: sha512-9dkvaxAsk/xNXSJzMgFqqMCuFgt2+KsOFek3TMLfo8NCPfWpBmqwyNn5Y+NX56QUYfCtsyhF3ayiboEoUmJk/A==}
    engines: {node: 20 || >=22}
    hasBin: true

  rollup@4.34.9:
    resolution: {integrity: sha512-nF5XYqWWp9hx/LrpC8sZvvvmq0TeTjQgaZHYmAgwysT9nh8sWnZhBnM8ZyVbbJFIQBLwHDNoMqsBZBbUo4U8sQ==}
    engines: {node: '>=18.0.0', npm: '>=8.0.0'}
    hasBin: true

  rrweb-cssom@0.8.0:
    resolution: {integrity: sha512-guoltQEx+9aMf2gDZ0s62EcV8lsXR+0w8915TC3ITdn2YueuNjdAYh/levpU9nFaoChh9RUS5ZdQMrKfVEN9tw==}

  run-parallel@1.2.0:
    resolution: {integrity: sha512-5l4VyZR86LZ/lDxZTR6jqL8AFE2S0IFLMP26AbjsLVADxHdhB/c0GUsH+y39UfCi3dzz8OlQuPmnaJOMoDHQBA==}

  safer-buffer@2.1.2:
    resolution: {integrity: sha512-YZo3K82SD7Riyi0E1EQPojLz7kpepnSQI9IyPbHHg1XXXevb5dJI7tpyN2ADxGcQbHG7vcyRHk0cbwqcQriUtg==}

  saxes@6.0.0:
    resolution: {integrity: sha512-xAg7SOnEhrm5zI3puOOKyy1OMcMlIJZYNJY7xLBwSze0UjhPLnWfj2GF2EpT0jmzaJKIWKHLsaSSajf35bcYnA==}
    engines: {node: '>=v12.22.7'}

  scheduler@0.23.2:
    resolution: {integrity: sha512-UOShsPwz7NrMUqhR6t0hWjFduvOzbtv7toDH1/hIrfRNIDBnnBWd0CwJTGvTpngVlmwGCdP9/Zl/tVrDqcuYzQ==}

  semver@6.3.1:
    resolution: {integrity: sha512-BR7VvDCVHO+q2xBEWskxS6DJE1qRnb7DxzUrogb71CWoSficBxYsiAGd+Kl0mmq/MprG9yArRkyrQxTO6XjMzA==}
    hasBin: true

  semver@7.7.1:
    resolution: {integrity: sha512-hlq8tAfn0m/61p4BVRcPzIGr6LKiMwo4VM6dGi6pt4qcRkmNzTcWq6eCEjEh+qXjkMDvPlOFFSGwQjoEa6gyMA==}
    engines: {node: '>=10'}
    hasBin: true

  shebang-command@2.0.0:
    resolution: {integrity: sha512-kHxr2zZpYtdmrN1qDjrrX/Z1rR1kG8Dx+gkpK1G4eXmvXswmcE1hTWBWYUzlraYw1/yZp6YuDY77YtvbN0dmDA==}
    engines: {node: '>=8'}

  shebang-regex@3.0.0:
    resolution: {integrity: sha512-7++dFhtcx3353uBaq8DDR4NuxBetBzC7ZQOhmTQInHEd6bSrXdiEyzCvG07Z44UYdLShWUyXt5M/yhz8ekcb1A==}
    engines: {node: '>=8'}

  siginfo@2.0.0:
    resolution: {integrity: sha512-ybx0WO1/8bSBLEWXZvEd7gMW3Sn3JFlW3TvX1nREbDLRNQNaeNN8WK0meBwPdAaOI7TtRRRJn/Es1zhrrCHu7g==}

  signal-exit@4.1.0:
    resolution: {integrity: sha512-bzyZ1e88w9O1iNJbKnOlvYTrWPDl46O1bG0D3XInv+9tkPrxrN8jUUTiFlDkkmKWgn1M6CfIA13SuGqOa9Korw==}
    engines: {node: '>=14'}

  sirv@3.0.0:
    resolution: {integrity: sha512-BPwJGUeDaDCHihkORDchNyyTvWFhcusy1XMmhEVTQTwGeybFbp8YEmB+njbPnth1FibULBSBVwCQni25XlCUDg==}
    engines: {node: '>=18'}

  slice-ansi@5.0.0:
    resolution: {integrity: sha512-FC+lgizVPfie0kkhqUScwRu1O/lF6NOgJmlCgK+/LYxDCTk8sGelYaHDhFcDN+Sn3Cv+3VSa4Byeo+IMCzpMgQ==}
    engines: {node: '>=12'}

  slice-ansi@7.1.0:
    resolution: {integrity: sha512-bSiSngZ/jWeX93BqeIAbImyTbEihizcwNjFoRUIY/T1wWQsfsm2Vw1agPKylXvQTU7iASGdHhyqRlqQzfz+Htg==}
    engines: {node: '>=18'}

  snake-case@3.0.4:
    resolution: {integrity: sha512-LAOh4z89bGQvl9pFfNF8V146i7o7/CqFPbqzYgP+yYzDIDeS9HaNFtXABamRW+AQzEVODcvE79ljJ+8a9YSdMg==}

  source-map-js@1.2.1:
    resolution: {integrity: sha512-UXWMKhLOwVKb728IUtQPXxfYU+usdybtUrK/8uGE8CQMvrhOpwvzDBwj0QhSL7MQc7vIsISBG8VQ8+IDQxpfQA==}
    engines: {node: '>=0.10.0'}

  source-map@0.5.7:
    resolution: {integrity: sha512-LbrmJOMUSdEVxIKvdcJzQC+nQhe8FUZQTXQy6+I75skNgn3OoQ0DZA8YnFa7gp8tqtL3KPf1kmo0R5DoApeSGQ==}
    engines: {node: '>=0.10.0'}

  stackback@0.0.2:
    resolution: {integrity: sha512-1XMJE5fQo1jGH6Y/7ebnwPOBEkIEnT4QF32d5R1+VXdXveM0IBMJt8zfaxX1P3QhVwrYe+576+jkANtSS2mBbw==}

  statuses@2.0.1:
    resolution: {integrity: sha512-RwNA9Z/7PrK06rYLIzFMlaF+l73iwpzsqRIFgbMLbTcLD6cOao82TaWefPXQvB2fOC4AjuYSEndS7N/mTCbkdQ==}
    engines: {node: '>= 0.8'}

  std-env@3.8.1:
    resolution: {integrity: sha512-vj5lIj3Mwf9D79hBkltk5qmkFI+biIKWS2IBxEyEU3AX1tUf7AoL8nSazCOiiqQsGKIq01SClsKEzweu34uwvA==}

  strict-event-emitter@0.5.1:
    resolution: {integrity: sha512-vMgjE/GGEPEFnhFub6pa4FmJBRBVOLpIII2hvCZ8Kzb7K0hlHo7mQv6xYrBvCL2LtAIBwFUK8wvuJgTVSQ5MFQ==}

  string-argv@0.3.2:
    resolution: {integrity: sha512-aqD2Q0144Z+/RqG52NeHEkZauTAUWJO8c6yTftGJKO3Tja5tUgIfmIl6kExvhtxSDP7fXB6DvzkfMpCd/F3G+Q==}
    engines: {node: '>=0.6.19'}

  string-width@4.2.3:
    resolution: {integrity: sha512-wKyQRQpjJ0sIp62ErSZdGsjMJWsap5oRNihHhu6G7JVO/9jIB6UyevL+tXuOqrng8j/cxKTWyWUwvSTriiZz/g==}
    engines: {node: '>=8'}

  string-width@5.1.2:
    resolution: {integrity: sha512-HnLOCR3vjcY8beoNLtcjZ5/nxn2afmME6lhrDrebokqMap+XbeW8n9TXpPDOqdGK5qcI3oT0GKTW6wC7EMiVqA==}
    engines: {node: '>=12'}

  string-width@7.2.0:
    resolution: {integrity: sha512-tsaTIkKW9b4N+AEj+SVA+WhJzV7/zMhcSu78mLKWSk7cXMOSHsBKFWUs0fWwq8QyK3MgJBQRX6Gbi4kYbdvGkQ==}
    engines: {node: '>=18'}

  strip-ansi@6.0.1:
    resolution: {integrity: sha512-Y38VPSHcqkFrCpFnQ9vuSXmquuv5oXOKpGeT6aGrr3o3Gc9AlVa6JBfUSOCnbxGGZF+/0ooI7KrPuUSztUdU5A==}
    engines: {node: '>=8'}

  strip-ansi@7.1.0:
    resolution: {integrity: sha512-iq6eVVI64nQQTRYq2KtEg2d2uU7LElhTJwsH4YzIHZshxlgZms/wIc4VoDQTlG/IvVIrBKG06CrZnp0qv7hkcQ==}
    engines: {node: '>=12'}

  strip-final-newline@3.0.0:
    resolution: {integrity: sha512-dOESqjYr96iWYylGObzd39EuNTa5VJxyvVAEm5Jnh7KGo75V43Hk1odPQkNDyXNmUR6k+gEiDVXnjB8HJ3crXw==}
    engines: {node: '>=12'}

  strip-json-comments@3.1.1:
    resolution: {integrity: sha512-6fPc+R4ihwqP6N/aIv2f1gMH8lOVtWQHoqC4yK6oSDVVocumAsfCqjkXnqiYMhmMwS/mEHLp7Vehlt3ql6lEig==}
    engines: {node: '>=8'}

  stylis@4.2.0:
    resolution: {integrity: sha512-Orov6g6BB1sDfYgzWfTHDOxamtX1bE/zo104Dh9e6fqJ3PooipYyfJ0pUmrZO2wAvO8YbEyeFrkV91XTsGMSrw==}

  supports-color@7.2.0:
    resolution: {integrity: sha512-qpCAvRl9stuOHveKsn7HncJRvv501qIacKzQlO/+Lwxc9+0q2wLyv4Dfvt80/DPn2pqOBsJdDiogXGR9+OvwRw==}
    engines: {node: '>=8'}

  supports-preserve-symlinks-flag@1.0.0:
    resolution: {integrity: sha512-ot0WnXS9fgdkgIcePe6RHNk1WA8+muPa6cSjeR3V8K27q9BB1rTE3R1p7Hv0z1ZyAc8s6Vvv8DIyWf681MAt0w==}
    engines: {node: '>= 0.4'}

  svg-parser@2.0.4:
    resolution: {integrity: sha512-e4hG1hRwoOdRb37cIMSgzNsxyzKfayW6VOflrwvR+/bzrkyxY/31WkbgnQpgtrNp1SdpJvpUAGTa/ZoiPNDuRQ==}

  svgo@3.3.2:
    resolution: {integrity: sha512-OoohrmuUlBs8B8o6MB2Aevn+pRIH9zDALSR+6hhqVfa6fRwG/Qw9VUMSMW9VNg2CFc/MTIfabtdOVl9ODIJjpw==}
    engines: {node: '>=14.0.0'}
    hasBin: true

  symbol-tree@3.2.4:
    resolution: {integrity: sha512-9QNk5KwDF+Bvz+PyObkmSYjI5ksVUYtjW7AU22r2NKcfLJcXp96hkDWU3+XndOsUb+AQ9QhfzfCT2O+CNWT5Tw==}

  tailwind-merge@3.0.2:
    resolution: {integrity: sha512-l7z+OYZ7mu3DTqrL88RiKrKIqO3NcpEO8V/Od04bNpvk0kiIFndGEoqfuzvj4yuhRkHKjRkII2z+KS2HfPcSxw==}

  tailwindcss-animate@1.0.7:
    resolution: {integrity: sha512-bl6mpH3T7I3UFxuvDEXLxy/VuFxBk5bbzplh7tXI68mwMokNYd1t9qPBHlnyTwfa4JGC4zP516I1hYYtQ/vspA==}
    peerDependencies:
      tailwindcss: '>=3.0.0 || insiders'

  tailwindcss@4.0.6:
    resolution: {integrity: sha512-mysewHYJKaXgNOW6pp5xon/emCsfAMnO8WMaGKZZ35fomnR/T5gYnRg2/yRTTrtXiEl1tiVkeRt0eMO6HxEZqw==}

  tailwindcss@4.0.7:
    resolution: {integrity: sha512-yH5bPPyapavo7L+547h3c4jcBXcrKwybQRjwdEIVAd9iXRvy/3T1CC6XSQEgZtRySjKfqvo3Cc0ZF1DTheuIdA==}

  tapable@2.2.1:
    resolution: {integrity: sha512-GNzQvQTOIP6RyTfE2Qxb8ZVlNmw0n88vp1szwWRimP02mnTsx3Wtn5qRdqY9w2XduFNUgvOwhNnQsjwCp+kqaQ==}
    engines: {node: '>=6'}

  tinybench@2.9.0:
    resolution: {integrity: sha512-0+DUvqWMValLmha6lr4kD8iAMK1HzV0/aKnCtWb9v9641TnP/MFb7Pc2bxoxQjTXAErryXVgUOfv2YqNllqGeg==}

  tinyexec@0.3.2:
    resolution: {integrity: sha512-KQQR9yN7R5+OSwaK0XQoj22pwHoTlgYqmUscPYoknOoWCWfj/5/ABTMRi69FrKU5ffPVh5QcFikpWJI/P1ocHA==}

  tinypool@1.0.2:
    resolution: {integrity: sha512-al6n+QEANGFOMf/dmUMsuS5/r9B06uwlyNjZZql/zv8J7ybHCgoihBNORZCY2mzUuAnomQa2JdhyHKzZxPCrFA==}
    engines: {node: ^18.0.0 || >=20.0.0}

  tinyrainbow@1.2.0:
    resolution: {integrity: sha512-weEDEq7Z5eTHPDh4xjX789+fHfF+P8boiFB+0vbWzpbnbsEr/GRaohi/uMKxg8RZMXnl1ItAi/IUHWMsjDV7kQ==}
    engines: {node: '>=14.0.0'}

  tinyspy@3.0.2:
    resolution: {integrity: sha512-n1cw8k1k0x4pgA2+9XrOkFydTerNcJ1zWCO5Nn9scWHTD+5tp8dghT2x1uduQePZTZgd3Tupf+x9BxJjeJi77Q==}
    engines: {node: '>=14.0.0'}

  tldts-core@6.1.77:
    resolution: {integrity: sha512-bCaqm24FPk8OgBkM0u/SrEWJgHnhBWYqeBo6yUmcZJDCHt/IfyWBb+14CXdGi4RInMv4v7eUAin15W0DoA+Ytg==}

  tldts@6.1.77:
    resolution: {integrity: sha512-lBpoWgy+kYmuXWQ83+R7LlJCnsd9YW8DGpZSHhrMl4b8Ly/1vzOie3OdtmUJDkKxcgRGOehDu5btKkty+JEe+g==}
    hasBin: true

  to-regex-range@5.0.1:
    resolution: {integrity: sha512-65P7iz6X5yEr1cwcgvQxbbIw7Uk3gOy5dIdtZ4rDveLqhrdJP+Li/Hx6tyK0NEb+2GCyneCMJiGqrADCSNk8sQ==}
    engines: {node: '>=8.0'}

  totalist@3.0.1:
    resolution: {integrity: sha512-sf4i37nQ2LBx4m3wB74y+ubopq6W/dIzXg0FDGjsYnZHVa1Da8FH853wlL2gtUhg+xJXjfk3kUZS3BRoQeoQBQ==}
    engines: {node: '>=6'}

  tough-cookie@4.1.4:
    resolution: {integrity: sha512-Loo5UUvLD9ScZ6jh8beX1T6sO1w2/MpCRpEP7V280GKMVUQ0Jzar2U3UJPsrdbziLEMMhu3Ujnq//rhiFuIeag==}
    engines: {node: '>=6'}

  tough-cookie@5.1.1:
    resolution: {integrity: sha512-Ek7HndSVkp10hmHP9V4qZO1u+pn1RU5sI0Fw+jCU3lyvuMZcgqsNgc6CmJJZyByK4Vm/qotGRJlfgAX8q+4JiA==}
    engines: {node: '>=16'}

  tr46@5.0.0:
    resolution: {integrity: sha512-tk2G5R2KRwBd+ZN0zaEXpmzdKyOYksXwywulIX95MBODjSzMIuQnQ3m8JxgbhnL1LeVo7lqQKsYa1O3Htl7K5g==}
    engines: {node: '>=18'}

  ts-api-utils@2.0.1:
    resolution: {integrity: sha512-dnlgjFSVetynI8nzgJ+qF62efpglpWRk8isUEWZGWlJYySCTD6aKvbUDu+zbPeDakk3bg5H4XpitHukgfL1m9w==}
    engines: {node: '>=18.12'}
    peerDependencies:
      typescript: '>=4.8.4'

  ts-node@10.9.2:
    resolution: {integrity: sha512-f0FFpIdcHgn8zcPSbf1dRevwt047YMnaiJM3u2w2RewrB+fob/zePZcrOyQoLMMO7aBIddLcQIEK5dYjkLnGrQ==}
    hasBin: true
    peerDependencies:
      '@swc/core': '>=1.2.50'
      '@swc/wasm': '>=1.2.50'
      '@types/node': '*'
      typescript: '>=2.7'
    peerDependenciesMeta:
      '@swc/core':
        optional: true
      '@swc/wasm':
        optional: true

  tslib@2.8.1:
    resolution: {integrity: sha512-oJFu94HQb+KVduSUQL7wnpmqnfmLsOA/nAh6b6EH0wCEoK0/mPeXU6c3wKDV83MkOuHPRHtSXKKU99IBazS/2w==}

  turbo-darwin-64@2.4.2:
    resolution: {integrity: sha512-HFfemyWB60CJtEvVQj9yby5rkkWw9fLAdLtAPGtPQoU3tKh8t/uzCAZKso2aPVbib9vGUuGbPGoGpaRXdVhj5g==}
    cpu: [x64]
    os: [darwin]

  turbo-darwin-arm64@2.4.2:
    resolution: {integrity: sha512-uwSx1dsBSSFeEC0nxyx2O219FEsS/haiESaWwE9JI8mHkQK61s6w6fN2G586krKxyNam4AIxRltleL+O2Em94g==}
    cpu: [arm64]
    os: [darwin]

  turbo-linux-64@2.4.2:
    resolution: {integrity: sha512-Fy/uL8z/LAYcPbm7a1LwFnTY9pIi5FAi12iuHsgB7zHjdh4eeIKS2NIg4nroAmTcUTUZ0/cVTo4bDOCUcS3aKw==}
    cpu: [x64]
    os: [linux]

  turbo-linux-arm64@2.4.2:
    resolution: {integrity: sha512-AEA0d8h5W/K6iiXfEgiNwWt0yqRL1NpBs8zQCLdc4/L7WeYeJW3sORWX8zt7xhutF/KW9gTm8ehKpiK6cCIsAA==}
    cpu: [arm64]
    os: [linux]

  turbo-windows-64@2.4.2:
    resolution: {integrity: sha512-CybtIZ9wRgnnNFVN9En9G+rxsO+mwU81fvW4RpE8BWyNEkhQ8J28qYf4PaimueMxGHHp/28i/G7Kcdn2GAWG0g==}
    cpu: [x64]
    os: [win32]

  turbo-windows-arm64@2.4.2:
    resolution: {integrity: sha512-7V0yneVPL8Y3TgrkUIjw7Odmwu1tHnyIiPHFM7eFcA7U+H6hPXyCxge7nC3wOKfjhKCQqUm+Vf/k6kjmLz5G4g==}
    cpu: [arm64]
    os: [win32]

  turbo@2.4.2:
    resolution: {integrity: sha512-Qxi0ioQCxMRUCcHKHZkTnYH8e7XCpNfg9QiJcyfWIc+ZXeaCjzV5rCGlbQlTXMAtI8qgfP8fZADv3CFtPwqdPQ==}
    hasBin: true

  type-check@0.4.0:
    resolution: {integrity: sha512-XleUoc9uwGXqjWwXaUTZAmzMcFZ5858QA2vvx1Ur5xIcixXIP+8LnFDgRplU30us6teqdlskFfu+ae4K79Ooew==}
    engines: {node: '>= 0.8.0'}

  type-fest@0.21.3:
    resolution: {integrity: sha512-t0rzBq87m3fVcduHDUFhKmyyX+9eo6WQjZvf51Ea/M0Q7+T374Jp1aUiyUl0GKxp8M/OETVHSDvmkyPgvX+X2w==}
    engines: {node: '>=10'}

  type-fest@4.34.1:
    resolution: {integrity: sha512-6kSc32kT0rbwxD6QL1CYe8IqdzN/J/ILMrNK+HMQCKH3insCDRY/3ITb0vcBss0a3t72fzh2YSzj8ko1HgwT3g==}
    engines: {node: '>=16'}

  typescript-eslint@8.26.0:
    resolution: {integrity: sha512-PtVz9nAnuNJuAVeUFvwztjuUgSnJInODAUx47VDwWPXzd5vismPOtPtt83tzNXyOjVQbPRp786D6WFW/M2koIA==}
    engines: {node: ^18.18.0 || ^20.9.0 || >=21.1.0}
    peerDependencies:
      eslint: ^8.57.0 || ^9.0.0
      typescript: '>=4.8.4 <5.9.0'

  typescript@5.8.2:
    resolution: {integrity: sha512-aJn6wq13/afZp/jT9QZmwEjDqqvSGp1VT5GVg+f/t6/oVyrgXM6BY1h9BRh/O5p3PlUPAe+WuiEZOmb/49RqoQ==}
    engines: {node: '>=14.17'}
    hasBin: true

  undici-types@6.20.0:
    resolution: {integrity: sha512-Ny6QZ2Nju20vw1SRHe3d9jVu6gJ+4e3+MMpqu7pqE5HT6WsTSlce++GQmK5UXS8mzV8DSYHrQH+Xrf2jVcuKNg==}

  unicode-canonical-property-names-ecmascript@2.0.1:
    resolution: {integrity: sha512-dA8WbNeb2a6oQzAQ55YlT5vQAWGV9WXOsi3SskE3bcCdM0P4SDd+24zS/OCacdRq5BkdsRj9q3Pg6YyQoxIGqg==}
    engines: {node: '>=4'}

  unicode-match-property-ecmascript@2.0.0:
    resolution: {integrity: sha512-5kaZCrbp5mmbz5ulBkDkbY0SsPOjKqVS35VpL9ulMPfSl0J0Xsm+9Evphv9CoIZFwre7aJoa94AY6seMKGVN5Q==}
    engines: {node: '>=4'}

  unicode-match-property-value-ecmascript@2.2.0:
    resolution: {integrity: sha512-4IehN3V/+kkr5YeSSDDQG8QLqO26XpL2XP3GQtqwlT/QYSECAwFztxVHjlbh0+gjJ3XmNLS0zDsbgs9jWKExLg==}
    engines: {node: '>=4'}

  unicode-property-aliases-ecmascript@2.1.0:
    resolution: {integrity: sha512-6t3foTQI9qne+OZoVQB/8x8rk2k1eVy1gRXhV3oFQ5T6R1dqQ1xtin3XqSlx3+ATBkliTaR/hHyJBm+LVPNM8w==}
    engines: {node: '>=4'}

  universalify@0.2.0:
    resolution: {integrity: sha512-CJ1QgKmNg3CwvAv/kOFmtnEN05f0D/cn9QntgNOQlQF9dgvVTHj3t+8JPdjqawCHk7V/KA+fbUqzZ9XWhcqPUg==}
    engines: {node: '>= 4.0.0'}

  update-browserslist-db@1.1.2:
    resolution: {integrity: sha512-PPypAm5qvlD7XMZC3BujecnaOxwhrtoFR+Dqkk5Aa/6DssiH0ibKoketaj9w8LP7Bont1rYeoV5plxD7RTEPRg==}
    hasBin: true
    peerDependencies:
      browserslist: '>= 4.21.0'

  uri-js@4.4.1:
    resolution: {integrity: sha512-7rKUyy33Q1yc98pQ1DAmLtwX109F7TIfWlW1Ydo8Wl1ii1SeHieeh0HHfPeL2fMXK6z0s8ecKs9frCuLJvndBg==}

  url-parse@1.5.10:
    resolution: {integrity: sha512-WypcfiRhfeUP9vvF0j6rw0J3hrWrw6iZv3+22h6iRMJ/8z1Tj6XfLP4DsUix5MhMPnXpiHDoKyoZ/bdCkwBCiQ==}

  use-callback-ref@1.3.3:
    resolution: {integrity: sha512-jQL3lRnocaFtu3V00JToYz/4QkNWswxijDaCVNZRiRTO3HQDLsdu1ZtmIUvV4yPp+rvWm5j0y0TG/S61cuijTg==}
    engines: {node: '>=10'}
    peerDependencies:
      '@types/react': '*'
      react: ^16.8.0 || ^17.0.0 || ^18.0.0 || ^19.0.0 || ^19.0.0-rc
    peerDependenciesMeta:
      '@types/react':
        optional: true

  use-resize-observer@9.1.0:
    resolution: {integrity: sha512-R25VqO9Wb3asSD4eqtcxk8sJalvIOYBqS8MNZlpDSQ4l4xMQxC/J7Id9HoTqPq8FwULIn0PVW+OAqF2dyYbjow==}
    peerDependencies:
      react: 16.8.0 - 18
      react-dom: 16.8.0 - 18

  use-sidecar@1.1.3:
    resolution: {integrity: sha512-Fedw0aZvkhynoPYlA5WXrMCAMm+nSWdZt6lzJQ7Ok8S6Q+VsHmHpRWndVRJ8Be0ZbkfPc5LRYH+5XrzXcEeLRQ==}
    engines: {node: '>=10'}
    peerDependencies:
      '@types/react': '*'
      react: ^16.8.0 || ^17.0.0 || ^18.0.0 || ^19.0.0 || ^19.0.0-rc
    peerDependenciesMeta:
      '@types/react':
        optional: true

  v8-compile-cache-lib@3.0.1:
    resolution: {integrity: sha512-wa7YjyUGfNZngI/vtK0UHAN+lgDCxBPCylVXGp0zu59Fz5aiGtNXaq3DhIov063MorB+VfufLh3JlF2KdTK3xg==}

  vite-node@2.1.9:
    resolution: {integrity: sha512-AM9aQ/IPrW/6ENLQg3AGY4K1N2TGZdR5e4gu/MmmR2xR3Ll1+dib+nook92g4TV3PXVyeyxdWwtaCAiUL0hMxA==}
    engines: {node: ^18.0.0 || >=20.0.0}
    hasBin: true

  vite@5.4.14:
    resolution: {integrity: sha512-EK5cY7Q1D8JNhSaPKVK4pwBFvaTmZxEnoKXLG/U9gmdDcihQGNzFlgIvaxezFR4glP1LsuiedwMBqCXH3wZccA==}
    engines: {node: ^18.0.0 || >=20.0.0}
    hasBin: true
    peerDependencies:
      '@types/node': ^18.0.0 || >=20.0.0
      less: '*'
      lightningcss: ^1.21.0
      sass: '*'
      sass-embedded: '*'
      stylus: '*'
      sugarss: '*'
      terser: ^5.4.0
    peerDependenciesMeta:
      '@types/node':
        optional: true
      less:
        optional: true
      lightningcss:
        optional: true
      sass:
        optional: true
      sass-embedded:
        optional: true
      stylus:
        optional: true
      sugarss:
        optional: true
      terser:
        optional: true

  vite@6.2.0:
    resolution: {integrity: sha512-7dPxoo+WsT/64rDcwoOjk76XHj+TqNTIvHKcuMQ1k4/SeHDaQt5GFAeLYzrimZrMpn/O6DtdI03WUjdxuPM0oQ==}
    engines: {node: ^18.0.0 || ^20.0.0 || >=22.0.0}
    hasBin: true
    peerDependencies:
      '@types/node': ^18.0.0 || ^20.0.0 || >=22.0.0
      jiti: '>=1.21.0'
      less: '*'
      lightningcss: ^1.21.0
      sass: '*'
      sass-embedded: '*'
      stylus: '*'
      sugarss: '*'
      terser: ^5.16.0
      tsx: ^4.8.1
      yaml: ^2.4.2
    peerDependenciesMeta:
      '@types/node':
        optional: true
      jiti:
        optional: true
      less:
        optional: true
      lightningcss:
        optional: true
      sass:
        optional: true
      sass-embedded:
        optional: true
      stylus:
        optional: true
      sugarss:
        optional: true
      terser:
        optional: true
      tsx:
        optional: true
      yaml:
        optional: true

  vitest@2.1.9:
    resolution: {integrity: sha512-MSmPM9REYqDGBI8439mA4mWhV5sKmDlBKWIYbA3lRb2PTHACE0mgKwA8yQ2xq9vxDTuk4iPrECBAEW2aoFXY0Q==}
    engines: {node: ^18.0.0 || >=20.0.0}
    hasBin: true
    peerDependencies:
      '@edge-runtime/vm': '*'
      '@types/node': ^18.0.0 || >=20.0.0
      '@vitest/browser': 2.1.9
      '@vitest/ui': 2.1.9
      happy-dom: '*'
      jsdom: '*'
    peerDependenciesMeta:
      '@edge-runtime/vm':
        optional: true
      '@types/node':
        optional: true
      '@vitest/browser':
        optional: true
      '@vitest/ui':
        optional: true
      happy-dom:
        optional: true
      jsdom:
        optional: true

  w3c-xmlserializer@5.0.0:
    resolution: {integrity: sha512-o8qghlI8NZHU1lLPrpi2+Uq7abh4GGPpYANlalzWxyWteJOCsr/P+oPBA49TOLu5FTZO4d3F9MnWJfiMo4BkmA==}
    engines: {node: '>=18'}

  webidl-conversions@7.0.0:
    resolution: {integrity: sha512-VwddBukDzu71offAQR975unBIGqfKZpM+8ZX6ySk8nYhVoo5CYaZyzt3YBvYtRtO+aoGlqxPg/B87NGVZ/fu6g==}
    engines: {node: '>=12'}

  whatwg-encoding@3.1.1:
    resolution: {integrity: sha512-6qN4hJdMwfYBtE3YBTTHhoeuUrDBPZmbQaxWAqSALV/MeEnR5z1xd8UKud2RAkFoPkmB+hli1TZSnyi84xz1vQ==}
    engines: {node: '>=18'}

  whatwg-mimetype@4.0.0:
    resolution: {integrity: sha512-QaKxh0eNIi2mE9p2vEdzfagOKHCcj1pJ56EEHGQOVxp8r9/iszLUUV7v89x9O1p/T+NlTM5W7jW6+cz4Fq1YVg==}
    engines: {node: '>=18'}

  whatwg-url@14.1.0:
    resolution: {integrity: sha512-jlf/foYIKywAt3x/XWKZ/3rz8OSJPiWktjmk891alJUEjiVxKX9LEO92qH3hv4aJ0mN3MWPvGMCy8jQi95xK4w==}
    engines: {node: '>=18'}

  which@2.0.2:
    resolution: {integrity: sha512-BLI3Tl1TW3Pvl70l3yq3Y64i+awpwXqsGBYWkkqMtnbXgrMD+yj7rhW0kuEDxzJaYXGjEW5ogapKNMEKNMjibA==}
    engines: {node: '>= 8'}
    hasBin: true

  why-is-node-running@2.3.0:
    resolution: {integrity: sha512-hUrmaWBdVDcxvYqnyh09zunKzROWjbZTiNy8dBEjkS7ehEDQibXJ7XvlmtbwuTclUiIyN+CyXQD4Vmko8fNm8w==}
    engines: {node: '>=8'}
    hasBin: true

  word-wrap@1.2.5:
    resolution: {integrity: sha512-BN22B5eaMMI9UMtjrGd5g5eCYPpCPDUy0FJXbYsaT5zYxjFOckS53SQDE3pWkVoWpHXVb3BrYcEN4Twa55B5cA==}
    engines: {node: '>=0.10.0'}

  wrap-ansi@6.2.0:
    resolution: {integrity: sha512-r6lPcBGxZXlIcymEu7InxDMhdW0KDxpLgoFLcguasxCaJ/SOIZwINatK9KY/tf+ZrlywOKU0UDj3ATXUBfxJXA==}
    engines: {node: '>=8'}

  wrap-ansi@7.0.0:
    resolution: {integrity: sha512-YVGIj2kamLSTxw6NsZjoBxfSwsn0ycdesmc4p+Q21c5zPuZ1pl+NfxVdxPtdHvmNVOQ6XSYG4AUtyt/Fi7D16Q==}
    engines: {node: '>=10'}

  wrap-ansi@8.1.0:
    resolution: {integrity: sha512-si7QWI6zUMq56bESFvagtmzMdGOtoxfR+Sez11Mobfc7tm+VkUckk9bW2UeffTGVUbOksxmSw0AA2gs8g71NCQ==}
    engines: {node: '>=12'}

  wrap-ansi@9.0.0:
    resolution: {integrity: sha512-G8ura3S+3Z2G+mkgNRq8dqaFZAuxfsxpBB8OCTGRTCtp+l/v9nbFNmCUP1BZMts3G1142MsZfn6eeUKrr4PD1Q==}
    engines: {node: '>=18'}

  wrappy@1.0.2:
    resolution: {integrity: sha512-l4Sp/DRseor9wL6EvV2+TuQn63dMkPjZ/sp9XkghTEbV9KlPS1xUsZ3u7/IQO4wxtcFB4bgpQPRcR3QCvezPcQ==}

  ws@8.18.0:
    resolution: {integrity: sha512-8VbfWfHLbbwu3+N6OKsOMpBdT4kXPDDB9cJk2bJ6mh9ucxdlnNvH1e+roYkKmN9Nxw2yjz7VzeO9oOz2zJ04Pw==}
    engines: {node: '>=10.0.0'}
    peerDependencies:
      bufferutil: ^4.0.1
      utf-8-validate: '>=5.0.2'
    peerDependenciesMeta:
      bufferutil:
        optional: true
      utf-8-validate:
        optional: true

  xml-name-validator@5.0.0:
    resolution: {integrity: sha512-EvGK8EJ3DhaHfbRlETOWAS5pO9MZITeauHKJyb8wyajUfQUenkIg2MvLDTZ4T/TgIcm3HU0TFBgWWboAZ30UHg==}
    engines: {node: '>=18'}

  xmlchars@2.2.0:
    resolution: {integrity: sha512-JZnDKK8B0RCDw84FNdDAIpZK+JuJw+s7Lz8nksI7SIuU3UXJJslUthsi+uWBUYOwPFwW7W7PRLRfUKpxjtjFCw==}

  y18n@5.0.8:
    resolution: {integrity: sha512-0pfFzegeDWJHJIAmTLRP2DwHjdF5s7jo9tuztdQxAhINCdvS+3nGINqPd00AphqJR/0LhANUS6/+7SCb98YOfA==}
    engines: {node: '>=10'}

  yallist@3.1.1:
    resolution: {integrity: sha512-a4UGQaWPH59mOXUYnAG2ewncQS4i4F43Tv3JoAM+s2VDAmS9NsK8GpDMLrCHPksFT7h3K6TOoUNn2pb7RoXx4g==}

  yaml@1.10.2:
    resolution: {integrity: sha512-r3vXyErRCYJ7wg28yvBY5VSoAF8ZvlcW9/BwUzEtUsjvX/DKs24dIkuwjtuprwJJHsbyUbLApepYTR1BN4uHrg==}
    engines: {node: '>= 6'}

  yaml@2.7.0:
    resolution: {integrity: sha512-+hSoy/QHluxmC9kCIJyL/uyFmLmc+e5CFR5Wa+bpIhIj85LVb9ZH2nVnqrHoSvKogwODv0ClqZkmiSSaIH5LTA==}
    engines: {node: '>= 14'}
    hasBin: true

  yargs-parser@21.1.1:
    resolution: {integrity: sha512-tVpsJW7DdjecAiFpbIB1e3qxIQsE6NoPc5/eTdrbbIC4h0LVsWhnoa3g+m2HclBIujHzsxZ4VJVA+GUuc2/LBw==}
    engines: {node: '>=12'}

  yargs@17.7.2:
    resolution: {integrity: sha512-7dSzzRQ++CKnNI/krKnYRV7JKKPUXMEh61soaHKg9mrWEhzFWhFnxPxGl+69cD1Ou63C13NUPCnmIcrvqCuM6w==}
    engines: {node: '>=12'}

  yn@3.1.1:
    resolution: {integrity: sha512-Ux4ygGWsu2c7isFWe8Yu1YluJmqVhxqK2cLXNQA5AcC3QfbGNpM7fu0Y8b/z16pXLnFxZYvWhd3fhBY9DLmC6Q==}
    engines: {node: '>=6'}

  yocto-queue@0.1.0:
    resolution: {integrity: sha512-rVksvsnNCdJ/ohGc6xgPwyN8eheCxsiLM8mxuE/t/mOVqJewPuO1miLpTHQiRgTKCLexL4MeAFVagts7HmNZ2Q==}
    engines: {node: '>=10'}

  yoctocolors-cjs@2.1.2:
    resolution: {integrity: sha512-cYVsTjKl8b+FrnidjibDWskAv7UKOfcwaVZdp/it9n1s9fU3IkgDbhdIRKCW4JDsAlECJY0ytoVPT3sK6kideA==}
    engines: {node: '>=18'}

  zustand@5.0.3:
    resolution: {integrity: sha512-14fwWQtU3pH4dE0dOpdMiWjddcH+QzKIgk1cl8epwSE7yag43k/AD/m4L6+K7DytAOr9gGBe3/EXj9g7cdostg==}
    engines: {node: '>=12.20.0'}
    peerDependencies:
      '@types/react': '>=18.0.0'
      immer: '>=9.0.6'
      react: '>=18.0.0'
      use-sync-external-store: '>=1.2.0'
    peerDependenciesMeta:
      '@types/react':
        optional: true
      immer:
        optional: true
      react:
        optional: true
      use-sync-external-store:
        optional: true

snapshots:

  '@ampproject/remapping@2.3.0':
    dependencies:
      '@jridgewell/gen-mapping': 0.3.8
      '@jridgewell/trace-mapping': 0.3.25

  '@asamuzakjp/css-color@2.8.3':
    dependencies:
      '@csstools/css-calc': 2.1.1(@csstools/css-parser-algorithms@3.0.4(@csstools/css-tokenizer@3.0.3))(@csstools/css-tokenizer@3.0.3)
      '@csstools/css-color-parser': 3.0.7(@csstools/css-parser-algorithms@3.0.4(@csstools/css-tokenizer@3.0.3))(@csstools/css-tokenizer@3.0.3)
      '@csstools/css-parser-algorithms': 3.0.4(@csstools/css-tokenizer@3.0.3)
      '@csstools/css-tokenizer': 3.0.3
      lru-cache: 10.4.3

  '@atlaskit/atlassian-context@0.2.0(react@18.3.1)':
    dependencies:
      '@babel/runtime': 7.26.9
      react: 18.3.1

  '@atlaskit/ds-lib@4.0.0(@types/react@18.3.18)(react@18.3.1)':
    dependencies:
      '@atlaskit/platform-feature-flags': 1.1.0(react@18.3.1)
      '@babel/runtime': 7.26.9
      bind-event-listener: 3.0.0
      react: 18.3.1
      react-uid: 2.4.0(@types/react@18.3.18)(react@18.3.1)
    transitivePeerDependencies:
      - '@types/react'

  '@atlaskit/feature-gate-js-client@4.26.4(react@18.3.1)':
    dependencies:
      '@atlaskit/atlassian-context': 0.2.0(react@18.3.1)
      '@babel/runtime': 7.26.9
      '@statsig/client-core': 3.12.2
      '@statsig/js-client': 3.12.2
      eventemitter2: 4.1.2
    transitivePeerDependencies:
      - react

  '@atlaskit/platform-feature-flags@1.1.0(react@18.3.1)':
    dependencies:
      '@atlaskit/feature-gate-js-client': 4.26.4(react@18.3.1)
      '@babel/runtime': 7.26.9
    transitivePeerDependencies:
      - react

  '@atlaskit/pragmatic-drag-and-drop-hitbox@1.0.3':
    dependencies:
      '@atlaskit/pragmatic-drag-and-drop': 1.5.0
      '@babel/runtime': 7.26.7

  '@atlaskit/pragmatic-drag-and-drop-react-drop-indicator@2.1.0(@types/react@18.3.18)(react@18.3.1)':
    dependencies:
      '@atlaskit/pragmatic-drag-and-drop': 1.5.0
      '@atlaskit/pragmatic-drag-and-drop-hitbox': 1.0.3
      '@atlaskit/tokens': 4.3.0(@types/react@18.3.18)(react@18.3.1)
      '@babel/runtime': 7.26.9
      '@emotion/react': 11.14.0(@types/react@18.3.18)(react@18.3.1)
      react: 18.3.1
    transitivePeerDependencies:
      - '@types/react'
      - supports-color

  '@atlaskit/pragmatic-drag-and-drop@1.5.0':
    dependencies:
      '@babel/runtime': 7.26.7
      bind-event-listener: 3.0.0
      raf-schd: 4.0.3

  '@atlaskit/tokens@4.3.0(@types/react@18.3.18)(react@18.3.1)':
    dependencies:
      '@atlaskit/ds-lib': 4.0.0(@types/react@18.3.18)(react@18.3.1)
      '@atlaskit/platform-feature-flags': 1.1.0(react@18.3.1)
      '@babel/runtime': 7.26.9
      '@babel/traverse': 7.26.9
      '@babel/types': 7.26.9
      bind-event-listener: 3.0.0
      react: 18.3.1
    transitivePeerDependencies:
      - '@types/react'
      - supports-color

  '@babel/code-frame@7.26.2':
    dependencies:
      '@babel/helper-validator-identifier': 7.25.9
      js-tokens: 4.0.0
      picocolors: 1.1.1

  '@babel/compat-data@7.26.8': {}

  '@babel/core@7.26.8':
    dependencies:
      '@ampproject/remapping': 2.3.0
      '@babel/code-frame': 7.26.2
      '@babel/generator': 7.26.8
      '@babel/helper-compilation-targets': 7.26.5
      '@babel/helper-module-transforms': 7.26.0(@babel/core@7.26.8)
      '@babel/helpers': 7.26.7
      '@babel/parser': 7.26.8
      '@babel/template': 7.26.8
      '@babel/traverse': 7.26.8
      '@babel/types': 7.26.8
      '@types/gensync': 1.0.4
      convert-source-map: 2.0.0
      debug: 4.4.0
      gensync: 1.0.0-beta.2
      json5: 2.2.3
      semver: 6.3.1
    transitivePeerDependencies:
      - supports-color

  '@babel/generator@7.26.8':
    dependencies:
      '@babel/parser': 7.26.8
      '@babel/types': 7.26.8
      '@jridgewell/gen-mapping': 0.3.8
      '@jridgewell/trace-mapping': 0.3.25
      jsesc: 3.1.0

  '@babel/generator@7.26.9':
    dependencies:
      '@babel/parser': 7.26.9
      '@babel/types': 7.26.9
      '@jridgewell/gen-mapping': 0.3.8
      '@jridgewell/trace-mapping': 0.3.25
      jsesc: 3.1.0

  '@babel/helper-annotate-as-pure@7.25.9':
    dependencies:
      '@babel/types': 7.26.9

  '@babel/helper-compilation-targets@7.26.5':
    dependencies:
      '@babel/compat-data': 7.26.8
      '@babel/helper-validator-option': 7.25.9
      browserslist: 4.24.4
      lru-cache: 5.1.1
      semver: 6.3.1

  '@babel/helper-create-class-features-plugin@7.26.9(@babel/core@7.26.8)':
    dependencies:
      '@babel/core': 7.26.8
      '@babel/helper-annotate-as-pure': 7.25.9
      '@babel/helper-member-expression-to-functions': 7.25.9
      '@babel/helper-optimise-call-expression': 7.25.9
      '@babel/helper-replace-supers': 7.26.5(@babel/core@7.26.8)
      '@babel/helper-skip-transparent-expression-wrappers': 7.25.9
      '@babel/traverse': 7.26.9
      semver: 6.3.1
    transitivePeerDependencies:
      - supports-color

  '@babel/helper-create-regexp-features-plugin@7.26.3(@babel/core@7.26.8)':
    dependencies:
      '@babel/core': 7.26.8
      '@babel/helper-annotate-as-pure': 7.25.9
      regexpu-core: 6.2.0
      semver: 6.3.1

  '@babel/helper-define-polyfill-provider@0.6.3(@babel/core@7.26.8)':
    dependencies:
      '@babel/core': 7.26.8
      '@babel/helper-compilation-targets': 7.26.5
      '@babel/helper-plugin-utils': 7.26.5
      debug: 4.4.0
      lodash.debounce: 4.0.8
      resolve: 1.22.10
    transitivePeerDependencies:
      - supports-color

  '@babel/helper-member-expression-to-functions@7.25.9':
    dependencies:
      '@babel/traverse': 7.26.9
      '@babel/types': 7.26.9
    transitivePeerDependencies:
      - supports-color

  '@babel/helper-module-imports@7.25.9':
    dependencies:
      '@babel/traverse': 7.26.9
      '@babel/types': 7.26.9
    transitivePeerDependencies:
      - supports-color

  '@babel/helper-module-transforms@7.26.0(@babel/core@7.26.8)':
    dependencies:
      '@babel/core': 7.26.8
      '@babel/helper-module-imports': 7.25.9
      '@babel/helper-validator-identifier': 7.25.9
      '@babel/traverse': 7.26.8
    transitivePeerDependencies:
      - supports-color

  '@babel/helper-optimise-call-expression@7.25.9':
    dependencies:
      '@babel/types': 7.26.9

  '@babel/helper-plugin-utils@7.26.5': {}

  '@babel/helper-remap-async-to-generator@7.25.9(@babel/core@7.26.8)':
    dependencies:
      '@babel/core': 7.26.8
      '@babel/helper-annotate-as-pure': 7.25.9
      '@babel/helper-wrap-function': 7.25.9
      '@babel/traverse': 7.26.9
    transitivePeerDependencies:
      - supports-color

  '@babel/helper-replace-supers@7.26.5(@babel/core@7.26.8)':
    dependencies:
      '@babel/core': 7.26.8
      '@babel/helper-member-expression-to-functions': 7.25.9
      '@babel/helper-optimise-call-expression': 7.25.9
      '@babel/traverse': 7.26.9
    transitivePeerDependencies:
      - supports-color

  '@babel/helper-skip-transparent-expression-wrappers@7.25.9':
    dependencies:
      '@babel/traverse': 7.26.9
      '@babel/types': 7.26.9
    transitivePeerDependencies:
      - supports-color

  '@babel/helper-string-parser@7.25.9': {}

  '@babel/helper-validator-identifier@7.25.9': {}

  '@babel/helper-validator-option@7.25.9': {}

  '@babel/helper-wrap-function@7.25.9':
    dependencies:
      '@babel/template': 7.26.9
      '@babel/traverse': 7.26.9
      '@babel/types': 7.26.9
    transitivePeerDependencies:
      - supports-color

  '@babel/helpers@7.26.7':
    dependencies:
      '@babel/template': 7.26.8
      '@babel/types': 7.26.8

  '@babel/parser@7.26.8':
    dependencies:
      '@babel/types': 7.26.8

  '@babel/parser@7.26.9':
    dependencies:
      '@babel/types': 7.26.9

  '@babel/plugin-bugfix-firefox-class-in-computed-class-key@7.25.9(@babel/core@7.26.8)':
    dependencies:
      '@babel/core': 7.26.8
      '@babel/helper-plugin-utils': 7.26.5
      '@babel/traverse': 7.26.8
    transitivePeerDependencies:
      - supports-color

  '@babel/plugin-bugfix-safari-class-field-initializer-scope@7.25.9(@babel/core@7.26.8)':
    dependencies:
      '@babel/core': 7.26.8
      '@babel/helper-plugin-utils': 7.26.5

  '@babel/plugin-bugfix-safari-id-destructuring-collision-in-function-expression@7.25.9(@babel/core@7.26.8)':
    dependencies:
      '@babel/core': 7.26.8
      '@babel/helper-plugin-utils': 7.26.5

  '@babel/plugin-bugfix-v8-spread-parameters-in-optional-chaining@7.25.9(@babel/core@7.26.8)':
    dependencies:
      '@babel/core': 7.26.8
      '@babel/helper-plugin-utils': 7.26.5
      '@babel/helper-skip-transparent-expression-wrappers': 7.25.9
      '@babel/plugin-transform-optional-chaining': 7.25.9(@babel/core@7.26.8)
    transitivePeerDependencies:
      - supports-color

  '@babel/plugin-bugfix-v8-static-class-fields-redefine-readonly@7.25.9(@babel/core@7.26.8)':
    dependencies:
      '@babel/core': 7.26.8
      '@babel/helper-plugin-utils': 7.26.5
      '@babel/traverse': 7.26.8
    transitivePeerDependencies:
      - supports-color

  '@babel/plugin-proposal-private-property-in-object@7.21.0-placeholder-for-preset-env.2(@babel/core@7.26.8)':
    dependencies:
      '@babel/core': 7.26.8

  '@babel/plugin-syntax-import-assertions@7.26.0(@babel/core@7.26.8)':
    dependencies:
      '@babel/core': 7.26.8
      '@babel/helper-plugin-utils': 7.26.5

  '@babel/plugin-syntax-import-attributes@7.26.0(@babel/core@7.26.8)':
    dependencies:
      '@babel/core': 7.26.8
      '@babel/helper-plugin-utils': 7.26.5

  '@babel/plugin-syntax-jsx@7.25.9(@babel/core@7.26.8)':
    dependencies:
      '@babel/core': 7.26.8
      '@babel/helper-plugin-utils': 7.26.5

  '@babel/plugin-syntax-typescript@7.25.9(@babel/core@7.26.8)':
    dependencies:
      '@babel/core': 7.26.8
      '@babel/helper-plugin-utils': 7.26.5

  '@babel/plugin-syntax-unicode-sets-regex@7.18.6(@babel/core@7.26.8)':
    dependencies:
      '@babel/core': 7.26.8
      '@babel/helper-create-regexp-features-plugin': 7.26.3(@babel/core@7.26.8)
      '@babel/helper-plugin-utils': 7.26.5

  '@babel/plugin-transform-arrow-functions@7.25.9(@babel/core@7.26.8)':
    dependencies:
      '@babel/core': 7.26.8
      '@babel/helper-plugin-utils': 7.26.5

  '@babel/plugin-transform-async-generator-functions@7.26.8(@babel/core@7.26.8)':
    dependencies:
      '@babel/core': 7.26.8
      '@babel/helper-plugin-utils': 7.26.5
      '@babel/helper-remap-async-to-generator': 7.25.9(@babel/core@7.26.8)
      '@babel/traverse': 7.26.8
    transitivePeerDependencies:
      - supports-color

  '@babel/plugin-transform-async-to-generator@7.25.9(@babel/core@7.26.8)':
    dependencies:
      '@babel/core': 7.26.8
      '@babel/helper-module-imports': 7.25.9
      '@babel/helper-plugin-utils': 7.26.5
      '@babel/helper-remap-async-to-generator': 7.25.9(@babel/core@7.26.8)
    transitivePeerDependencies:
      - supports-color

  '@babel/plugin-transform-block-scoped-functions@7.26.5(@babel/core@7.26.8)':
    dependencies:
      '@babel/core': 7.26.8
      '@babel/helper-plugin-utils': 7.26.5

  '@babel/plugin-transform-block-scoping@7.25.9(@babel/core@7.26.8)':
    dependencies:
      '@babel/core': 7.26.8
      '@babel/helper-plugin-utils': 7.26.5

  '@babel/plugin-transform-class-properties@7.25.9(@babel/core@7.26.8)':
    dependencies:
      '@babel/core': 7.26.8
      '@babel/helper-create-class-features-plugin': 7.26.9(@babel/core@7.26.8)
      '@babel/helper-plugin-utils': 7.26.5
    transitivePeerDependencies:
      - supports-color

  '@babel/plugin-transform-class-static-block@7.26.0(@babel/core@7.26.8)':
    dependencies:
      '@babel/core': 7.26.8
      '@babel/helper-create-class-features-plugin': 7.26.9(@babel/core@7.26.8)
      '@babel/helper-plugin-utils': 7.26.5
    transitivePeerDependencies:
      - supports-color

  '@babel/plugin-transform-classes@7.25.9(@babel/core@7.26.8)':
    dependencies:
      '@babel/core': 7.26.8
      '@babel/helper-annotate-as-pure': 7.25.9
      '@babel/helper-compilation-targets': 7.26.5
      '@babel/helper-plugin-utils': 7.26.5
      '@babel/helper-replace-supers': 7.26.5(@babel/core@7.26.8)
      '@babel/traverse': 7.26.8
      globals: 11.12.0
    transitivePeerDependencies:
      - supports-color

  '@babel/plugin-transform-computed-properties@7.25.9(@babel/core@7.26.8)':
    dependencies:
      '@babel/core': 7.26.8
      '@babel/helper-plugin-utils': 7.26.5
      '@babel/template': 7.26.8

  '@babel/plugin-transform-destructuring@7.25.9(@babel/core@7.26.8)':
    dependencies:
      '@babel/core': 7.26.8
      '@babel/helper-plugin-utils': 7.26.5

  '@babel/plugin-transform-dotall-regex@7.25.9(@babel/core@7.26.8)':
    dependencies:
      '@babel/core': 7.26.8
      '@babel/helper-create-regexp-features-plugin': 7.26.3(@babel/core@7.26.8)
      '@babel/helper-plugin-utils': 7.26.5

  '@babel/plugin-transform-duplicate-keys@7.25.9(@babel/core@7.26.8)':
    dependencies:
      '@babel/core': 7.26.8
      '@babel/helper-plugin-utils': 7.26.5

  '@babel/plugin-transform-duplicate-named-capturing-groups-regex@7.25.9(@babel/core@7.26.8)':
    dependencies:
      '@babel/core': 7.26.8
      '@babel/helper-create-regexp-features-plugin': 7.26.3(@babel/core@7.26.8)
      '@babel/helper-plugin-utils': 7.26.5

  '@babel/plugin-transform-dynamic-import@7.25.9(@babel/core@7.26.8)':
    dependencies:
      '@babel/core': 7.26.8
      '@babel/helper-plugin-utils': 7.26.5

  '@babel/plugin-transform-exponentiation-operator@7.26.3(@babel/core@7.26.8)':
    dependencies:
      '@babel/core': 7.26.8
      '@babel/helper-plugin-utils': 7.26.5

  '@babel/plugin-transform-export-namespace-from@7.25.9(@babel/core@7.26.8)':
    dependencies:
      '@babel/core': 7.26.8
      '@babel/helper-plugin-utils': 7.26.5

  '@babel/plugin-transform-for-of@7.26.9(@babel/core@7.26.8)':
    dependencies:
      '@babel/core': 7.26.8
      '@babel/helper-plugin-utils': 7.26.5
      '@babel/helper-skip-transparent-expression-wrappers': 7.25.9
    transitivePeerDependencies:
      - supports-color

  '@babel/plugin-transform-function-name@7.25.9(@babel/core@7.26.8)':
    dependencies:
      '@babel/core': 7.26.8
      '@babel/helper-compilation-targets': 7.26.5
      '@babel/helper-plugin-utils': 7.26.5
      '@babel/traverse': 7.26.8
    transitivePeerDependencies:
      - supports-color

  '@babel/plugin-transform-json-strings@7.25.9(@babel/core@7.26.8)':
    dependencies:
      '@babel/core': 7.26.8
      '@babel/helper-plugin-utils': 7.26.5

  '@babel/plugin-transform-literals@7.25.9(@babel/core@7.26.8)':
    dependencies:
      '@babel/core': 7.26.8
      '@babel/helper-plugin-utils': 7.26.5

  '@babel/plugin-transform-logical-assignment-operators@7.25.9(@babel/core@7.26.8)':
    dependencies:
      '@babel/core': 7.26.8
      '@babel/helper-plugin-utils': 7.26.5

  '@babel/plugin-transform-member-expression-literals@7.25.9(@babel/core@7.26.8)':
    dependencies:
      '@babel/core': 7.26.8
      '@babel/helper-plugin-utils': 7.26.5

  '@babel/plugin-transform-modules-amd@7.25.9(@babel/core@7.26.8)':
    dependencies:
      '@babel/core': 7.26.8
      '@babel/helper-module-transforms': 7.26.0(@babel/core@7.26.8)
      '@babel/helper-plugin-utils': 7.26.5
    transitivePeerDependencies:
      - supports-color

  '@babel/plugin-transform-modules-commonjs@7.26.3(@babel/core@7.26.8)':
    dependencies:
      '@babel/core': 7.26.8
      '@babel/helper-module-transforms': 7.26.0(@babel/core@7.26.8)
      '@babel/helper-plugin-utils': 7.26.5
    transitivePeerDependencies:
      - supports-color

  '@babel/plugin-transform-modules-systemjs@7.25.9(@babel/core@7.26.8)':
    dependencies:
      '@babel/core': 7.26.8
      '@babel/helper-module-transforms': 7.26.0(@babel/core@7.26.8)
      '@babel/helper-plugin-utils': 7.26.5
      '@babel/helper-validator-identifier': 7.25.9
      '@babel/traverse': 7.26.8
    transitivePeerDependencies:
      - supports-color

  '@babel/plugin-transform-modules-umd@7.25.9(@babel/core@7.26.8)':
    dependencies:
      '@babel/core': 7.26.8
      '@babel/helper-module-transforms': 7.26.0(@babel/core@7.26.8)
      '@babel/helper-plugin-utils': 7.26.5
    transitivePeerDependencies:
      - supports-color

  '@babel/plugin-transform-named-capturing-groups-regex@7.25.9(@babel/core@7.26.8)':
    dependencies:
      '@babel/core': 7.26.8
      '@babel/helper-create-regexp-features-plugin': 7.26.3(@babel/core@7.26.8)
      '@babel/helper-plugin-utils': 7.26.5

  '@babel/plugin-transform-new-target@7.25.9(@babel/core@7.26.8)':
    dependencies:
      '@babel/core': 7.26.8
      '@babel/helper-plugin-utils': 7.26.5

  '@babel/plugin-transform-nullish-coalescing-operator@7.26.6(@babel/core@7.26.8)':
    dependencies:
      '@babel/core': 7.26.8
      '@babel/helper-plugin-utils': 7.26.5

  '@babel/plugin-transform-numeric-separator@7.25.9(@babel/core@7.26.8)':
    dependencies:
      '@babel/core': 7.26.8
      '@babel/helper-plugin-utils': 7.26.5

  '@babel/plugin-transform-object-rest-spread@7.25.9(@babel/core@7.26.8)':
    dependencies:
      '@babel/core': 7.26.8
      '@babel/helper-compilation-targets': 7.26.5
      '@babel/helper-plugin-utils': 7.26.5
      '@babel/plugin-transform-parameters': 7.25.9(@babel/core@7.26.8)

  '@babel/plugin-transform-object-super@7.25.9(@babel/core@7.26.8)':
    dependencies:
      '@babel/core': 7.26.8
      '@babel/helper-plugin-utils': 7.26.5
      '@babel/helper-replace-supers': 7.26.5(@babel/core@7.26.8)
    transitivePeerDependencies:
      - supports-color

  '@babel/plugin-transform-optional-catch-binding@7.25.9(@babel/core@7.26.8)':
    dependencies:
      '@babel/core': 7.26.8
      '@babel/helper-plugin-utils': 7.26.5

  '@babel/plugin-transform-optional-chaining@7.25.9(@babel/core@7.26.8)':
    dependencies:
      '@babel/core': 7.26.8
      '@babel/helper-plugin-utils': 7.26.5
      '@babel/helper-skip-transparent-expression-wrappers': 7.25.9
    transitivePeerDependencies:
      - supports-color

  '@babel/plugin-transform-parameters@7.25.9(@babel/core@7.26.8)':
    dependencies:
      '@babel/core': 7.26.8
      '@babel/helper-plugin-utils': 7.26.5

  '@babel/plugin-transform-private-methods@7.25.9(@babel/core@7.26.8)':
    dependencies:
      '@babel/core': 7.26.8
      '@babel/helper-create-class-features-plugin': 7.26.9(@babel/core@7.26.8)
      '@babel/helper-plugin-utils': 7.26.5
    transitivePeerDependencies:
      - supports-color

  '@babel/plugin-transform-private-property-in-object@7.25.9(@babel/core@7.26.8)':
    dependencies:
      '@babel/core': 7.26.8
      '@babel/helper-annotate-as-pure': 7.25.9
      '@babel/helper-create-class-features-plugin': 7.26.9(@babel/core@7.26.8)
      '@babel/helper-plugin-utils': 7.26.5
    transitivePeerDependencies:
      - supports-color

  '@babel/plugin-transform-property-literals@7.25.9(@babel/core@7.26.8)':
    dependencies:
      '@babel/core': 7.26.8
      '@babel/helper-plugin-utils': 7.26.5

  '@babel/plugin-transform-react-constant-elements@7.25.9(@babel/core@7.26.8)':
    dependencies:
      '@babel/core': 7.26.8
      '@babel/helper-plugin-utils': 7.26.5

  '@babel/plugin-transform-react-display-name@7.25.9(@babel/core@7.26.8)':
    dependencies:
      '@babel/core': 7.26.8
      '@babel/helper-plugin-utils': 7.26.5

  '@babel/plugin-transform-react-jsx-development@7.25.9(@babel/core@7.26.8)':
    dependencies:
      '@babel/core': 7.26.8
      '@babel/plugin-transform-react-jsx': 7.25.9(@babel/core@7.26.8)
    transitivePeerDependencies:
      - supports-color

  '@babel/plugin-transform-react-jsx-self@7.25.9(@babel/core@7.26.8)':
    dependencies:
      '@babel/core': 7.26.8
      '@babel/helper-plugin-utils': 7.26.5

  '@babel/plugin-transform-react-jsx-source@7.25.9(@babel/core@7.26.8)':
    dependencies:
      '@babel/core': 7.26.8
      '@babel/helper-plugin-utils': 7.26.5

  '@babel/plugin-transform-react-jsx@7.25.9(@babel/core@7.26.8)':
    dependencies:
      '@babel/core': 7.26.8
      '@babel/helper-annotate-as-pure': 7.25.9
      '@babel/helper-module-imports': 7.25.9
      '@babel/helper-plugin-utils': 7.26.5
      '@babel/plugin-syntax-jsx': 7.25.9(@babel/core@7.26.8)
      '@babel/types': 7.26.8
    transitivePeerDependencies:
      - supports-color

  '@babel/plugin-transform-react-pure-annotations@7.25.9(@babel/core@7.26.8)':
    dependencies:
      '@babel/core': 7.26.8
      '@babel/helper-annotate-as-pure': 7.25.9
      '@babel/helper-plugin-utils': 7.26.5

  '@babel/plugin-transform-regenerator@7.25.9(@babel/core@7.26.8)':
    dependencies:
      '@babel/core': 7.26.8
      '@babel/helper-plugin-utils': 7.26.5
      regenerator-transform: 0.15.2

  '@babel/plugin-transform-regexp-modifiers@7.26.0(@babel/core@7.26.8)':
    dependencies:
      '@babel/core': 7.26.8
      '@babel/helper-create-regexp-features-plugin': 7.26.3(@babel/core@7.26.8)
      '@babel/helper-plugin-utils': 7.26.5

  '@babel/plugin-transform-reserved-words@7.25.9(@babel/core@7.26.8)':
    dependencies:
      '@babel/core': 7.26.8
      '@babel/helper-plugin-utils': 7.26.5

  '@babel/plugin-transform-shorthand-properties@7.25.9(@babel/core@7.26.8)':
    dependencies:
      '@babel/core': 7.26.8
      '@babel/helper-plugin-utils': 7.26.5

  '@babel/plugin-transform-spread@7.25.9(@babel/core@7.26.8)':
    dependencies:
      '@babel/core': 7.26.8
      '@babel/helper-plugin-utils': 7.26.5
      '@babel/helper-skip-transparent-expression-wrappers': 7.25.9
    transitivePeerDependencies:
      - supports-color

  '@babel/plugin-transform-sticky-regex@7.25.9(@babel/core@7.26.8)':
    dependencies:
      '@babel/core': 7.26.8
      '@babel/helper-plugin-utils': 7.26.5

  '@babel/plugin-transform-template-literals@7.26.8(@babel/core@7.26.8)':
    dependencies:
      '@babel/core': 7.26.8
      '@babel/helper-plugin-utils': 7.26.5

  '@babel/plugin-transform-typeof-symbol@7.26.7(@babel/core@7.26.8)':
    dependencies:
      '@babel/core': 7.26.8
      '@babel/helper-plugin-utils': 7.26.5

  '@babel/plugin-transform-typescript@7.26.8(@babel/core@7.26.8)':
    dependencies:
      '@babel/core': 7.26.8
      '@babel/helper-annotate-as-pure': 7.25.9
      '@babel/helper-create-class-features-plugin': 7.26.9(@babel/core@7.26.8)
      '@babel/helper-plugin-utils': 7.26.5
      '@babel/helper-skip-transparent-expression-wrappers': 7.25.9
      '@babel/plugin-syntax-typescript': 7.25.9(@babel/core@7.26.8)
    transitivePeerDependencies:
      - supports-color

  '@babel/plugin-transform-unicode-escapes@7.25.9(@babel/core@7.26.8)':
    dependencies:
      '@babel/core': 7.26.8
      '@babel/helper-plugin-utils': 7.26.5

  '@babel/plugin-transform-unicode-property-regex@7.25.9(@babel/core@7.26.8)':
    dependencies:
      '@babel/core': 7.26.8
      '@babel/helper-create-regexp-features-plugin': 7.26.3(@babel/core@7.26.8)
      '@babel/helper-plugin-utils': 7.26.5

  '@babel/plugin-transform-unicode-regex@7.25.9(@babel/core@7.26.8)':
    dependencies:
      '@babel/core': 7.26.8
      '@babel/helper-create-regexp-features-plugin': 7.26.3(@babel/core@7.26.8)
      '@babel/helper-plugin-utils': 7.26.5

  '@babel/plugin-transform-unicode-sets-regex@7.25.9(@babel/core@7.26.8)':
    dependencies:
      '@babel/core': 7.26.8
      '@babel/helper-create-regexp-features-plugin': 7.26.3(@babel/core@7.26.8)
      '@babel/helper-plugin-utils': 7.26.5

  '@babel/preset-env@7.26.9(@babel/core@7.26.8)':
    dependencies:
      '@babel/compat-data': 7.26.8
      '@babel/core': 7.26.8
      '@babel/helper-compilation-targets': 7.26.5
      '@babel/helper-plugin-utils': 7.26.5
      '@babel/helper-validator-option': 7.25.9
      '@babel/plugin-bugfix-firefox-class-in-computed-class-key': 7.25.9(@babel/core@7.26.8)
      '@babel/plugin-bugfix-safari-class-field-initializer-scope': 7.25.9(@babel/core@7.26.8)
      '@babel/plugin-bugfix-safari-id-destructuring-collision-in-function-expression': 7.25.9(@babel/core@7.26.8)
      '@babel/plugin-bugfix-v8-spread-parameters-in-optional-chaining': 7.25.9(@babel/core@7.26.8)
      '@babel/plugin-bugfix-v8-static-class-fields-redefine-readonly': 7.25.9(@babel/core@7.26.8)
      '@babel/plugin-proposal-private-property-in-object': 7.21.0-placeholder-for-preset-env.2(@babel/core@7.26.8)
      '@babel/plugin-syntax-import-assertions': 7.26.0(@babel/core@7.26.8)
      '@babel/plugin-syntax-import-attributes': 7.26.0(@babel/core@7.26.8)
      '@babel/plugin-syntax-unicode-sets-regex': 7.18.6(@babel/core@7.26.8)
      '@babel/plugin-transform-arrow-functions': 7.25.9(@babel/core@7.26.8)
      '@babel/plugin-transform-async-generator-functions': 7.26.8(@babel/core@7.26.8)
      '@babel/plugin-transform-async-to-generator': 7.25.9(@babel/core@7.26.8)
      '@babel/plugin-transform-block-scoped-functions': 7.26.5(@babel/core@7.26.8)
      '@babel/plugin-transform-block-scoping': 7.25.9(@babel/core@7.26.8)
      '@babel/plugin-transform-class-properties': 7.25.9(@babel/core@7.26.8)
      '@babel/plugin-transform-class-static-block': 7.26.0(@babel/core@7.26.8)
      '@babel/plugin-transform-classes': 7.25.9(@babel/core@7.26.8)
      '@babel/plugin-transform-computed-properties': 7.25.9(@babel/core@7.26.8)
      '@babel/plugin-transform-destructuring': 7.25.9(@babel/core@7.26.8)
      '@babel/plugin-transform-dotall-regex': 7.25.9(@babel/core@7.26.8)
      '@babel/plugin-transform-duplicate-keys': 7.25.9(@babel/core@7.26.8)
      '@babel/plugin-transform-duplicate-named-capturing-groups-regex': 7.25.9(@babel/core@7.26.8)
      '@babel/plugin-transform-dynamic-import': 7.25.9(@babel/core@7.26.8)
      '@babel/plugin-transform-exponentiation-operator': 7.26.3(@babel/core@7.26.8)
      '@babel/plugin-transform-export-namespace-from': 7.25.9(@babel/core@7.26.8)
      '@babel/plugin-transform-for-of': 7.26.9(@babel/core@7.26.8)
      '@babel/plugin-transform-function-name': 7.25.9(@babel/core@7.26.8)
      '@babel/plugin-transform-json-strings': 7.25.9(@babel/core@7.26.8)
      '@babel/plugin-transform-literals': 7.25.9(@babel/core@7.26.8)
      '@babel/plugin-transform-logical-assignment-operators': 7.25.9(@babel/core@7.26.8)
      '@babel/plugin-transform-member-expression-literals': 7.25.9(@babel/core@7.26.8)
      '@babel/plugin-transform-modules-amd': 7.25.9(@babel/core@7.26.8)
      '@babel/plugin-transform-modules-commonjs': 7.26.3(@babel/core@7.26.8)
      '@babel/plugin-transform-modules-systemjs': 7.25.9(@babel/core@7.26.8)
      '@babel/plugin-transform-modules-umd': 7.25.9(@babel/core@7.26.8)
      '@babel/plugin-transform-named-capturing-groups-regex': 7.25.9(@babel/core@7.26.8)
      '@babel/plugin-transform-new-target': 7.25.9(@babel/core@7.26.8)
      '@babel/plugin-transform-nullish-coalescing-operator': 7.26.6(@babel/core@7.26.8)
      '@babel/plugin-transform-numeric-separator': 7.25.9(@babel/core@7.26.8)
      '@babel/plugin-transform-object-rest-spread': 7.25.9(@babel/core@7.26.8)
      '@babel/plugin-transform-object-super': 7.25.9(@babel/core@7.26.8)
      '@babel/plugin-transform-optional-catch-binding': 7.25.9(@babel/core@7.26.8)
      '@babel/plugin-transform-optional-chaining': 7.25.9(@babel/core@7.26.8)
      '@babel/plugin-transform-parameters': 7.25.9(@babel/core@7.26.8)
      '@babel/plugin-transform-private-methods': 7.25.9(@babel/core@7.26.8)
      '@babel/plugin-transform-private-property-in-object': 7.25.9(@babel/core@7.26.8)
      '@babel/plugin-transform-property-literals': 7.25.9(@babel/core@7.26.8)
      '@babel/plugin-transform-regenerator': 7.25.9(@babel/core@7.26.8)
      '@babel/plugin-transform-regexp-modifiers': 7.26.0(@babel/core@7.26.8)
      '@babel/plugin-transform-reserved-words': 7.25.9(@babel/core@7.26.8)
      '@babel/plugin-transform-shorthand-properties': 7.25.9(@babel/core@7.26.8)
      '@babel/plugin-transform-spread': 7.25.9(@babel/core@7.26.8)
      '@babel/plugin-transform-sticky-regex': 7.25.9(@babel/core@7.26.8)
      '@babel/plugin-transform-template-literals': 7.26.8(@babel/core@7.26.8)
      '@babel/plugin-transform-typeof-symbol': 7.26.7(@babel/core@7.26.8)
      '@babel/plugin-transform-unicode-escapes': 7.25.9(@babel/core@7.26.8)
      '@babel/plugin-transform-unicode-property-regex': 7.25.9(@babel/core@7.26.8)
      '@babel/plugin-transform-unicode-regex': 7.25.9(@babel/core@7.26.8)
      '@babel/plugin-transform-unicode-sets-regex': 7.25.9(@babel/core@7.26.8)
      '@babel/preset-modules': 0.1.6-no-external-plugins(@babel/core@7.26.8)
      babel-plugin-polyfill-corejs2: 0.4.12(@babel/core@7.26.8)
      babel-plugin-polyfill-corejs3: 0.11.1(@babel/core@7.26.8)
      babel-plugin-polyfill-regenerator: 0.6.3(@babel/core@7.26.8)
      core-js-compat: 3.40.0
      semver: 6.3.1
    transitivePeerDependencies:
      - supports-color

  '@babel/preset-modules@0.1.6-no-external-plugins(@babel/core@7.26.8)':
    dependencies:
      '@babel/core': 7.26.8
      '@babel/helper-plugin-utils': 7.26.5
      '@babel/types': 7.26.8
      esutils: 2.0.3

  '@babel/preset-react@7.26.3(@babel/core@7.26.8)':
    dependencies:
      '@babel/core': 7.26.8
      '@babel/helper-plugin-utils': 7.26.5
      '@babel/helper-validator-option': 7.25.9
      '@babel/plugin-transform-react-display-name': 7.25.9(@babel/core@7.26.8)
      '@babel/plugin-transform-react-jsx': 7.25.9(@babel/core@7.26.8)
      '@babel/plugin-transform-react-jsx-development': 7.25.9(@babel/core@7.26.8)
      '@babel/plugin-transform-react-pure-annotations': 7.25.9(@babel/core@7.26.8)
    transitivePeerDependencies:
      - supports-color

  '@babel/preset-typescript@7.26.0(@babel/core@7.26.8)':
    dependencies:
      '@babel/core': 7.26.8
      '@babel/helper-plugin-utils': 7.26.5
      '@babel/helper-validator-option': 7.25.9
      '@babel/plugin-syntax-jsx': 7.25.9(@babel/core@7.26.8)
      '@babel/plugin-transform-modules-commonjs': 7.26.3(@babel/core@7.26.8)
      '@babel/plugin-transform-typescript': 7.26.8(@babel/core@7.26.8)
    transitivePeerDependencies:
      - supports-color

  '@babel/runtime@7.26.7':
    dependencies:
      regenerator-runtime: 0.14.1

  '@babel/runtime@7.26.9':
    dependencies:
      regenerator-runtime: 0.14.1

  '@babel/template@7.26.8':
    dependencies:
      '@babel/code-frame': 7.26.2
      '@babel/parser': 7.26.8
      '@babel/types': 7.26.8

  '@babel/template@7.26.9':
    dependencies:
      '@babel/code-frame': 7.26.2
      '@babel/parser': 7.26.9
      '@babel/types': 7.26.9

  '@babel/traverse@7.26.8':
    dependencies:
      '@babel/code-frame': 7.26.2
      '@babel/generator': 7.26.8
      '@babel/parser': 7.26.8
      '@babel/template': 7.26.8
      '@babel/types': 7.26.8
      debug: 4.4.0
      globals: 11.12.0
    transitivePeerDependencies:
      - supports-color

  '@babel/traverse@7.26.9':
    dependencies:
      '@babel/code-frame': 7.26.2
      '@babel/generator': 7.26.9
      '@babel/parser': 7.26.9
      '@babel/template': 7.26.9
      '@babel/types': 7.26.9
      debug: 4.4.0
      globals: 11.12.0
    transitivePeerDependencies:
      - supports-color

  '@babel/types@7.26.8':
    dependencies:
      '@babel/helper-string-parser': 7.25.9
      '@babel/helper-validator-identifier': 7.25.9

  '@babel/types@7.26.9':
    dependencies:
      '@babel/helper-string-parser': 7.25.9
      '@babel/helper-validator-identifier': 7.25.9

  '@bundled-es-modules/cookie@2.0.1':
    dependencies:
      cookie: 0.7.2

  '@bundled-es-modules/statuses@1.0.1':
    dependencies:
      statuses: 2.0.1

  '@bundled-es-modules/tough-cookie@0.1.6':
    dependencies:
      '@types/tough-cookie': 4.0.5
      tough-cookie: 4.1.4

  '@cspotcode/source-map-support@0.8.1':
    dependencies:
      '@jridgewell/trace-mapping': 0.3.9

  '@csstools/color-helpers@5.0.1': {}

  '@csstools/css-calc@2.1.1(@csstools/css-parser-algorithms@3.0.4(@csstools/css-tokenizer@3.0.3))(@csstools/css-tokenizer@3.0.3)':
    dependencies:
      '@csstools/css-parser-algorithms': 3.0.4(@csstools/css-tokenizer@3.0.3)
      '@csstools/css-tokenizer': 3.0.3

  '@csstools/css-color-parser@3.0.7(@csstools/css-parser-algorithms@3.0.4(@csstools/css-tokenizer@3.0.3))(@csstools/css-tokenizer@3.0.3)':
    dependencies:
      '@csstools/color-helpers': 5.0.1
      '@csstools/css-calc': 2.1.1(@csstools/css-parser-algorithms@3.0.4(@csstools/css-tokenizer@3.0.3))(@csstools/css-tokenizer@3.0.3)
      '@csstools/css-parser-algorithms': 3.0.4(@csstools/css-tokenizer@3.0.3)
      '@csstools/css-tokenizer': 3.0.3

  '@csstools/css-parser-algorithms@3.0.4(@csstools/css-tokenizer@3.0.3)':
    dependencies:
      '@csstools/css-tokenizer': 3.0.3

  '@csstools/css-tokenizer@3.0.3': {}

  '@emotion/babel-plugin@11.13.5':
    dependencies:
      '@babel/helper-module-imports': 7.25.9
      '@babel/runtime': 7.26.9
      '@emotion/hash': 0.9.2
      '@emotion/memoize': 0.9.0
      '@emotion/serialize': 1.3.3
      babel-plugin-macros: 3.1.0
      convert-source-map: 1.9.0
      escape-string-regexp: 4.0.0
      find-root: 1.1.0
      source-map: 0.5.7
      stylis: 4.2.0
    transitivePeerDependencies:
      - supports-color

  '@emotion/cache@11.14.0':
    dependencies:
      '@emotion/memoize': 0.9.0
      '@emotion/sheet': 1.4.0
      '@emotion/utils': 1.4.2
      '@emotion/weak-memoize': 0.4.0
      stylis: 4.2.0

  '@emotion/hash@0.9.2': {}

  '@emotion/memoize@0.9.0': {}

  '@emotion/react@11.14.0(@types/react@18.3.18)(react@18.3.1)':
    dependencies:
      '@babel/runtime': 7.26.9
      '@emotion/babel-plugin': 11.13.5
      '@emotion/cache': 11.14.0
      '@emotion/serialize': 1.3.3
      '@emotion/use-insertion-effect-with-fallbacks': 1.2.0(react@18.3.1)
      '@emotion/utils': 1.4.2
      '@emotion/weak-memoize': 0.4.0
      hoist-non-react-statics: 3.3.2
      react: 18.3.1
    optionalDependencies:
      '@types/react': 18.3.18
    transitivePeerDependencies:
      - supports-color

  '@emotion/serialize@1.3.3':
    dependencies:
      '@emotion/hash': 0.9.2
      '@emotion/memoize': 0.9.0
      '@emotion/unitless': 0.10.0
      '@emotion/utils': 1.4.2
      csstype: 3.1.3

  '@emotion/sheet@1.4.0': {}

  '@emotion/unitless@0.10.0': {}

  '@emotion/use-insertion-effect-with-fallbacks@1.2.0(react@18.3.1)':
    dependencies:
      react: 18.3.1

  '@emotion/utils@1.4.2': {}

  '@emotion/weak-memoize@0.4.0': {}

  '@esbuild/aix-ppc64@0.21.5':
    optional: true

  '@esbuild/aix-ppc64@0.25.0':
    optional: true

  '@esbuild/android-arm64@0.21.5':
    optional: true

  '@esbuild/android-arm64@0.25.0':
    optional: true

  '@esbuild/android-arm@0.21.5':
    optional: true

  '@esbuild/android-arm@0.25.0':
    optional: true

  '@esbuild/android-x64@0.21.5':
    optional: true

  '@esbuild/android-x64@0.25.0':
    optional: true

  '@esbuild/darwin-arm64@0.21.5':
    optional: true

  '@esbuild/darwin-arm64@0.25.0':
    optional: true

  '@esbuild/darwin-x64@0.21.5':
    optional: true

  '@esbuild/darwin-x64@0.25.0':
    optional: true

  '@esbuild/freebsd-arm64@0.21.5':
    optional: true

  '@esbuild/freebsd-arm64@0.25.0':
    optional: true

  '@esbuild/freebsd-x64@0.21.5':
    optional: true

  '@esbuild/freebsd-x64@0.25.0':
    optional: true

  '@esbuild/linux-arm64@0.21.5':
    optional: true

  '@esbuild/linux-arm64@0.25.0':
    optional: true

  '@esbuild/linux-arm@0.21.5':
    optional: true

  '@esbuild/linux-arm@0.25.0':
    optional: true

  '@esbuild/linux-ia32@0.21.5':
    optional: true

  '@esbuild/linux-ia32@0.25.0':
    optional: true

  '@esbuild/linux-loong64@0.21.5':
    optional: true

  '@esbuild/linux-loong64@0.25.0':
    optional: true

  '@esbuild/linux-mips64el@0.21.5':
    optional: true

  '@esbuild/linux-mips64el@0.25.0':
    optional: true

  '@esbuild/linux-ppc64@0.21.5':
    optional: true

  '@esbuild/linux-ppc64@0.25.0':
    optional: true

  '@esbuild/linux-riscv64@0.21.5':
    optional: true

  '@esbuild/linux-riscv64@0.25.0':
    optional: true

  '@esbuild/linux-s390x@0.21.5':
    optional: true

  '@esbuild/linux-s390x@0.25.0':
    optional: true

  '@esbuild/linux-x64@0.21.5':
    optional: true

  '@esbuild/linux-x64@0.25.0':
    optional: true

  '@esbuild/netbsd-arm64@0.25.0':
    optional: true

  '@esbuild/netbsd-x64@0.21.5':
    optional: true

  '@esbuild/netbsd-x64@0.25.0':
    optional: true

  '@esbuild/openbsd-arm64@0.25.0':
    optional: true

  '@esbuild/openbsd-x64@0.21.5':
    optional: true

  '@esbuild/openbsd-x64@0.25.0':
    optional: true

  '@esbuild/sunos-x64@0.21.5':
    optional: true

  '@esbuild/sunos-x64@0.25.0':
    optional: true

  '@esbuild/win32-arm64@0.21.5':
    optional: true

  '@esbuild/win32-arm64@0.25.0':
    optional: true

  '@esbuild/win32-ia32@0.21.5':
    optional: true

  '@esbuild/win32-ia32@0.25.0':
    optional: true

  '@esbuild/win32-x64@0.21.5':
    optional: true

  '@esbuild/win32-x64@0.25.0':
    optional: true

  '@eslint-community/eslint-utils@4.4.1(eslint@9.21.0(jiti@2.4.2))':
    dependencies:
      eslint: 9.21.0(jiti@2.4.2)
      eslint-visitor-keys: 3.4.3

  '@eslint-community/regexpp@4.12.1': {}

  '@eslint/config-array@0.19.2':
    dependencies:
      '@eslint/object-schema': 2.1.6
      debug: 4.4.0
      minimatch: 3.1.2
    transitivePeerDependencies:
      - supports-color

  '@eslint/core@0.12.0':
    dependencies:
      '@types/json-schema': 7.0.15

  '@eslint/eslintrc@3.3.0':
    dependencies:
      ajv: 6.12.6
      debug: 4.4.0
      espree: 10.3.0
      globals: 14.0.0
      ignore: 5.3.2
      import-fresh: 3.3.1
      js-yaml: 4.1.0
      minimatch: 3.1.2
      strip-json-comments: 3.1.1
    transitivePeerDependencies:
      - supports-color

  '@eslint/js@9.21.0': {}

  '@eslint/object-schema@2.1.6': {}

  '@eslint/plugin-kit@0.2.7':
    dependencies:
      '@eslint/core': 0.12.0
      levn: 0.4.1

  '@floating-ui/core@1.6.9':
    dependencies:
      '@floating-ui/utils': 0.2.9

  '@floating-ui/dom@1.6.13':
    dependencies:
      '@floating-ui/core': 1.6.9
      '@floating-ui/utils': 0.2.9

  '@floating-ui/react-dom@2.1.2(react-dom@18.3.1(react@18.3.1))(react@18.3.1)':
    dependencies:
      '@floating-ui/dom': 1.6.13
      react: 18.3.1
      react-dom: 18.3.1(react@18.3.1)

  '@floating-ui/utils@0.2.9': {}

  '@humanfs/core@0.19.1': {}

  '@humanfs/node@0.16.6':
    dependencies:
      '@humanfs/core': 0.19.1
      '@humanwhocodes/retry': 0.3.1

  '@humanwhocodes/module-importer@1.0.1': {}

  '@humanwhocodes/retry@0.3.1': {}

  '@humanwhocodes/retry@0.4.2': {}

  '@ianvs/prettier-plugin-sort-imports@4.4.1(prettier@3.5.0)':
    dependencies:
      '@babel/generator': 7.26.8
      '@babel/parser': 7.26.8
      '@babel/traverse': 7.26.8
      '@babel/types': 7.26.8
      prettier: 3.5.0
      semver: 7.7.1
    transitivePeerDependencies:
      - supports-color

  '@inquirer/confirm@5.1.5(@types/node@22.13.1)':
    dependencies:
      '@inquirer/core': 10.1.6(@types/node@22.13.1)
      '@inquirer/type': 3.0.4(@types/node@22.13.1)
    optionalDependencies:
      '@types/node': 22.13.1

  '@inquirer/core@10.1.6(@types/node@22.13.1)':
    dependencies:
      '@inquirer/figures': 1.0.10
      '@inquirer/type': 3.0.4(@types/node@22.13.1)
      ansi-escapes: 4.3.2
      cli-width: 4.1.0
      mute-stream: 2.0.0
      signal-exit: 4.1.0
      wrap-ansi: 6.2.0
      yoctocolors-cjs: 2.1.2
    optionalDependencies:
      '@types/node': 22.13.1

  '@inquirer/figures@1.0.10': {}

  '@inquirer/type@3.0.4(@types/node@22.13.1)':
    optionalDependencies:
      '@types/node': 22.13.1

  '@isaacs/cliui@8.0.2':
    dependencies:
      string-width: 5.1.2
      string-width-cjs: string-width@4.2.3
      strip-ansi: 7.1.0
      strip-ansi-cjs: strip-ansi@6.0.1
      wrap-ansi: 8.1.0
      wrap-ansi-cjs: wrap-ansi@7.0.0

  '@jridgewell/gen-mapping@0.3.8':
    dependencies:
      '@jridgewell/set-array': 1.2.1
      '@jridgewell/sourcemap-codec': 1.5.0
      '@jridgewell/trace-mapping': 0.3.25

  '@jridgewell/resolve-uri@3.1.2': {}

  '@jridgewell/set-array@1.2.1': {}

  '@jridgewell/sourcemap-codec@1.5.0': {}

  '@jridgewell/trace-mapping@0.3.25':
    dependencies:
      '@jridgewell/resolve-uri': 3.1.2
      '@jridgewell/sourcemap-codec': 1.5.0

  '@jridgewell/trace-mapping@0.3.9':
    dependencies:
      '@jridgewell/resolve-uri': 3.1.2
      '@jridgewell/sourcemap-codec': 1.5.0

  '@juggle/resize-observer@3.4.0': {}

  '@mswjs/interceptors@0.37.6':
    dependencies:
      '@open-draft/deferred-promise': 2.2.0
      '@open-draft/logger': 0.3.0
      '@open-draft/until': 2.1.0
      is-node-process: 1.2.0
      outvariant: 1.4.3
      strict-event-emitter: 0.5.1

  '@nodelib/fs.scandir@2.1.5':
    dependencies:
      '@nodelib/fs.stat': 2.0.5
      run-parallel: 1.2.0

  '@nodelib/fs.stat@2.0.5': {}

  '@nodelib/fs.walk@1.2.8':
    dependencies:
      '@nodelib/fs.scandir': 2.1.5
      fastq: 1.19.1

  '@open-draft/deferred-promise@2.2.0': {}

  '@open-draft/logger@0.3.0':
    dependencies:
      is-node-process: 1.2.0
      outvariant: 1.4.3

  '@open-draft/until@2.1.0': {}

  '@polka/url@1.0.0-next.28': {}

  '@radix-ui/primitive@1.1.1': {}

  '@radix-ui/react-arrow@1.1.2(@types/react-dom@18.3.5(@types/react@18.3.18))(@types/react@18.3.18)(react-dom@18.3.1(react@18.3.1))(react@18.3.1)':
    dependencies:
      '@radix-ui/react-primitive': 2.0.2(@types/react-dom@18.3.5(@types/react@18.3.18))(@types/react@18.3.18)(react-dom@18.3.1(react@18.3.1))(react@18.3.1)
      react: 18.3.1
      react-dom: 18.3.1(react@18.3.1)
    optionalDependencies:
      '@types/react': 18.3.18
      '@types/react-dom': 18.3.5(@types/react@18.3.18)

  '@radix-ui/react-collection@1.1.2(@types/react-dom@18.3.5(@types/react@18.3.18))(@types/react@18.3.18)(react-dom@18.3.1(react@18.3.1))(react@18.3.1)':
    dependencies:
      '@radix-ui/react-compose-refs': 1.1.1(@types/react@18.3.18)(react@18.3.1)
      '@radix-ui/react-context': 1.1.1(@types/react@18.3.18)(react@18.3.1)
      '@radix-ui/react-primitive': 2.0.2(@types/react-dom@18.3.5(@types/react@18.3.18))(@types/react@18.3.18)(react-dom@18.3.1(react@18.3.1))(react@18.3.1)
      '@radix-ui/react-slot': 1.1.2(@types/react@18.3.18)(react@18.3.1)
      react: 18.3.1
      react-dom: 18.3.1(react@18.3.1)
    optionalDependencies:
      '@types/react': 18.3.18
      '@types/react-dom': 18.3.5(@types/react@18.3.18)

  '@radix-ui/react-compose-refs@1.1.1(@types/react@18.3.18)(react@18.3.1)':
    dependencies:
      react: 18.3.1
    optionalDependencies:
      '@types/react': 18.3.18

  '@radix-ui/react-context@1.1.1(@types/react@18.3.18)(react@18.3.1)':
    dependencies:
      react: 18.3.1
    optionalDependencies:
      '@types/react': 18.3.18

  '@radix-ui/react-direction@1.1.0(@types/react@18.3.18)(react@18.3.1)':
    dependencies:
      react: 18.3.1
    optionalDependencies:
      '@types/react': 18.3.18

  '@radix-ui/react-dismissable-layer@1.1.5(@types/react-dom@18.3.5(@types/react@18.3.18))(@types/react@18.3.18)(react-dom@18.3.1(react@18.3.1))(react@18.3.1)':
    dependencies:
      '@radix-ui/primitive': 1.1.1
      '@radix-ui/react-compose-refs': 1.1.1(@types/react@18.3.18)(react@18.3.1)
      '@radix-ui/react-primitive': 2.0.2(@types/react-dom@18.3.5(@types/react@18.3.18))(@types/react@18.3.18)(react-dom@18.3.1(react@18.3.1))(react@18.3.1)
      '@radix-ui/react-use-callback-ref': 1.1.0(@types/react@18.3.18)(react@18.3.1)
      '@radix-ui/react-use-escape-keydown': 1.1.0(@types/react@18.3.18)(react@18.3.1)
      react: 18.3.1
      react-dom: 18.3.1(react@18.3.1)
    optionalDependencies:
      '@types/react': 18.3.18
      '@types/react-dom': 18.3.5(@types/react@18.3.18)

  '@radix-ui/react-focus-guards@1.1.1(@types/react@18.3.18)(react@18.3.1)':
    dependencies:
      react: 18.3.1
    optionalDependencies:
      '@types/react': 18.3.18

  '@radix-ui/react-focus-scope@1.1.2(@types/react-dom@18.3.5(@types/react@18.3.18))(@types/react@18.3.18)(react-dom@18.3.1(react@18.3.1))(react@18.3.1)':
    dependencies:
      '@radix-ui/react-compose-refs': 1.1.1(@types/react@18.3.18)(react@18.3.1)
      '@radix-ui/react-primitive': 2.0.2(@types/react-dom@18.3.5(@types/react@18.3.18))(@types/react@18.3.18)(react-dom@18.3.1(react@18.3.1))(react@18.3.1)
      '@radix-ui/react-use-callback-ref': 1.1.0(@types/react@18.3.18)(react@18.3.1)
      react: 18.3.1
      react-dom: 18.3.1(react@18.3.1)
    optionalDependencies:
      '@types/react': 18.3.18
      '@types/react-dom': 18.3.5(@types/react@18.3.18)

  '@radix-ui/react-id@1.1.0(@types/react@18.3.18)(react@18.3.1)':
    dependencies:
      '@radix-ui/react-use-layout-effect': 1.1.0(@types/react@18.3.18)(react@18.3.1)
      react: 18.3.1
    optionalDependencies:
      '@types/react': 18.3.18

  '@radix-ui/react-menu@2.1.6(@types/react-dom@18.3.5(@types/react@18.3.18))(@types/react@18.3.18)(react-dom@18.3.1(react@18.3.1))(react@18.3.1)':
    dependencies:
      '@radix-ui/primitive': 1.1.1
      '@radix-ui/react-collection': 1.1.2(@types/react-dom@18.3.5(@types/react@18.3.18))(@types/react@18.3.18)(react-dom@18.3.1(react@18.3.1))(react@18.3.1)
      '@radix-ui/react-compose-refs': 1.1.1(@types/react@18.3.18)(react@18.3.1)
      '@radix-ui/react-context': 1.1.1(@types/react@18.3.18)(react@18.3.1)
      '@radix-ui/react-direction': 1.1.0(@types/react@18.3.18)(react@18.3.1)
      '@radix-ui/react-dismissable-layer': 1.1.5(@types/react-dom@18.3.5(@types/react@18.3.18))(@types/react@18.3.18)(react-dom@18.3.1(react@18.3.1))(react@18.3.1)
      '@radix-ui/react-focus-guards': 1.1.1(@types/react@18.3.18)(react@18.3.1)
      '@radix-ui/react-focus-scope': 1.1.2(@types/react-dom@18.3.5(@types/react@18.3.18))(@types/react@18.3.18)(react-dom@18.3.1(react@18.3.1))(react@18.3.1)
      '@radix-ui/react-id': 1.1.0(@types/react@18.3.18)(react@18.3.1)
      '@radix-ui/react-popper': 1.2.2(@types/react-dom@18.3.5(@types/react@18.3.18))(@types/react@18.3.18)(react-dom@18.3.1(react@18.3.1))(react@18.3.1)
      '@radix-ui/react-portal': 1.1.4(@types/react-dom@18.3.5(@types/react@18.3.18))(@types/react@18.3.18)(react-dom@18.3.1(react@18.3.1))(react@18.3.1)
      '@radix-ui/react-presence': 1.1.2(@types/react-dom@18.3.5(@types/react@18.3.18))(@types/react@18.3.18)(react-dom@18.3.1(react@18.3.1))(react@18.3.1)
      '@radix-ui/react-primitive': 2.0.2(@types/react-dom@18.3.5(@types/react@18.3.18))(@types/react@18.3.18)(react-dom@18.3.1(react@18.3.1))(react@18.3.1)
      '@radix-ui/react-roving-focus': 1.1.2(@types/react-dom@18.3.5(@types/react@18.3.18))(@types/react@18.3.18)(react-dom@18.3.1(react@18.3.1))(react@18.3.1)
      '@radix-ui/react-slot': 1.1.2(@types/react@18.3.18)(react@18.3.1)
      '@radix-ui/react-use-callback-ref': 1.1.0(@types/react@18.3.18)(react@18.3.1)
      aria-hidden: 1.2.4
      react: 18.3.1
      react-dom: 18.3.1(react@18.3.1)
      react-remove-scroll: 2.6.3(@types/react@18.3.18)(react@18.3.1)
    optionalDependencies:
      '@types/react': 18.3.18
      '@types/react-dom': 18.3.5(@types/react@18.3.18)

  '@radix-ui/react-popper@1.2.2(@types/react-dom@18.3.5(@types/react@18.3.18))(@types/react@18.3.18)(react-dom@18.3.1(react@18.3.1))(react@18.3.1)':
    dependencies:
      '@floating-ui/react-dom': 2.1.2(react-dom@18.3.1(react@18.3.1))(react@18.3.1)
      '@radix-ui/react-arrow': 1.1.2(@types/react-dom@18.3.5(@types/react@18.3.18))(@types/react@18.3.18)(react-dom@18.3.1(react@18.3.1))(react@18.3.1)
      '@radix-ui/react-compose-refs': 1.1.1(@types/react@18.3.18)(react@18.3.1)
      '@radix-ui/react-context': 1.1.1(@types/react@18.3.18)(react@18.3.1)
      '@radix-ui/react-primitive': 2.0.2(@types/react-dom@18.3.5(@types/react@18.3.18))(@types/react@18.3.18)(react-dom@18.3.1(react@18.3.1))(react@18.3.1)
      '@radix-ui/react-use-callback-ref': 1.1.0(@types/react@18.3.18)(react@18.3.1)
      '@radix-ui/react-use-layout-effect': 1.1.0(@types/react@18.3.18)(react@18.3.1)
      '@radix-ui/react-use-rect': 1.1.0(@types/react@18.3.18)(react@18.3.1)
      '@radix-ui/react-use-size': 1.1.0(@types/react@18.3.18)(react@18.3.1)
      '@radix-ui/rect': 1.1.0
      react: 18.3.1
      react-dom: 18.3.1(react@18.3.1)
    optionalDependencies:
      '@types/react': 18.3.18
      '@types/react-dom': 18.3.5(@types/react@18.3.18)

  '@radix-ui/react-portal@1.1.4(@types/react-dom@18.3.5(@types/react@18.3.18))(@types/react@18.3.18)(react-dom@18.3.1(react@18.3.1))(react@18.3.1)':
    dependencies:
      '@radix-ui/react-primitive': 2.0.2(@types/react-dom@18.3.5(@types/react@18.3.18))(@types/react@18.3.18)(react-dom@18.3.1(react@18.3.1))(react@18.3.1)
      '@radix-ui/react-use-layout-effect': 1.1.0(@types/react@18.3.18)(react@18.3.1)
      react: 18.3.1
      react-dom: 18.3.1(react@18.3.1)
    optionalDependencies:
      '@types/react': 18.3.18
      '@types/react-dom': 18.3.5(@types/react@18.3.18)

  '@radix-ui/react-presence@1.1.2(@types/react-dom@18.3.5(@types/react@18.3.18))(@types/react@18.3.18)(react-dom@18.3.1(react@18.3.1))(react@18.3.1)':
    dependencies:
      '@radix-ui/react-compose-refs': 1.1.1(@types/react@18.3.18)(react@18.3.1)
      '@radix-ui/react-use-layout-effect': 1.1.0(@types/react@18.3.18)(react@18.3.1)
      react: 18.3.1
      react-dom: 18.3.1(react@18.3.1)
    optionalDependencies:
      '@types/react': 18.3.18
      '@types/react-dom': 18.3.5(@types/react@18.3.18)

  '@radix-ui/react-primitive@2.0.2(@types/react-dom@18.3.5(@types/react@18.3.18))(@types/react@18.3.18)(react-dom@18.3.1(react@18.3.1))(react@18.3.1)':
    dependencies:
      '@radix-ui/react-slot': 1.1.2(@types/react@18.3.18)(react@18.3.1)
      react: 18.3.1
      react-dom: 18.3.1(react@18.3.1)
    optionalDependencies:
      '@types/react': 18.3.18
      '@types/react-dom': 18.3.5(@types/react@18.3.18)

  '@radix-ui/react-roving-focus@1.1.2(@types/react-dom@18.3.5(@types/react@18.3.18))(@types/react@18.3.18)(react-dom@18.3.1(react@18.3.1))(react@18.3.1)':
    dependencies:
      '@radix-ui/primitive': 1.1.1
      '@radix-ui/react-collection': 1.1.2(@types/react-dom@18.3.5(@types/react@18.3.18))(@types/react@18.3.18)(react-dom@18.3.1(react@18.3.1))(react@18.3.1)
      '@radix-ui/react-compose-refs': 1.1.1(@types/react@18.3.18)(react@18.3.1)
      '@radix-ui/react-context': 1.1.1(@types/react@18.3.18)(react@18.3.1)
      '@radix-ui/react-direction': 1.1.0(@types/react@18.3.18)(react@18.3.1)
      '@radix-ui/react-id': 1.1.0(@types/react@18.3.18)(react@18.3.1)
      '@radix-ui/react-primitive': 2.0.2(@types/react-dom@18.3.5(@types/react@18.3.18))(@types/react@18.3.18)(react-dom@18.3.1(react@18.3.1))(react@18.3.1)
      '@radix-ui/react-use-callback-ref': 1.1.0(@types/react@18.3.18)(react@18.3.1)
      '@radix-ui/react-use-controllable-state': 1.1.0(@types/react@18.3.18)(react@18.3.1)
      react: 18.3.1
      react-dom: 18.3.1(react@18.3.1)
    optionalDependencies:
      '@types/react': 18.3.18
      '@types/react-dom': 18.3.5(@types/react@18.3.18)

  '@radix-ui/react-slot@1.1.2(@types/react@18.3.18)(react@18.3.1)':
    dependencies:
      '@radix-ui/react-compose-refs': 1.1.1(@types/react@18.3.18)(react@18.3.1)
      react: 18.3.1
    optionalDependencies:
      '@types/react': 18.3.18

  '@radix-ui/react-use-callback-ref@1.1.0(@types/react@18.3.18)(react@18.3.1)':
    dependencies:
      react: 18.3.1
    optionalDependencies:
      '@types/react': 18.3.18

  '@radix-ui/react-use-controllable-state@1.1.0(@types/react@18.3.18)(react@18.3.1)':
    dependencies:
      '@radix-ui/react-use-callback-ref': 1.1.0(@types/react@18.3.18)(react@18.3.1)
      react: 18.3.1
    optionalDependencies:
      '@types/react': 18.3.18

  '@radix-ui/react-use-escape-keydown@1.1.0(@types/react@18.3.18)(react@18.3.1)':
    dependencies:
      '@radix-ui/react-use-callback-ref': 1.1.0(@types/react@18.3.18)(react@18.3.1)
      react: 18.3.1
    optionalDependencies:
      '@types/react': 18.3.18

  '@radix-ui/react-use-layout-effect@1.1.0(@types/react@18.3.18)(react@18.3.1)':
    dependencies:
      react: 18.3.1
    optionalDependencies:
      '@types/react': 18.3.18

  '@radix-ui/react-use-rect@1.1.0(@types/react@18.3.18)(react@18.3.1)':
    dependencies:
      '@radix-ui/rect': 1.1.0
      react: 18.3.1
    optionalDependencies:
      '@types/react': 18.3.18

  '@radix-ui/react-use-size@1.1.0(@types/react@18.3.18)(react@18.3.1)':
    dependencies:
      '@radix-ui/react-use-layout-effect': 1.1.0(@types/react@18.3.18)(react@18.3.1)
      react: 18.3.1
    optionalDependencies:
      '@types/react': 18.3.18

  '@radix-ui/rect@1.1.0': {}

  '@remix-run/router@1.22.0': {}

  '@rollup/pluginutils@5.1.4(rollup@4.34.9)':
    dependencies:
      '@types/estree': 1.0.6
      estree-walker: 2.0.2
      picomatch: 4.0.2
    optionalDependencies:
      rollup: 4.34.9

  '@rollup/rollup-android-arm-eabi@4.34.9':
    optional: true

  '@rollup/rollup-android-arm64@4.34.9':
    optional: true

  '@rollup/rollup-darwin-arm64@4.34.9':
    optional: true

  '@rollup/rollup-darwin-x64@4.34.9':
    optional: true

  '@rollup/rollup-freebsd-arm64@4.34.9':
    optional: true

  '@rollup/rollup-freebsd-x64@4.34.9':
    optional: true

  '@rollup/rollup-linux-arm-gnueabihf@4.34.9':
    optional: true

  '@rollup/rollup-linux-arm-musleabihf@4.34.9':
    optional: true

  '@rollup/rollup-linux-arm64-gnu@4.34.9':
    optional: true

  '@rollup/rollup-linux-arm64-musl@4.34.9':
    optional: true

  '@rollup/rollup-linux-loongarch64-gnu@4.34.9':
    optional: true

  '@rollup/rollup-linux-powerpc64le-gnu@4.34.9':
    optional: true

  '@rollup/rollup-linux-riscv64-gnu@4.34.9':
    optional: true

  '@rollup/rollup-linux-s390x-gnu@4.34.9':
    optional: true

  '@rollup/rollup-linux-x64-gnu@4.34.9':
    optional: true

  '@rollup/rollup-linux-x64-musl@4.34.9':
    optional: true

  '@rollup/rollup-win32-arm64-msvc@4.34.9':
    optional: true

  '@rollup/rollup-win32-ia32-msvc@4.34.9':
    optional: true

  '@rollup/rollup-win32-x64-msvc@4.34.9':
    optional: true

  '@statsig/client-core@3.12.2': {}

  '@statsig/js-client@3.12.2':
    dependencies:
      '@statsig/client-core': 3.12.2

  '@svgr/babel-plugin-add-jsx-attribute@8.0.0(@babel/core@7.26.8)':
    dependencies:
      '@babel/core': 7.26.8

  '@svgr/babel-plugin-remove-jsx-attribute@8.0.0(@babel/core@7.26.8)':
    dependencies:
      '@babel/core': 7.26.8

  '@svgr/babel-plugin-remove-jsx-empty-expression@8.0.0(@babel/core@7.26.8)':
    dependencies:
      '@babel/core': 7.26.8

  '@svgr/babel-plugin-replace-jsx-attribute-value@8.0.0(@babel/core@7.26.8)':
    dependencies:
      '@babel/core': 7.26.8

  '@svgr/babel-plugin-svg-dynamic-title@8.0.0(@babel/core@7.26.8)':
    dependencies:
      '@babel/core': 7.26.8

  '@svgr/babel-plugin-svg-em-dimensions@8.0.0(@babel/core@7.26.8)':
    dependencies:
      '@babel/core': 7.26.8

  '@svgr/babel-plugin-transform-react-native-svg@8.1.0(@babel/core@7.26.8)':
    dependencies:
      '@babel/core': 7.26.8

  '@svgr/babel-plugin-transform-svg-component@8.0.0(@babel/core@7.26.8)':
    dependencies:
      '@babel/core': 7.26.8

  '@svgr/babel-preset@8.1.0(@babel/core@7.26.8)':
    dependencies:
      '@babel/core': 7.26.8
      '@svgr/babel-plugin-add-jsx-attribute': 8.0.0(@babel/core@7.26.8)
      '@svgr/babel-plugin-remove-jsx-attribute': 8.0.0(@babel/core@7.26.8)
      '@svgr/babel-plugin-remove-jsx-empty-expression': 8.0.0(@babel/core@7.26.8)
      '@svgr/babel-plugin-replace-jsx-attribute-value': 8.0.0(@babel/core@7.26.8)
      '@svgr/babel-plugin-svg-dynamic-title': 8.0.0(@babel/core@7.26.8)
      '@svgr/babel-plugin-svg-em-dimensions': 8.0.0(@babel/core@7.26.8)
      '@svgr/babel-plugin-transform-react-native-svg': 8.1.0(@babel/core@7.26.8)
      '@svgr/babel-plugin-transform-svg-component': 8.0.0(@babel/core@7.26.8)

  '@svgr/cli@8.1.0(typescript@5.8.2)':
    dependencies:
      '@svgr/core': 8.1.0(typescript@5.8.2)
      '@svgr/plugin-jsx': 8.1.0(@svgr/core@8.1.0(typescript@5.8.2))
      '@svgr/plugin-prettier': 8.1.0(@svgr/core@8.1.0(typescript@5.8.2))
      '@svgr/plugin-svgo': 8.1.0(@svgr/core@8.1.0(typescript@5.8.2))(typescript@5.8.2)
      camelcase: 6.3.0
      chalk: 4.1.2
      commander: 9.5.0
      dashify: 2.0.0
      glob: 8.1.0
      snake-case: 3.0.4
    transitivePeerDependencies:
      - supports-color
      - typescript

  '@svgr/core@8.1.0(typescript@5.8.2)':
    dependencies:
      '@babel/core': 7.26.8
      '@svgr/babel-preset': 8.1.0(@babel/core@7.26.8)
      camelcase: 6.3.0
      cosmiconfig: 8.3.6(typescript@5.8.2)
      snake-case: 3.0.4
    transitivePeerDependencies:
      - supports-color
      - typescript

  '@svgr/hast-util-to-babel-ast@8.0.0':
    dependencies:
      '@babel/types': 7.26.8
      entities: 4.5.0

  '@svgr/plugin-jsx@8.1.0(@svgr/core@8.1.0(typescript@5.8.2))':
    dependencies:
      '@babel/core': 7.26.8
      '@svgr/babel-preset': 8.1.0(@babel/core@7.26.8)
      '@svgr/core': 8.1.0(typescript@5.8.2)
      '@svgr/hast-util-to-babel-ast': 8.0.0
      svg-parser: 2.0.4
    transitivePeerDependencies:
      - supports-color

  '@svgr/plugin-prettier@8.1.0(@svgr/core@8.1.0(typescript@5.8.2))':
    dependencies:
      '@svgr/core': 8.1.0(typescript@5.8.2)
      deepmerge: 4.3.1
      prettier: 2.8.8

  '@svgr/plugin-svgo@8.1.0(@svgr/core@8.1.0(typescript@5.8.2))(typescript@5.8.2)':
    dependencies:
      '@svgr/core': 8.1.0(typescript@5.8.2)
      cosmiconfig: 8.3.6(typescript@5.8.2)
      deepmerge: 4.3.1
      svgo: 3.3.2
    transitivePeerDependencies:
      - typescript

  '@svgr/rollup@8.1.0(rollup@4.34.9)(typescript@5.8.2)':
    dependencies:
      '@babel/core': 7.26.8
      '@babel/plugin-transform-react-constant-elements': 7.25.9(@babel/core@7.26.8)
      '@babel/preset-env': 7.26.9(@babel/core@7.26.8)
      '@babel/preset-react': 7.26.3(@babel/core@7.26.8)
      '@babel/preset-typescript': 7.26.0(@babel/core@7.26.8)
      '@rollup/pluginutils': 5.1.4(rollup@4.34.9)
      '@svgr/core': 8.1.0(typescript@5.8.2)
      '@svgr/plugin-jsx': 8.1.0(@svgr/core@8.1.0(typescript@5.8.2))
      '@svgr/plugin-svgo': 8.1.0(@svgr/core@8.1.0(typescript@5.8.2))(typescript@5.8.2)
    transitivePeerDependencies:
      - rollup
      - supports-color
      - typescript

  '@tailwindcss/node@4.0.6':
    dependencies:
      enhanced-resolve: 5.18.1
      jiti: 2.4.2
      tailwindcss: 4.0.6

  '@tailwindcss/oxide-android-arm64@4.0.6':
    optional: true

  '@tailwindcss/oxide-darwin-arm64@4.0.6':
    optional: true

  '@tailwindcss/oxide-darwin-x64@4.0.6':
    optional: true

  '@tailwindcss/oxide-freebsd-x64@4.0.6':
    optional: true

  '@tailwindcss/oxide-linux-arm-gnueabihf@4.0.6':
    optional: true

  '@tailwindcss/oxide-linux-arm64-gnu@4.0.6':
    optional: true

  '@tailwindcss/oxide-linux-arm64-musl@4.0.6':
    optional: true

  '@tailwindcss/oxide-linux-x64-gnu@4.0.6':
    optional: true

  '@tailwindcss/oxide-linux-x64-musl@4.0.6':
    optional: true

  '@tailwindcss/oxide-win32-arm64-msvc@4.0.6':
    optional: true

  '@tailwindcss/oxide-win32-x64-msvc@4.0.6':
    optional: true

  '@tailwindcss/oxide@4.0.6':
    optionalDependencies:
      '@tailwindcss/oxide-android-arm64': 4.0.6
      '@tailwindcss/oxide-darwin-arm64': 4.0.6
      '@tailwindcss/oxide-darwin-x64': 4.0.6
      '@tailwindcss/oxide-freebsd-x64': 4.0.6
      '@tailwindcss/oxide-linux-arm-gnueabihf': 4.0.6
      '@tailwindcss/oxide-linux-arm64-gnu': 4.0.6
      '@tailwindcss/oxide-linux-arm64-musl': 4.0.6
      '@tailwindcss/oxide-linux-x64-gnu': 4.0.6
      '@tailwindcss/oxide-linux-x64-musl': 4.0.6
      '@tailwindcss/oxide-win32-arm64-msvc': 4.0.6
      '@tailwindcss/oxide-win32-x64-msvc': 4.0.6

  '@tailwindcss/vite@4.0.6(vite@6.2.0(@types/node@22.13.1)(jiti@2.4.2)(lightningcss@1.29.1)(yaml@2.7.0))':
    dependencies:
      '@tailwindcss/node': 4.0.6
      '@tailwindcss/oxide': 4.0.6
      lightningcss: 1.29.1
      tailwindcss: 4.0.6
      vite: 6.2.0(@types/node@22.13.1)(jiti@2.4.2)(lightningcss@1.29.1)(yaml@2.7.0)

  '@tauri-apps/api@2.3.0': {}

  '@tauri-apps/cli-darwin-arm64@2.3.1':
    optional: true

  '@tauri-apps/cli-darwin-x64@2.3.1':
    optional: true

  '@tauri-apps/cli-linux-arm-gnueabihf@2.3.1':
    optional: true

  '@tauri-apps/cli-linux-arm64-gnu@2.3.1':
    optional: true

  '@tauri-apps/cli-linux-arm64-musl@2.3.1':
    optional: true

  '@tauri-apps/cli-linux-x64-gnu@2.3.1':
    optional: true

  '@tauri-apps/cli-linux-x64-musl@2.3.1':
    optional: true

  '@tauri-apps/cli-win32-arm64-msvc@2.3.1':
    optional: true

  '@tauri-apps/cli-win32-ia32-msvc@2.3.1':
    optional: true

  '@tauri-apps/cli-win32-x64-msvc@2.3.1':
    optional: true

  '@tauri-apps/cli@2.3.1':
    optionalDependencies:
      '@tauri-apps/cli-darwin-arm64': 2.3.1
      '@tauri-apps/cli-darwin-x64': 2.3.1
      '@tauri-apps/cli-linux-arm-gnueabihf': 2.3.1
      '@tauri-apps/cli-linux-arm64-gnu': 2.3.1
      '@tauri-apps/cli-linux-arm64-musl': 2.3.1
      '@tauri-apps/cli-linux-x64-gnu': 2.3.1
      '@tauri-apps/cli-linux-x64-musl': 2.3.1
      '@tauri-apps/cli-win32-arm64-msvc': 2.3.1
      '@tauri-apps/cli-win32-ia32-msvc': 2.3.1
      '@tauri-apps/cli-win32-x64-msvc': 2.3.1

  '@tauri-apps/plugin-opener@2.2.5':
    dependencies:
      '@tauri-apps/api': 2.3.0

  '@tauri-apps/plugin-os@2.2.0':
    dependencies:
      '@tauri-apps/api': 2.3.0

  '@testing-library/dom@10.4.0':
    dependencies:
      '@babel/code-frame': 7.26.2
      '@babel/runtime': 7.26.7
      '@types/aria-query': 5.0.4
      aria-query: 5.3.0
      chalk: 4.1.2
      dom-accessibility-api: 0.5.16
      lz-string: 1.5.0
      pretty-format: 27.5.1

  '@testing-library/react@16.2.0(@testing-library/dom@10.4.0)(@types/react-dom@18.3.5(@types/react@18.3.18))(@types/react@18.3.18)(react-dom@18.3.1(react@18.3.1))(react@18.3.1)':
    dependencies:
      '@babel/runtime': 7.26.7
      '@testing-library/dom': 10.4.0
      react: 18.3.1
      react-dom: 18.3.1(react@18.3.1)
    optionalDependencies:
      '@types/react': 18.3.18
      '@types/react-dom': 18.3.5(@types/react@18.3.18)

  '@testing-library/user-event@14.6.1(@testing-library/dom@10.4.0)':
    dependencies:
      '@testing-library/dom': 10.4.0

  '@total-typescript/shoehorn@0.1.2': {}

  '@trysound/sax@0.2.0': {}

  '@tsconfig/node10@1.0.11': {}

  '@tsconfig/node12@1.0.11': {}

  '@tsconfig/node14@1.0.3': {}

  '@tsconfig/node16@1.0.4': {}

  '@types/aria-query@5.0.4': {}

  '@types/babel__core@7.20.5':
    dependencies:
      '@babel/parser': 7.26.8
      '@babel/types': 7.26.8
      '@types/babel__generator': 7.6.8
      '@types/babel__template': 7.4.4
      '@types/babel__traverse': 7.20.6

  '@types/babel__generator@7.6.8':
    dependencies:
      '@babel/types': 7.26.8

  '@types/babel__template@7.4.4':
    dependencies:
      '@babel/parser': 7.26.8
      '@babel/types': 7.26.8

  '@types/babel__traverse@7.20.6':
    dependencies:
      '@babel/types': 7.26.8

  '@types/cookie@0.6.0': {}

  '@types/estree@1.0.6': {}

  '@types/gensync@1.0.4': {}

  '@types/json-schema@7.0.15': {}

  '@types/node@22.13.1':
    dependencies:
      undici-types: 6.20.0

  '@types/parse-json@4.0.2': {}

  '@types/prop-types@15.7.14': {}

  '@types/react-dom@18.3.5(@types/react@18.3.18)':
    dependencies:
      '@types/react': 18.3.18

  '@types/react@18.3.18':
    dependencies:
      '@types/prop-types': 15.7.14
      csstype: 3.1.3

  '@types/statuses@2.0.5': {}

  '@types/tough-cookie@4.0.5': {}

<<<<<<< HEAD
  '@typescript-eslint/eslint-plugin@8.26.0(@typescript-eslint/parser@8.26.0(eslint@9.21.0(jiti@2.4.2))(typescript@5.8.2))(eslint@9.21.0(jiti@2.4.2))(typescript@5.8.2)':
    dependencies:
      '@eslint-community/regexpp': 4.12.1
      '@typescript-eslint/parser': 8.26.0(eslint@9.21.0(jiti@2.4.2))(typescript@5.8.2)
      '@typescript-eslint/scope-manager': 8.26.0
      '@typescript-eslint/type-utils': 8.26.0(eslint@9.21.0(jiti@2.4.2))(typescript@5.8.2)
      '@typescript-eslint/utils': 8.26.0(eslint@9.21.0(jiti@2.4.2))(typescript@5.8.2)
      '@typescript-eslint/visitor-keys': 8.26.0
      eslint: 9.21.0(jiti@2.4.2)
=======
  '@typescript-eslint/eslint-plugin@8.26.0(@typescript-eslint/parser@8.26.0(eslint@9.20.0(jiti@2.4.2))(typescript@5.7.3))(eslint@9.20.0(jiti@2.4.2))(typescript@5.7.3)':
    dependencies:
      '@eslint-community/regexpp': 4.12.1
      '@typescript-eslint/parser': 8.26.0(eslint@9.20.0(jiti@2.4.2))(typescript@5.7.3)
      '@typescript-eslint/scope-manager': 8.26.0
      '@typescript-eslint/type-utils': 8.26.0(eslint@9.20.0(jiti@2.4.2))(typescript@5.7.3)
      '@typescript-eslint/utils': 8.26.0(eslint@9.20.0(jiti@2.4.2))(typescript@5.7.3)
      '@typescript-eslint/visitor-keys': 8.26.0
      eslint: 9.20.0(jiti@2.4.2)
>>>>>>> 32c111fc
      graphemer: 1.4.0
      ignore: 5.3.2
      natural-compare: 1.4.0
      ts-api-utils: 2.0.1(typescript@5.8.2)
      typescript: 5.8.2
    transitivePeerDependencies:
      - supports-color

<<<<<<< HEAD
  '@typescript-eslint/parser@8.26.0(eslint@9.21.0(jiti@2.4.2))(typescript@5.8.2)':
=======
  '@typescript-eslint/parser@8.26.0(eslint@9.20.0(jiti@2.4.2))(typescript@5.7.3)':
    dependencies:
      '@typescript-eslint/scope-manager': 8.26.0
      '@typescript-eslint/types': 8.26.0
      '@typescript-eslint/typescript-estree': 8.26.0(typescript@5.7.3)
      '@typescript-eslint/visitor-keys': 8.26.0
      debug: 4.4.0
      eslint: 9.20.0(jiti@2.4.2)
      typescript: 5.7.3
    transitivePeerDependencies:
      - supports-color

  '@typescript-eslint/parser@8.26.0(eslint@9.20.0(jiti@2.4.2))(typescript@5.7.3)':
>>>>>>> 32c111fc
    dependencies:
      '@typescript-eslint/scope-manager': 8.26.0
      '@typescript-eslint/types': 8.26.0
      '@typescript-eslint/typescript-estree': 8.26.0(typescript@5.8.2)
      '@typescript-eslint/visitor-keys': 8.26.0
      debug: 4.4.0
      eslint: 9.21.0(jiti@2.4.2)
      typescript: 5.8.2
    transitivePeerDependencies:
      - supports-color

  '@typescript-eslint/rule-tester@8.26.0(eslint@9.21.0(jiti@2.4.2))(typescript@5.8.2)':
    dependencies:
      '@typescript-eslint/parser': 8.26.0(eslint@9.21.0(jiti@2.4.2))(typescript@5.8.2)
      '@typescript-eslint/typescript-estree': 8.26.0(typescript@5.8.2)
      '@typescript-eslint/utils': 8.26.0(eslint@9.21.0(jiti@2.4.2))(typescript@5.8.2)
      ajv: 6.12.6
      eslint: 9.21.0(jiti@2.4.2)
      json-stable-stringify-without-jsonify: 1.0.1
      lodash.merge: 4.6.2
      semver: 7.7.1
    transitivePeerDependencies:
      - supports-color
      - typescript

  '@typescript-eslint/scope-manager@8.26.0':
    dependencies:
      '@typescript-eslint/types': 8.26.0
      '@typescript-eslint/visitor-keys': 8.26.0

<<<<<<< HEAD
  '@typescript-eslint/type-utils@8.26.0(eslint@9.21.0(jiti@2.4.2))(typescript@5.8.2)':
    dependencies:
      '@typescript-eslint/typescript-estree': 8.26.0(typescript@5.8.2)
      '@typescript-eslint/utils': 8.26.0(eslint@9.21.0(jiti@2.4.2))(typescript@5.8.2)
=======
  '@typescript-eslint/type-utils@8.26.0(eslint@9.20.0(jiti@2.4.2))(typescript@5.7.3)':
    dependencies:
      '@typescript-eslint/typescript-estree': 8.26.0(typescript@5.7.3)
      '@typescript-eslint/utils': 8.26.0(eslint@9.20.0(jiti@2.4.2))(typescript@5.7.3)
>>>>>>> 32c111fc
      debug: 4.4.0
      eslint: 9.21.0(jiti@2.4.2)
      ts-api-utils: 2.0.1(typescript@5.8.2)
      typescript: 5.8.2
    transitivePeerDependencies:
      - supports-color

  '@typescript-eslint/types@8.26.0': {}

  '@typescript-eslint/typescript-estree@8.26.0(typescript@5.8.2)':
    dependencies:
      '@typescript-eslint/types': 8.26.0
      '@typescript-eslint/visitor-keys': 8.26.0
      debug: 4.4.0
      fast-glob: 3.3.3
      is-glob: 4.0.3
      minimatch: 9.0.5
      semver: 7.7.1
      ts-api-utils: 2.0.1(typescript@5.8.2)
      typescript: 5.8.2
    transitivePeerDependencies:
      - supports-color

  '@typescript-eslint/utils@8.26.0(eslint@9.21.0(jiti@2.4.2))(typescript@5.8.2)':
    dependencies:
      '@eslint-community/eslint-utils': 4.4.1(eslint@9.21.0(jiti@2.4.2))
      '@typescript-eslint/scope-manager': 8.26.0
      '@typescript-eslint/types': 8.26.0
      '@typescript-eslint/typescript-estree': 8.26.0(typescript@5.8.2)
      eslint: 9.21.0(jiti@2.4.2)
      typescript: 5.8.2
    transitivePeerDependencies:
      - supports-color

  '@typescript-eslint/visitor-keys@8.26.0':
    dependencies:
      '@typescript-eslint/types': 8.26.0
      eslint-visitor-keys: 4.2.0

  '@typespec/prettier-plugin-typespec@0.65.0':
    dependencies:
      prettier: 3.4.2

  '@vitejs/plugin-react@4.3.4(vite@6.2.0(@types/node@22.13.1)(jiti@2.4.2)(lightningcss@1.29.1)(yaml@2.7.0))':
    dependencies:
      '@babel/core': 7.26.8
      '@babel/plugin-transform-react-jsx-self': 7.25.9(@babel/core@7.26.8)
      '@babel/plugin-transform-react-jsx-source': 7.25.9(@babel/core@7.26.8)
      '@types/babel__core': 7.20.5
      react-refresh: 0.14.2
      vite: 6.2.0(@types/node@22.13.1)(jiti@2.4.2)(lightningcss@1.29.1)(yaml@2.7.0)
    transitivePeerDependencies:
      - supports-color

  '@vitest/browser@2.1.9(@types/node@22.13.1)(typescript@5.8.2)(vite@6.2.0(@types/node@22.13.1)(jiti@2.4.2)(lightningcss@1.29.1)(yaml@2.7.0))(vitest@2.1.9)':
    dependencies:
      '@testing-library/dom': 10.4.0
      '@testing-library/user-event': 14.6.1(@testing-library/dom@10.4.0)
      '@vitest/mocker': 2.1.9(msw@2.7.0(@types/node@22.13.1)(typescript@5.8.2))(vite@6.2.0(@types/node@22.13.1)(jiti@2.4.2)(lightningcss@1.29.1)(yaml@2.7.0))
      '@vitest/utils': 2.1.9
      magic-string: 0.30.17
      msw: 2.7.0(@types/node@22.13.1)(typescript@5.8.2)
      sirv: 3.0.0
      tinyrainbow: 1.2.0
      vitest: 2.1.9(@types/node@22.13.1)(@vitest/browser@2.1.9)(jsdom@26.0.0)(lightningcss@1.29.1)(msw@2.7.0(@types/node@22.13.1)(typescript@5.8.2))
      ws: 8.18.0
    transitivePeerDependencies:
      - '@types/node'
      - bufferutil
      - typescript
      - utf-8-validate
      - vite

  '@vitest/expect@2.1.9':
    dependencies:
      '@vitest/spy': 2.1.9
      '@vitest/utils': 2.1.9
      chai: 5.2.0
      tinyrainbow: 1.2.0

  '@vitest/mocker@2.1.9(msw@2.7.0(@types/node@22.13.1)(typescript@5.8.2))(vite@5.4.14(@types/node@22.13.1)(lightningcss@1.29.1))':
    dependencies:
      '@vitest/spy': 2.1.9
      estree-walker: 3.0.3
      magic-string: 0.30.17
    optionalDependencies:
      msw: 2.7.0(@types/node@22.13.1)(typescript@5.8.2)
      vite: 5.4.14(@types/node@22.13.1)(lightningcss@1.29.1)

  '@vitest/mocker@2.1.9(msw@2.7.0(@types/node@22.13.1)(typescript@5.8.2))(vite@6.2.0(@types/node@22.13.1)(jiti@2.4.2)(lightningcss@1.29.1)(yaml@2.7.0))':
    dependencies:
      '@vitest/spy': 2.1.9
      estree-walker: 3.0.3
      magic-string: 0.30.17
    optionalDependencies:
      msw: 2.7.0(@types/node@22.13.1)(typescript@5.8.2)
      vite: 6.2.0(@types/node@22.13.1)(jiti@2.4.2)(lightningcss@1.29.1)(yaml@2.7.0)

  '@vitest/pretty-format@2.1.9':
    dependencies:
      tinyrainbow: 1.2.0

  '@vitest/runner@2.1.9':
    dependencies:
      '@vitest/utils': 2.1.9
      pathe: 1.1.2

  '@vitest/snapshot@2.1.9':
    dependencies:
      '@vitest/pretty-format': 2.1.9
      magic-string: 0.30.17
      pathe: 1.1.2

  '@vitest/spy@2.1.9':
    dependencies:
      tinyspy: 3.0.2

  '@vitest/utils@2.1.9':
    dependencies:
      '@vitest/pretty-format': 2.1.9
      loupe: 3.1.3
      tinyrainbow: 1.2.0

  acorn-jsx@5.3.2(acorn@8.14.0):
    dependencies:
      acorn: 8.14.0

  acorn-walk@8.3.4:
    dependencies:
      acorn: 8.14.0

  acorn@8.14.0: {}

  agent-base@7.1.3: {}

  ajv@6.12.6:
    dependencies:
      fast-deep-equal: 3.1.3
      fast-json-stable-stringify: 2.1.0
      json-schema-traverse: 0.4.1
      uri-js: 4.4.1

  allotment@1.20.3(react-dom@18.3.1(react@18.3.1))(react@18.3.1):
    dependencies:
      classnames: 2.5.1
      eventemitter3: 5.0.1
      lodash.clamp: 4.0.3
      lodash.debounce: 4.0.8
      lodash.isequal: 4.5.0
      react: 18.3.1
      react-dom: 18.3.1(react@18.3.1)
      use-resize-observer: 9.1.0(react-dom@18.3.1(react@18.3.1))(react@18.3.1)

  ansi-escapes@4.3.2:
    dependencies:
      type-fest: 0.21.3

  ansi-escapes@7.0.0:
    dependencies:
      environment: 1.1.0

  ansi-regex@5.0.1: {}

  ansi-regex@6.1.0: {}

  ansi-styles@4.3.0:
    dependencies:
      color-convert: 2.0.1

  ansi-styles@5.2.0: {}

  ansi-styles@6.2.1: {}

  arg@4.1.3: {}

  argparse@2.0.1: {}

  aria-hidden@1.2.4:
    dependencies:
      tslib: 2.8.1

  aria-query@5.3.0:
    dependencies:
      dequal: 2.0.3

  assertion-error@2.0.1: {}

  asynckit@0.4.0: {}

  babel-plugin-macros@3.1.0:
    dependencies:
      '@babel/runtime': 7.26.9
      cosmiconfig: 7.1.0
      resolve: 1.22.10

  babel-plugin-polyfill-corejs2@0.4.12(@babel/core@7.26.8):
    dependencies:
      '@babel/compat-data': 7.26.8
      '@babel/core': 7.26.8
      '@babel/helper-define-polyfill-provider': 0.6.3(@babel/core@7.26.8)
      semver: 6.3.1
    transitivePeerDependencies:
      - supports-color

  babel-plugin-polyfill-corejs3@0.11.1(@babel/core@7.26.8):
    dependencies:
      '@babel/core': 7.26.8
      '@babel/helper-define-polyfill-provider': 0.6.3(@babel/core@7.26.8)
      core-js-compat: 3.40.0
    transitivePeerDependencies:
      - supports-color

  babel-plugin-polyfill-regenerator@0.6.3(@babel/core@7.26.8):
    dependencies:
      '@babel/core': 7.26.8
      '@babel/helper-define-polyfill-provider': 0.6.3(@babel/core@7.26.8)
    transitivePeerDependencies:
      - supports-color

  balanced-match@1.0.2: {}

  bind-event-listener@3.0.0: {}

  boolbase@1.0.0: {}

  brace-expansion@1.1.11:
    dependencies:
      balanced-match: 1.0.2
      concat-map: 0.0.1

  brace-expansion@2.0.1:
    dependencies:
      balanced-match: 1.0.2

  braces@3.0.3:
    dependencies:
      fill-range: 7.1.1

  browserslist@4.24.4:
    dependencies:
      caniuse-lite: 1.0.30001699
      electron-to-chromium: 1.5.96
      node-releases: 2.0.19
      update-browserslist-db: 1.1.2(browserslist@4.24.4)

  cac@6.7.14: {}

  callsites@3.1.0: {}

  camelcase@6.3.0: {}

  caniuse-lite@1.0.30001699: {}

  chai@5.2.0:
    dependencies:
      assertion-error: 2.0.1
      check-error: 2.1.1
      deep-eql: 5.0.2
      loupe: 3.1.3
      pathval: 2.0.0

  chalk@4.1.2:
    dependencies:
      ansi-styles: 4.3.0
      supports-color: 7.2.0

  chalk@5.4.1: {}

  check-error@2.1.1: {}

  classnames@2.5.1: {}

  cli-cursor@5.0.0:
    dependencies:
      restore-cursor: 5.1.0

  cli-truncate@4.0.0:
    dependencies:
      slice-ansi: 5.0.0
      string-width: 7.2.0

  cli-width@4.1.0: {}

  cliui@8.0.1:
    dependencies:
      string-width: 4.2.3
      strip-ansi: 6.0.1
      wrap-ansi: 7.0.0

  clsx@2.1.1: {}

  color-convert@2.0.1:
    dependencies:
      color-name: 1.1.4

  color-name@1.1.4: {}

  colorette@2.0.20: {}

  combined-stream@1.0.8:
    dependencies:
      delayed-stream: 1.0.0

  commander@13.1.0: {}

  commander@7.2.0: {}

  commander@9.5.0: {}

  concat-map@0.0.1: {}

  convert-source-map@1.9.0: {}

  convert-source-map@2.0.0: {}

  cookie@0.7.2: {}

  core-js-compat@3.40.0:
    dependencies:
      browserslist: 4.24.4

  cosmiconfig@7.1.0:
    dependencies:
      '@types/parse-json': 4.0.2
      import-fresh: 3.3.1
      parse-json: 5.2.0
      path-type: 4.0.0
      yaml: 1.10.2

  cosmiconfig@8.3.6(typescript@5.8.2):
    dependencies:
      import-fresh: 3.3.1
      js-yaml: 4.1.0
      parse-json: 5.2.0
      path-type: 4.0.0
    optionalDependencies:
      typescript: 5.8.2

  create-require@1.1.1: {}

  cross-env@7.0.3:
    dependencies:
      cross-spawn: 7.0.6

  cross-spawn@7.0.6:
    dependencies:
      path-key: 3.1.1
      shebang-command: 2.0.0
      which: 2.0.2

  css-select@5.1.0:
    dependencies:
      boolbase: 1.0.0
      css-what: 6.1.0
      domhandler: 5.0.3
      domutils: 3.2.2
      nth-check: 2.1.1

  css-tree@2.2.1:
    dependencies:
      mdn-data: 2.0.28
      source-map-js: 1.2.1

  css-tree@2.3.1:
    dependencies:
      mdn-data: 2.0.30
      source-map-js: 1.2.1

  css-what@6.1.0: {}

  csso@5.0.5:
    dependencies:
      css-tree: 2.2.1

  cssstyle@4.2.1:
    dependencies:
      '@asamuzakjp/css-color': 2.8.3
      rrweb-cssom: 0.8.0

  csstype@3.1.3: {}

  dashify@2.0.0: {}

  data-urls@5.0.0:
    dependencies:
      whatwg-mimetype: 4.0.0
      whatwg-url: 14.1.0

  debug@4.4.0:
    dependencies:
      ms: 2.1.3

  decimal.js@10.5.0: {}

  deep-eql@5.0.2: {}

  deep-is@0.1.4: {}

  deepmerge@4.3.1: {}

  delayed-stream@1.0.0: {}

  dequal@2.0.3: {}

  detect-libc@1.0.3: {}

  detect-node-es@1.1.0: {}

  diff@4.0.2: {}

  dom-accessibility-api@0.5.16: {}

  dom-serializer@2.0.0:
    dependencies:
      domelementtype: 2.3.0
      domhandler: 5.0.3
      entities: 4.5.0

  domelementtype@2.3.0: {}

  domhandler@5.0.3:
    dependencies:
      domelementtype: 2.3.0

  domutils@3.2.2:
    dependencies:
      dom-serializer: 2.0.0
      domelementtype: 2.3.0
      domhandler: 5.0.3

  dot-case@3.0.4:
    dependencies:
      no-case: 3.0.4
      tslib: 2.8.1

  dotenv@16.0.3: {}

  eastasianwidth@0.2.0: {}

  electron-to-chromium@1.5.96: {}

  emoji-regex@10.4.0: {}

  emoji-regex@8.0.0: {}

  emoji-regex@9.2.2: {}

  enhanced-resolve@5.18.1:
    dependencies:
      graceful-fs: 4.2.11
      tapable: 2.2.1

  entities@4.5.0: {}

  environment@1.1.0: {}

  error-ex@1.3.2:
    dependencies:
      is-arrayish: 0.2.1

  es-module-lexer@1.6.0: {}

  esbuild@0.21.5:
    optionalDependencies:
      '@esbuild/aix-ppc64': 0.21.5
      '@esbuild/android-arm': 0.21.5
      '@esbuild/android-arm64': 0.21.5
      '@esbuild/android-x64': 0.21.5
      '@esbuild/darwin-arm64': 0.21.5
      '@esbuild/darwin-x64': 0.21.5
      '@esbuild/freebsd-arm64': 0.21.5
      '@esbuild/freebsd-x64': 0.21.5
      '@esbuild/linux-arm': 0.21.5
      '@esbuild/linux-arm64': 0.21.5
      '@esbuild/linux-ia32': 0.21.5
      '@esbuild/linux-loong64': 0.21.5
      '@esbuild/linux-mips64el': 0.21.5
      '@esbuild/linux-ppc64': 0.21.5
      '@esbuild/linux-riscv64': 0.21.5
      '@esbuild/linux-s390x': 0.21.5
      '@esbuild/linux-x64': 0.21.5
      '@esbuild/netbsd-x64': 0.21.5
      '@esbuild/openbsd-x64': 0.21.5
      '@esbuild/sunos-x64': 0.21.5
      '@esbuild/win32-arm64': 0.21.5
      '@esbuild/win32-ia32': 0.21.5
      '@esbuild/win32-x64': 0.21.5

  esbuild@0.25.0:
    optionalDependencies:
      '@esbuild/aix-ppc64': 0.25.0
      '@esbuild/android-arm': 0.25.0
      '@esbuild/android-arm64': 0.25.0
      '@esbuild/android-x64': 0.25.0
      '@esbuild/darwin-arm64': 0.25.0
      '@esbuild/darwin-x64': 0.25.0
      '@esbuild/freebsd-arm64': 0.25.0
      '@esbuild/freebsd-x64': 0.25.0
      '@esbuild/linux-arm': 0.25.0
      '@esbuild/linux-arm64': 0.25.0
      '@esbuild/linux-ia32': 0.25.0
      '@esbuild/linux-loong64': 0.25.0
      '@esbuild/linux-mips64el': 0.25.0
      '@esbuild/linux-ppc64': 0.25.0
      '@esbuild/linux-riscv64': 0.25.0
      '@esbuild/linux-s390x': 0.25.0
      '@esbuild/linux-x64': 0.25.0
      '@esbuild/netbsd-arm64': 0.25.0
      '@esbuild/netbsd-x64': 0.25.0
      '@esbuild/openbsd-arm64': 0.25.0
      '@esbuild/openbsd-x64': 0.25.0
      '@esbuild/sunos-x64': 0.25.0
      '@esbuild/win32-arm64': 0.25.0
      '@esbuild/win32-ia32': 0.25.0
      '@esbuild/win32-x64': 0.25.0

  escalade@3.2.0: {}

  escape-string-regexp@4.0.0: {}

  eslint-config-turbo@2.4.1(eslint@9.21.0(jiti@2.4.2))(turbo@2.4.2):
    dependencies:
      eslint: 9.21.0(jiti@2.4.2)
      eslint-plugin-turbo: 2.4.1(eslint@9.21.0(jiti@2.4.2))(turbo@2.4.2)
      turbo: 2.4.2

<<<<<<< HEAD
  eslint-plugin-react-hooks@5.2.0(eslint@9.21.0(jiti@2.4.2)):
=======
  eslint-plugin-react-hooks@5.2.0(eslint@9.20.0(jiti@2.4.2)):
>>>>>>> 32c111fc
    dependencies:
      eslint: 9.21.0(jiti@2.4.2)

  eslint-plugin-react-refresh@0.4.19(eslint@9.21.0(jiti@2.4.2)):
    dependencies:
      eslint: 9.21.0(jiti@2.4.2)

  eslint-plugin-turbo@2.4.1(eslint@9.21.0(jiti@2.4.2))(turbo@2.4.2):
    dependencies:
      dotenv: 16.0.3
      eslint: 9.21.0(jiti@2.4.2)
      turbo: 2.4.2

  eslint-scope@8.2.0:
    dependencies:
      esrecurse: 4.3.0
      estraverse: 5.3.0

  eslint-visitor-keys@3.4.3: {}

  eslint-visitor-keys@4.2.0: {}

  eslint@9.21.0(jiti@2.4.2):
    dependencies:
      '@eslint-community/eslint-utils': 4.4.1(eslint@9.21.0(jiti@2.4.2))
      '@eslint-community/regexpp': 4.12.1
      '@eslint/config-array': 0.19.2
      '@eslint/core': 0.12.0
      '@eslint/eslintrc': 3.3.0
      '@eslint/js': 9.21.0
      '@eslint/plugin-kit': 0.2.7
      '@humanfs/node': 0.16.6
      '@humanwhocodes/module-importer': 1.0.1
      '@humanwhocodes/retry': 0.4.2
      '@types/estree': 1.0.6
      '@types/json-schema': 7.0.15
      ajv: 6.12.6
      chalk: 4.1.2
      cross-spawn: 7.0.6
      debug: 4.4.0
      escape-string-regexp: 4.0.0
      eslint-scope: 8.2.0
      eslint-visitor-keys: 4.2.0
      espree: 10.3.0
      esquery: 1.6.0
      esutils: 2.0.3
      fast-deep-equal: 3.1.3
      file-entry-cache: 8.0.0
      find-up: 5.0.0
      glob-parent: 6.0.2
      ignore: 5.3.2
      imurmurhash: 0.1.4
      is-glob: 4.0.3
      json-stable-stringify-without-jsonify: 1.0.1
      lodash.merge: 4.6.2
      minimatch: 3.1.2
      natural-compare: 1.4.0
      optionator: 0.9.4
    optionalDependencies:
      jiti: 2.4.2
    transitivePeerDependencies:
      - supports-color

  espree@10.3.0:
    dependencies:
      acorn: 8.14.0
      acorn-jsx: 5.3.2(acorn@8.14.0)
      eslint-visitor-keys: 4.2.0

  esquery@1.6.0:
    dependencies:
      estraverse: 5.3.0

  esrecurse@4.3.0:
    dependencies:
      estraverse: 5.3.0

  estraverse@5.3.0: {}

  estree-walker@2.0.2: {}

  estree-walker@3.0.3:
    dependencies:
      '@types/estree': 1.0.6

  esutils@2.0.3: {}

  eventemitter2@4.1.2: {}

  eventemitter3@5.0.1: {}

  execa@8.0.1:
    dependencies:
      cross-spawn: 7.0.6
      get-stream: 8.0.1
      human-signals: 5.0.0
      is-stream: 3.0.0
      merge-stream: 2.0.0
      npm-run-path: 5.3.0
      onetime: 6.0.0
      signal-exit: 4.1.0
      strip-final-newline: 3.0.0

  expect-type@1.2.0: {}

  fast-deep-equal@3.1.3: {}

  fast-glob@3.3.3:
    dependencies:
      '@nodelib/fs.stat': 2.0.5
      '@nodelib/fs.walk': 1.2.8
      glob-parent: 5.1.2
      merge2: 1.4.1
      micromatch: 4.0.8

  fast-json-stable-stringify@2.1.0: {}

  fast-levenshtein@2.0.6: {}

  fastq@1.19.1:
    dependencies:
      reusify: 1.1.0

  file-entry-cache@8.0.0:
    dependencies:
      flat-cache: 4.0.1

  fill-range@7.1.1:
    dependencies:
      to-regex-range: 5.0.1

  find-root@1.1.0: {}

  find-up@5.0.0:
    dependencies:
      locate-path: 6.0.0
      path-exists: 4.0.0

  flat-cache@4.0.1:
    dependencies:
      flatted: 3.3.3
      keyv: 4.5.4

  flatted@3.3.3: {}

  foreground-child@3.3.1:
    dependencies:
      cross-spawn: 7.0.6
      signal-exit: 4.1.0

  form-data@4.0.1:
    dependencies:
      asynckit: 0.4.0
      combined-stream: 1.0.8
      mime-types: 2.1.35

  fs.realpath@1.0.0: {}

  fsevents@2.3.3:
    optional: true

  function-bind@1.1.2: {}

  gensync@1.0.0-beta.2: {}

  get-caller-file@2.0.5: {}

  get-east-asian-width@1.3.0: {}

  get-nonce@1.0.1: {}

  get-stream@8.0.1: {}

  glob-parent@5.1.2:
    dependencies:
      is-glob: 4.0.3

  glob-parent@6.0.2:
    dependencies:
      is-glob: 4.0.3

  glob@11.0.1:
    dependencies:
      foreground-child: 3.3.1
      jackspeak: 4.1.0
      minimatch: 10.0.1
      minipass: 7.1.2
      package-json-from-dist: 1.0.1
      path-scurry: 2.0.0

  glob@8.1.0:
    dependencies:
      fs.realpath: 1.0.0
      inflight: 1.0.6
      inherits: 2.0.4
      minimatch: 5.1.6
      once: 1.4.0

  globals@11.12.0: {}

  globals@14.0.0: {}

  graceful-fs@4.2.11: {}

  graphemer@1.4.0: {}

  graphql@16.10.0: {}

  has-flag@4.0.0: {}

  hasown@2.0.2:
    dependencies:
      function-bind: 1.1.2

  headers-polyfill@4.0.3: {}

  hoist-non-react-statics@3.3.2:
    dependencies:
      react-is: 16.13.1

  html-encoding-sniffer@4.0.0:
    dependencies:
      whatwg-encoding: 3.1.1

  http-proxy-agent@7.0.2:
    dependencies:
      agent-base: 7.1.3
      debug: 4.4.0
    transitivePeerDependencies:
      - supports-color

  https-proxy-agent@7.0.6:
    dependencies:
      agent-base: 7.1.3
      debug: 4.4.0
    transitivePeerDependencies:
      - supports-color

  human-signals@5.0.0: {}

  iconv-lite@0.6.3:
    dependencies:
      safer-buffer: 2.1.2

  ignore@5.3.2: {}

  import-fresh@3.3.1:
    dependencies:
      parent-module: 1.0.1
      resolve-from: 4.0.0

  imurmurhash@0.1.4: {}

  inflight@1.0.6:
    dependencies:
      once: 1.4.0
      wrappy: 1.0.2

  inherits@2.0.4: {}

  is-arrayish@0.2.1: {}

  is-core-module@2.16.1:
    dependencies:
      hasown: 2.0.2

  is-extglob@2.1.1: {}

  is-fullwidth-code-point@3.0.0: {}

  is-fullwidth-code-point@4.0.0: {}

  is-fullwidth-code-point@5.0.0:
    dependencies:
      get-east-asian-width: 1.3.0

  is-glob@4.0.3:
    dependencies:
      is-extglob: 2.1.1

  is-node-process@1.2.0: {}

  is-number@7.0.0: {}

  is-potential-custom-element-name@1.0.1: {}

  is-stream@3.0.0: {}

  isexe@2.0.0: {}

  jackspeak@4.1.0:
    dependencies:
      '@isaacs/cliui': 8.0.2

  jiti@2.4.2: {}

  js-tokens@4.0.0: {}

  js-yaml@4.1.0:
    dependencies:
      argparse: 2.0.1

  jsdom@26.0.0:
    dependencies:
      cssstyle: 4.2.1
      data-urls: 5.0.0
      decimal.js: 10.5.0
      form-data: 4.0.1
      html-encoding-sniffer: 4.0.0
      http-proxy-agent: 7.0.2
      https-proxy-agent: 7.0.6
      is-potential-custom-element-name: 1.0.1
      nwsapi: 2.2.16
      parse5: 7.2.1
      rrweb-cssom: 0.8.0
      saxes: 6.0.0
      symbol-tree: 3.2.4
      tough-cookie: 5.1.1
      w3c-xmlserializer: 5.0.0
      webidl-conversions: 7.0.0
      whatwg-encoding: 3.1.1
      whatwg-mimetype: 4.0.0
      whatwg-url: 14.1.0
      ws: 8.18.0
      xml-name-validator: 5.0.0
    transitivePeerDependencies:
      - bufferutil
      - supports-color
      - utf-8-validate

  jsesc@3.0.2: {}

  jsesc@3.1.0: {}

  json-buffer@3.0.1: {}

  json-parse-even-better-errors@2.3.1: {}

  json-schema-traverse@0.4.1: {}

  json-stable-stringify-without-jsonify@1.0.1: {}

  json5@2.2.3: {}

  keyv@4.5.4:
    dependencies:
      json-buffer: 3.0.1

  levn@0.4.1:
    dependencies:
      prelude-ls: 1.2.1
      type-check: 0.4.0

  lightningcss-darwin-arm64@1.29.1:
    optional: true

  lightningcss-darwin-x64@1.29.1:
    optional: true

  lightningcss-freebsd-x64@1.29.1:
    optional: true

  lightningcss-linux-arm-gnueabihf@1.29.1:
    optional: true

  lightningcss-linux-arm64-gnu@1.29.1:
    optional: true

  lightningcss-linux-arm64-musl@1.29.1:
    optional: true

  lightningcss-linux-x64-gnu@1.29.1:
    optional: true

  lightningcss-linux-x64-musl@1.29.1:
    optional: true

  lightningcss-win32-arm64-msvc@1.29.1:
    optional: true

  lightningcss-win32-x64-msvc@1.29.1:
    optional: true

  lightningcss@1.29.1:
    dependencies:
      detect-libc: 1.0.3
    optionalDependencies:
      lightningcss-darwin-arm64: 1.29.1
      lightningcss-darwin-x64: 1.29.1
      lightningcss-freebsd-x64: 1.29.1
      lightningcss-linux-arm-gnueabihf: 1.29.1
      lightningcss-linux-arm64-gnu: 1.29.1
      lightningcss-linux-arm64-musl: 1.29.1
      lightningcss-linux-x64-gnu: 1.29.1
      lightningcss-linux-x64-musl: 1.29.1
      lightningcss-win32-arm64-msvc: 1.29.1
      lightningcss-win32-x64-msvc: 1.29.1

  lilconfig@3.1.3: {}

  lines-and-columns@1.2.4: {}

  lint-staged@15.4.3:
    dependencies:
      chalk: 5.4.1
      commander: 13.1.0
      debug: 4.4.0
      execa: 8.0.1
      lilconfig: 3.1.3
      listr2: 8.2.5
      micromatch: 4.0.8
      pidtree: 0.6.0
      string-argv: 0.3.2
      yaml: 2.7.0
    transitivePeerDependencies:
      - supports-color

  listr2@8.2.5:
    dependencies:
      cli-truncate: 4.0.0
      colorette: 2.0.20
      eventemitter3: 5.0.1
      log-update: 6.1.0
      rfdc: 1.4.1
      wrap-ansi: 9.0.0

  locate-path@6.0.0:
    dependencies:
      p-locate: 5.0.0

  lodash.clamp@4.0.3: {}

  lodash.debounce@4.0.8: {}

  lodash.isequal@4.5.0: {}

  lodash.merge@4.6.2: {}

  log-update@6.1.0:
    dependencies:
      ansi-escapes: 7.0.0
      cli-cursor: 5.0.0
      slice-ansi: 7.1.0
      strip-ansi: 7.1.0
      wrap-ansi: 9.0.0

  loose-envify@1.4.0:
    dependencies:
      js-tokens: 4.0.0

  loupe@3.1.3: {}

  lower-case@2.0.2:
    dependencies:
      tslib: 2.8.1

  lru-cache@10.4.3: {}

  lru-cache@11.0.2: {}

  lru-cache@5.1.1:
    dependencies:
      yallist: 3.1.1

  lz-string@1.5.0: {}

  magic-string@0.30.17:
    dependencies:
      '@jridgewell/sourcemap-codec': 1.5.0

  make-error@1.3.6: {}

  mdn-data@2.0.28: {}

  mdn-data@2.0.30: {}

  merge-stream@2.0.0: {}

  merge2@1.4.1: {}

  micromatch@4.0.8:
    dependencies:
      braces: 3.0.3
      picomatch: 2.3.1

  mime-db@1.52.0: {}

  mime-types@2.1.35:
    dependencies:
      mime-db: 1.52.0

  mimic-fn@4.0.0: {}

  mimic-function@5.0.1: {}

  minimatch@10.0.1:
    dependencies:
      brace-expansion: 2.0.1

  minimatch@3.1.2:
    dependencies:
      brace-expansion: 1.1.11

  minimatch@5.1.6:
    dependencies:
      brace-expansion: 2.0.1

  minimatch@9.0.5:
    dependencies:
      brace-expansion: 2.0.1

  minipass@7.1.2: {}

  mrmime@2.0.0: {}

  ms@2.1.3: {}

  msw@2.7.0(@types/node@22.13.1)(typescript@5.8.2):
    dependencies:
      '@bundled-es-modules/cookie': 2.0.1
      '@bundled-es-modules/statuses': 1.0.1
      '@bundled-es-modules/tough-cookie': 0.1.6
      '@inquirer/confirm': 5.1.5(@types/node@22.13.1)
      '@mswjs/interceptors': 0.37.6
      '@open-draft/deferred-promise': 2.2.0
      '@open-draft/until': 2.1.0
      '@types/cookie': 0.6.0
      '@types/statuses': 2.0.5
      graphql: 16.10.0
      headers-polyfill: 4.0.3
      is-node-process: 1.2.0
      outvariant: 1.4.3
      path-to-regexp: 6.3.0
      picocolors: 1.1.1
      strict-event-emitter: 0.5.1
      type-fest: 4.34.1
      yargs: 17.7.2
    optionalDependencies:
      typescript: 5.8.2
    transitivePeerDependencies:
      - '@types/node'

  mute-stream@2.0.0: {}

  nanoid@3.3.8: {}

  natural-compare@1.4.0: {}

  no-case@3.0.4:
    dependencies:
      lower-case: 2.0.2
      tslib: 2.8.1

  node-releases@2.0.19: {}

  npm-run-path@5.3.0:
    dependencies:
      path-key: 4.0.0

  nth-check@2.1.1:
    dependencies:
      boolbase: 1.0.0

  nwsapi@2.2.16: {}

  once@1.4.0:
    dependencies:
      wrappy: 1.0.2

  onetime@6.0.0:
    dependencies:
      mimic-fn: 4.0.0

  onetime@7.0.0:
    dependencies:
      mimic-function: 5.0.1

  optionator@0.9.4:
    dependencies:
      deep-is: 0.1.4
      fast-levenshtein: 2.0.6
      levn: 0.4.1
      prelude-ls: 1.2.1
      type-check: 0.4.0
      word-wrap: 1.2.5

  outvariant@1.4.3: {}

  overlayscrollbars-react@0.5.6(overlayscrollbars@2.11.0)(react@18.3.1):
    dependencies:
      overlayscrollbars: 2.11.0
      react: 18.3.1

  overlayscrollbars@2.11.0: {}

  p-limit@3.1.0:
    dependencies:
      yocto-queue: 0.1.0

  p-locate@5.0.0:
    dependencies:
      p-limit: 3.1.0

  package-json-from-dist@1.0.1: {}

  parent-module@1.0.1:
    dependencies:
      callsites: 3.1.0

  parse-json@5.2.0:
    dependencies:
      '@babel/code-frame': 7.26.2
      error-ex: 1.3.2
      json-parse-even-better-errors: 2.3.1
      lines-and-columns: 1.2.4

  parse5@7.2.1:
    dependencies:
      entities: 4.5.0

  path-exists@4.0.0: {}

  path-key@3.1.1: {}

  path-key@4.0.0: {}

  path-parse@1.0.7: {}

  path-scurry@2.0.0:
    dependencies:
      lru-cache: 11.0.2
      minipass: 7.1.2

  path-to-regexp@6.3.0: {}

  path-type@4.0.0: {}

  pathe@1.1.2: {}

  pathval@2.0.0: {}

  picocolors@1.1.1: {}

  picomatch@2.3.1: {}

  picomatch@4.0.2: {}

  pidtree@0.6.0: {}

  postcss@8.5.3:
    dependencies:
      nanoid: 3.3.8
      picocolors: 1.1.1
      source-map-js: 1.2.1

  prelude-ls@1.2.1: {}

  prettier-plugin-tailwindcss@0.6.11(@ianvs/prettier-plugin-sort-imports@4.4.1(prettier@3.5.0))(prettier@3.5.0):
    dependencies:
      prettier: 3.5.0
    optionalDependencies:
      '@ianvs/prettier-plugin-sort-imports': 4.4.1(prettier@3.5.0)

  prettier@2.8.8: {}

  prettier@3.4.2: {}

  prettier@3.5.0: {}

  pretty-format@27.5.1:
    dependencies:
      ansi-regex: 5.0.1
      ansi-styles: 5.2.0
      react-is: 17.0.2

  psl@1.15.0:
    dependencies:
      punycode: 2.3.1

  punycode@2.3.1: {}

  querystringify@2.2.0: {}

  queue-microtask@1.2.3: {}

  raf-schd@4.0.3: {}

  react-dom@18.3.1(react@18.3.1):
    dependencies:
      loose-envify: 1.4.0
      react: 18.3.1
      scheduler: 0.23.2

  react-is@16.13.1: {}

  react-is@17.0.2: {}

  react-refresh@0.14.2: {}

  react-remove-scroll-bar@2.3.8(@types/react@18.3.18)(react@18.3.1):
    dependencies:
      react: 18.3.1
      react-style-singleton: 2.2.3(@types/react@18.3.18)(react@18.3.1)
      tslib: 2.8.1
    optionalDependencies:
      '@types/react': 18.3.18

  react-remove-scroll@2.6.3(@types/react@18.3.18)(react@18.3.1):
    dependencies:
      react: 18.3.1
      react-remove-scroll-bar: 2.3.8(@types/react@18.3.18)(react@18.3.1)
      react-style-singleton: 2.2.3(@types/react@18.3.18)(react@18.3.1)
      tslib: 2.8.1
      use-callback-ref: 1.3.3(@types/react@18.3.18)(react@18.3.1)
      use-sidecar: 1.1.3(@types/react@18.3.18)(react@18.3.1)
    optionalDependencies:
      '@types/react': 18.3.18

  react-router-dom@6.29.0(react-dom@18.3.1(react@18.3.1))(react@18.3.1):
    dependencies:
      '@remix-run/router': 1.22.0
      react: 18.3.1
      react-dom: 18.3.1(react@18.3.1)
      react-router: 6.29.0(react@18.3.1)

  react-router@6.29.0(react@18.3.1):
    dependencies:
      '@remix-run/router': 1.22.0
      react: 18.3.1

  react-style-singleton@2.2.3(@types/react@18.3.18)(react@18.3.1):
    dependencies:
      get-nonce: 1.0.1
      react: 18.3.1
      tslib: 2.8.1
    optionalDependencies:
      '@types/react': 18.3.18

  react-uid@2.4.0(@types/react@18.3.18)(react@18.3.1):
    dependencies:
      react: 18.3.1
      tslib: 2.8.1
    optionalDependencies:
      '@types/react': 18.3.18

  react@18.3.1:
    dependencies:
      loose-envify: 1.4.0

  regenerate-unicode-properties@10.2.0:
    dependencies:
      regenerate: 1.4.2

  regenerate@1.4.2: {}

  regenerator-runtime@0.14.1: {}

  regenerator-transform@0.15.2:
    dependencies:
      '@babel/runtime': 7.26.9

  regexpu-core@6.2.0:
    dependencies:
      regenerate: 1.4.2
      regenerate-unicode-properties: 10.2.0
      regjsgen: 0.8.0
      regjsparser: 0.12.0
      unicode-match-property-ecmascript: 2.0.0
      unicode-match-property-value-ecmascript: 2.2.0

  regjsgen@0.8.0: {}

  regjsparser@0.12.0:
    dependencies:
      jsesc: 3.0.2

  require-directory@2.1.1: {}

  requires-port@1.0.0: {}

  resolve-from@4.0.0: {}

  resolve@1.22.10:
    dependencies:
      is-core-module: 2.16.1
      path-parse: 1.0.7
      supports-preserve-symlinks-flag: 1.0.0

  restore-cursor@5.1.0:
    dependencies:
      onetime: 7.0.0
      signal-exit: 4.1.0

  reusify@1.1.0: {}

  rfdc@1.4.1: {}

  rimraf@6.0.1:
    dependencies:
      glob: 11.0.1
      package-json-from-dist: 1.0.1

  rollup@4.34.9:
    dependencies:
      '@types/estree': 1.0.6
    optionalDependencies:
      '@rollup/rollup-android-arm-eabi': 4.34.9
      '@rollup/rollup-android-arm64': 4.34.9
      '@rollup/rollup-darwin-arm64': 4.34.9
      '@rollup/rollup-darwin-x64': 4.34.9
      '@rollup/rollup-freebsd-arm64': 4.34.9
      '@rollup/rollup-freebsd-x64': 4.34.9
      '@rollup/rollup-linux-arm-gnueabihf': 4.34.9
      '@rollup/rollup-linux-arm-musleabihf': 4.34.9
      '@rollup/rollup-linux-arm64-gnu': 4.34.9
      '@rollup/rollup-linux-arm64-musl': 4.34.9
      '@rollup/rollup-linux-loongarch64-gnu': 4.34.9
      '@rollup/rollup-linux-powerpc64le-gnu': 4.34.9
      '@rollup/rollup-linux-riscv64-gnu': 4.34.9
      '@rollup/rollup-linux-s390x-gnu': 4.34.9
      '@rollup/rollup-linux-x64-gnu': 4.34.9
      '@rollup/rollup-linux-x64-musl': 4.34.9
      '@rollup/rollup-win32-arm64-msvc': 4.34.9
      '@rollup/rollup-win32-ia32-msvc': 4.34.9
      '@rollup/rollup-win32-x64-msvc': 4.34.9
      fsevents: 2.3.3

  rrweb-cssom@0.8.0: {}

  run-parallel@1.2.0:
    dependencies:
      queue-microtask: 1.2.3

  safer-buffer@2.1.2: {}

  saxes@6.0.0:
    dependencies:
      xmlchars: 2.2.0

  scheduler@0.23.2:
    dependencies:
      loose-envify: 1.4.0

  semver@6.3.1: {}

  semver@7.7.1: {}

  shebang-command@2.0.0:
    dependencies:
      shebang-regex: 3.0.0

  shebang-regex@3.0.0: {}

  siginfo@2.0.0: {}

  signal-exit@4.1.0: {}

  sirv@3.0.0:
    dependencies:
      '@polka/url': 1.0.0-next.28
      mrmime: 2.0.0
      totalist: 3.0.1

  slice-ansi@5.0.0:
    dependencies:
      ansi-styles: 6.2.1
      is-fullwidth-code-point: 4.0.0

  slice-ansi@7.1.0:
    dependencies:
      ansi-styles: 6.2.1
      is-fullwidth-code-point: 5.0.0

  snake-case@3.0.4:
    dependencies:
      dot-case: 3.0.4
      tslib: 2.8.1

  source-map-js@1.2.1: {}

  source-map@0.5.7: {}

  stackback@0.0.2: {}

  statuses@2.0.1: {}

  std-env@3.8.1: {}

  strict-event-emitter@0.5.1: {}

  string-argv@0.3.2: {}

  string-width@4.2.3:
    dependencies:
      emoji-regex: 8.0.0
      is-fullwidth-code-point: 3.0.0
      strip-ansi: 6.0.1

  string-width@5.1.2:
    dependencies:
      eastasianwidth: 0.2.0
      emoji-regex: 9.2.2
      strip-ansi: 7.1.0

  string-width@7.2.0:
    dependencies:
      emoji-regex: 10.4.0
      get-east-asian-width: 1.3.0
      strip-ansi: 7.1.0

  strip-ansi@6.0.1:
    dependencies:
      ansi-regex: 5.0.1

  strip-ansi@7.1.0:
    dependencies:
      ansi-regex: 6.1.0

  strip-final-newline@3.0.0: {}

  strip-json-comments@3.1.1: {}

  stylis@4.2.0: {}

  supports-color@7.2.0:
    dependencies:
      has-flag: 4.0.0

  supports-preserve-symlinks-flag@1.0.0: {}

  svg-parser@2.0.4: {}

  svgo@3.3.2:
    dependencies:
      '@trysound/sax': 0.2.0
      commander: 7.2.0
      css-select: 5.1.0
      css-tree: 2.3.1
      css-what: 6.1.0
      csso: 5.0.5
      picocolors: 1.1.1

  symbol-tree@3.2.4: {}

  tailwind-merge@3.0.2: {}

  tailwindcss-animate@1.0.7(tailwindcss@4.0.6):
    dependencies:
      tailwindcss: 4.0.6

  tailwindcss@4.0.6: {}

  tailwindcss@4.0.7: {}

  tapable@2.2.1: {}

  tinybench@2.9.0: {}

  tinyexec@0.3.2: {}

  tinypool@1.0.2: {}

  tinyrainbow@1.2.0: {}

  tinyspy@3.0.2: {}

  tldts-core@6.1.77: {}

  tldts@6.1.77:
    dependencies:
      tldts-core: 6.1.77

  to-regex-range@5.0.1:
    dependencies:
      is-number: 7.0.0

  totalist@3.0.1: {}

  tough-cookie@4.1.4:
    dependencies:
      psl: 1.15.0
      punycode: 2.3.1
      universalify: 0.2.0
      url-parse: 1.5.10

  tough-cookie@5.1.1:
    dependencies:
      tldts: 6.1.77

  tr46@5.0.0:
    dependencies:
      punycode: 2.3.1

  ts-api-utils@2.0.1(typescript@5.8.2):
    dependencies:
      typescript: 5.8.2

  ts-node@10.9.2(@types/node@22.13.1)(typescript@5.8.2):
    dependencies:
      '@cspotcode/source-map-support': 0.8.1
      '@tsconfig/node10': 1.0.11
      '@tsconfig/node12': 1.0.11
      '@tsconfig/node14': 1.0.3
      '@tsconfig/node16': 1.0.4
      '@types/node': 22.13.1
      acorn: 8.14.0
      acorn-walk: 8.3.4
      arg: 4.1.3
      create-require: 1.1.1
      diff: 4.0.2
      make-error: 1.3.6
      typescript: 5.8.2
      v8-compile-cache-lib: 3.0.1
      yn: 3.1.1

  tslib@2.8.1: {}

  turbo-darwin-64@2.4.2:
    optional: true

  turbo-darwin-arm64@2.4.2:
    optional: true

  turbo-linux-64@2.4.2:
    optional: true

  turbo-linux-arm64@2.4.2:
    optional: true

  turbo-windows-64@2.4.2:
    optional: true

  turbo-windows-arm64@2.4.2:
    optional: true

  turbo@2.4.2:
    optionalDependencies:
      turbo-darwin-64: 2.4.2
      turbo-darwin-arm64: 2.4.2
      turbo-linux-64: 2.4.2
      turbo-linux-arm64: 2.4.2
      turbo-windows-64: 2.4.2
      turbo-windows-arm64: 2.4.2

  type-check@0.4.0:
    dependencies:
      prelude-ls: 1.2.1

  type-fest@0.21.3: {}

  type-fest@4.34.1: {}

<<<<<<< HEAD
  typescript-eslint@8.26.0(eslint@9.21.0(jiti@2.4.2))(typescript@5.8.2):
    dependencies:
      '@typescript-eslint/eslint-plugin': 8.26.0(@typescript-eslint/parser@8.26.0(eslint@9.21.0(jiti@2.4.2))(typescript@5.8.2))(eslint@9.21.0(jiti@2.4.2))(typescript@5.8.2)
      '@typescript-eslint/parser': 8.26.0(eslint@9.21.0(jiti@2.4.2))(typescript@5.8.2)
      '@typescript-eslint/utils': 8.26.0(eslint@9.21.0(jiti@2.4.2))(typescript@5.8.2)
      eslint: 9.21.0(jiti@2.4.2)
      typescript: 5.8.2
=======
  typescript-eslint@8.26.0(eslint@9.20.0(jiti@2.4.2))(typescript@5.7.3):
    dependencies:
      '@typescript-eslint/eslint-plugin': 8.26.0(@typescript-eslint/parser@8.26.0(eslint@9.20.0(jiti@2.4.2))(typescript@5.7.3))(eslint@9.20.0(jiti@2.4.2))(typescript@5.7.3)
      '@typescript-eslint/parser': 8.26.0(eslint@9.20.0(jiti@2.4.2))(typescript@5.7.3)
      '@typescript-eslint/utils': 8.26.0(eslint@9.20.0(jiti@2.4.2))(typescript@5.7.3)
      eslint: 9.20.0(jiti@2.4.2)
      typescript: 5.7.3
>>>>>>> 32c111fc
    transitivePeerDependencies:
      - supports-color

  typescript@5.8.2: {}

  undici-types@6.20.0: {}

  unicode-canonical-property-names-ecmascript@2.0.1: {}

  unicode-match-property-ecmascript@2.0.0:
    dependencies:
      unicode-canonical-property-names-ecmascript: 2.0.1
      unicode-property-aliases-ecmascript: 2.1.0

  unicode-match-property-value-ecmascript@2.2.0: {}

  unicode-property-aliases-ecmascript@2.1.0: {}

  universalify@0.2.0: {}

  update-browserslist-db@1.1.2(browserslist@4.24.4):
    dependencies:
      browserslist: 4.24.4
      escalade: 3.2.0
      picocolors: 1.1.1

  uri-js@4.4.1:
    dependencies:
      punycode: 2.3.1

  url-parse@1.5.10:
    dependencies:
      querystringify: 2.2.0
      requires-port: 1.0.0

  use-callback-ref@1.3.3(@types/react@18.3.18)(react@18.3.1):
    dependencies:
      react: 18.3.1
      tslib: 2.8.1
    optionalDependencies:
      '@types/react': 18.3.18

  use-resize-observer@9.1.0(react-dom@18.3.1(react@18.3.1))(react@18.3.1):
    dependencies:
      '@juggle/resize-observer': 3.4.0
      react: 18.3.1
      react-dom: 18.3.1(react@18.3.1)

  use-sidecar@1.1.3(@types/react@18.3.18)(react@18.3.1):
    dependencies:
      detect-node-es: 1.1.0
      react: 18.3.1
      tslib: 2.8.1
    optionalDependencies:
      '@types/react': 18.3.18

  v8-compile-cache-lib@3.0.1: {}

  vite-node@2.1.9(@types/node@22.13.1)(lightningcss@1.29.1):
    dependencies:
      cac: 6.7.14
      debug: 4.4.0
      es-module-lexer: 1.6.0
      pathe: 1.1.2
      vite: 5.4.14(@types/node@22.13.1)(lightningcss@1.29.1)
    transitivePeerDependencies:
      - '@types/node'
      - less
      - lightningcss
      - sass
      - sass-embedded
      - stylus
      - sugarss
      - supports-color
      - terser

  vite@5.4.14(@types/node@22.13.1)(lightningcss@1.29.1):
    dependencies:
      esbuild: 0.21.5
      postcss: 8.5.3
      rollup: 4.34.9
    optionalDependencies:
      '@types/node': 22.13.1
      fsevents: 2.3.3
      lightningcss: 1.29.1

  vite@6.2.0(@types/node@22.13.1)(jiti@2.4.2)(lightningcss@1.29.1)(yaml@2.7.0):
    dependencies:
      esbuild: 0.25.0
      postcss: 8.5.3
      rollup: 4.34.9
    optionalDependencies:
      '@types/node': 22.13.1
      fsevents: 2.3.3
      jiti: 2.4.2
      lightningcss: 1.29.1
      yaml: 2.7.0

  vitest@2.1.9(@types/node@22.13.1)(@vitest/browser@2.1.9)(jsdom@26.0.0)(lightningcss@1.29.1)(msw@2.7.0(@types/node@22.13.1)(typescript@5.8.2)):
    dependencies:
      '@vitest/expect': 2.1.9
      '@vitest/mocker': 2.1.9(msw@2.7.0(@types/node@22.13.1)(typescript@5.8.2))(vite@5.4.14(@types/node@22.13.1)(lightningcss@1.29.1))
      '@vitest/pretty-format': 2.1.9
      '@vitest/runner': 2.1.9
      '@vitest/snapshot': 2.1.9
      '@vitest/spy': 2.1.9
      '@vitest/utils': 2.1.9
      chai: 5.2.0
      debug: 4.4.0
      expect-type: 1.2.0
      magic-string: 0.30.17
      pathe: 1.1.2
      std-env: 3.8.1
      tinybench: 2.9.0
      tinyexec: 0.3.2
      tinypool: 1.0.2
      tinyrainbow: 1.2.0
      vite: 5.4.14(@types/node@22.13.1)(lightningcss@1.29.1)
      vite-node: 2.1.9(@types/node@22.13.1)(lightningcss@1.29.1)
      why-is-node-running: 2.3.0
    optionalDependencies:
      '@types/node': 22.13.1
      '@vitest/browser': 2.1.9(@types/node@22.13.1)(typescript@5.8.2)(vite@6.2.0(@types/node@22.13.1)(jiti@2.4.2)(lightningcss@1.29.1)(yaml@2.7.0))(vitest@2.1.9)
      jsdom: 26.0.0
    transitivePeerDependencies:
      - less
      - lightningcss
      - msw
      - sass
      - sass-embedded
      - stylus
      - sugarss
      - supports-color
      - terser

  w3c-xmlserializer@5.0.0:
    dependencies:
      xml-name-validator: 5.0.0

  webidl-conversions@7.0.0: {}

  whatwg-encoding@3.1.1:
    dependencies:
      iconv-lite: 0.6.3

  whatwg-mimetype@4.0.0: {}

  whatwg-url@14.1.0:
    dependencies:
      tr46: 5.0.0
      webidl-conversions: 7.0.0

  which@2.0.2:
    dependencies:
      isexe: 2.0.0

  why-is-node-running@2.3.0:
    dependencies:
      siginfo: 2.0.0
      stackback: 0.0.2

  word-wrap@1.2.5: {}

  wrap-ansi@6.2.0:
    dependencies:
      ansi-styles: 4.3.0
      string-width: 4.2.3
      strip-ansi: 6.0.1

  wrap-ansi@7.0.0:
    dependencies:
      ansi-styles: 4.3.0
      string-width: 4.2.3
      strip-ansi: 6.0.1

  wrap-ansi@8.1.0:
    dependencies:
      ansi-styles: 6.2.1
      string-width: 5.1.2
      strip-ansi: 7.1.0

  wrap-ansi@9.0.0:
    dependencies:
      ansi-styles: 6.2.1
      string-width: 7.2.0
      strip-ansi: 7.1.0

  wrappy@1.0.2: {}

  ws@8.18.0: {}

  xml-name-validator@5.0.0: {}

  xmlchars@2.2.0: {}

  y18n@5.0.8: {}

  yallist@3.1.1: {}

  yaml@1.10.2: {}

  yaml@2.7.0: {}

  yargs-parser@21.1.1: {}

  yargs@17.7.2:
    dependencies:
      cliui: 8.0.1
      escalade: 3.2.0
      get-caller-file: 2.0.5
      require-directory: 2.1.1
      string-width: 4.2.3
      y18n: 5.0.8
      yargs-parser: 21.1.1

  yn@3.1.1: {}

  yocto-queue@0.1.0: {}

  yoctocolors-cjs@2.1.2: {}

  zustand@5.0.3(@types/react@18.3.18)(react@18.3.1):
    optionalDependencies:
      '@types/react': 18.3.18
      react: 18.3.1<|MERGE_RESOLUTION|>--- conflicted
+++ resolved
@@ -112,21 +112,13 @@
         version: 2.4.1(eslint@9.21.0(jiti@2.4.2))(turbo@2.4.2)
       eslint-plugin-react-hooks:
         specifier: ^5.2.0
-<<<<<<< HEAD
         version: 5.2.0(eslint@9.21.0(jiti@2.4.2))
-=======
-        version: 5.2.0(eslint@9.20.0(jiti@2.4.2))
->>>>>>> 32c111fc
       eslint-plugin-react-refresh:
         specifier: ^0.4.14
         version: 0.4.19(eslint@9.21.0(jiti@2.4.2))
       typescript-eslint:
         specifier: ^8.26.0
-<<<<<<< HEAD
         version: 8.26.0(eslint@9.21.0(jiti@2.4.2))(typescript@5.8.2)
-=======
-        version: 8.26.0(eslint@9.20.0(jiti@2.4.2))(typescript@5.7.3)
->>>>>>> 32c111fc
 
   packages/config-tailwind:
     dependencies:
@@ -2143,8 +2135,6 @@
       '@typescript-eslint/parser': ^8.0.0 || ^8.0.0-alpha.0
       eslint: ^8.57.0 || ^9.0.0
       typescript: '>=4.8.4 <5.9.0'
-<<<<<<< HEAD
-=======
 
   '@typescript-eslint/parser@8.26.0':
     resolution: {integrity: sha512-mNtXP9LTVBy14ZF3o7JG69gRPBK/2QWtQd0j0oH26HcY/foyJJau6pNUez7QrM5UHnSvwlQcJXKsk0I99B9pOA==}
@@ -2152,14 +2142,6 @@
     peerDependencies:
       eslint: ^8.57.0 || ^9.0.0
       typescript: '>=4.8.4 <5.9.0'
->>>>>>> 32c111fc
-
-  '@typescript-eslint/parser@8.26.0':
-    resolution: {integrity: sha512-mNtXP9LTVBy14ZF3o7JG69gRPBK/2QWtQd0j0oH26HcY/foyJJau6pNUez7QrM5UHnSvwlQcJXKsk0I99B9pOA==}
-    engines: {node: ^18.18.0 || ^20.9.0 || >=21.1.0}
-    peerDependencies:
-      eslint: ^8.57.0 || ^9.0.0
-      typescript: '>=4.8.4 <5.9.0'
 
   '@typescript-eslint/rule-tester@8.26.0':
     resolution: {integrity: sha512-o6UDdOWGpkdXpfG+iVC/caucZptQfbcXLoWWRyKVXYW5PDTqN9HDXlDXS0jKtqT0gIHdNuYKflo+ELv7oW7cvw==}
@@ -2177,13 +2159,10 @@
     peerDependencies:
       eslint: ^8.57.0 || ^9.0.0
       typescript: '>=4.8.4 <5.9.0'
-<<<<<<< HEAD
-=======
 
   '@typescript-eslint/types@8.24.0':
     resolution: {integrity: sha512-VacJCBTyje7HGAw7xp11q439A+zeGG0p0/p2zsZwpnMzjPB5WteaWqt4g2iysgGFafrqvyLWqq6ZPZAOCoefCw==}
     engines: {node: ^18.18.0 || ^20.9.0 || >=21.1.0}
->>>>>>> 32c111fc
 
   '@typescript-eslint/types@8.26.0':
     resolution: {integrity: sha512-89B1eP3tnpr9A8L6PZlSjBvnJhWXtYfZhECqlBl1D9Lme9mHO6iWlsprBtVenQvY1HMhax1mWOjhtL3fh/u+pA==}
@@ -6003,7 +5982,6 @@
 
   '@types/tough-cookie@4.0.5': {}
 
-<<<<<<< HEAD
   '@typescript-eslint/eslint-plugin@8.26.0(@typescript-eslint/parser@8.26.0(eslint@9.21.0(jiti@2.4.2))(typescript@5.8.2))(eslint@9.21.0(jiti@2.4.2))(typescript@5.8.2)':
     dependencies:
       '@eslint-community/regexpp': 4.12.1
@@ -6013,17 +5991,6 @@
       '@typescript-eslint/utils': 8.26.0(eslint@9.21.0(jiti@2.4.2))(typescript@5.8.2)
       '@typescript-eslint/visitor-keys': 8.26.0
       eslint: 9.21.0(jiti@2.4.2)
-=======
-  '@typescript-eslint/eslint-plugin@8.26.0(@typescript-eslint/parser@8.26.0(eslint@9.20.0(jiti@2.4.2))(typescript@5.7.3))(eslint@9.20.0(jiti@2.4.2))(typescript@5.7.3)':
-    dependencies:
-      '@eslint-community/regexpp': 4.12.1
-      '@typescript-eslint/parser': 8.26.0(eslint@9.20.0(jiti@2.4.2))(typescript@5.7.3)
-      '@typescript-eslint/scope-manager': 8.26.0
-      '@typescript-eslint/type-utils': 8.26.0(eslint@9.20.0(jiti@2.4.2))(typescript@5.7.3)
-      '@typescript-eslint/utils': 8.26.0(eslint@9.20.0(jiti@2.4.2))(typescript@5.7.3)
-      '@typescript-eslint/visitor-keys': 8.26.0
-      eslint: 9.20.0(jiti@2.4.2)
->>>>>>> 32c111fc
       graphemer: 1.4.0
       ignore: 5.3.2
       natural-compare: 1.4.0
@@ -6032,9 +5999,6 @@
     transitivePeerDependencies:
       - supports-color
 
-<<<<<<< HEAD
-  '@typescript-eslint/parser@8.26.0(eslint@9.21.0(jiti@2.4.2))(typescript@5.8.2)':
-=======
   '@typescript-eslint/parser@8.26.0(eslint@9.20.0(jiti@2.4.2))(typescript@5.7.3)':
     dependencies:
       '@typescript-eslint/scope-manager': 8.26.0
@@ -6048,7 +6012,6 @@
       - supports-color
 
   '@typescript-eslint/parser@8.26.0(eslint@9.20.0(jiti@2.4.2))(typescript@5.7.3)':
->>>>>>> 32c111fc
     dependencies:
       '@typescript-eslint/scope-manager': 8.26.0
       '@typescript-eslint/types': 8.26.0
@@ -6079,17 +6042,10 @@
       '@typescript-eslint/types': 8.26.0
       '@typescript-eslint/visitor-keys': 8.26.0
 
-<<<<<<< HEAD
   '@typescript-eslint/type-utils@8.26.0(eslint@9.21.0(jiti@2.4.2))(typescript@5.8.2)':
     dependencies:
       '@typescript-eslint/typescript-estree': 8.26.0(typescript@5.8.2)
       '@typescript-eslint/utils': 8.26.0(eslint@9.21.0(jiti@2.4.2))(typescript@5.8.2)
-=======
-  '@typescript-eslint/type-utils@8.26.0(eslint@9.20.0(jiti@2.4.2))(typescript@5.7.3)':
-    dependencies:
-      '@typescript-eslint/typescript-estree': 8.26.0(typescript@5.7.3)
-      '@typescript-eslint/utils': 8.26.0(eslint@9.20.0(jiti@2.4.2))(typescript@5.7.3)
->>>>>>> 32c111fc
       debug: 4.4.0
       eslint: 9.21.0(jiti@2.4.2)
       ts-api-utils: 2.0.1(typescript@5.8.2)
@@ -6616,11 +6572,7 @@
       eslint-plugin-turbo: 2.4.1(eslint@9.21.0(jiti@2.4.2))(turbo@2.4.2)
       turbo: 2.4.2
 
-<<<<<<< HEAD
   eslint-plugin-react-hooks@5.2.0(eslint@9.21.0(jiti@2.4.2)):
-=======
-  eslint-plugin-react-hooks@5.2.0(eslint@9.20.0(jiti@2.4.2)):
->>>>>>> 32c111fc
     dependencies:
       eslint: 9.21.0(jiti@2.4.2)
 
@@ -7673,7 +7625,6 @@
 
   type-fest@4.34.1: {}
 
-<<<<<<< HEAD
   typescript-eslint@8.26.0(eslint@9.21.0(jiti@2.4.2))(typescript@5.8.2):
     dependencies:
       '@typescript-eslint/eslint-plugin': 8.26.0(@typescript-eslint/parser@8.26.0(eslint@9.21.0(jiti@2.4.2))(typescript@5.8.2))(eslint@9.21.0(jiti@2.4.2))(typescript@5.8.2)
@@ -7681,15 +7632,6 @@
       '@typescript-eslint/utils': 8.26.0(eslint@9.21.0(jiti@2.4.2))(typescript@5.8.2)
       eslint: 9.21.0(jiti@2.4.2)
       typescript: 5.8.2
-=======
-  typescript-eslint@8.26.0(eslint@9.20.0(jiti@2.4.2))(typescript@5.7.3):
-    dependencies:
-      '@typescript-eslint/eslint-plugin': 8.26.0(@typescript-eslint/parser@8.26.0(eslint@9.20.0(jiti@2.4.2))(typescript@5.7.3))(eslint@9.20.0(jiti@2.4.2))(typescript@5.7.3)
-      '@typescript-eslint/parser': 8.26.0(eslint@9.20.0(jiti@2.4.2))(typescript@5.7.3)
-      '@typescript-eslint/utils': 8.26.0(eslint@9.20.0(jiti@2.4.2))(typescript@5.7.3)
-      eslint: 9.20.0(jiti@2.4.2)
-      typescript: 5.7.3
->>>>>>> 32c111fc
     transitivePeerDependencies:
       - supports-color
 
